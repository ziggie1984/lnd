--- conflicted
+++ resolved
@@ -16,11 +16,7 @@
   # /dev.Dockerfile
   # /make/builder.Dockerfile
   # /.github/workflows/main.yml
-<<<<<<< HEAD
-  GO_VERSION: 1.20.3
-=======
   GO_VERSION: 1.21.0
->>>>>>> 9786a1fa
 
 jobs:
   main:

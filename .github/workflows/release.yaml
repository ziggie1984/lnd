name: Release build

on:
  push:
    tags:
      - 'v*'

defaults:
  run:
    shell: bash

env:
  # If you change this value, please change it in the following files as well:
  # /.travis.yml
  # /Dockerfile
  # /dev.Dockerfile
  # /make/builder.Dockerfile
  # /.github/workflows/main.yml
<<<<<<< HEAD
  GO_VERSION: 1.15.7
=======
  GO_VERSION: 1.16.3
>>>>>>> dec49aa1

jobs:
  main:
    name: Release build
    runs-on: ubuntu-latest
    steps:
      - name: git checkout
        uses: actions/checkout@v2
        with:
          fetch-depth: 0

      - name: setup go ${{ env.GO_VERSION }}
        uses: actions/setup-go@v2
        with:
          go-version: '${{ env.GO_VERSION }}'

      - name: Set env
        run: echo "RELEASE_VERSION=${GITHUB_REF#refs/*/}" >> $GITHUB_ENV

      - name: build release for all architectures
        run: SKIP_VERSION_CHECK=1 make release tag=${{ env.RELEASE_VERSION }}

      - name: Create Release
        uses: lightninglabs/gh-actions/action-gh-release@2021.01.25.00
        env:
          GITHUB_TOKEN: ${{ secrets.GITHUB_TOKEN }}
        with:
          tag_name: ${{ env.RELEASE_VERSION }}
          name: lnd ${{ env.RELEASE_VERSION }}
          draft: true
          prerelease: false
          files: lnd-${{ env.RELEASE_VERSION }}/*
          body: |
            # Database Migrations
            TODO

            # Verifying the Release

            In order to verify the release, you'll need to have `gpg` or `gpg2` installed on your system. Once you've obtained a copy (and hopefully verified that as well), you'll first need to import the keys that have signed this release if you haven't done so already: 

            ```
            curl https://keybase.io/bitconner/pgp_keys.asc | gpg --import
            curl https://keybase.io/roasbeef/pgp_keys.asc | gpg --import
            ```

            Once you have the required PGP keys, you can verify the release (assuming `manifest-roasbeef-${{ env.RELEASE_VERSION }}.sig` and `manifest-${{ env.RELEASE_VERSION }}.txt` are in the current directory) with:

            ```
            gpg --verify manifest-roasbeef-${{ env.RELEASE_VERSION }}.sig manifest-${{ env.RELEASE_VERSION }}.txt
            ```

            You should see the following if the verification was successful:

            ```
            gpg: Signature made Wed Sep 30 17:35:20 2020 PDT
            gpg:                using RSA key 4AB7F8DA6FAEBB3B70B1F903BC13F65E2DC84465
            gpg: Good signature from "Olaoluwa Osuntokun <laolu32@gmail.com>" [ultimate]
            ```

            That will verify the signature of the manifest file, which ensures integrity and authenticity of the archive you've downloaded locally containing the binaries. Next, depending on your operating system, you should then re-compute the `sha256` hash of the archive with `shasum -a 256 <filename>`, compare it with the corresponding one in the manifest file, and ensure they match *exactly*.

            ## Verifying the Release Timestamp 

            From this new version onwards, in addition time-stamping the _git tag_ with [OpenTimeStamps](https://opentimestamps.org/), we'll also now timestamp the manifest file along with its signature. Two new files are now included along with the rest of our release artifacts: ` manifest-roasbeef-${{ env.RELEASE_VERSION }}.txt.asc.ots`.

            Assuming you have the opentimestamps client installed locally, the timestamps can be verified with the following commands: 
            ```
            ots verify manifest-roasbeef-${{ env.RELEASE_VERSION }}.sig.ots -f manifest-roasbeef-${{ env.RELEASE_VERSION }}.sig
            ```

            Alternatively, [the open timestamps website](https://opentimestamps.org/) can be used to verify timestamps if one doesn't have a `bitcoind` instance accessible locally. 

            These timestamps should give users confidence in the integrity of this release even after the key that signed the release expires. 

            ## Verifying the Release Binaries

            Our release binaries are fully reproducible. Third parties are able to verify that the release binaries were produced properly without having to trust the release manager(s). See our [reproducible builds guide](https://github.com/lightningnetwork/lnd/tree/master/build/release) for how this can be achieved.
            The release binaries are compiled with `go${{ env.GO_VERSION }}`, which is required by verifiers to arrive at the same ones.
            They include the following build tags: `autopilotrpc`, `signrpc`, `walletrpc`, `chainrpc`, `invoicesrpc`, `routerrpc`, `watchtowerrpc` and `monitoring`. Note that these are already included in the release script, so they do not need to be provided.

            The `make release` command can be used to ensure one rebuilds with all the same flags used for the release. If one wishes to build for only a single platform, then `make release sys=<OS-ARCH> tag=<tag>` can be used. 

            Finally, you can also verify the _tag_ itself with the following command:

            ```
            $ git verify-tag ${{ env.RELEASE_VERSION }}
            gpg: Signature made Tue Sep 15 18:55:00 2020 PDT
            gpg:                using RSA key 4AB7F8DA6FAEBB3B70B1F903BC13F65E2DC84465
            gpg: Good signature from "Olaoluwa Osuntokun <laolu32@gmail.com>" [ultimate]
            ```

            ## Verifying the Docker Images

            To verify the `lnd` and `lncli` binaries inside the docker images against the signed, reproducible release binaries, there is a verification script in the image that can be called (before starting the container for example):

            ```shell
            $ docker run --rm --entrypoint="" lightninglabs/lnd:${{ env.RELEASE_VERSION }} /verify-install.sh ${{ env.RELEASE_VERSION }}
            $ OK=$?
            $ if [ "$OK" -ne "0" ]; then echo "Verification failed!"; exit 1; done
            $ docker run lightninglabs/lnd [command-line options]
            ```

            # Building the Contained Release 

            Users are able to rebuild the target release themselves without having to fetch any of the dependencies. In order to do so, assuming
            that `vendor.tar.gz` and `lnd-source-${{ env.RELEASE_VERSION }}.tar.gz` are in the current directory, follow these steps:

            ```
            tar -xvzf vendor.tar.gz
            tar -xvzf lnd-source-${{ env.RELEASE_VERSION }}.tar.gz
            GO111MODULE=on go install -v -mod=vendor -ldflags "-X github.com/lightningnetwork/lnd/build.Commit=${{ env.RELEASE_VERSION }}" ./cmd/lnd
            GO111MODULE=on go install -v -mod=vendor -ldflags "-X github.com/lightningnetwork/lnd/build.Commit=${{ env.RELEASE_VERSION }}" ./cmd/lncli
            ```

            The `-mod=vendor` flag tells the `go build` command that it doesn't need to fetch the dependencies, and instead, they're all enclosed in the local vendor directory. 

            Additionally, it's now possible to use the [enclosed `release.sh` script to bundle a release for a _specific_ system like so](https://github.com/lightningnetwork/lnd/pull/2191): 

            ```
            make release sys="linux-arm64 darwin-amd64"
            ```

            ⚡️⚡️⚡️ OK, now to the rest of the release notes! ⚡️⚡️⚡️

            # Release Notes

            TODO

            # Contributors (Alphabetical Order)

            TODO<|MERGE_RESOLUTION|>--- conflicted
+++ resolved
@@ -16,11 +16,7 @@
   # /dev.Dockerfile
   # /make/builder.Dockerfile
   # /.github/workflows/main.yml
-<<<<<<< HEAD
-  GO_VERSION: 1.15.7
-=======
   GO_VERSION: 1.16.3
->>>>>>> dec49aa1
 
 jobs:
   main:
@@ -117,7 +113,8 @@
             To verify the `lnd` and `lncli` binaries inside the docker images against the signed, reproducible release binaries, there is a verification script in the image that can be called (before starting the container for example):
 
             ```shell
-            $ docker run --rm --entrypoint="" lightninglabs/lnd:${{ env.RELEASE_VERSION }} /verify-install.sh ${{ env.RELEASE_VERSION }}
+            $ docker pull lightninglabs/lnd:${{ env.RELEASE_VERSION }}
+            $ docker run --rm --entrypoint="" lightninglabs/lnd:${{ env.RELEASE_VERSION }} /verify-install.sh
             $ OK=$?
             $ if [ "$OK" -ne "0" ]; then echo "Verification failed!"; exit 1; done
             $ docker run lightninglabs/lnd [command-line options]

--- conflicted
+++ resolved
@@ -21,11 +21,7 @@
   # /make/builder.Dockerfile
   # /.github/workflows/main.yml
   # /.github/workflows/release.yml
-<<<<<<< HEAD
-  - "1.20.3"
-=======
   - "1.21.0"
->>>>>>> 9786a1fa
 
 env:
   global:

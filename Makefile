--- conflicted
+++ resolved
@@ -38,11 +38,7 @@
 		awk -F "/" '{ print $$1 }')
 
 LINT_COMMIT := v1.18.0
-<<<<<<< HEAD
-GOACC_COMMIT := ddc355013f90fea78d83d3a6c71f1d37ac07ecd5
-=======
 GOACC_COMMIT :=80342ae2e0fcf265e99e76bcc4efd022c7c3811b 
->>>>>>> dec49aa1
 GOFUZZ_COMMIT := 21309f307f61
 
 DEPGET := cd /tmp && GO111MODULE=on go get -v
@@ -289,13 +285,8 @@
 	for flag in $$(GO_FLAGS_COMPLETION=1 go run -tags="$(RELEASE_TAGS)" $(PKG)/cmd/lnd -- | grep -v help | cut -c3-); do if ! grep -q $$flag sample-lnd.conf; then echo "Command line flag --$$flag not added to sample-lnd.conf"; exit 1; fi; done
 
 mobile-rpc:
-<<<<<<< HEAD
-	@$(call print, "Creating mobile RPC from protos.")
-	cd ./lnrpc; COMPILE_MOBILE=1 ./gen_protos_docker.sh
-=======
 	@$(call print, "Creating mobile RPC from protos (prefix=$(prefix)).")
 	cd ./lnrpc; COMPILE_MOBILE=1 SUBSERVER_PREFIX=$(prefix) ./gen_protos_docker.sh
->>>>>>> dec49aa1
 
 vendor:
 	@$(call print, "Re-creating vendor directory.")

--- conflicted
+++ resolved
@@ -1,4 +1,3 @@
-<<<<<<< HEAD
 # BTCPayServer LND 
 
 This repository is used to build LND Docker container images that are distributed with BTCPayServer by default.
@@ -6,6 +5,8 @@
 Docker images are published to https://hub.docker.com/r/btcpayserver/lnd/
 
 Versions:
+ - [0.18.0-beta](https://hub.docker.com/layers/btcpayserver/lnd/v0.18.0-beta/images/sha256-e6043dddf0bdbd5c740e882447c441b37f87f2c736ebb08747a4aff5e100d9bf?context=repo)
+    - Includes 0.28.2-beta Loop
  - [0.17.4-beta](https://hub.docker.com/layers/btcpayserver/lnd/v0.17.4-beta/images/sha256-b62ecff5ca71d37f9b4846f35b4d86ddc4faa3fc1dd0618ae9221d99f47708bd?context=explore)
     - Includes 0.26.6-beta Loop
  - [0.17.3-beta](https://hub.docker.com/layers/btcpayserver/lnd/v0.17.3-beta/images/sha256-141611de6c062835e9513dd1ec4155c779d7a7b55258eb1fe06e228b0835fa56?context=repo)
@@ -40,104 +41,4 @@
 ## Links
 * [BTCPayServer main repo](https://github.com/btcpayserver/btcpayserver)
 * [BTCPayServer-Docker repo](https://github.com/btcpayserver/btcpayserver-docker)
-* [BTCPayServer.Lightning](https://github.com/btcpayserver/BTCPayServer.Lightning)
-=======
-## Lightning Network Daemon
-
-[![Release build](https://github.com/lightningnetwork/lnd/actions/workflows/release.yaml/badge.svg)](https://github.com/lightningnetwork/lnd/actions/workflows/release.yaml)
-[![MIT licensed](https://img.shields.io/badge/license-MIT-blue.svg)](https://github.com/lightningnetwork/lnd/blob/master/LICENSE)
-[![Irc](https://img.shields.io/badge/chat-on%20libera-brightgreen.svg)](https://web.libera.chat/#lnd)
-[![Godoc](https://godoc.org/github.com/lightningnetwork/lnd?status.svg)](https://godoc.org/github.com/lightningnetwork/lnd)
-[![Go Report Card](https://goreportcard.com/badge/github.com/lightningnetwork/lnd)](https://goreportcard.com/report/github.com/lightningnetwork/lnd)
-
-<img src="logo.png">
-
-The Lightning Network Daemon (`lnd`) - is a complete implementation of a
-[Lightning Network](https://lightning.network) node.  `lnd` has several pluggable back-end
-chain services including [`btcd`](https://github.com/btcsuite/btcd) (a
-full-node), [`bitcoind`](https://github.com/bitcoin/bitcoin), and
-[`neutrino`](https://github.com/lightninglabs/neutrino) (a new experimental light client). The project's codebase uses the
-[btcsuite](https://github.com/btcsuite/) set of Bitcoin libraries, and also
-exports a large set of isolated re-usable Lightning Network related libraries
-within it.  In the current state `lnd` is capable of:
-* Creating channels.
-* Closing channels.
-* Completely managing all channel states (including the exceptional ones!).
-* Maintaining a fully authenticated+validated channel graph.
-* Performing path finding within the network, passively forwarding incoming payments.
-* Sending outgoing [onion-encrypted payments](https://github.com/lightningnetwork/lightning-onion)
-through the network.
-* Updating advertised fee schedules.
-* Automatic channel management ([`autopilot`](https://github.com/lightningnetwork/lnd/tree/master/autopilot)).
-
-## Lightning Network Specification Compliance
-`lnd` _fully_ conforms to the [Lightning Network specification
-(BOLTs)](https://github.com/lightningnetwork/lightning-rfc). BOLT stands for:
-Basis of Lightning Technology. The specifications are currently being drafted
-by several groups of implementers based around the world including the
-developers of `lnd`. The set of specification documents as well as our
-implementation of the specification are still a work-in-progress. With that
-said, the current status of `lnd`'s BOLT compliance is:
-
-  - [X] BOLT 1: Base Protocol
-  - [X] BOLT 2: Peer Protocol for Channel Management
-  - [X] BOLT 3: Bitcoin Transaction and Script Formats
-  - [X] BOLT 4: Onion Routing Protocol
-  - [X] BOLT 5: Recommendations for On-chain Transaction Handling
-  - [X] BOLT 7: P2P Node and Channel Discovery
-  - [X] BOLT 8: Encrypted and Authenticated Transport
-  - [X] BOLT 9: Assigned Feature Flags
-  - [X] BOLT 10: DNS Bootstrap and Assisted Node Location
-  - [X] BOLT 11: Invoice Protocol for Lightning Payments
-
-## Developer Resources
-
-The daemon has been designed to be as developer friendly as possible in order
-to facilitate application development on top of `lnd`. Two primary RPC
-interfaces are exported: an HTTP REST API, and a [gRPC](https://grpc.io/)
-service. The exported API's are not yet stable, so be warned: they may change
-drastically in the near future.
-
-An automatically generated set of documentation for the RPC APIs can be found
-at [api.lightning.community](https://api.lightning.community). A set of developer
-resources including guides, articles, example applications and community resources can be found at:
-[docs.lightning.engineering](https://docs.lightning.engineering).
-
-Finally, we also have an active
-[Slack](https://lightning.engineering/slack.html) where protocol developers, application developers, testers and users gather to
-discuss various aspects of `lnd` and also Lightning in general.
-
-## Installation
-  In order to build from source, please see [the installation
-  instructions](docs/INSTALL.md).
-
-## Docker
-  To run lnd from Docker, please see the main [Docker instructions](docs/DOCKER.md)
-
-## IRC
-  * irc.libera.chat
-  * channel #lnd
-  * [webchat](https://web.libera.chat/#lnd)
-
-## Safety
-
-When operating a mainnet `lnd` node, please refer to our [operational safety
-guidelines](docs/safety.md). It is important to note that `lnd` is still
-**beta** software and that ignoring these operational guidelines can lead to
-loss of funds.
-
-## Security
-
-The developers of `lnd` take security _very_ seriously. The disclosure of
-security vulnerabilities helps us secure the health of `lnd`, privacy of our
-users, and also the health of the Lightning Network as a whole.  If you find
-any issues regarding security or privacy, please disclose the information
-responsibly by sending an email to security at lightning dot engineering,
-preferably encrypted using our designated PGP key
-(`91FE464CD75101DA6B6BAB60555C6465E5BCB3AF`) which can be found
-[here](https://gist.githubusercontent.com/Roasbeef/6fb5b52886183239e4aa558f83d085d3/raw/5fa96010af201628bcfa61e9309d9b13d23d220f/security@lightning.engineering).
-
-## Further reading
-* [Step-by-step send payment guide with docker](https://github.com/lightningnetwork/lnd/tree/master/docker)
-* [Contribution guide](https://github.com/lightningnetwork/lnd/blob/master/docs/code_contribution_guidelines.md)
->>>>>>> c841954c
+* [BTCPayServer.Lightning](https://github.com/btcpayserver/BTCPayServer.Lightning)
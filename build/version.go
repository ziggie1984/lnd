--- conflicted
+++ resolved
@@ -43,11 +43,7 @@
 	AppMinor uint = 18
 
 	// AppPatch defines the application patch for this binary.
-<<<<<<< HEAD
-	AppPatch uint = 4
-=======
 	AppPatch uint = 00
->>>>>>> c841954c
 
 	// AppPreRelease MUST only contain characters from semanticAlphabet per
 	// the semantic versioning spec.

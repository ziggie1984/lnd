--- conflicted
+++ resolved
@@ -43,11 +43,7 @@
 	AppMinor uint = 16
 
 	// AppPatch defines the application patch for this binary.
-<<<<<<< HEAD
-	AppPatch uint = 4
-=======
 	AppPatch uint = 1
->>>>>>> 2f4b515a
 
 	// AppPreRelease MUST only contain characters from semanticAlphabet
 	// per the semantic versioning spec.

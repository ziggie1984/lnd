// Copyright (c) 2013-2017 The btcsuite developers
// Copyright (c) 2015-2016 The Decred developers
// Heavily inspired by https://github.com/btcsuite/btcd/blob/master/version.go
// Copyright (C) 2015-2017 The Lightning Network Developers

package build

import (
	"fmt"
	"strings"
)

var (
	// Commit stores the current commit of this build, which includes the
	// most recent tag, the number of commits since that tag (if non-zero),
	// the commit hash, and a dirty marker. This should be set using the
	// -ldflags during compilation.
	Commit string

	// CommitHash stores the current commit hash of this build, this should
	// be set using the -ldflags during compilation.
	CommitHash string

	// RawTags contains the raw set of build tags, separated by commas. This
	// should be set using -ldflags during compilation.
	RawTags string

	// GoVersion stores the go version that the executable was compiled
	// with. This hsould be set using -ldflags during compilation.
	GoVersion string
)

// semanticAlphabet is the set of characters that are permitted for use in an
// AppPreRelease.
const semanticAlphabet = "0123456789ABCDEFGHIJKLMNOPQRSTUVWXYZabcdefghijklmnopqrstuvwxyz-."

// These constants define the application version and follow the semantic
// versioning 2.0.0 spec (http://semver.org/).
const (
	// AppMajor defines the major version of this binary.
	AppMajor uint = 0

	// AppMinor defines the minor version of this binary.
	AppMinor uint = 14

	// AppPatch defines the application patch for this binary.
<<<<<<< HEAD
	AppPatch uint = 3
=======
	AppPatch uint = 00
>>>>>>> b9f43ac4

	// AppPreRelease MUST only contain characters from semanticAlphabet
	// per the semantic versioning spec.
	AppPreRelease = "beta"
)

func init() {
	// Assert that AppPreRelease is valid according to the semantic
	// versioning guidelines for pre-release version and build metadata
	// strings. In particular it MUST only contain characters in
	// semanticAlphabet.
	for _, r := range AppPreRelease {
		if !strings.ContainsRune(semanticAlphabet, r) {
			panic(fmt.Errorf("rune: %v is not in the semantic "+
				"alphabet", r))
		}
	}
}

// Version returns the application version as a properly formed string per the
// semantic versioning 2.0.0 spec (http://semver.org/).
func Version() string {
	// Start with the major, minor, and patch versions.
	version := fmt.Sprintf("%d.%d.%d", AppMajor, AppMinor, AppPatch)

	// Append pre-release version if there is one. The hyphen called for by
	// the semantic versioning spec is automatically appended and should not
	// be contained in the pre-release string.
	if AppPreRelease != "" {
		version = fmt.Sprintf("%s-%s", version, AppPreRelease)
	}

	return version
}

// Tags returns the list of build tags that were compiled into the executable.
func Tags() []string {
	if len(RawTags) == 0 {
		return nil
	}

	return strings.Split(RawTags, ",")
}<|MERGE_RESOLUTION|>--- conflicted
+++ resolved
@@ -44,11 +44,7 @@
 	AppMinor uint = 14
 
 	// AppPatch defines the application patch for this binary.
-<<<<<<< HEAD
-	AppPatch uint = 3
-=======
 	AppPatch uint = 00
->>>>>>> b9f43ac4
 
 	// AppPreRelease MUST only contain characters from semanticAlphabet
 	// per the semantic versioning spec.

// Copyright (c) 2013-2017 The btcsuite developers
// Copyright (c) 2015-2016 The Decred developers
// Heavily inspired by https://github.com/btcsuite/btcd/blob/master/version.go
// Copyright (C) 2015-2022 The Lightning Network Developers

package build

import (
	"fmt"
	"strings"
)

var (
	// Commit stores the current commit of this build, which includes the
	// most recent tag, the number of commits since that tag (if non-zero),
	// the commit hash, and a dirty marker. This should be set using the
	// -ldflags during compilation.
	Commit string

	// CommitHash stores the current commit hash of this build, this should
	// be set using the -ldflags during compilation.
	CommitHash string

	// RawTags contains the raw set of build tags, separated by commas. This
	// should be set using -ldflags during compilation.
	RawTags string

	// GoVersion stores the go version that the executable was compiled
	// with. This should be set using -ldflags during compilation.
	GoVersion string
)

// semanticAlphabet is the set of characters that are permitted for use in an
// AppPreRelease.
const semanticAlphabet = "0123456789ABCDEFGHIJKLMNOPQRSTUVWXYZabcdefghijklmnopqrstuvwxyz-."

// These constants define the application version and follow the semantic
// versioning 2.0.0 spec (http://semver.org/).
const (
	// AppMajor defines the major version of this binary.
	AppMajor uint = 0

	// AppMinor defines the minor version of this binary.
	AppMinor uint = 15

	// AppPatch defines the application patch for this binary.
<<<<<<< HEAD
	AppPatch uint = 2
=======
	AppPatch uint = 0
>>>>>>> ca4d5314

	// AppPreRelease MUST only contain characters from semanticAlphabet
	// per the semantic versioning spec.
	AppPreRelease = "beta"
)

func init() {
	// Assert that AppPreRelease is valid according to the semantic
	// versioning guidelines for pre-release version and build metadata
	// strings. In particular it MUST only contain characters in
	// semanticAlphabet.
	for _, r := range AppPreRelease {
		if !strings.ContainsRune(semanticAlphabet, r) {
			panic(fmt.Errorf("rune: %v is not in the semantic "+
				"alphabet", r))
		}
	}
}

// Version returns the application version as a properly formed string per the
// semantic versioning 2.0.0 spec (http://semver.org/).
func Version() string {
	// Start with the major, minor, and patch versions.
	version := fmt.Sprintf("%d.%d.%d", AppMajor, AppMinor, AppPatch)

	// Append pre-release version if there is one. The hyphen called for by
	// the semantic versioning spec is automatically appended and should not
	// be contained in the pre-release string.
	if AppPreRelease != "" {
		version = fmt.Sprintf("%s-%s", version, AppPreRelease)
	}

	return version
}

// Tags returns the list of build tags that were compiled into the executable.
func Tags() []string {
	if len(RawTags) == 0 {
		return nil
	}

	return strings.Split(RawTags, ",")
}<|MERGE_RESOLUTION|>--- conflicted
+++ resolved
@@ -44,11 +44,7 @@
 	AppMinor uint = 15
 
 	// AppPatch defines the application patch for this binary.
-<<<<<<< HEAD
-	AppPatch uint = 2
-=======
 	AppPatch uint = 0
->>>>>>> ca4d5314
 
 	// AppPreRelease MUST only contain characters from semanticAlphabet
 	// per the semantic versioning spec.

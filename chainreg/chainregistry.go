package chainreg

import (
	"encoding/hex"
	"encoding/json"
	"errors"
	"fmt"
	"io/ioutil"
	"net"
	"os"
	"strconv"
	"strings"
	"sync"
	"time"

	"github.com/btcsuite/btcd/chaincfg/chainhash"
	"github.com/btcsuite/btcd/rpcclient"
	"github.com/btcsuite/btcutil"
	"github.com/btcsuite/btcwallet/chain"
	"github.com/lightninglabs/neutrino"
	"github.com/lightningnetwork/lnd/blockcache"
	"github.com/lightningnetwork/lnd/chainntnfs"
	"github.com/lightningnetwork/lnd/chainntnfs/bitcoindnotify"
	"github.com/lightningnetwork/lnd/chainntnfs/btcdnotify"
	"github.com/lightningnetwork/lnd/chainntnfs/neutrinonotify"
	"github.com/lightningnetwork/lnd/channeldb"
	"github.com/lightningnetwork/lnd/htlcswitch"
	"github.com/lightningnetwork/lnd/input"
	"github.com/lightningnetwork/lnd/keychain"
	"github.com/lightningnetwork/lnd/kvdb"
	"github.com/lightningnetwork/lnd/lncfg"
	"github.com/lightningnetwork/lnd/lnwallet"
	"github.com/lightningnetwork/lnd/lnwallet/chainfee"
	"github.com/lightningnetwork/lnd/lnwire"
	"github.com/lightningnetwork/lnd/routing/chainview"
	"github.com/lightningnetwork/lnd/walletunlocker"
)

// Config houses necessary fields that a chainControl instance needs to
// function.
type Config struct {
	// Bitcoin defines settings for the Bitcoin chain.
	Bitcoin *lncfg.Chain

	// Litecoin defines settings for the Litecoin chain.
	Litecoin *lncfg.Chain

	// PrimaryChain is a function that returns our primary chain via its
	// ChainCode.
	PrimaryChain func() ChainCode

	// HeightHintCacheQueryDisable is a boolean that disables height hint
	// queries if true.
	HeightHintCacheQueryDisable bool

	// NeutrinoMode defines settings for connecting to a neutrino
	// light-client.
	NeutrinoMode *lncfg.Neutrino

	// BitcoindMode defines settings for connecting to a bitcoind node.
	BitcoindMode *lncfg.Bitcoind

	// LitecoindMode defines settings for connecting to a litecoind node.
	LitecoindMode *lncfg.Bitcoind

	// BtcdMode defines settings for connecting to a btcd node.
	BtcdMode *lncfg.Btcd

	// LtcdMode defines settings for connecting to an ltcd node.
	LtcdMode *lncfg.Btcd

	// HeightHintDB is a pointer to the database that stores the height
	// hints.
	HeightHintDB kvdb.Backend

	// ChanStateDB is a pointer to the database that stores the channel
	// state.
	ChanStateDB *channeldb.ChannelStateDB

	// BlockCache is the main cache for storing block information.
	BlockCache *blockcache.BlockCache

	// WalletUnlockParams are the parameters that were used for unlocking
	// the main wallet.
	WalletUnlockParams *walletunlocker.WalletUnlockParams

	// NeutrinoCS is a pointer to a neutrino ChainService. Must be non-nil
	// if using neutrino.
	NeutrinoCS *neutrino.ChainService

	// ActiveNetParams details the current chain we are on.
	ActiveNetParams BitcoinNetParams

	// FeeURL defines the URL for fee estimation we will use. This field is
	// optional.
	FeeURL string

	// Dialer is a function closure that will be used to establish outbound
	// TCP connections to Bitcoin peers in the event of a pruned block being
	// requested.
	Dialer chain.Dialer
}

const (
	// DefaultBitcoinMinHTLCInMSat is the default smallest value htlc this
	// node will accept. This value is proposed in the channel open sequence
	// and cannot be changed during the life of the channel. It is 1 msat by
	// default to allow maximum flexibility in deciding what size payments
	// to forward.
	//
	// All forwarded payments are subjected to the min htlc constraint of
	// the routing policy of the outgoing channel. This implicitly controls
	// the minimum htlc value on the incoming channel too.
	DefaultBitcoinMinHTLCInMSat = lnwire.MilliSatoshi(1)

	// DefaultBitcoinMinHTLCOutMSat is the default minimum htlc value that
	// we require for sending out htlcs. Our channel peer may have a lower
	// min htlc channel parameter, but we - by default - don't forward
	// anything under the value defined here.
	DefaultBitcoinMinHTLCOutMSat = lnwire.MilliSatoshi(1000)

	// DefaultBitcoinBaseFeeMSat is the default forwarding base fee.
	DefaultBitcoinBaseFeeMSat = lnwire.MilliSatoshi(1000)

	// DefaultBitcoinFeeRate is the default forwarding fee rate.
	DefaultBitcoinFeeRate = lnwire.MilliSatoshi(1)

	// DefaultBitcoinTimeLockDelta is the default forwarding time lock
	// delta.
	DefaultBitcoinTimeLockDelta = 40

	DefaultLitecoinMinHTLCInMSat  = lnwire.MilliSatoshi(1)
	DefaultLitecoinMinHTLCOutMSat = lnwire.MilliSatoshi(1000)
	DefaultLitecoinBaseFeeMSat    = lnwire.MilliSatoshi(1000)
	DefaultLitecoinFeeRate        = lnwire.MilliSatoshi(1)
	DefaultLitecoinTimeLockDelta  = 576
	DefaultLitecoinDustLimit      = btcutil.Amount(54600)

	// DefaultBitcoinStaticFeePerKW is the fee rate of 50 sat/vbyte
	// expressed in sat/kw.
	DefaultBitcoinStaticFeePerKW = chainfee.SatPerKWeight(12500)

	// DefaultBitcoinStaticMinRelayFeeRate is the min relay fee used for
	// static estimators.
	DefaultBitcoinStaticMinRelayFeeRate = chainfee.FeePerKwFloor

	// DefaultLitecoinStaticFeePerKW is the fee rate of 200 sat/vbyte
	// expressed in sat/kw.
	DefaultLitecoinStaticFeePerKW = chainfee.SatPerKWeight(50000)

	// BtcToLtcConversionRate is a fixed ratio used in order to scale up
	// payments when running on the Litecoin chain.
	BtcToLtcConversionRate = 60
)

<<<<<<< HEAD
// DefaultLtcChannelConstraints is the default set of channel constraints that are
// meant to be used when initially funding a Litecoin channel.
=======
// DefaultLtcChannelConstraints is the default set of channel constraints that
// are meant to be used when initially funding a Litecoin channel.
>>>>>>> b9f43ac4
var DefaultLtcChannelConstraints = channeldb.ChannelConstraints{
	DustLimit:        DefaultLitecoinDustLimit,
	MaxAcceptedHtlcs: input.MaxHTLCNumber / 2,
}

// PartialChainControl contains all the primary interfaces of the chain control
// that can be purely constructed from the global configuration. No wallet
// instance is required for constructing this partial state.
type PartialChainControl struct {
	// Cfg is the configuration that was used to create the partial chain
	// control.
	Cfg *Config

	// HealthCheck is a function which can be used to send a low-cost, fast
	// query to the chain backend to ensure we still have access to our
	// node.
	HealthCheck func() error

	// FeeEstimator is used to estimate an optimal fee for transactions
	// important to us.
	FeeEstimator chainfee.Estimator

	// ChainNotifier is used to receive blockchain events that we are
	// interested in.
	ChainNotifier chainntnfs.ChainNotifier

	// ChainView is used in the router for maintaining an up-to-date graph.
	ChainView chainview.FilteredChainView

	// ChainSource is the primary chain interface. This is used to operate
	// the wallet and do things such as rescanning, sending transactions,
	// notifications for received funds, etc.
	ChainSource chain.Interface

	// RoutingPolicy is the routing policy we have decided to use.
	RoutingPolicy htlcswitch.ForwardingPolicy

	// MinHtlcIn is the minimum HTLC we will accept.
	MinHtlcIn lnwire.MilliSatoshi

	// ChannelConstraints is the set of default constraints that will be
	// used for any incoming or outgoing channel reservation requests.
	ChannelConstraints channeldb.ChannelConstraints
}

// ChainControl couples the three primary interfaces lnd utilizes for a
// particular chain together. A single ChainControl instance will exist for all
// the chains lnd is currently active on.
type ChainControl struct {
	// PartialChainControl is the part of the chain control that was
	// initialized purely from the configuration and doesn't contain any
	// wallet related elements.
	*PartialChainControl

	// ChainIO represents an abstraction over a source that can query the
	// blockchain.
	ChainIO lnwallet.BlockChainIO

	// Signer is used to provide signatures over things like transactions.
	Signer input.Signer

	// KeyRing represents a set of keys that we have the private keys to.
	KeyRing keychain.SecretKeyRing

	// Wc is an abstraction over some basic wallet commands. This base set
	// of commands will be provided to the Wallet *LightningWallet raw
	// pointer below.
	Wc lnwallet.WalletController

	// MsgSigner is used to sign arbitrary messages.
	MsgSigner lnwallet.MessageSigner

	// Wallet is our LightningWallet that also contains the abstract Wc
	// above. This wallet handles all of the lightning operations.
	Wallet *lnwallet.LightningWallet
}

// GenDefaultBtcConstraints generates the default set of channel constraints
// that are to be used when funding a Bitcoin channel.
func GenDefaultBtcConstraints() channeldb.ChannelConstraints {
	// We use the dust limit for the maximally sized witness program with
	// a 40-byte data push.
	dustLimit := lnwallet.DustLimitForSize(input.UnknownWitnessSize)

	return channeldb.ChannelConstraints{
		DustLimit:        dustLimit,
		MaxAcceptedHtlcs: input.MaxHTLCNumber / 2,
	}
}

<<<<<<< HEAD
// GenDefaultBtcChannelConstraints generates the default set of channel
// constraints that are to be used when funding a Bitcoin channel.
func GenDefaultBtcConstraints() channeldb.ChannelConstraints {
	// We use the dust limit for the maximally sized witness program with
	// a 40-byte data push.
	dustLimit := lnwallet.DustLimitForSize(input.UnknownWitnessSize)

	return channeldb.ChannelConstraints{
		DustLimit:        dustLimit,
		MaxAcceptedHtlcs: input.MaxHTLCNumber / 2,
	}
}

// NewChainControl attempts to create a ChainControl instance according
// to the parameters in the passed configuration. Currently three
// branches of ChainControl instances exist: one backed by a running btcd
// full-node, another backed by a running bitcoind full-node, and the other
// backed by a running neutrino light client instance. When running with a
// neutrino light client instance, `neutrinoCS` must be non-nil.
func NewChainControl(cfg *Config, blockCache *blockcache.BlockCache) (
	*ChainControl, func(), error) {

=======
// NewPartialChainControl creates a new partial chain control that contains all
// the parts that can be purely constructed from the passed in global
// configuration and doesn't need any wallet instance yet.
func NewPartialChainControl(cfg *Config) (*PartialChainControl, func(), error) {
>>>>>>> b9f43ac4
	// Set the RPC config from the "home" chain. Multi-chain isn't yet
	// active, so we'll restrict usage to a particular chain for now.
	homeChainConfig := cfg.Bitcoin
	if cfg.PrimaryChain() == LitecoinChain {
		homeChainConfig = cfg.Litecoin
	}
	log.Infof("Primary chain is set to: %v", cfg.PrimaryChain())

	cc := &PartialChainControl{
		Cfg: cfg,
	}

	switch cfg.PrimaryChain() {
	case BitcoinChain:
		cc.RoutingPolicy = htlcswitch.ForwardingPolicy{
			MinHTLCOut:    cfg.Bitcoin.MinHTLCOut,
			BaseFee:       cfg.Bitcoin.BaseFee,
			FeeRate:       cfg.Bitcoin.FeeRate,
			TimeLockDelta: cfg.Bitcoin.TimeLockDelta,
		}
		cc.MinHtlcIn = cfg.Bitcoin.MinHTLCIn
		cc.FeeEstimator = chainfee.NewStaticEstimator(
			DefaultBitcoinStaticFeePerKW,
			DefaultBitcoinStaticMinRelayFeeRate,
		)
	case LitecoinChain:
		cc.RoutingPolicy = htlcswitch.ForwardingPolicy{
			MinHTLCOut:    cfg.Litecoin.MinHTLCOut,
			BaseFee:       cfg.Litecoin.BaseFee,
			FeeRate:       cfg.Litecoin.FeeRate,
			TimeLockDelta: cfg.Litecoin.TimeLockDelta,
		}
		cc.MinHtlcIn = cfg.Litecoin.MinHTLCIn
		cc.FeeEstimator = chainfee.NewStaticEstimator(
			DefaultLitecoinStaticFeePerKW, 0,
		)
	default:
		return nil, nil, fmt.Errorf("default routing policy for chain "+
			"%v is unknown", cfg.PrimaryChain())
	}

	var err error
	heightHintCacheConfig := chainntnfs.CacheConfig{
		QueryDisable: cfg.HeightHintCacheQueryDisable,
	}
	if cfg.HeightHintCacheQueryDisable {
		log.Infof("Height Hint Cache Queries disabled")
	}

	// Initialize the height hint cache within the chain directory.
	hintCache, err := chainntnfs.NewHeightHintCache(
		heightHintCacheConfig, cfg.HeightHintDB,
	)
	if err != nil {
		return nil, nil, fmt.Errorf("unable to initialize height hint "+
			"cache: %v", err)
	}

	// If spv mode is active, then we'll be using a distinct set of
	// chainControl interfaces that interface directly with the p2p network
	// of the selected chain.
	switch homeChainConfig.Node {
	case "neutrino":
		// We'll create ChainNotifier and FilteredChainView instances,
		// along with the wallet's ChainSource, which are all backed by
		// the neutrino light client.
		cc.ChainNotifier = neutrinonotify.New(
			cfg.NeutrinoCS, hintCache, hintCache, cfg.BlockCache,
		)
		cc.ChainView, err = chainview.NewCfFilteredChainView(
			cfg.NeutrinoCS, cfg.BlockCache,
		)
		if err != nil {
			return nil, nil, err
		}

		// Map the deprecated neutrino feeurl flag to the general fee
		// url.
		if cfg.NeutrinoMode.FeeURL != "" {
			if cfg.FeeURL != "" {
				return nil, nil, errors.New("feeurl and " +
					"neutrino.feeurl are mutually " +
					"exclusive")
			}

			cfg.FeeURL = cfg.NeutrinoMode.FeeURL
		}

		cc.ChainSource = chain.NewNeutrinoClient(
			cfg.ActiveNetParams.Params, cfg.NeutrinoCS,
		)

		// Get our best block as a health check.
		cc.HealthCheck = func() error {
			_, _, err := cc.ChainSource.GetBestBlock()
			return err
		}

	case "bitcoind", "litecoind":
		var bitcoindMode *lncfg.Bitcoind
		switch {
		case cfg.Bitcoin.Active:
			bitcoindMode = cfg.BitcoindMode
		case cfg.Litecoin.Active:
			bitcoindMode = cfg.LitecoindMode
		}
		// Otherwise, we'll be speaking directly via RPC and ZMQ to a
		// bitcoind node. If the specified host for the btcd/ltcd RPC
		// server already has a port specified, then we use that
		// directly. Otherwise, we assume the default port according to
		// the selected chain parameters.
		var bitcoindHost string
		if strings.Contains(bitcoindMode.RPCHost, ":") {
			bitcoindHost = bitcoindMode.RPCHost
		} else {
			// The RPC ports specified in chainparams.go assume
			// btcd, which picks a different port so that btcwallet
			// can use the same RPC port as bitcoind. We convert
			// this back to the btcwallet/bitcoind port.
			rpcPort, err := strconv.Atoi(cfg.ActiveNetParams.RPCPort)
			if err != nil {
				return nil, nil, err
			}
			rpcPort -= 2
			bitcoindHost = fmt.Sprintf("%v:%d",
				bitcoindMode.RPCHost, rpcPort)
			if (cfg.Bitcoin.Active &&
				(cfg.Bitcoin.RegTest || cfg.Bitcoin.SigNet)) ||
				(cfg.Litecoin.Active && cfg.Litecoin.RegTest) {

				conn, err := net.Dial("tcp", bitcoindHost)
				if err != nil || conn == nil {
					switch {
					case cfg.Bitcoin.Active && cfg.Bitcoin.RegTest:
						rpcPort = 18443
					case cfg.Litecoin.Active && cfg.Litecoin.RegTest:
						rpcPort = 19443
					case cfg.Bitcoin.Active && cfg.Bitcoin.SigNet:
						rpcPort = 38332
					}
					bitcoindHost = fmt.Sprintf("%v:%d",
						bitcoindMode.RPCHost,
						rpcPort)
				} else {
					conn.Close()
				}
			}
		}

		// Establish the connection to bitcoind and create the clients
		// required for our relevant subsystems.
		bitcoindConn, err := chain.NewBitcoindConn(&chain.BitcoindConfig{
			ChainParams:        cfg.ActiveNetParams.Params,
			Host:               bitcoindHost,
			User:               bitcoindMode.RPCUser,
			Pass:               bitcoindMode.RPCPass,
			ZMQBlockHost:       bitcoindMode.ZMQPubRawBlock,
			ZMQTxHost:          bitcoindMode.ZMQPubRawTx,
			ZMQReadDeadline:    5 * time.Second,
			Dialer:             cfg.Dialer,
			PrunedModeMaxPeers: bitcoindMode.PrunedNodeMaxPeers,
		})
		if err != nil {
			return nil, nil, err
		}

		if err := bitcoindConn.Start(); err != nil {
			return nil, nil, fmt.Errorf("unable to connect to "+
				"bitcoind: %v", err)
		}

		cc.ChainNotifier = bitcoindnotify.New(
			bitcoindConn, cfg.ActiveNetParams.Params, hintCache,
			hintCache, cfg.BlockCache,
		)
		cc.ChainView = chainview.NewBitcoindFilteredChainView(
			bitcoindConn, cfg.BlockCache,
		)
		cc.ChainSource = bitcoindConn.NewBitcoindClient()

		// If we're not in regtest mode, then we'll attempt to use a
		// proper fee estimator for testnet.
		rpcConfig := &rpcclient.ConnConfig{
			Host:                 bitcoindHost,
			User:                 bitcoindMode.RPCUser,
			Pass:                 bitcoindMode.RPCPass,
			DisableConnectOnNew:  true,
			DisableAutoReconnect: false,
			DisableTLS:           true,
			HTTPPostMode:         true,
		}
		if cfg.Bitcoin.Active && !cfg.Bitcoin.RegTest {
			log.Infof("Initializing bitcoind backed fee estimator "+
				"in %s mode", bitcoindMode.EstimateMode)

			// Finally, we'll re-initialize the fee estimator, as
			// if we're using bitcoind as a backend, then we can
			// use live fee estimates, rather than a statically
			// coded value.
			fallBackFeeRate := chainfee.SatPerKVByte(25 * 1000)
			cc.FeeEstimator, err = chainfee.NewBitcoindEstimator(
				*rpcConfig, bitcoindMode.EstimateMode,
				fallBackFeeRate.FeePerKWeight(),
			)
			if err != nil {
				return nil, nil, err
			}
		} else if cfg.Litecoin.Active && !cfg.Litecoin.RegTest {
			log.Infof("Initializing litecoind backed fee "+
				"estimator in %s mode",
				bitcoindMode.EstimateMode)

			// Finally, we'll re-initialize the fee estimator, as
			// if we're using litecoind as a backend, then we can
			// use live fee estimates, rather than a statically
			// coded value.
			fallBackFeeRate := chainfee.SatPerKVByte(25 * 1000)
			cc.FeeEstimator, err = chainfee.NewBitcoindEstimator(
				*rpcConfig, bitcoindMode.EstimateMode,
				fallBackFeeRate.FeePerKWeight(),
			)
			if err != nil {
				return nil, nil, err
			}
		}

		// We need to use some apis that are not exposed by btcwallet,
		// for a health check function so we create an ad-hoc bitcoind
		// connection.
		chainConn, err := rpcclient.New(rpcConfig, nil)
		if err != nil {
			return nil, nil, err
		}

		// The api we will use for our health check depends on the
		// bitcoind version.
		cmd, err := getBitcoindHealthCheckCmd(chainConn)
		if err != nil {
			return nil, nil, err
		}

		cc.HealthCheck = func() error {
			_, err := chainConn.RawRequest(cmd, nil)
			return err
		}

	case "btcd", "ltcd":
		// Otherwise, we'll be speaking directly via RPC to a node.
		//
		// So first we'll load btcd/ltcd's TLS cert for the RPC
		// connection. If a raw cert was specified in the config, then
		// we'll set that directly. Otherwise, we attempt to read the
		// cert from the path specified in the config.
		var btcdMode *lncfg.Btcd
		switch {
		case cfg.Bitcoin.Active:
			btcdMode = cfg.BtcdMode
		case cfg.Litecoin.Active:
			btcdMode = cfg.LtcdMode
		}
		var rpcCert []byte
		if btcdMode.RawRPCCert != "" {
			rpcCert, err = hex.DecodeString(btcdMode.RawRPCCert)
			if err != nil {
				return nil, nil, err
			}
		} else {
			certFile, err := os.Open(btcdMode.RPCCert)
			if err != nil {
				return nil, nil, err
			}
			rpcCert, err = ioutil.ReadAll(certFile)
			if err != nil {
				return nil, nil, err
			}
			if err := certFile.Close(); err != nil {
				return nil, nil, err
			}
		}

		// If the specified host for the btcd/ltcd RPC server already
		// has a port specified, then we use that directly. Otherwise,
		// we assume the default port according to the selected chain
		// parameters.
		var btcdHost string
		if strings.Contains(btcdMode.RPCHost, ":") {
			btcdHost = btcdMode.RPCHost
		} else {
			btcdHost = fmt.Sprintf("%v:%v", btcdMode.RPCHost,
				cfg.ActiveNetParams.RPCPort)
		}

		btcdUser := btcdMode.RPCUser
		btcdPass := btcdMode.RPCPass
		rpcConfig := &rpcclient.ConnConfig{
			Host:                 btcdHost,
			Endpoint:             "ws",
			User:                 btcdUser,
			Pass:                 btcdPass,
			Certificates:         rpcCert,
			DisableTLS:           false,
			DisableConnectOnNew:  true,
			DisableAutoReconnect: false,
		}
		cc.ChainNotifier, err = btcdnotify.New(
			rpcConfig, cfg.ActiveNetParams.Params, hintCache,
			hintCache, cfg.BlockCache,
		)
		if err != nil {
			return nil, nil, err
		}

		// Finally, we'll create an instance of the default chain view
		// to be used within the routing layer.
		cc.ChainView, err = chainview.NewBtcdFilteredChainView(
			*rpcConfig, cfg.BlockCache,
		)
		if err != nil {
			log.Errorf("unable to create chain view: %v", err)
			return nil, nil, err
		}

		// Create a special websockets rpc client for btcd which will be
		// used by the wallet for notifications, calls, etc.
		chainRPC, err := chain.NewRPCClient(
			cfg.ActiveNetParams.Params, btcdHost, btcdUser,
			btcdPass, rpcCert, false, 20,
		)
		if err != nil {
			return nil, nil, err
		}

		cc.ChainSource = chainRPC

		// Use a query for our best block as a health check.
		cc.HealthCheck = func() error {
			_, _, err := cc.ChainSource.GetBestBlock()
			return err
		}

		// If we're not in simnet or regtest mode, then we'll attempt
		// to use a proper fee estimator for testnet.
		if !cfg.Bitcoin.SimNet && !cfg.Litecoin.SimNet &&
			!cfg.Bitcoin.RegTest && !cfg.Litecoin.RegTest {

			log.Info("Initializing btcd backed fee estimator")

			// Finally, we'll re-initialize the fee estimator, as
			// if we're using btcd as a backend, then we can use
			// live fee estimates, rather than a statically coded
			// value.
			fallBackFeeRate := chainfee.SatPerKVByte(25 * 1000)
			cc.FeeEstimator, err = chainfee.NewBtcdEstimator(
				*rpcConfig, fallBackFeeRate.FeePerKWeight(),
			)
			if err != nil {
				return nil, nil, err
			}
		}
	default:
		return nil, nil, fmt.Errorf("unknown node type: %s",
			homeChainConfig.Node)
	}

	switch {
	// If the fee URL isn't set, and the user is running mainnet, then
	// we'll return an error to instruct them to set a proper fee
	// estimator.
	case cfg.FeeURL == "" && cfg.Bitcoin.MainNet &&
		homeChainConfig.Node == "neutrino":

		return nil, nil, fmt.Errorf("--feeurl parameter required " +
			"when running neutrino on mainnet")

	// Override default fee estimator if an external service is specified.
	case cfg.FeeURL != "":
		// Do not cache fees on regtest to make it easier to execute
		// manual or automated test cases.
		cacheFees := !cfg.Bitcoin.RegTest

		log.Infof("Using external fee estimator %v: cached=%v",
			cfg.FeeURL, cacheFees)

		cc.FeeEstimator = chainfee.NewWebAPIEstimator(
			chainfee.SparseConfFeeSource{
				URL: cfg.FeeURL,
			},
			!cacheFees,
		)
	}

	ccCleanup := func() {
		if cc.FeeEstimator != nil {
			if err := cc.FeeEstimator.Stop(); err != nil {
				log.Errorf("Failed to stop feeEstimator: %v",
					err)
			}
		}
	}

	// Start fee estimator.
	if err := cc.FeeEstimator.Start(); err != nil {
		return nil, nil, err
	}

	// Select the default channel constraints for the primary chain.
	cc.ChannelConstraints = GenDefaultBtcConstraints()
	if cfg.PrimaryChain() == LitecoinChain {
		cc.ChannelConstraints = DefaultLtcChannelConstraints
	}

	return cc, ccCleanup, nil
}

<<<<<<< HEAD
	// Select the default channel constraints for the primary chain.
	channelConstraints := GenDefaultBtcConstraints()
	if cfg.PrimaryChain() == LitecoinChain {
		channelConstraints = DefaultLtcChannelConstraints
=======
// NewChainControl attempts to create a ChainControl instance according
// to the parameters in the passed configuration. Currently three
// branches of ChainControl instances exist: one backed by a running btcd
// full-node, another backed by a running bitcoind full-node, and the other
// backed by a running neutrino light client instance. When running with a
// neutrino light client instance, `neutrinoCS` must be non-nil.
func NewChainControl(walletConfig lnwallet.Config,
	msgSigner lnwallet.MessageSigner,
	pcc *PartialChainControl) (*ChainControl, func(), error) {

	cc := &ChainControl{
		PartialChainControl: pcc,
		MsgSigner:           msgSigner,
		Signer:              walletConfig.Signer,
		ChainIO:             walletConfig.ChainIO,
		Wc:                  walletConfig.WalletController,
		KeyRing:             walletConfig.SecretKeyRing,
>>>>>>> b9f43ac4
	}

	ccCleanup := func() {
		if cc.Wallet != nil {
			if err := cc.Wallet.Shutdown(); err != nil {
				log.Errorf("Failed to shutdown wallet: %v", err)
			}
		}
	}

	lnWallet, err := lnwallet.NewLightningWallet(walletConfig)
	if err != nil {
		return nil, ccCleanup, fmt.Errorf("unable to create wallet: %v",
			err)
	}
	if err := lnWallet.Startup(); err != nil {
		return nil, ccCleanup, fmt.Errorf("unable to create wallet: %v",
			err)
	}

	log.Info("LightningWallet opened")
	cc.Wallet = lnWallet

	return cc, ccCleanup, nil
}

// getBitcoindHealthCheckCmd queries bitcoind for its version to decide which
// api we should use for our health check. We prefer to use the uptime
// command, because it has no locking and is an inexpensive call, which was
// added in version 0.15. If we are on an earlier version, we fallback to using
// getblockchaininfo.
func getBitcoindHealthCheckCmd(client *rpcclient.Client) (string, error) {
	// Query bitcoind to get our current version.
	resp, err := client.RawRequest("getnetworkinfo", nil)
	if err != nil {
		return "", err
	}

	// Parse the response to retrieve bitcoind's version.
	info := struct {
		Version int64 `json:"version"`
	}{}
	if err := json.Unmarshal(resp, &info); err != nil {
		return "", err
	}

	// Bitcoind returns a single value representing the semantic version:
	// 1000000 * CLIENT_VERSION_MAJOR + 10000 * CLIENT_VERSION_MINOR
	// + 100 * CLIENT_VERSION_REVISION + 1 * CLIENT_VERSION_BUILD
	//
	// The uptime call was added in version 0.15.0, so we return it for
	// any version value >= 150000, as per the above calculation.
	if info.Version >= 150000 {
		return "uptime", nil
	}

	return "getblockchaininfo", nil
}

var (
	// BitcoinTestnetGenesis is the genesis hash of Bitcoin's testnet
	// chain.
	BitcoinTestnetGenesis = chainhash.Hash([chainhash.HashSize]byte{
		0x43, 0x49, 0x7f, 0xd7, 0xf8, 0x26, 0x95, 0x71,
		0x08, 0xf4, 0xa3, 0x0f, 0xd9, 0xce, 0xc3, 0xae,
		0xba, 0x79, 0x97, 0x20, 0x84, 0xe9, 0x0e, 0xad,
		0x01, 0xea, 0x33, 0x09, 0x00, 0x00, 0x00, 0x00,
	})

	// BitcoinSignetGenesis is the genesis hash of Bitcoin's signet chain.
	BitcoinSignetGenesis = chainhash.Hash([chainhash.HashSize]byte{
		0xf6, 0x1e, 0xee, 0x3b, 0x63, 0xa3, 0x80, 0xa4,
		0x77, 0xa0, 0x63, 0xaf, 0x32, 0xb2, 0xbb, 0xc9,
		0x7c, 0x9f, 0xf9, 0xf0, 0x1f, 0x2c, 0x42, 0x25,
		0xe9, 0x73, 0x98, 0x81, 0x08, 0x00, 0x00, 0x00,
	})

	// BitcoinMainnetGenesis is the genesis hash of Bitcoin's main chain.
	BitcoinMainnetGenesis = chainhash.Hash([chainhash.HashSize]byte{
		0x6f, 0xe2, 0x8c, 0x0a, 0xb6, 0xf1, 0xb3, 0x72,
		0xc1, 0xa6, 0xa2, 0x46, 0xae, 0x63, 0xf7, 0x4f,
		0x93, 0x1e, 0x83, 0x65, 0xe1, 0x5a, 0x08, 0x9c,
		0x68, 0xd6, 0x19, 0x00, 0x00, 0x00, 0x00, 0x00,
	})

	// LitecoinTestnetGenesis is the genesis hash of Litecoin's testnet4
	// chain.
	LitecoinTestnetGenesis = chainhash.Hash([chainhash.HashSize]byte{
		0xa0, 0x29, 0x3e, 0x4e, 0xeb, 0x3d, 0xa6, 0xe6,
		0xf5, 0x6f, 0x81, 0xed, 0x59, 0x5f, 0x57, 0x88,
		0x0d, 0x1a, 0x21, 0x56, 0x9e, 0x13, 0xee, 0xfd,
		0xd9, 0x51, 0x28, 0x4b, 0x5a, 0x62, 0x66, 0x49,
	})

	// LitecoinMainnetGenesis is the genesis hash of Litecoin's main chain.
	LitecoinMainnetGenesis = chainhash.Hash([chainhash.HashSize]byte{
		0xe2, 0xbf, 0x04, 0x7e, 0x7e, 0x5a, 0x19, 0x1a,
		0xa4, 0xef, 0x34, 0xd3, 0x14, 0x97, 0x9d, 0xc9,
		0x98, 0x6e, 0x0f, 0x19, 0x25, 0x1e, 0xda, 0xba,
		0x59, 0x40, 0xfd, 0x1f, 0xe3, 0x65, 0xa7, 0x12,
	})

	// chainMap is a simple index that maps a chain's genesis hash to the
	// ChainCode enum for that chain.
	chainMap = map[chainhash.Hash]ChainCode{
		BitcoinTestnetGenesis:  BitcoinChain,
		LitecoinTestnetGenesis: LitecoinChain,

		BitcoinMainnetGenesis:  BitcoinChain,
		LitecoinMainnetGenesis: LitecoinChain,
	}

	// ChainDNSSeeds is a map of a chain's hash to the set of DNS seeds
	// that will be use to bootstrap peers upon first startup.
	//
	// The first item in the array is the primary host we'll use to attempt
	// the SRV lookup we require. If we're unable to receive a response
	// over UDP, then we'll fall back to manual TCP resolution. The second
	// item in the array is a special A record that we'll query in order to
	// receive the IP address of the current authoritative DNS server for
	// the network seed.
	//
	// TODO(roasbeef): extend and collapse these and chainparams.go into
	// struct like chaincfg.Params
	ChainDNSSeeds = map[chainhash.Hash][][2]string{
		BitcoinMainnetGenesis: {
			{
				"nodes.lightning.directory",
				"soa.nodes.lightning.directory",
			},
			{
				"lseed.bitcoinstats.com",
			},
		},

		BitcoinTestnetGenesis: {
			{
				"test.nodes.lightning.directory",
				"soa.nodes.lightning.directory",
			},
		},

		BitcoinSignetGenesis: {
			{
				"ln.signet.secp.tech",
			},
		},

		LitecoinMainnetGenesis: {
			{
				"ltc.nodes.lightning.directory",
				"soa.nodes.lightning.directory",
			},
		},
	}
)

// ChainRegistry keeps track of the current chains
type ChainRegistry struct {
	sync.RWMutex

	activeChains map[ChainCode]*ChainControl
	netParams    map[ChainCode]*BitcoinNetParams

	primaryChain ChainCode
}

// NewChainRegistry creates a new ChainRegistry.
func NewChainRegistry() *ChainRegistry {
	return &ChainRegistry{
		activeChains: make(map[ChainCode]*ChainControl),
		netParams:    make(map[ChainCode]*BitcoinNetParams),
	}
}

// RegisterChain assigns an active ChainControl instance to a target chain
// identified by its ChainCode.
func (c *ChainRegistry) RegisterChain(newChain ChainCode,
	cc *ChainControl) {

	c.Lock()
	c.activeChains[newChain] = cc
	c.Unlock()
}

// LookupChain attempts to lookup an active ChainControl instance for the
// target chain.
func (c *ChainRegistry) LookupChain(targetChain ChainCode) (
	*ChainControl, bool) {

	c.RLock()
	cc, ok := c.activeChains[targetChain]
	c.RUnlock()
	return cc, ok
}

// LookupChainByHash attempts to look up an active ChainControl which
// corresponds to the passed genesis hash.
func (c *ChainRegistry) LookupChainByHash(
	chainHash chainhash.Hash) (*ChainControl, bool) {

	c.RLock()
	defer c.RUnlock()

	targetChain, ok := chainMap[chainHash]
	if !ok {
		return nil, ok
	}

	cc, ok := c.activeChains[targetChain]
	return cc, ok
}

// RegisterPrimaryChain sets a target chain as the "home chain" for lnd.
func (c *ChainRegistry) RegisterPrimaryChain(cc ChainCode) {
	c.Lock()
	defer c.Unlock()

	c.primaryChain = cc
}

// PrimaryChain returns the primary chain for this running lnd instance. The
// primary chain is considered the "home base" while the other registered
// chains are treated as secondary chains.
func (c *ChainRegistry) PrimaryChain() ChainCode {
	c.RLock()
	defer c.RUnlock()

	return c.primaryChain
}

// ActiveChains returns a slice containing the active chains.
func (c *ChainRegistry) ActiveChains() []ChainCode {
	c.RLock()
	defer c.RUnlock()

	chains := make([]ChainCode, 0, len(c.activeChains))
	for activeChain := range c.activeChains {
		chains = append(chains, activeChain)
	}

	return chains
}

// NumActiveChains returns the total number of active chains.
func (c *ChainRegistry) NumActiveChains() uint32 {
	c.RLock()
	defer c.RUnlock()

	return uint32(len(c.activeChains))
}<|MERGE_RESOLUTION|>--- conflicted
+++ resolved
@@ -153,13 +153,8 @@
 	BtcToLtcConversionRate = 60
 )
 
-<<<<<<< HEAD
-// DefaultLtcChannelConstraints is the default set of channel constraints that are
-// meant to be used when initially funding a Litecoin channel.
-=======
 // DefaultLtcChannelConstraints is the default set of channel constraints that
 // are meant to be used when initially funding a Litecoin channel.
->>>>>>> b9f43ac4
 var DefaultLtcChannelConstraints = channeldb.ChannelConstraints{
 	DustLimit:        DefaultLitecoinDustLimit,
 	MaxAcceptedHtlcs: input.MaxHTLCNumber / 2,
@@ -250,35 +245,10 @@
 	}
 }
 
-<<<<<<< HEAD
-// GenDefaultBtcChannelConstraints generates the default set of channel
-// constraints that are to be used when funding a Bitcoin channel.
-func GenDefaultBtcConstraints() channeldb.ChannelConstraints {
-	// We use the dust limit for the maximally sized witness program with
-	// a 40-byte data push.
-	dustLimit := lnwallet.DustLimitForSize(input.UnknownWitnessSize)
-
-	return channeldb.ChannelConstraints{
-		DustLimit:        dustLimit,
-		MaxAcceptedHtlcs: input.MaxHTLCNumber / 2,
-	}
-}
-
-// NewChainControl attempts to create a ChainControl instance according
-// to the parameters in the passed configuration. Currently three
-// branches of ChainControl instances exist: one backed by a running btcd
-// full-node, another backed by a running bitcoind full-node, and the other
-// backed by a running neutrino light client instance. When running with a
-// neutrino light client instance, `neutrinoCS` must be non-nil.
-func NewChainControl(cfg *Config, blockCache *blockcache.BlockCache) (
-	*ChainControl, func(), error) {
-
-=======
 // NewPartialChainControl creates a new partial chain control that contains all
 // the parts that can be purely constructed from the passed in global
 // configuration and doesn't need any wallet instance yet.
 func NewPartialChainControl(cfg *Config) (*PartialChainControl, func(), error) {
->>>>>>> b9f43ac4
 	// Set the RPC config from the "home" chain. Multi-chain isn't yet
 	// active, so we'll restrict usage to a particular chain for now.
 	homeChainConfig := cfg.Bitcoin
@@ -693,12 +663,6 @@
 	return cc, ccCleanup, nil
 }
 
-<<<<<<< HEAD
-	// Select the default channel constraints for the primary chain.
-	channelConstraints := GenDefaultBtcConstraints()
-	if cfg.PrimaryChain() == LitecoinChain {
-		channelConstraints = DefaultLtcChannelConstraints
-=======
 // NewChainControl attempts to create a ChainControl instance according
 // to the parameters in the passed configuration. Currently three
 // branches of ChainControl instances exist: one backed by a running btcd
@@ -716,7 +680,6 @@
 		ChainIO:             walletConfig.ChainIO,
 		Wc:                  walletConfig.WalletController,
 		KeyRing:             walletConfig.SecretKeyRing,
->>>>>>> b9f43ac4
 	}
 
 	ccCleanup := func() {

package channeldb

import (
	"bytes"
	"crypto/sha256"
	"encoding/binary"
	"errors"
	"fmt"
	"io"
	"net"
	"strconv"
	"strings"
	"sync"

	"github.com/btcsuite/btcd/btcec"
	"github.com/btcsuite/btcd/chaincfg/chainhash"
	"github.com/btcsuite/btcd/wire"
	"github.com/btcsuite/btcutil"
	"github.com/lightningnetwork/lnd/channeldb/kvdb"
	"github.com/lightningnetwork/lnd/input"
	"github.com/lightningnetwork/lnd/keychain"
	"github.com/lightningnetwork/lnd/lnwire"
	"github.com/lightningnetwork/lnd/shachain"
)

var (
	// closedChannelBucket stores summarization information concerning
	// previously open, but now closed channels.
	closedChannelBucket = []byte("closed-chan-bucket")

	// openChanBucket stores all the currently open channels. This bucket
	// has a second, nested bucket which is keyed by a node's ID. Within
	// that node ID bucket, all attributes required to track, update, and
	// close a channel are stored.
	//
	// openChan -> nodeID -> chanPoint
	//
	// TODO(roasbeef): flesh out comment
	openChannelBucket = []byte("open-chan-bucket")

	// historicalChannelBucket stores all channels that have seen their
	// commitment tx confirm. All information from their previous open state
	// is retained.
	historicalChannelBucket = []byte("historical-chan-bucket")

	// chanInfoKey can be accessed within the bucket for a channel
	// (identified by its chanPoint). This key stores all the static
	// information for a channel which is decided at the end of  the
	// funding flow.
	chanInfoKey = []byte("chan-info-key")

	// localUpfrontShutdownKey can be accessed within the bucket for a channel
	// (identified by its chanPoint). This key stores an optional upfront
	// shutdown script for the local peer.
	localUpfrontShutdownKey = []byte("local-upfront-shutdown-key")

	// remoteUpfrontShutdownKey can be accessed within the bucket for a channel
	// (identified by its chanPoint). This key stores an optional upfront
	// shutdown script for the remote peer.
	remoteUpfrontShutdownKey = []byte("remote-upfront-shutdown-key")

	// chanCommitmentKey can be accessed within the sub-bucket for a
	// particular channel. This key stores the up to date commitment state
	// for a particular channel party. Appending a 0 to the end of this key
	// indicates it's the commitment for the local party, and appending a 1
	// to the end of this key indicates it's the commitment for the remote
	// party.
	chanCommitmentKey = []byte("chan-commitment-key")

	// unsignedAckedUpdatesKey is an entry in the channel bucket that
	// contains the remote updates that we have acked, but not yet signed
	// for in one of our remote commits.
	unsignedAckedUpdatesKey = []byte("unsigned-acked-updates-key")

	// revocationStateKey stores their current revocation hash, our
	// preimage producer and their preimage store.
	revocationStateKey = []byte("revocation-state-key")

	// dataLossCommitPointKey stores the commitment point received from the
	// remote peer during a channel sync in case we have lost channel state.
	dataLossCommitPointKey = []byte("data-loss-commit-point-key")

	// forceCloseTxKey points to a the unilateral closing tx that we
	// broadcasted when moving the channel to state CommitBroadcasted.
	forceCloseTxKey = []byte("closing-tx-key")

	// coopCloseTxKey points to a the cooperative closing tx that we
	// broadcasted when moving the channel to state CoopBroadcasted.
	coopCloseTxKey = []byte("coop-closing-tx-key")

	// commitDiffKey stores the current pending commitment state we've
	// extended to the remote party (if any). Each time we propose a new
	// state, we store the information necessary to reconstruct this state
	// from the prior commitment. This allows us to resync the remote party
	// to their expected state in the case of message loss.
	//
	// TODO(roasbeef): rename to commit chain?
	commitDiffKey = []byte("commit-diff-key")

	// revocationLogBucket is dedicated for storing the necessary delta
	// state between channel updates required to re-construct a past state
	// in order to punish a counterparty attempting a non-cooperative
	// channel closure. This key should be accessed from within the
	// sub-bucket of a target channel, identified by its channel point.
	revocationLogBucket = []byte("revocation-log-key")

	// frozenChanKey is the key where we store the information for any
	// active "frozen" channels. This key is present only in the leaf
	// bucket for a given channel.
	frozenChanKey = []byte("frozen-chans")
)

var (
	// ErrNoCommitmentsFound is returned when a channel has not set
	// commitment states.
	ErrNoCommitmentsFound = fmt.Errorf("no commitments found")

	// ErrNoChanInfoFound is returned when a particular channel does not
	// have any channels state.
	ErrNoChanInfoFound = fmt.Errorf("no chan info found")

	// ErrNoRevocationsFound is returned when revocation state for a
	// particular channel cannot be found.
	ErrNoRevocationsFound = fmt.Errorf("no revocations found")

	// ErrNoPendingCommit is returned when there is not a pending
	// commitment for a remote party. A new commitment is written to disk
	// each time we write a new state in order to be properly fault
	// tolerant.
	ErrNoPendingCommit = fmt.Errorf("no pending commits found")

	// ErrInvalidCircuitKeyLen signals that a circuit key could not be
	// decoded because the byte slice is of an invalid length.
	ErrInvalidCircuitKeyLen = fmt.Errorf(
		"length of serialized circuit key must be 16 bytes")

	// ErrNoCommitPoint is returned when no data loss commit point is found
	// in the database.
	ErrNoCommitPoint = fmt.Errorf("no commit point found")

	// ErrNoCloseTx is returned when no closing tx is found for a channel
	// in the state CommitBroadcasted.
	ErrNoCloseTx = fmt.Errorf("no closing tx found")

	// ErrNoRestoredChannelMutation is returned when a caller attempts to
	// mutate a channel that's been recovered.
	ErrNoRestoredChannelMutation = fmt.Errorf("cannot mutate restored " +
		"channel state")

	// ErrChanBorked is returned when a caller attempts to mutate a borked
	// channel.
	ErrChanBorked = fmt.Errorf("cannot mutate borked channel")

	// errLogEntryNotFound is returned when we cannot find a log entry at
	// the height requested in the revocation log.
	errLogEntryNotFound = fmt.Errorf("log entry not found")

	// errHeightNotFound is returned when a query for channel balances at
	// a height that we have not reached yet is made.
	errHeightNotReached = fmt.Errorf("height requested greater than " +
		"current commit height")
)

// ChannelType is an enum-like type that describes one of several possible
// channel types. Each open channel is associated with a particular type as the
// channel type may determine how higher level operations are conducted such as
// fee negotiation, channel closing, the format of HTLCs, etc. Structure-wise,
// a ChannelType is a bit field, with each bit denoting a modification from the
// base channel type of single funder.
type ChannelType uint8

const (
	// NOTE: iota isn't used here for this enum needs to be stable
	// long-term as it will be persisted to the database.

	// SingleFunderBit represents a channel wherein one party solely funds
	// the entire capacity of the channel.
	SingleFunderBit ChannelType = 0

	// DualFunderBit represents a channel wherein both parties contribute
	// funds towards the total capacity of the channel. The channel may be
	// funded symmetrically or asymmetrically.
	DualFunderBit ChannelType = 1 << 0

	// SingleFunderTweakless is similar to the basic SingleFunder channel
	// type, but it omits the tweak for one's key in the commitment
	// transaction of the remote party.
	SingleFunderTweaklessBit ChannelType = 1 << 1

	// NoFundingTxBit denotes if we have the funding transaction locally on
	// disk. This bit may be on if the funding transaction was crafted by a
	// wallet external to the primary daemon.
	NoFundingTxBit ChannelType = 1 << 2

	// AnchorOutputsBit indicates that the channel makes use of anchor
	// outputs to bump the commitment transaction's effective feerate. This
	// channel type also uses a delayed to_remote output script. If bit is
	// set, we'll find the size of the anchor outputs in the database.
	AnchorOutputsBit ChannelType = 1 << 3

	// FrozenBit indicates that the channel is a frozen channel, meaning
	// that only the responder can decide to cooperatively close the
	// channel.
	FrozenBit ChannelType = 1 << 4
)

// IsSingleFunder returns true if the channel type if one of the known single
// funder variants.
func (c ChannelType) IsSingleFunder() bool {
	return c&DualFunderBit == 0
}

// IsDualFunder returns true if the ChannelType has the DualFunderBit set.
func (c ChannelType) IsDualFunder() bool {
	return c&DualFunderBit == DualFunderBit
}

// IsTweakless returns true if the target channel uses a commitment that
// doesn't tweak the key for the remote party.
func (c ChannelType) IsTweakless() bool {
	return c&SingleFunderTweaklessBit == SingleFunderTweaklessBit
}

// HasFundingTx returns true if this channel type is one that has a funding
// transaction stored locally.
func (c ChannelType) HasFundingTx() bool {
	return c&NoFundingTxBit == 0
}

// HasAnchors returns true if this channel type has anchor ouputs on its
// commitment.
func (c ChannelType) HasAnchors() bool {
	return c&AnchorOutputsBit == AnchorOutputsBit
}

// IsFrozen returns true if the channel is considered to be "frozen". A frozen
// channel means that only the responder can initiate a cooperative channel
// closure.
func (c ChannelType) IsFrozen() bool {
	return c&FrozenBit == FrozenBit
}

// ChannelConstraints represents a set of constraints meant to allow a node to
// limit their exposure, enact flow control and ensure that all HTLCs are
// economically relevant. This struct will be mirrored for both sides of the
// channel, as each side will enforce various constraints that MUST be adhered
// to for the life time of the channel. The parameters for each of these
// constraints are static for the duration of the channel, meaning the channel
// must be torn down for them to change.
type ChannelConstraints struct {
	// DustLimit is the threshold (in satoshis) below which any outputs
	// should be trimmed. When an output is trimmed, it isn't materialized
	// as an actual output, but is instead burned to miner's fees.
	DustLimit btcutil.Amount

	// ChanReserve is an absolute reservation on the channel for the
	// owner of this set of constraints. This means that the current
	// settled balance for this node CANNOT dip below the reservation
	// amount. This acts as a defense against costless attacks when
	// either side no longer has any skin in the game.
	ChanReserve btcutil.Amount

	// MaxPendingAmount is the maximum pending HTLC value that the
	// owner of these constraints can offer the remote node at a
	// particular time.
	MaxPendingAmount lnwire.MilliSatoshi

	// MinHTLC is the minimum HTLC value that the owner of these
	// constraints can offer the remote node. If any HTLCs below this
	// amount are offered, then the HTLC will be rejected. This, in
	// tandem with the dust limit allows a node to regulate the
	// smallest HTLC that it deems economically relevant.
	MinHTLC lnwire.MilliSatoshi

	// MaxAcceptedHtlcs is the maximum number of HTLCs that the owner of
	// this set of constraints can offer the remote node. This allows each
	// node to limit their over all exposure to HTLCs that may need to be
	// acted upon in the case of a unilateral channel closure or a contract
	// breach.
	MaxAcceptedHtlcs uint16

	// CsvDelay is the relative time lock delay expressed in blocks. Any
	// settled outputs that pay to the owner of this channel configuration
	// MUST ensure that the delay branch uses this value as the relative
	// time lock. Similarly, any HTLC's offered by this node should use
	// this value as well.
	CsvDelay uint16
}

// ChannelConfig is a struct that houses the various configuration opens for
// channels. Each side maintains an instance of this configuration file as it
// governs: how the funding and commitment transaction to be created, the
// nature of HTLC's allotted, the keys to be used for delivery, and relative
// time lock parameters.
type ChannelConfig struct {
	// ChannelConstraints is the set of constraints that must be upheld for
	// the duration of the channel for the owner of this channel
	// configuration. Constraints govern a number of flow control related
	// parameters, also including the smallest HTLC that will be accepted
	// by a participant.
	ChannelConstraints

	// MultiSigKey is the key to be used within the 2-of-2 output script
	// for the owner of this channel config.
	MultiSigKey keychain.KeyDescriptor

	// RevocationBasePoint is the base public key to be used when deriving
	// revocation keys for the remote node's commitment transaction. This
	// will be combined along with a per commitment secret to derive a
	// unique revocation key for each state.
	RevocationBasePoint keychain.KeyDescriptor

	// PaymentBasePoint is the base public key to be used when deriving
	// the key used within the non-delayed pay-to-self output on the
	// commitment transaction for a node. This will be combined with a
	// tweak derived from the per-commitment point to ensure unique keys
	// for each commitment transaction.
	PaymentBasePoint keychain.KeyDescriptor

	// DelayBasePoint is the base public key to be used when deriving the
	// key used within the delayed pay-to-self output on the commitment
	// transaction for a node. This will be combined with a tweak derived
	// from the per-commitment point to ensure unique keys for each
	// commitment transaction.
	DelayBasePoint keychain.KeyDescriptor

	// HtlcBasePoint is the base public key to be used when deriving the
	// local HTLC key. The derived key (combined with the tweak derived
	// from the per-commitment point) is used within the "to self" clause
	// within any HTLC output scripts.
	HtlcBasePoint keychain.KeyDescriptor
}

// ChannelCommitment is a snapshot of the commitment state at a particular
// point in the commitment chain. With each state transition, a snapshot of the
// current state along with all non-settled HTLCs are recorded. These snapshots
// detail the state of the _remote_ party's commitment at a particular state
// number.  For ourselves (the local node) we ONLY store our most recent
// (unrevoked) state for safety purposes.
type ChannelCommitment struct {
	// CommitHeight is the update number that this ChannelDelta represents
	// the total number of commitment updates to this point. This can be
	// viewed as sort of a "commitment height" as this number is
	// monotonically increasing.
	CommitHeight uint64

	// LocalLogIndex is the cumulative log index index of the local node at
	// this point in the commitment chain. This value will be incremented
	// for each _update_ added to the local update log.
	LocalLogIndex uint64

	// LocalHtlcIndex is the current local running HTLC index. This value
	// will be incremented for each outgoing HTLC the local node offers.
	LocalHtlcIndex uint64

	// RemoteLogIndex is the cumulative log index index of the remote node
	// at this point in the commitment chain. This value will be
	// incremented for each _update_ added to the remote update log.
	RemoteLogIndex uint64

	// RemoteHtlcIndex is the current remote running HTLC index. This value
	// will be incremented for each outgoing HTLC the remote node offers.
	RemoteHtlcIndex uint64

	// LocalBalance is the current available settled balance within the
	// channel directly spendable by us.
	//
	// NOTE: This is the balance *after* subtracting any commitment fee,
	// AND anchor output values.
	LocalBalance lnwire.MilliSatoshi

	// RemoteBalance is the current available settled balance within the
	// channel directly spendable by the remote node.
	//
	// NOTE: This is the balance *after* subtracting any commitment fee,
	// AND anchor output values.
	RemoteBalance lnwire.MilliSatoshi

	// CommitFee is the amount calculated to be paid in fees for the
	// current set of commitment transactions. The fee amount is persisted
	// with the channel in order to allow the fee amount to be removed and
	// recalculated with each channel state update, including updates that
	// happen after a system restart.
	CommitFee btcutil.Amount

	// FeePerKw is the min satoshis/kilo-weight that should be paid within
	// the commitment transaction for the entire duration of the channel's
	// lifetime. This field may be updated during normal operation of the
	// channel as on-chain conditions change.
	//
	// TODO(halseth): make this SatPerKWeight. Cannot be done atm because
	// this will cause the import cycle lnwallet<->channeldb. Fee
	// estimation stuff should be in its own package.
	FeePerKw btcutil.Amount

	// CommitTx is the latest version of the commitment state, broadcast
	// able by us.
	CommitTx *wire.MsgTx

	// CommitSig is one half of the signature required to fully complete
	// the script for the commitment transaction above. This is the
	// signature signed by the remote party for our version of the
	// commitment transactions.
	CommitSig []byte

	// Htlcs is the set of HTLC's that are pending at this particular
	// commitment height.
	Htlcs []HTLC

	// TODO(roasbeef): pending commit pointer?
	//  * lets just walk through
}

// ChannelStatus is a bit vector used to indicate whether an OpenChannel is in
// the default usable state, or a state where it shouldn't be used.
type ChannelStatus uint8

var (
	// ChanStatusDefault is the normal state of an open channel.
	ChanStatusDefault ChannelStatus

	// ChanStatusBorked indicates that the channel has entered an
	// irreconcilable state, triggered by a state desynchronization or
	// channel breach.  Channels in this state should never be added to the
	// htlc switch.
	ChanStatusBorked ChannelStatus = 1

	// ChanStatusCommitBroadcasted indicates that a commitment for this
	// channel has been broadcasted.
	ChanStatusCommitBroadcasted ChannelStatus = 1 << 1

	// ChanStatusLocalDataLoss indicates that we have lost channel state
	// for this channel, and broadcasting our latest commitment might be
	// considered a breach.
	//
	// TODO(halseh): actually enforce that we are not force closing such a
	// channel.
	ChanStatusLocalDataLoss ChannelStatus = 1 << 2

	// ChanStatusRestored is a status flag that signals that the channel
	// has been restored, and doesn't have all the fields a typical channel
	// will have.
	ChanStatusRestored ChannelStatus = 1 << 3

	// ChanStatusCoopBroadcasted indicates that a cooperative close for
	// this channel has been broadcasted. Older cooperatively closed
	// channels will only have this status set. Newer ones will also have
	// close initiator information stored using the local/remote initiator
	// status. This status is set in conjunction with the initiator status
	// so that we do not need to check multiple channel statues for
	// cooperative closes.
	ChanStatusCoopBroadcasted ChannelStatus = 1 << 4

	// ChanStatusLocalCloseInitiator indicates that we initiated closing
	// the channel.
	ChanStatusLocalCloseInitiator ChannelStatus = 1 << 5

	// ChanStatusRemoteCloseInitiator indicates that the remote node
	// initiated closing the channel.
	ChanStatusRemoteCloseInitiator ChannelStatus = 1 << 6
)

// chanStatusStrings maps a ChannelStatus to a human friendly string that
// describes that status.
var chanStatusStrings = map[ChannelStatus]string{
	ChanStatusDefault:              "ChanStatusDefault",
	ChanStatusBorked:               "ChanStatusBorked",
	ChanStatusCommitBroadcasted:    "ChanStatusCommitBroadcasted",
	ChanStatusLocalDataLoss:        "ChanStatusLocalDataLoss",
	ChanStatusRestored:             "ChanStatusRestored",
	ChanStatusCoopBroadcasted:      "ChanStatusCoopBroadcasted",
	ChanStatusLocalCloseInitiator:  "ChanStatusLocalCloseInitiator",
	ChanStatusRemoteCloseInitiator: "ChanStatusRemoteCloseInitiator",
}

// orderedChanStatusFlags is an in-order list of all that channel status flags.
var orderedChanStatusFlags = []ChannelStatus{
	ChanStatusBorked,
	ChanStatusCommitBroadcasted,
	ChanStatusLocalDataLoss,
	ChanStatusRestored,
	ChanStatusCoopBroadcasted,
	ChanStatusLocalCloseInitiator,
	ChanStatusRemoteCloseInitiator,
}

// String returns a human-readable representation of the ChannelStatus.
func (c ChannelStatus) String() string {
	// If no flags are set, then this is the default case.
	if c == ChanStatusDefault {
		return chanStatusStrings[ChanStatusDefault]
	}

	// Add individual bit flags.
	statusStr := ""
	for _, flag := range orderedChanStatusFlags {
		if c&flag == flag {
			statusStr += chanStatusStrings[flag] + "|"
			c -= flag
		}
	}

	// Remove anything to the right of the final bar, including it as well.
	statusStr = strings.TrimRight(statusStr, "|")

	// Add any remaining flags which aren't accounted for as hex.
	if c != 0 {
		statusStr += "|0x" + strconv.FormatUint(uint64(c), 16)
	}

	// If this was purely an unknown flag, then remove the extra bar at the
	// start of the string.
	statusStr = strings.TrimLeft(statusStr, "|")

	return statusStr
}

// OpenChannel encapsulates the persistent and dynamic state of an open channel
// with a remote node. An open channel supports several options for on-disk
// serialization depending on the exact context. Full (upon channel creation)
// state commitments, and partial (due to a commitment update) writes are
// supported. Each partial write due to a state update appends the new update
// to an on-disk log, which can then subsequently be queried in order to
// "time-travel" to a prior state.
type OpenChannel struct {
	// ChanType denotes which type of channel this is.
	ChanType ChannelType

	// ChainHash is a hash which represents the blockchain that this
	// channel will be opened within. This value is typically the genesis
	// hash. In the case that the original chain went through a contentious
	// hard-fork, then this value will be tweaked using the unique fork
	// point on each branch.
	ChainHash chainhash.Hash

	// FundingOutpoint is the outpoint of the final funding transaction.
	// This value uniquely and globally identifies the channel within the
	// target blockchain as specified by the chain hash parameter.
	FundingOutpoint wire.OutPoint

	// ShortChannelID encodes the exact location in the chain in which the
	// channel was initially confirmed. This includes: the block height,
	// transaction index, and the output within the target transaction.
	ShortChannelID lnwire.ShortChannelID

	// IsPending indicates whether a channel's funding transaction has been
	// confirmed.
	IsPending bool

	// IsInitiator is a bool which indicates if we were the original
	// initiator for the channel. This value may affect how higher levels
	// negotiate fees, or close the channel.
	IsInitiator bool

	// chanStatus is the current status of this channel. If it is not in
	// the state Default, it should not be used for forwarding payments.
	chanStatus ChannelStatus

	// FundingBroadcastHeight is the height in which the funding
	// transaction was broadcast. This value can be used by higher level
	// sub-systems to determine if a channel is stale and/or should have
	// been confirmed before a certain height.
	FundingBroadcastHeight uint32

	// NumConfsRequired is the number of confirmations a channel's funding
	// transaction must have received in order to be considered available
	// for normal transactional use.
	NumConfsRequired uint16

	// ChannelFlags holds the flags that were sent as part of the
	// open_channel message.
	ChannelFlags lnwire.FundingFlag

	// IdentityPub is the identity public key of the remote node this
	// channel has been established with.
	IdentityPub *btcec.PublicKey

	// Capacity is the total capacity of this channel.
	Capacity btcutil.Amount

	// TotalMSatSent is the total number of milli-satoshis we've sent
	// within this channel.
	TotalMSatSent lnwire.MilliSatoshi

	// TotalMSatReceived is the total number of milli-satoshis we've
	// received within this channel.
	TotalMSatReceived lnwire.MilliSatoshi

	// LocalChanCfg is the channel configuration for the local node.
	LocalChanCfg ChannelConfig

	// RemoteChanCfg is the channel configuration for the remote node.
	RemoteChanCfg ChannelConfig

	// LocalCommitment is the current local commitment state for the local
	// party. This is stored distinct from the state of the remote party
	// as there are certain asymmetric parameters which affect the
	// structure of each commitment.
	LocalCommitment ChannelCommitment

	// RemoteCommitment is the current remote commitment state for the
	// remote party. This is stored distinct from the state of the local
	// party as there are certain asymmetric parameters which affect the
	// structure of each commitment.
	RemoteCommitment ChannelCommitment

	// RemoteCurrentRevocation is the current revocation for their
	// commitment transaction. However, since this the derived public key,
	// we don't yet have the private key so we aren't yet able to verify
	// that it's actually in the hash chain.
	RemoteCurrentRevocation *btcec.PublicKey

	// RemoteNextRevocation is the revocation key to be used for the *next*
	// commitment transaction we create for the local node. Within the
	// specification, this value is referred to as the
	// per-commitment-point.
	RemoteNextRevocation *btcec.PublicKey

	// RevocationProducer is used to generate the revocation in such a way
	// that remote side might store it efficiently and have the ability to
	// restore the revocation by index if needed. Current implementation of
	// secret producer is shachain producer.
	RevocationProducer shachain.Producer

	// RevocationStore is used to efficiently store the revocations for
	// previous channels states sent to us by remote side. Current
	// implementation of secret store is shachain store.
	RevocationStore shachain.Store

	// Packager is used to create and update forwarding packages for this
	// channel, which encodes all necessary information to recover from
	// failures and reforward HTLCs that were not fully processed.
	Packager FwdPackager

	// FundingTxn is the transaction containing this channel's funding
	// outpoint. Upon restarts, this txn will be rebroadcast if the channel
	// is found to be pending.
	//
	// NOTE: This value will only be populated for single-funder channels
	// for which we are the initiator, and that we also have the funding
	// transaction for. One can check this by using the HasFundingTx()
	// method on the ChanType field.
	FundingTxn *wire.MsgTx

	// LocalShutdownScript is set to a pre-set script if the channel was opened
	// by the local node with option_upfront_shutdown_script set. If the option
	// was not set, the field is empty.
	LocalShutdownScript lnwire.DeliveryAddress

	// RemoteShutdownScript is set to a pre-set script if the channel was opened
	// by the remote node with option_upfront_shutdown_script set. If the option
	// was not set, the field is empty.
	RemoteShutdownScript lnwire.DeliveryAddress

	// ThawHeight is the height when a frozen channel once again becomes a
	// normal channel. If this is zero, then there're no restrictions on
	// this channel.
	ThawHeight uint32

	// TODO(roasbeef): eww
	Db *DB

	// TODO(roasbeef): just need to store local and remote HTLC's?

	sync.RWMutex
}

// ShortChanID returns the current ShortChannelID of this channel.
func (c *OpenChannel) ShortChanID() lnwire.ShortChannelID {
	c.RLock()
	defer c.RUnlock()

	return c.ShortChannelID
}

// ChanStatus returns the current ChannelStatus of this channel.
func (c *OpenChannel) ChanStatus() ChannelStatus {
	c.RLock()
	defer c.RUnlock()

	return c.chanStatus
}

// ApplyChanStatus allows the caller to modify the internal channel state in a
// thead-safe manner.
func (c *OpenChannel) ApplyChanStatus(status ChannelStatus) error {
	c.Lock()
	defer c.Unlock()

	return c.putChanStatus(status)
}

// ClearChanStatus allows the caller to clear a particular channel status from
// the primary channel status bit field. After this method returns, a call to
// HasChanStatus(status) should return false.
func (c *OpenChannel) ClearChanStatus(status ChannelStatus) error {
	c.Lock()
	defer c.Unlock()

	return c.clearChanStatus(status)
}

// HasChanStatus returns true if the internal bitfield channel status of the
// target channel has the specified status bit set.
func (c *OpenChannel) HasChanStatus(status ChannelStatus) bool {
	c.RLock()
	defer c.RUnlock()

	return c.hasChanStatus(status)
}

func (c *OpenChannel) hasChanStatus(status ChannelStatus) bool {
	// Special case ChanStatusDefualt since it isn't actually flag, but a
	// particular combination (or lack-there-of) of flags.
	if status == ChanStatusDefault {
		return c.chanStatus == ChanStatusDefault
	}

	return c.chanStatus&status == status
}

// RefreshShortChanID updates the in-memory channel state using the latest
// value observed on disk.
//
// TODO: the name of this function should be changed to reflect the fact that
// it is not only refreshing the short channel id but all the channel state.
// maybe Refresh/Reload?
func (c *OpenChannel) RefreshShortChanID() error {
	c.Lock()
	defer c.Unlock()

	err := kvdb.View(c.Db, func(tx kvdb.ReadTx) error {
		chanBucket, err := fetchChanBucket(
			tx, c.IdentityPub, &c.FundingOutpoint, c.ChainHash,
		)
		if err != nil {
			return err
		}

		// We'll re-populating the in-memory channel with the info
		// fetched from disk.
		if err := fetchChanInfo(chanBucket, c); err != nil {
			return fmt.Errorf("unable to fetch chan info: %v", err)
		}

		return nil
	})
	if err != nil {
		return err
	}

	return nil
}

// fetchChanBucket is a helper function that returns the bucket where a
// channel's data resides in given: the public key for the node, the outpoint,
// and the chainhash that the channel resides on.
func fetchChanBucket(tx kvdb.ReadTx, nodeKey *btcec.PublicKey,
	outPoint *wire.OutPoint, chainHash chainhash.Hash) (kvdb.ReadBucket, error) {

	// First fetch the top level bucket which stores all data related to
	// current, active channels.
	openChanBucket := tx.ReadBucket(openChannelBucket)
	if openChanBucket == nil {
		return nil, ErrNoChanDBExists
	}

	// TODO(roasbeef): CreateTopLevelBucket on the interface isn't like
	// CreateIfNotExists, will return error

	// Within this top level bucket, fetch the bucket dedicated to storing
	// open channel data specific to the remote node.
	nodePub := nodeKey.SerializeCompressed()
	nodeChanBucket := openChanBucket.NestedReadBucket(nodePub)
	if nodeChanBucket == nil {
		return nil, ErrNoActiveChannels
	}

	// We'll then recurse down an additional layer in order to fetch the
	// bucket for this particular chain.
	chainBucket := nodeChanBucket.NestedReadBucket(chainHash[:])
	if chainBucket == nil {
		return nil, ErrNoActiveChannels
	}

	// With the bucket for the node and chain fetched, we can now go down
	// another level, for this channel itself.
	var chanPointBuf bytes.Buffer
	if err := writeOutpoint(&chanPointBuf, outPoint); err != nil {
		return nil, err
	}
	chanBucket := chainBucket.NestedReadBucket(chanPointBuf.Bytes())
	if chanBucket == nil {
		return nil, ErrChannelNotFound
	}

	return chanBucket, nil
}

// fetchChanBucketRw is a helper function that returns the bucket where a
// channel's data resides in given: the public key for the node, the outpoint,
// and the chainhash that the channel resides on. This differs from
// fetchChanBucket in that it returns a writeable bucket.
func fetchChanBucketRw(tx kvdb.RwTx, nodeKey *btcec.PublicKey, // nolint:interfacer
	outPoint *wire.OutPoint, chainHash chainhash.Hash) (kvdb.RwBucket, error) {

	readBucket, err := fetchChanBucket(tx, nodeKey, outPoint, chainHash)
	if err != nil {
		return nil, err
	}

	return readBucket.(kvdb.RwBucket), nil
}

// fullSync syncs the contents of an OpenChannel while re-using an existing
// database transaction.
func (c *OpenChannel) fullSync(tx kvdb.RwTx) error {
	// First fetch the top level bucket which stores all data related to
	// current, active channels.
	openChanBucket, err := tx.CreateTopLevelBucket(openChannelBucket)
	if err != nil {
		return err
	}

	// Within this top level bucket, fetch the bucket dedicated to storing
	// open channel data specific to the remote node.
	nodePub := c.IdentityPub.SerializeCompressed()
	nodeChanBucket, err := openChanBucket.CreateBucketIfNotExists(nodePub)
	if err != nil {
		return err
	}

	// We'll then recurse down an additional layer in order to fetch the
	// bucket for this particular chain.
	chainBucket, err := nodeChanBucket.CreateBucketIfNotExists(c.ChainHash[:])
	if err != nil {
		return err
	}

	// With the bucket for the node fetched, we can now go down another
	// level, creating the bucket for this channel itself.
	var chanPointBuf bytes.Buffer
	if err := writeOutpoint(&chanPointBuf, &c.FundingOutpoint); err != nil {
		return err
	}
	chanBucket, err := chainBucket.CreateBucket(
		chanPointBuf.Bytes(),
	)
	switch {
	case err == kvdb.ErrBucketExists:
		// If this channel already exists, then in order to avoid
		// overriding it, we'll return an error back up to the caller.
		return ErrChanAlreadyExists
	case err != nil:
		return err
	}

	return putOpenChannel(chanBucket, c)
}

// MarkAsOpen marks a channel as fully open given a locator that uniquely
// describes its location within the chain.
func (c *OpenChannel) MarkAsOpen(openLoc lnwire.ShortChannelID) error {
	c.Lock()
	defer c.Unlock()

	if err := kvdb.Update(c.Db, func(tx kvdb.RwTx) error {
		chanBucket, err := fetchChanBucket(
			tx, c.IdentityPub, &c.FundingOutpoint, c.ChainHash,
		)
		if err != nil {
			return err
		}

		channel, err := fetchOpenChannel(chanBucket, &c.FundingOutpoint)
		if err != nil {
			return err
		}

		channel.IsPending = false
		channel.ShortChannelID = openLoc

		return putOpenChannel(chanBucket.(kvdb.RwBucket), channel)
	}); err != nil {
		return err
	}

	c.IsPending = false
	c.ShortChannelID = openLoc
	c.Packager = NewChannelPackager(openLoc)

	return nil
}

// MarkDataLoss marks sets the channel status to LocalDataLoss and stores the
// passed commitPoint for use to retrieve funds in case the remote force closes
// the channel.
func (c *OpenChannel) MarkDataLoss(commitPoint *btcec.PublicKey) error {
	c.Lock()
	defer c.Unlock()

	var b bytes.Buffer
	if err := WriteElement(&b, commitPoint); err != nil {
		return err
	}

	putCommitPoint := func(chanBucket kvdb.RwBucket) error {
		return chanBucket.Put(dataLossCommitPointKey, b.Bytes())
	}

	return c.putChanStatus(ChanStatusLocalDataLoss, putCommitPoint)
}

// DataLossCommitPoint retrieves the stored commit point set during
// MarkDataLoss. If not found ErrNoCommitPoint is returned.
func (c *OpenChannel) DataLossCommitPoint() (*btcec.PublicKey, error) {
	var commitPoint *btcec.PublicKey

	err := kvdb.View(c.Db, func(tx kvdb.ReadTx) error {
		chanBucket, err := fetchChanBucket(
			tx, c.IdentityPub, &c.FundingOutpoint, c.ChainHash,
		)
		switch err {
		case nil:
		case ErrNoChanDBExists, ErrNoActiveChannels, ErrChannelNotFound:
			return ErrNoCommitPoint
		default:
			return err
		}

		bs := chanBucket.Get(dataLossCommitPointKey)
		if bs == nil {
			return ErrNoCommitPoint
		}
		r := bytes.NewReader(bs)
		if err := ReadElements(r, &commitPoint); err != nil {
			return err
		}

		return nil
	})
	if err != nil {
		return nil, err
	}

	return commitPoint, nil
}

// MarkBorked marks the event when the channel as reached an irreconcilable
// state, such as a channel breach or state desynchronization. Borked channels
// should never be added to the switch.
func (c *OpenChannel) MarkBorked() error {
	c.Lock()
	defer c.Unlock()

	return c.putChanStatus(ChanStatusBorked)
}

// ChanSyncMsg returns the ChannelReestablish message that should be sent upon
// reconnection with the remote peer that we're maintaining this channel with.
// The information contained within this message is necessary to re-sync our
// commitment chains in the case of a last or only partially processed message.
// When the remote party receiver this message one of three things may happen:
//
//   1. We're fully synced and no messages need to be sent.
//   2. We didn't get the last CommitSig message they sent, to they'll re-send
//      it.
//   3. We didn't get the last RevokeAndAck message they sent, so they'll
//      re-send it.
//
// If this is a restored channel, having status ChanStatusRestored, then we'll
// modify our typical chan sync message to ensure they force close even if
// we're on the very first state.
func (c *OpenChannel) ChanSyncMsg() (*lnwire.ChannelReestablish, error) {
	c.Lock()
	defer c.Unlock()

	// The remote commitment height that we'll send in the
	// ChannelReestablish message is our current commitment height plus
	// one. If the receiver thinks that our commitment height is actually
	// *equal* to this value, then they'll re-send the last commitment that
	// they sent but we never fully processed.
	localHeight := c.LocalCommitment.CommitHeight
	nextLocalCommitHeight := localHeight + 1

	// The second value we'll send is the height of the remote commitment
	// from our PoV. If the receiver thinks that their height is actually
	// *one plus* this value, then they'll re-send their last revocation.
	remoteChainTipHeight := c.RemoteCommitment.CommitHeight

	// If this channel has undergone a commitment update, then in order to
	// prove to the remote party our knowledge of their prior commitment
	// state, we'll also send over the last commitment secret that the
	// remote party sent.
	var lastCommitSecret [32]byte
	if remoteChainTipHeight != 0 {
		remoteSecret, err := c.RevocationStore.LookUp(
			remoteChainTipHeight - 1,
		)
		if err != nil {
			return nil, err
		}
		lastCommitSecret = [32]byte(*remoteSecret)
	}

	// Additionally, we'll send over the current unrevoked commitment on
	// our local commitment transaction.
	currentCommitSecret, err := c.RevocationProducer.AtIndex(
		localHeight,
	)
	if err != nil {
		return nil, err
	}

	// If we've restored this channel, then we'll purposefully give them an
	// invalid LocalUnrevokedCommitPoint so they'll force close the channel
	// allowing us to sweep our funds.
	if c.hasChanStatus(ChanStatusRestored) {
		currentCommitSecret[0] ^= 1

		// If this is a tweakless channel, then we'll purposefully send
		// a next local height taht's invalid to trigger a force close
		// on their end. We do this as tweakless channels don't require
		// that the commitment point is valid, only that it's present.
		if c.ChanType.IsTweakless() {
			nextLocalCommitHeight = 0
		}
	}

	return &lnwire.ChannelReestablish{
		ChanID: lnwire.NewChanIDFromOutPoint(
			&c.FundingOutpoint,
		),
		NextLocalCommitHeight:  nextLocalCommitHeight,
		RemoteCommitTailHeight: remoteChainTipHeight,
		LastRemoteCommitSecret: lastCommitSecret,
		LocalUnrevokedCommitPoint: input.ComputeCommitmentPoint(
			currentCommitSecret[:],
		),
	}, nil
}

// isBorked returns true if the channel has been marked as borked in the
// database. This requires an existing database transaction to already be
// active.
//
// NOTE: The primary mutex should already be held before this method is called.
func (c *OpenChannel) isBorked(chanBucket kvdb.ReadBucket) (bool, error) {
	channel, err := fetchOpenChannel(chanBucket, &c.FundingOutpoint)
	if err != nil {
		return false, err
	}

	return channel.chanStatus != ChanStatusDefault, nil
}

// MarkCommitmentBroadcasted marks the channel as a commitment transaction has
// been broadcast, either our own or the remote, and we should watch the chain
// for it to confirm before taking any further action. It takes as argument the
// closing tx _we believe_ will appear in the chain. This is only used to
// republish this tx at startup to ensure propagation, and we should still
// handle the case where a different tx actually hits the chain.
func (c *OpenChannel) MarkCommitmentBroadcasted(closeTx *wire.MsgTx,
	locallyInitiated bool) error {

	return c.markBroadcasted(
		ChanStatusCommitBroadcasted, forceCloseTxKey, closeTx,
		locallyInitiated,
	)
}

// MarkCoopBroadcasted marks the channel to indicate that a cooperative close
// transaction has been broadcast, either our own or the remote, and that we
// should watch the chain for it to confirm before taking further action. It
// takes as argument a cooperative close tx that could appear on chain, and
// should be rebroadcast upon startup. This is only used to republish and
// ensure propagation, and we should still handle the case where a different tx
// actually hits the chain.
func (c *OpenChannel) MarkCoopBroadcasted(closeTx *wire.MsgTx,
	locallyInitiated bool) error {

	return c.markBroadcasted(
		ChanStatusCoopBroadcasted, coopCloseTxKey, closeTx,
		locallyInitiated,
	)
}

// markBroadcasted is a helper function which modifies the channel status of the
// receiving channel and inserts a close transaction under the requested key,
// which should specify either a coop or force close. It adds a status which
// indicates the party that initiated the channel close.
func (c *OpenChannel) markBroadcasted(status ChannelStatus, key []byte,
	closeTx *wire.MsgTx, locallyInitiated bool) error {

	c.Lock()
	defer c.Unlock()

	// If a closing tx is provided, we'll generate a closure to write the
	// transaction in the appropriate bucket under the given key.
	var putClosingTx func(kvdb.RwBucket) error
	if closeTx != nil {
		var b bytes.Buffer
		if err := WriteElement(&b, closeTx); err != nil {
			return err
		}

		putClosingTx = func(chanBucket kvdb.RwBucket) error {
			return chanBucket.Put(key, b.Bytes())
		}
	}

	// Add the initiator status to the status provided. These statuses are
	// set in addition to the broadcast status so that we do not need to
	// migrate the original logic which does not store initiator.
	if locallyInitiated {
		status |= ChanStatusLocalCloseInitiator
	} else {
		status |= ChanStatusRemoteCloseInitiator
	}

	return c.putChanStatus(status, putClosingTx)
}

// BroadcastedCommitment retrieves the stored unilateral closing tx set during
// MarkCommitmentBroadcasted. If not found ErrNoCloseTx is returned.
func (c *OpenChannel) BroadcastedCommitment() (*wire.MsgTx, error) {
	return c.getClosingTx(forceCloseTxKey)
}

// BroadcastedCooperative retrieves the stored cooperative closing tx set during
// MarkCoopBroadcasted. If not found ErrNoCloseTx is returned.
func (c *OpenChannel) BroadcastedCooperative() (*wire.MsgTx, error) {
	return c.getClosingTx(coopCloseTxKey)
}

// getClosingTx is a helper method which returns the stored closing transaction
// for key. The caller should use either the force or coop closing keys.
func (c *OpenChannel) getClosingTx(key []byte) (*wire.MsgTx, error) {
	var closeTx *wire.MsgTx

	err := kvdb.View(c.Db, func(tx kvdb.ReadTx) error {
		chanBucket, err := fetchChanBucket(
			tx, c.IdentityPub, &c.FundingOutpoint, c.ChainHash,
		)
		switch err {
		case nil:
		case ErrNoChanDBExists, ErrNoActiveChannels, ErrChannelNotFound:
			return ErrNoCloseTx
		default:
			return err
		}

		bs := chanBucket.Get(key)
		if bs == nil {
			return ErrNoCloseTx
		}
		r := bytes.NewReader(bs)
		return ReadElement(r, &closeTx)
	})
	if err != nil {
		return nil, err
	}

	return closeTx, nil
}

// putChanStatus appends the given status to the channel. fs is an optional
// list of closures that are given the chanBucket in order to atomically add
// extra information together with the new status.
func (c *OpenChannel) putChanStatus(status ChannelStatus,
	fs ...func(kvdb.RwBucket) error) error {

	if err := kvdb.Update(c.Db, func(tx kvdb.RwTx) error {
		chanBucket, err := fetchChanBucketRw(
			tx, c.IdentityPub, &c.FundingOutpoint, c.ChainHash,
		)
		if err != nil {
			return err
		}

		channel, err := fetchOpenChannel(chanBucket, &c.FundingOutpoint)
		if err != nil {
			return err
		}

		// Add this status to the existing bitvector found in the DB.
		status = channel.chanStatus | status
		channel.chanStatus = status

		if err := putOpenChannel(chanBucket, channel); err != nil {
			return err
		}

		for _, f := range fs {
			// Skip execution of nil closures.
			if f == nil {
				continue
			}

			if err := f(chanBucket); err != nil {
				return err
			}
		}

		return nil
	}); err != nil {
		return err
	}

	// Update the in-memory representation to keep it in sync with the DB.
	c.chanStatus = status

	return nil
}

func (c *OpenChannel) clearChanStatus(status ChannelStatus) error {
	if err := kvdb.Update(c.Db, func(tx kvdb.RwTx) error {
		chanBucket, err := fetchChanBucketRw(
			tx, c.IdentityPub, &c.FundingOutpoint, c.ChainHash,
		)
		if err != nil {
			return err
		}

		channel, err := fetchOpenChannel(chanBucket, &c.FundingOutpoint)
		if err != nil {
			return err
		}

		// Unset this bit in the bitvector on disk.
		status = channel.chanStatus & ^status
		channel.chanStatus = status

		return putOpenChannel(chanBucket, channel)
	}); err != nil {
		return err
	}

	// Update the in-memory representation to keep it in sync with the DB.
	c.chanStatus = status

	return nil
}

// putChannel serializes, and stores the current state of the channel in its
// entirety.
func putOpenChannel(chanBucket kvdb.RwBucket, channel *OpenChannel) error {
	// First, we'll write out all the relatively static fields, that are
	// decided upon initial channel creation.
	if err := putChanInfo(chanBucket, channel); err != nil {
		return fmt.Errorf("unable to store chan info: %v", err)
	}

	// With the static channel info written out, we'll now write out the
	// current commitment state for both parties.
	if err := putChanCommitments(chanBucket, channel); err != nil {
		return fmt.Errorf("unable to store chan commitments: %v", err)
	}

	// Next, if this is a frozen channel, we'll add in the axillary
	// information we need to store.
	if channel.ChanType.IsFrozen() {
		err := storeThawHeight(
			chanBucket, channel.ThawHeight,
		)
		if err != nil {
			return fmt.Errorf("unable to store thaw height: %v", err)
		}
	}

	// Finally, we'll write out the revocation state for both parties
	// within a distinct key space.
	if err := putChanRevocationState(chanBucket, channel); err != nil {
		return fmt.Errorf("unable to store chan revocations: %v", err)
	}

	return nil
}

// fetchOpenChannel retrieves, and deserializes (including decrypting
// sensitive) the complete channel currently active with the passed nodeID.
func fetchOpenChannel(chanBucket kvdb.ReadBucket,
	chanPoint *wire.OutPoint) (*OpenChannel, error) {

	channel := &OpenChannel{
		FundingOutpoint: *chanPoint,
	}

	// First, we'll read all the static information that changes less
	// frequently from disk.
	if err := fetchChanInfo(chanBucket, channel); err != nil {
		return nil, fmt.Errorf("unable to fetch chan info: %v", err)
	}

	// With the static information read, we'll now read the current
	// commitment state for both sides of the channel.
	if err := fetchChanCommitments(chanBucket, channel); err != nil {
		return nil, fmt.Errorf("unable to fetch chan commitments: %v", err)
	}

	// Next, if this is a frozen channel, we'll add in the axillary
	// information we need to store.
	if channel.ChanType.IsFrozen() {
		thawHeight, err := fetchThawHeight(chanBucket)
		if err != nil {
			return nil, fmt.Errorf("unable to store thaw "+
				"height: %v", err)
		}

		channel.ThawHeight = thawHeight
	}

	// Finally, we'll retrieve the current revocation state so we can
	// properly
	if err := fetchChanRevocationState(chanBucket, channel); err != nil {
		return nil, fmt.Errorf("unable to fetch chan revocations: %v", err)
	}

	channel.Packager = NewChannelPackager(channel.ShortChannelID)

	return channel, nil
}

// SyncPending writes the contents of the channel to the database while it's in
// the pending (waiting for funding confirmation) state. The IsPending flag
// will be set to true. When the channel's funding transaction is confirmed,
// the channel should be marked as "open" and the IsPending flag set to false.
// Note that this function also creates a LinkNode relationship between this
// newly created channel and a new LinkNode instance. This allows listing all
// channels in the database globally, or according to the LinkNode they were
// created with.
//
// TODO(roasbeef): addr param should eventually be an lnwire.NetAddress type
// that includes service bits.
func (c *OpenChannel) SyncPending(addr net.Addr, pendingHeight uint32) error {
	c.Lock()
	defer c.Unlock()

	c.FundingBroadcastHeight = pendingHeight

	return kvdb.Update(c.Db, func(tx kvdb.RwTx) error {
		return syncNewChannel(tx, c, []net.Addr{addr})
	})
}

// syncNewChannel will write the passed channel to disk, and also create a
// LinkNode (if needed) for the channel peer.
func syncNewChannel(tx kvdb.RwTx, c *OpenChannel, addrs []net.Addr) error {
	// First, sync all the persistent channel state to disk.
	if err := c.fullSync(tx); err != nil {
		return err
	}

	nodeInfoBucket, err := tx.CreateTopLevelBucket(nodeInfoBucket)
	if err != nil {
		return err
	}

	// If a LinkNode for this identity public key already exists,
	// then we can exit early.
	nodePub := c.IdentityPub.SerializeCompressed()
	if nodeInfoBucket.Get(nodePub) != nil {
		return nil
	}

	// Next, we need to establish a (possibly) new LinkNode relationship
	// for this channel. The LinkNode metadata contains reachability,
	// up-time, and service bits related information.
	linkNode := c.Db.NewLinkNode(wire.MainNet, c.IdentityPub, addrs...)

	// TODO(roasbeef): do away with link node all together?

	return putLinkNode(nodeInfoBucket, linkNode)
}

// UpdateCommitment updates the local commitment state. It locks in the pending
// local updates that were received by us from the remote party. The commitment
// state completely describes the balance state at this point in the commitment
// chain. In addition to that, it persists all the remote log updates that we
// have acked, but not signed a remote commitment for yet. These need to be
// persisted to be able to produce a valid commit signature if a restart would
// occur. This method its to be called when we revoke our prior commitment
// state.
func (c *OpenChannel) UpdateCommitment(newCommitment *ChannelCommitment,
	unsignedAckedUpdates []LogUpdate) error {

	c.Lock()
	defer c.Unlock()

	// If this is a restored channel, then we want to avoid mutating the
	// state as all, as it's impossible to do so in a protocol compliant
	// manner.
	if c.hasChanStatus(ChanStatusRestored) {
		return ErrNoRestoredChannelMutation
	}

	err := kvdb.Update(c.Db, func(tx kvdb.RwTx) error {
		chanBucket, err := fetchChanBucketRw(
			tx, c.IdentityPub, &c.FundingOutpoint, c.ChainHash,
		)
		if err != nil {
			return err
		}

		// If the channel is marked as borked, then for safety reasons,
		// we shouldn't attempt any further updates.
		isBorked, err := c.isBorked(chanBucket)
		if err != nil {
			return err
		}
		if isBorked {
			return ErrChanBorked
		}

		if err = putChanInfo(chanBucket, c); err != nil {
			return fmt.Errorf("unable to store chan info: %v", err)
		}

		// With the proper bucket fetched, we'll now write the latest
		// commitment state to disk for the target party.
		err = putChanCommitment(
			chanBucket, newCommitment, true,
		)
		if err != nil {
			return fmt.Errorf("unable to store chan "+
				"revocations: %v", err)
		}

		// Persist unsigned but acked remote updates that need to be
		// restored after a restart.
		var b bytes.Buffer
		err = serializeLogUpdates(&b, unsignedAckedUpdates)
		if err != nil {
			return err
		}

		err = chanBucket.Put(unsignedAckedUpdatesKey, b.Bytes())
		if err != nil {
			return fmt.Errorf("unable to store dangline remote "+
				"updates: %v", err)
		}

		return nil
	})
	if err != nil {
		return err
	}

	c.LocalCommitment = *newCommitment

	return nil
}

// BalancesAtHeight returns the local and remote balances on our commitment
// transactions as of a given height.
//
// NOTE: these are our balances *after* subtracting the commitment fee and
// anchor outputs.
func (c *OpenChannel) BalancesAtHeight(height uint64) (lnwire.MilliSatoshi,
	lnwire.MilliSatoshi, error) {

	if height > c.LocalCommitment.CommitHeight &&
		height > c.RemoteCommitment.CommitHeight {

		return 0, 0, errHeightNotReached
	}

	// If our current commit is as the desired height, we can return our
	// current balances.
	if c.LocalCommitment.CommitHeight == height {
		return c.LocalCommitment.LocalBalance,
			c.LocalCommitment.RemoteBalance, nil
	}

	// If our current remote commit is at the desired height, we can return
	// the current balances.
	if c.RemoteCommitment.CommitHeight == height {
		return c.RemoteCommitment.LocalBalance,
			c.RemoteCommitment.RemoteBalance, nil
	}

	// If we are not currently on the height requested, we need to look up
	// the previous height to obtain our balances at the given height.
	commit, err := c.FindPreviousState(height)
	if err != nil {
		return 0, 0, err
	}

	return commit.LocalBalance, commit.RemoteBalance, nil
}

// ActiveHtlcs returns a slice of HTLC's which are currently active on *both*
// commitment transactions.
func (c *OpenChannel) ActiveHtlcs() []HTLC {
	c.RLock()
	defer c.RUnlock()

	// We'll only return HTLC's that are locked into *both* commitment
	// transactions. So we'll iterate through their set of HTLC's to note
	// which ones are present on their commitment.
	remoteHtlcs := make(map[[32]byte]struct{})
	for _, htlc := range c.RemoteCommitment.Htlcs {
		onionHash := sha256.Sum256(htlc.OnionBlob)
		remoteHtlcs[onionHash] = struct{}{}
	}

	// Now that we know which HTLC's they have, we'll only mark the HTLC's
	// as active if *we* know them as well.
	activeHtlcs := make([]HTLC, 0, len(remoteHtlcs))
	for _, htlc := range c.LocalCommitment.Htlcs {
		onionHash := sha256.Sum256(htlc.OnionBlob)
		if _, ok := remoteHtlcs[onionHash]; !ok {
			continue
		}

		activeHtlcs = append(activeHtlcs, htlc)
	}

	return activeHtlcs
}

// HTLC is the on-disk representation of a hash time-locked contract. HTLCs are
// contained within ChannelDeltas which encode the current state of the
// commitment between state updates.
//
// TODO(roasbeef): save space by using smaller ints at tail end?
type HTLC struct {
	// Signature is the signature for the second level covenant transaction
	// for this HTLC. The second level transaction is a timeout tx in the
	// case that this is an outgoing HTLC, and a success tx in the case
	// that this is an incoming HTLC.
	//
	// TODO(roasbeef): make [64]byte instead?
	Signature []byte

	// RHash is the payment hash of the HTLC.
	RHash [32]byte

	// Amt is the amount of milli-satoshis this HTLC escrows.
	Amt lnwire.MilliSatoshi

	// RefundTimeout is the absolute timeout on the HTLC that the sender
	// must wait before reclaiming the funds in limbo.
	RefundTimeout uint32

	// OutputIndex is the output index for this particular HTLC output
	// within the commitment transaction.
	OutputIndex int32

	// Incoming denotes whether we're the receiver or the sender of this
	// HTLC.
	Incoming bool

	// OnionBlob is an opaque blob which is used to complete multi-hop
	// routing.
	OnionBlob []byte

	// HtlcIndex is the HTLC counter index of this active, outstanding
	// HTLC. This differs from the LogIndex, as the HtlcIndex is only
	// incremented for each offered HTLC, while they LogIndex is
	// incremented for each update (includes settle+fail).
	HtlcIndex uint64

	// LogIndex is the cumulative log index of this HTLC. This differs
	// from the HtlcIndex as this will be incremented for each new log
	// update added.
	LogIndex uint64
}

// SerializeHtlcs writes out the passed set of HTLC's into the passed writer
// using the current default on-disk serialization format.
//
// NOTE: This API is NOT stable, the on-disk format will likely change in the
// future.
func SerializeHtlcs(b io.Writer, htlcs ...HTLC) error {
	numHtlcs := uint16(len(htlcs))
	if err := WriteElement(b, numHtlcs); err != nil {
		return err
	}

	for _, htlc := range htlcs {
		if err := WriteElements(b,
			htlc.Signature, htlc.RHash, htlc.Amt, htlc.RefundTimeout,
			htlc.OutputIndex, htlc.Incoming, htlc.OnionBlob[:],
			htlc.HtlcIndex, htlc.LogIndex,
		); err != nil {
			return err
		}
	}

	return nil
}

// DeserializeHtlcs attempts to read out a slice of HTLC's from the passed
// io.Reader. The bytes within the passed reader MUST have been previously
// written to using the SerializeHtlcs function.
//
// NOTE: This API is NOT stable, the on-disk format will likely change in the
// future.
func DeserializeHtlcs(r io.Reader) ([]HTLC, error) {
	var numHtlcs uint16
	if err := ReadElement(r, &numHtlcs); err != nil {
		return nil, err
	}

	var htlcs []HTLC
	if numHtlcs == 0 {
		return htlcs, nil
	}

	htlcs = make([]HTLC, numHtlcs)
	for i := uint16(0); i < numHtlcs; i++ {
		if err := ReadElements(r,
			&htlcs[i].Signature, &htlcs[i].RHash, &htlcs[i].Amt,
			&htlcs[i].RefundTimeout, &htlcs[i].OutputIndex,
			&htlcs[i].Incoming, &htlcs[i].OnionBlob,
			&htlcs[i].HtlcIndex, &htlcs[i].LogIndex,
		); err != nil {
			return htlcs, err
		}
	}

	return htlcs, nil
}

// Copy returns a full copy of the target HTLC.
func (h *HTLC) Copy() HTLC {
	clone := HTLC{
		Incoming:      h.Incoming,
		Amt:           h.Amt,
		RefundTimeout: h.RefundTimeout,
		OutputIndex:   h.OutputIndex,
	}
	copy(clone.Signature[:], h.Signature)
	copy(clone.RHash[:], h.RHash[:])

	return clone
}

// LogUpdate represents a pending update to the remote commitment chain. The
// log update may be an add, fail, or settle entry. We maintain this data in
// order to be able to properly retransmit our proposed
// state if necessary.
type LogUpdate struct {
	// LogIndex is the log index of this proposed commitment update entry.
	LogIndex uint64

	// UpdateMsg is the update message that was included within the our
	// local update log. The LogIndex value denotes the log index of this
	// update which will be used when restoring our local update log if
	// we're left with a dangling update on restart.
	UpdateMsg lnwire.Message
}

// Encode writes a log update to the provided io.Writer.
func (l *LogUpdate) Encode(w io.Writer) error {
	return WriteElements(w, l.LogIndex, l.UpdateMsg)
}

// Decode reads a log update from the provided io.Reader.
func (l *LogUpdate) Decode(r io.Reader) error {
	return ReadElements(r, &l.LogIndex, &l.UpdateMsg)
}

// CircuitKey is used by a channel to uniquely identify the HTLCs it receives
// from the switch, and is used to purge our in-memory state of HTLCs that have
// already been processed by a link. Two list of CircuitKeys are included in
// each CommitDiff to allow a link to determine which in-memory htlcs directed
// the opening and closing of circuits in the switch's circuit map.
type CircuitKey struct {
	// ChanID is the short chanid indicating the HTLC's origin.
	//
	// NOTE: It is fine for this value to be blank, as this indicates a
	// locally-sourced payment.
	ChanID lnwire.ShortChannelID

	// HtlcID is the unique htlc index predominately assigned by links,
	// though can also be assigned by switch in the case of locally-sourced
	// payments.
	HtlcID uint64
}

// SetBytes deserializes the given bytes into this CircuitKey.
func (k *CircuitKey) SetBytes(bs []byte) error {
	if len(bs) != 16 {
		return ErrInvalidCircuitKeyLen
	}

	k.ChanID = lnwire.NewShortChanIDFromInt(
		binary.BigEndian.Uint64(bs[:8]))
	k.HtlcID = binary.BigEndian.Uint64(bs[8:])

	return nil
}

// Bytes returns the serialized bytes for this circuit key.
func (k CircuitKey) Bytes() []byte {
	var bs = make([]byte, 16)
	binary.BigEndian.PutUint64(bs[:8], k.ChanID.ToUint64())
	binary.BigEndian.PutUint64(bs[8:], k.HtlcID)
	return bs
}

// Encode writes a CircuitKey to the provided io.Writer.
func (k *CircuitKey) Encode(w io.Writer) error {
	var scratch [16]byte
	binary.BigEndian.PutUint64(scratch[:8], k.ChanID.ToUint64())
	binary.BigEndian.PutUint64(scratch[8:], k.HtlcID)

	_, err := w.Write(scratch[:])
	return err
}

// Decode reads a CircuitKey from the provided io.Reader.
func (k *CircuitKey) Decode(r io.Reader) error {
	var scratch [16]byte

	if _, err := io.ReadFull(r, scratch[:]); err != nil {
		return err
	}
	k.ChanID = lnwire.NewShortChanIDFromInt(
		binary.BigEndian.Uint64(scratch[:8]))
	k.HtlcID = binary.BigEndian.Uint64(scratch[8:])

	return nil
}

// String returns a string representation of the CircuitKey.
func (k CircuitKey) String() string {
	return fmt.Sprintf("(Chan ID=%s, HTLC ID=%d)", k.ChanID, k.HtlcID)
}

// CommitDiff represents the delta needed to apply the state transition between
// two subsequent commitment states. Given state N and state N+1, one is able
// to apply the set of messages contained within the CommitDiff to N to arrive
// at state N+1. Each time a new commitment is extended, we'll write a new
// commitment (along with the full commitment state) to disk so we can
// re-transmit the state in the case of a connection loss or message drop.
type CommitDiff struct {
	// ChannelCommitment is the full commitment state that one would arrive
	// at by applying the set of messages contained in the UpdateDiff to
	// the prior accepted commitment.
	Commitment ChannelCommitment

	// LogUpdates is the set of messages sent prior to the commitment state
	// transition in question. Upon reconnection, if we detect that they
	// don't have the commitment, then we re-send this along with the
	// proper signature.
	LogUpdates []LogUpdate

	// CommitSig is the exact CommitSig message that should be sent after
	// the set of LogUpdates above has been retransmitted. The signatures
	// within this message should properly cover the new commitment state
	// and also the HTLC's within the new commitment state.
	CommitSig *lnwire.CommitSig

	// OpenedCircuitKeys is a set of unique identifiers for any downstream
	// Add packets included in this commitment txn. After a restart, this
	// set of htlcs is acked from the link's incoming mailbox to ensure
	// there isn't an attempt to re-add them to this commitment txn.
	OpenedCircuitKeys []CircuitKey

	// ClosedCircuitKeys records the unique identifiers for any settle/fail
	// packets that were resolved by this commitment txn. After a restart,
	// this is used to ensure those circuits are removed from the circuit
	// map, and the downstream packets in the link's mailbox are removed.
	ClosedCircuitKeys []CircuitKey

	// AddAcks specifies the locations (commit height, pkg index) of any
	// Adds that were failed/settled in this commit diff. This will ack
	// entries in *this* channel's forwarding packages.
	//
	// NOTE: This value is not serialized, it is used to atomically mark the
	// resolution of adds, such that they will not be reprocessed after a
	// restart.
	AddAcks []AddRef

	// SettleFailAcks specifies the locations (chan id, commit height, pkg
	// index) of any Settles or Fails that were locked into this commit
	// diff, and originate from *another* channel, i.e. the outgoing link.
	//
	// NOTE: This value is not serialized, it is used to atomically acks
	// settles and fails from the forwarding packages of other channels,
	// such that they will not be reforwarded internally after a restart.
	SettleFailAcks []SettleFailRef
}

// serializeLogUpdates serializes provided list of updates to a stream.
func serializeLogUpdates(w io.Writer, logUpdates []LogUpdate) error {
	numUpdates := uint16(len(logUpdates))
	if err := binary.Write(w, byteOrder, numUpdates); err != nil {
		return err
	}

	for _, diff := range logUpdates {
		err := WriteElements(w, diff.LogIndex, diff.UpdateMsg)
		if err != nil {
			return err
		}
	}

	return nil
}

// deserializeLogUpdates deserializes a list of updates from a stream.
func deserializeLogUpdates(r io.Reader) ([]LogUpdate, error) {
	var numUpdates uint16
	if err := binary.Read(r, byteOrder, &numUpdates); err != nil {
		return nil, err
	}

	logUpdates := make([]LogUpdate, numUpdates)
	for i := 0; i < int(numUpdates); i++ {
		err := ReadElements(r,
			&logUpdates[i].LogIndex, &logUpdates[i].UpdateMsg,
		)
		if err != nil {
			return nil, err
		}
	}
	return logUpdates, nil
}

func serializeCommitDiff(w io.Writer, diff *CommitDiff) error {
	if err := serializeChanCommit(w, &diff.Commitment); err != nil {
		return err
	}

	if err := diff.CommitSig.Encode(w, 0); err != nil {
		return err
	}

	if err := serializeLogUpdates(w, diff.LogUpdates); err != nil {
		return err
	}

	numOpenRefs := uint16(len(diff.OpenedCircuitKeys))
	if err := binary.Write(w, byteOrder, numOpenRefs); err != nil {
		return err
	}

	for _, openRef := range diff.OpenedCircuitKeys {
		err := WriteElements(w, openRef.ChanID, openRef.HtlcID)
		if err != nil {
			return err
		}
	}

	numClosedRefs := uint16(len(diff.ClosedCircuitKeys))
	if err := binary.Write(w, byteOrder, numClosedRefs); err != nil {
		return err
	}

	for _, closedRef := range diff.ClosedCircuitKeys {
		err := WriteElements(w, closedRef.ChanID, closedRef.HtlcID)
		if err != nil {
			return err
		}
	}

	return nil
}

func deserializeCommitDiff(r io.Reader) (*CommitDiff, error) {
	var (
		d   CommitDiff
		err error
	)

	d.Commitment, err = deserializeChanCommit(r)
	if err != nil {
		return nil, err
	}

	d.CommitSig = &lnwire.CommitSig{}
	if err := d.CommitSig.Decode(r, 0); err != nil {
		return nil, err
	}

	d.LogUpdates, err = deserializeLogUpdates(r)
	if err != nil {
		return nil, err
	}

	var numOpenRefs uint16
	if err := binary.Read(r, byteOrder, &numOpenRefs); err != nil {
		return nil, err
	}

	d.OpenedCircuitKeys = make([]CircuitKey, numOpenRefs)
	for i := 0; i < int(numOpenRefs); i++ {
		err := ReadElements(r,
			&d.OpenedCircuitKeys[i].ChanID,
			&d.OpenedCircuitKeys[i].HtlcID)
		if err != nil {
			return nil, err
		}
	}

	var numClosedRefs uint16
	if err := binary.Read(r, byteOrder, &numClosedRefs); err != nil {
		return nil, err
	}

	d.ClosedCircuitKeys = make([]CircuitKey, numClosedRefs)
	for i := 0; i < int(numClosedRefs); i++ {
		err := ReadElements(r,
			&d.ClosedCircuitKeys[i].ChanID,
			&d.ClosedCircuitKeys[i].HtlcID)
		if err != nil {
			return nil, err
		}
	}

	return &d, nil
}

// AppendRemoteCommitChain appends a new CommitDiff to the end of the
// commitment chain for the remote party. This method is to be used once we
// have prepared a new commitment state for the remote party, but before we
// transmit it to the remote party. The contents of the argument should be
// sufficient to retransmit the updates and signature needed to reconstruct the
// state in full, in the case that we need to retransmit.
func (c *OpenChannel) AppendRemoteCommitChain(diff *CommitDiff) error {
	c.Lock()
	defer c.Unlock()

	// If this is a restored channel, then we want to avoid mutating the
	// state at all, as it's impossible to do so in a protocol compliant
	// manner.
	if c.hasChanStatus(ChanStatusRestored) {
		return ErrNoRestoredChannelMutation
	}

	return kvdb.Update(c.Db, func(tx kvdb.RwTx) error {
		// First, we'll grab the writable bucket where this channel's
		// data resides.
		chanBucket, err := fetchChanBucketRw(
			tx, c.IdentityPub, &c.FundingOutpoint, c.ChainHash,
		)
		if err != nil {
			return err
		}

		// If the channel is marked as borked, then for safety reasons,
		// we shouldn't attempt any further updates.
		isBorked, err := c.isBorked(chanBucket)
		if err != nil {
			return err
		}
		if isBorked {
			return ErrChanBorked
		}

		// Any outgoing settles and fails necessarily have a
		// corresponding adds in this channel's forwarding packages.
		// Mark all of these as being fully processed in our forwarding
		// package, which prevents us from reprocessing them after
		// startup.
		err = c.Packager.AckAddHtlcs(tx, diff.AddAcks...)
		if err != nil {
			return err
		}

		// Additionally, we ack from any fails or settles that are
		// persisted in another channel's forwarding package. This
		// prevents the same fails and settles from being retransmitted
		// after restarts. The actual fail or settle we need to
		// propagate to the remote party is now in the commit diff.
		err = c.Packager.AckSettleFails(tx, diff.SettleFailAcks...)
		if err != nil {
			return err
		}

		// Clear unsigned acked remote updates. We are signing now for
		// all that we've got.
		err = chanBucket.Delete(unsignedAckedUpdatesKey)
		if err != nil {
			return fmt.Errorf("unable to clear dangling remote "+
				"updates: %v", err)
		}

		// TODO(roasbeef): use seqno to derive key for later LCP

		// With the bucket retrieved, we'll now serialize the commit
		// diff itself, and write it to disk.
		var b bytes.Buffer
		if err := serializeCommitDiff(&b, diff); err != nil {
			return err
		}
		return chanBucket.Put(commitDiffKey, b.Bytes())
	})
}

// RemoteCommitChainTip returns the "tip" of the current remote commitment
// chain. This value will be non-nil iff, we've created a new commitment for
// the remote party that they haven't yet ACK'd. In this case, their commitment
// chain will have a length of two: their current unrevoked commitment, and
// this new pending commitment. Once they revoked their prior state, we'll swap
// these pointers, causing the tip and the tail to point to the same entry.
func (c *OpenChannel) RemoteCommitChainTip() (*CommitDiff, error) {
	var cd *CommitDiff
	err := kvdb.View(c.Db, func(tx kvdb.ReadTx) error {
		chanBucket, err := fetchChanBucket(
			tx, c.IdentityPub, &c.FundingOutpoint, c.ChainHash,
		)
		switch err {
		case nil:
		case ErrNoChanDBExists, ErrNoActiveChannels, ErrChannelNotFound:
			return ErrNoPendingCommit
		default:
			return err
		}

		tipBytes := chanBucket.Get(commitDiffKey)
		if tipBytes == nil {
			return ErrNoPendingCommit
		}

		tipReader := bytes.NewReader(tipBytes)
		dcd, err := deserializeCommitDiff(tipReader)
		if err != nil {
			return err
		}

		cd = dcd
		return nil
	})
	if err != nil {
		return nil, err
	}

	return cd, err
}

// UnsignedAckedUpdates retrieves the persisted unsigned acked remote log
// updates that still need to be signed for.
func (c *OpenChannel) UnsignedAckedUpdates() ([]LogUpdate, error) {
	var updates []LogUpdate
<<<<<<< HEAD
	err := c.Db.View(func(tx *bbolt.Tx) error {
=======
	err := kvdb.View(c.Db, func(tx kvdb.ReadTx) error {
>>>>>>> 30efca1a
		chanBucket, err := fetchChanBucket(
			tx, c.IdentityPub, &c.FundingOutpoint, c.ChainHash,
		)
		switch err {
		case nil:
		case ErrNoChanDBExists, ErrNoActiveChannels, ErrChannelNotFound:
			return nil
		default:
			return err
		}

		updateBytes := chanBucket.Get(unsignedAckedUpdatesKey)
		if updateBytes == nil {
			return nil
		}

		r := bytes.NewReader(updateBytes)
		updates, err = deserializeLogUpdates(r)
		return err
	})
	if err != nil {
		return nil, err
	}

	return updates, nil
}

// InsertNextRevocation inserts the _next_ commitment point (revocation) into
// the database, and also modifies the internal RemoteNextRevocation attribute
// to point to the passed key. This method is to be using during final channel
// set up, _after_ the channel has been fully confirmed.
//
// NOTE: If this method isn't called, then the target channel won't be able to
// propose new states for the commitment state of the remote party.
func (c *OpenChannel) InsertNextRevocation(revKey *btcec.PublicKey) error {
	c.Lock()
	defer c.Unlock()

	c.RemoteNextRevocation = revKey

	err := kvdb.Update(c.Db, func(tx kvdb.RwTx) error {
		chanBucket, err := fetchChanBucketRw(
			tx, c.IdentityPub, &c.FundingOutpoint, c.ChainHash,
		)
		if err != nil {
			return err
		}

		return putChanRevocationState(chanBucket, c)
	})
	if err != nil {
		return err
	}

	return nil
}

// AdvanceCommitChainTail records the new state transition within an on-disk
// append-only log which records all state transitions by the remote peer. In
// the case of an uncooperative broadcast of a prior state by the remote peer,
// this log can be consulted in order to reconstruct the state needed to
// rectify the situation. This method will add the current commitment for the
// remote party to the revocation log, and promote the current pending
// commitment to the current remote commitment.
func (c *OpenChannel) AdvanceCommitChainTail(fwdPkg *FwdPkg) error {
	c.Lock()
	defer c.Unlock()

	// If this is a restored channel, then we want to avoid mutating the
	// state at all, as it's impossible to do so in a protocol compliant
	// manner.
	if c.hasChanStatus(ChanStatusRestored) {
		return ErrNoRestoredChannelMutation
	}

	var newRemoteCommit *ChannelCommitment

	err := kvdb.Update(c.Db, func(tx kvdb.RwTx) error {
		chanBucket, err := fetchChanBucketRw(
			tx, c.IdentityPub, &c.FundingOutpoint, c.ChainHash,
		)
		if err != nil {
			return err
		}

		// If the channel is marked as borked, then for safety reasons,
		// we shouldn't attempt any further updates.
		isBorked, err := c.isBorked(chanBucket)
		if err != nil {
			return err
		}
		if isBorked {
			return ErrChanBorked
		}

		// Persist the latest preimage state to disk as the remote peer
		// has just added to our local preimage store, and given us a
		// new pending revocation key.
		if err := putChanRevocationState(chanBucket, c); err != nil {
			return err
		}

		// With the current preimage producer/store state updated,
		// append a new log entry recording this the delta of this
		// state transition.
		//
		// TODO(roasbeef): could make the deltas relative, would save
		// space, but then tradeoff for more disk-seeks to recover the
		// full state.
		logKey := revocationLogBucket
		logBucket, err := chanBucket.CreateBucketIfNotExists(logKey)
		if err != nil {
			return err
		}

		// Before we append this revoked state to the revocation log,
		// we'll swap out what's currently the tail of the commit tip,
		// with the current locked-in commitment for the remote party.
		tipBytes := chanBucket.Get(commitDiffKey)
		tipReader := bytes.NewReader(tipBytes)
		newCommit, err := deserializeCommitDiff(tipReader)
		if err != nil {
			return err
		}
		err = putChanCommitment(
			chanBucket, &newCommit.Commitment, false,
		)
		if err != nil {
			return err
		}
		if err := chanBucket.Delete(commitDiffKey); err != nil {
			return err
		}

		// With the commitment pointer swapped, we can now add the
		// revoked (prior) state to the revocation log.
		//
		// TODO(roasbeef): store less
		err = appendChannelLogEntry(logBucket, &c.RemoteCommitment)
		if err != nil {
			return err
		}

		// Lastly, we write the forwarding package to disk so that we
		// can properly recover from failures and reforward HTLCs that
		// have not received a corresponding settle/fail.
		if err := c.Packager.AddFwdPkg(tx, fwdPkg); err != nil {
			return err
		}

		newRemoteCommit = &newCommit.Commitment

		return nil
	})
	if err != nil {
		return err
	}

	// With the db transaction complete, we'll swap over the in-memory
	// pointer of the new remote commitment, which was previously the tip
	// of the commit chain.
	c.RemoteCommitment = *newRemoteCommit

	return nil
}

// NextLocalHtlcIndex returns the next unallocated local htlc index. To ensure
// this always returns the next index that has been not been allocated, this
// will first try to examine any pending commitments, before falling back to the
// last locked-in remote commitment.
func (c *OpenChannel) NextLocalHtlcIndex() (uint64, error) {
	// First, load the most recent commit diff that we initiated for the
	// remote party. If no pending commit is found, this is not treated as
	// a critical error, since we can always fall back.
	pendingRemoteCommit, err := c.RemoteCommitChainTip()
	if err != nil && err != ErrNoPendingCommit {
		return 0, err
	}

	// If a pending commit was found, its local htlc index will be at least
	// as large as the one on our local commitment.
	if pendingRemoteCommit != nil {
		return pendingRemoteCommit.Commitment.LocalHtlcIndex, nil
	}

	// Otherwise, fallback to using the local htlc index of their commitment.
	return c.RemoteCommitment.LocalHtlcIndex, nil
}

// LoadFwdPkgs scans the forwarding log for any packages that haven't been
// processed, and returns their deserialized log updates in map indexed by the
// remote commitment height at which the updates were locked in.
func (c *OpenChannel) LoadFwdPkgs() ([]*FwdPkg, error) {
	c.RLock()
	defer c.RUnlock()

	var fwdPkgs []*FwdPkg
	if err := kvdb.View(c.Db, func(tx kvdb.ReadTx) error {
		var err error
		fwdPkgs, err = c.Packager.LoadFwdPkgs(tx)
		return err
	}); err != nil {
		return nil, err
	}

	return fwdPkgs, nil
}

// AckAddHtlcs updates the AckAddFilter containing any of the provided AddRefs
// indicating that a response to this Add has been committed to the remote party.
// Doing so will prevent these Add HTLCs from being reforwarded internally.
func (c *OpenChannel) AckAddHtlcs(addRefs ...AddRef) error {
	c.Lock()
	defer c.Unlock()

	return kvdb.Update(c.Db, func(tx kvdb.RwTx) error {
		return c.Packager.AckAddHtlcs(tx, addRefs...)
	})
}

// AckSettleFails updates the SettleFailFilter containing any of the provided
// SettleFailRefs, indicating that the response has been delivered to the
// incoming link, corresponding to a particular AddRef. Doing so will prevent
// the responses from being retransmitted internally.
func (c *OpenChannel) AckSettleFails(settleFailRefs ...SettleFailRef) error {
	c.Lock()
	defer c.Unlock()

	return kvdb.Update(c.Db, func(tx kvdb.RwTx) error {
		return c.Packager.AckSettleFails(tx, settleFailRefs...)
	})
}

// SetFwdFilter atomically sets the forwarding filter for the forwarding package
// identified by `height`.
func (c *OpenChannel) SetFwdFilter(height uint64, fwdFilter *PkgFilter) error {
	c.Lock()
	defer c.Unlock()

	return kvdb.Update(c.Db, func(tx kvdb.RwTx) error {
		return c.Packager.SetFwdFilter(tx, height, fwdFilter)
	})
}

// RemoveFwdPkg atomically removes a forwarding package specified by the remote
// commitment height.
//
// NOTE: This method should only be called on packages marked FwdStateCompleted.
func (c *OpenChannel) RemoveFwdPkg(height uint64) error {
	c.Lock()
	defer c.Unlock()

	return kvdb.Update(c.Db, func(tx kvdb.RwTx) error {
		return c.Packager.RemovePkg(tx, height)
	})
}

// RevocationLogTail returns the "tail", or the end of the current revocation
// log. This entry represents the last previous state for the remote node's
// commitment chain. The ChannelDelta returned by this method will always lag
// one state behind the most current (unrevoked) state of the remote node's
// commitment chain.
func (c *OpenChannel) RevocationLogTail() (*ChannelCommitment, error) {
	c.RLock()
	defer c.RUnlock()

	// If we haven't created any state updates yet, then we'll exit early as
	// there's nothing to be found on disk in the revocation bucket.
	if c.RemoteCommitment.CommitHeight == 0 {
		return nil, nil
	}

	var commit ChannelCommitment
	if err := kvdb.View(c.Db, func(tx kvdb.ReadTx) error {
		chanBucket, err := fetchChanBucket(
			tx, c.IdentityPub, &c.FundingOutpoint, c.ChainHash,
		)
		if err != nil {
			return err
		}

		logBucket := chanBucket.NestedReadBucket(revocationLogBucket)
		if logBucket == nil {
			return ErrNoPastDeltas
		}

		// Once we have the bucket that stores the revocation log from
		// this channel, we'll jump to the _last_ key in bucket. As we
		// store the update number on disk in a big-endian format,
		// this will retrieve the latest entry.
		cursor := logBucket.ReadCursor()
		_, tailLogEntry := cursor.Last()
		logEntryReader := bytes.NewReader(tailLogEntry)

		// Once we have the entry, we'll decode it into the channel
		// delta pointer we created above.
		var dbErr error
		commit, dbErr = deserializeChanCommit(logEntryReader)
		if dbErr != nil {
			return dbErr
		}

		return nil
	}); err != nil {
		return nil, err
	}

	return &commit, nil
}

// CommitmentHeight returns the current commitment height. The commitment
// height represents the number of updates to the commitment state to date.
// This value is always monotonically increasing. This method is provided in
// order to allow multiple instances of a particular open channel to obtain a
// consistent view of the number of channel updates to date.
func (c *OpenChannel) CommitmentHeight() (uint64, error) {
	c.RLock()
	defer c.RUnlock()

	var height uint64
	err := kvdb.View(c.Db, func(tx kvdb.ReadTx) error {
		// Get the bucket dedicated to storing the metadata for open
		// channels.
		chanBucket, err := fetchChanBucket(
			tx, c.IdentityPub, &c.FundingOutpoint, c.ChainHash,
		)
		if err != nil {
			return err
		}

		commit, err := fetchChanCommitment(chanBucket, true)
		if err != nil {
			return err
		}

		height = commit.CommitHeight
		return nil
	})
	if err != nil {
		return 0, err
	}

	return height, nil
}

// FindPreviousState scans through the append-only log in an attempt to recover
// the previous channel state indicated by the update number. This method is
// intended to be used for obtaining the relevant data needed to claim all
// funds rightfully spendable in the case of an on-chain broadcast of the
// commitment transaction.
func (c *OpenChannel) FindPreviousState(updateNum uint64) (*ChannelCommitment, error) {
	c.RLock()
	defer c.RUnlock()

	var commit ChannelCommitment
	err := kvdb.View(c.Db, func(tx kvdb.ReadTx) error {
		chanBucket, err := fetchChanBucket(
			tx, c.IdentityPub, &c.FundingOutpoint, c.ChainHash,
		)
		if err != nil {
			return err
		}

		logBucket := chanBucket.NestedReadBucket(revocationLogBucket)
		if logBucket == nil {
			return ErrNoPastDeltas
		}

		c, err := fetchChannelLogEntry(logBucket, updateNum)
		if err != nil {
			return err
		}

		commit = c
		return nil
	})
	if err != nil {
		return nil, err
	}

	return &commit, nil
}

// ClosureType is an enum like structure that details exactly _how_ a channel
// was closed. Three closure types are currently possible: none, cooperative,
// local force close, remote force close, and (remote) breach.
type ClosureType uint8

const (
	// CooperativeClose indicates that a channel has been closed
	// cooperatively.  This means that both channel peers were online and
	// signed a new transaction paying out the settled balance of the
	// contract.
	CooperativeClose ClosureType = 0

	// LocalForceClose indicates that we have unilaterally broadcast our
	// current commitment state on-chain.
	LocalForceClose ClosureType = 1

	// RemoteForceClose indicates that the remote peer has unilaterally
	// broadcast their current commitment state on-chain.
	RemoteForceClose ClosureType = 4

	// BreachClose indicates that the remote peer attempted to broadcast a
	// prior _revoked_ channel state.
	BreachClose ClosureType = 2

	// FundingCanceled indicates that the channel never was fully opened
	// before it was marked as closed in the database. This can happen if
	// we or the remote fail at some point during the opening workflow, or
	// we timeout waiting for the funding transaction to be confirmed.
	FundingCanceled ClosureType = 3

	// Abandoned indicates that the channel state was removed without
	// any further actions. This is intended to clean up unusable
	// channels during development.
	Abandoned ClosureType = 5
)

// ChannelCloseSummary contains the final state of a channel at the point it
// was closed. Once a channel is closed, all the information pertaining to that
// channel within the openChannelBucket is deleted, and a compact summary is
// put in place instead.
type ChannelCloseSummary struct {
	// ChanPoint is the outpoint for this channel's funding transaction,
	// and is used as a unique identifier for the channel.
	ChanPoint wire.OutPoint

	// ShortChanID encodes the exact location in the chain in which the
	// channel was initially confirmed. This includes: the block height,
	// transaction index, and the output within the target transaction.
	ShortChanID lnwire.ShortChannelID

	// ChainHash is the hash of the genesis block that this channel resides
	// within.
	ChainHash chainhash.Hash

	// ClosingTXID is the txid of the transaction which ultimately closed
	// this channel.
	ClosingTXID chainhash.Hash

	// RemotePub is the public key of the remote peer that we formerly had
	// a channel with.
	RemotePub *btcec.PublicKey

	// Capacity was the total capacity of the channel.
	Capacity btcutil.Amount

	// CloseHeight is the height at which the funding transaction was
	// spent.
	CloseHeight uint32

	// SettledBalance is our total balance settled balance at the time of
	// channel closure. This _does not_ include the sum of any outputs that
	// have been time-locked as a result of the unilateral channel closure.
	SettledBalance btcutil.Amount

	// TimeLockedBalance is the sum of all the time-locked outputs at the
	// time of channel closure. If we triggered the force closure of this
	// channel, then this value will be non-zero if our settled output is
	// above the dust limit. If we were on the receiving side of a channel
	// force closure, then this value will be non-zero if we had any
	// outstanding outgoing HTLC's at the time of channel closure.
	TimeLockedBalance btcutil.Amount

	// CloseType details exactly _how_ the channel was closed. Five closure
	// types are possible: cooperative, local force, remote force, breach
	// and funding canceled.
	CloseType ClosureType

	// IsPending indicates whether this channel is in the 'pending close'
	// state, which means the channel closing transaction has been
	// confirmed, but not yet been fully resolved. In the case of a channel
	// that has been cooperatively closed, it will go straight into the
	// fully resolved state as soon as the closing transaction has been
	// confirmed. However, for channels that have been force closed, they'll
	// stay marked as "pending" until _all_ the pending funds have been
	// swept.
	IsPending bool

	// RemoteCurrentRevocation is the current revocation for their
	// commitment transaction. However, since this is the derived public key,
	// we don't yet have the private key so we aren't yet able to verify
	// that it's actually in the hash chain.
	RemoteCurrentRevocation *btcec.PublicKey

	// RemoteNextRevocation is the revocation key to be used for the *next*
	// commitment transaction we create for the local node. Within the
	// specification, this value is referred to as the
	// per-commitment-point.
	RemoteNextRevocation *btcec.PublicKey

	// LocalChanCfg is the channel configuration for the local node.
	LocalChanConfig ChannelConfig

	// LastChanSyncMsg is the ChannelReestablish message for this channel
	// for the state at the point where it was closed.
	LastChanSyncMsg *lnwire.ChannelReestablish
}

// CloseChannel closes a previously active Lightning channel. Closing a channel
// entails deleting all saved state within the database concerning this
// channel. This method also takes a struct that summarizes the state of the
// channel at closing, this compact representation will be the only component
// of a channel left over after a full closing. It takes an optional set of
// channel statuses which will be written to the historical channel bucket.
// These statuses are used to record close initiators.
func (c *OpenChannel) CloseChannel(summary *ChannelCloseSummary,
	statuses ...ChannelStatus) error {

	c.Lock()
	defer c.Unlock()

	return kvdb.Update(c.Db, func(tx kvdb.RwTx) error {
		openChanBucket := tx.ReadWriteBucket(openChannelBucket)
		if openChanBucket == nil {
			return ErrNoChanDBExists
		}

		nodePub := c.IdentityPub.SerializeCompressed()
		nodeChanBucket := openChanBucket.NestedReadWriteBucket(nodePub)
		if nodeChanBucket == nil {
			return ErrNoActiveChannels
		}

		chainBucket := nodeChanBucket.NestedReadWriteBucket(c.ChainHash[:])
		if chainBucket == nil {
			return ErrNoActiveChannels
		}

		var chanPointBuf bytes.Buffer
		err := writeOutpoint(&chanPointBuf, &c.FundingOutpoint)
		if err != nil {
			return err
		}
		chanKey := chanPointBuf.Bytes()
		chanBucket := chainBucket.NestedReadWriteBucket(
			chanKey,
		)
		if chanBucket == nil {
			return ErrNoActiveChannels
		}

		// Before we delete the channel state, we'll read out the full
		// details, as we'll also store portions of this information
		// for record keeping.
		chanState, err := fetchOpenChannel(
			chanBucket, &c.FundingOutpoint,
		)
		if err != nil {
			return err
		}

		// Now that the index to this channel has been deleted, purge
		// the remaining channel metadata from the database.
		err = deleteOpenChannel(chanBucket)
		if err != nil {
			return err
		}

		// We'll also remove the channel from the frozen channel bucket
		// if we need to.
		if c.ChanType.IsFrozen() {
			err := deleteThawHeight(chanBucket)
			if err != nil {
				return err
			}
		}

		// With the base channel data deleted, attempt to delete the
		// information stored within the revocation log.
		logBucket := chanBucket.NestedReadWriteBucket(revocationLogBucket)
		if logBucket != nil {
			err = chanBucket.DeleteNestedBucket(revocationLogBucket)
			if err != nil {
				return err
			}
		}

		err = chainBucket.DeleteNestedBucket(chanPointBuf.Bytes())
		if err != nil {
			return err
		}

		// Add channel state to the historical channel bucket.
		historicalBucket, err := tx.CreateTopLevelBucket(
			historicalChannelBucket,
		)
		if err != nil {
			return err
		}

		historicalChanBucket, err :=
			historicalBucket.CreateBucketIfNotExists(chanKey)
		if err != nil {
			return err
		}

		// Apply any additional statuses to the channel state.
		for _, status := range statuses {
			chanState.chanStatus |= status
		}

		err = putOpenChannel(historicalChanBucket, chanState)
		if err != nil {
			return err
		}

		// Finally, create a summary of this channel in the closed
		// channel bucket for this node.
		return putChannelCloseSummary(
			tx, chanPointBuf.Bytes(), summary, chanState,
		)
	})
}

// ChannelSnapshot is a frozen snapshot of the current channel state. A
// snapshot is detached from the original channel that generated it, providing
// read-only access to the current or prior state of an active channel.
//
// TODO(roasbeef): remove all together? pretty much just commitment
type ChannelSnapshot struct {
	// RemoteIdentity is the identity public key of the remote node that we
	// are maintaining the open channel with.
	RemoteIdentity btcec.PublicKey

	// ChanPoint is the outpoint that created the channel. This output is
	// found within the funding transaction and uniquely identified the
	// channel on the resident chain.
	ChannelPoint wire.OutPoint

	// ChainHash is the genesis hash of the chain that the channel resides
	// within.
	ChainHash chainhash.Hash

	// Capacity is the total capacity of the channel.
	Capacity btcutil.Amount

	// TotalMSatSent is the total number of milli-satoshis we've sent
	// within this channel.
	TotalMSatSent lnwire.MilliSatoshi

	// TotalMSatReceived is the total number of milli-satoshis we've
	// received within this channel.
	TotalMSatReceived lnwire.MilliSatoshi

	// ChannelCommitment is the current up-to-date commitment for the
	// target channel.
	ChannelCommitment
}

// Snapshot returns a read-only snapshot of the current channel state. This
// snapshot includes information concerning the current settled balance within
// the channel, metadata detailing total flows, and any outstanding HTLCs.
func (c *OpenChannel) Snapshot() *ChannelSnapshot {
	c.RLock()
	defer c.RUnlock()

	localCommit := c.LocalCommitment
	snapshot := &ChannelSnapshot{
		RemoteIdentity:    *c.IdentityPub,
		ChannelPoint:      c.FundingOutpoint,
		Capacity:          c.Capacity,
		TotalMSatSent:     c.TotalMSatSent,
		TotalMSatReceived: c.TotalMSatReceived,
		ChainHash:         c.ChainHash,
		ChannelCommitment: ChannelCommitment{
			LocalBalance:  localCommit.LocalBalance,
			RemoteBalance: localCommit.RemoteBalance,
			CommitHeight:  localCommit.CommitHeight,
			CommitFee:     localCommit.CommitFee,
		},
	}

	// Copy over the current set of HTLCs to ensure the caller can't mutate
	// our internal state.
	snapshot.Htlcs = make([]HTLC, len(localCommit.Htlcs))
	for i, h := range localCommit.Htlcs {
		snapshot.Htlcs[i] = h.Copy()
	}

	return snapshot
}

// LatestCommitments returns the two latest commitments for both the local and
// remote party. These commitments are read from disk to ensure that only the
// latest fully committed state is returned. The first commitment returned is
// the local commitment, and the second returned is the remote commitment.
func (c *OpenChannel) LatestCommitments() (*ChannelCommitment, *ChannelCommitment, error) {
	err := kvdb.View(c.Db, func(tx kvdb.ReadTx) error {
		chanBucket, err := fetchChanBucket(
			tx, c.IdentityPub, &c.FundingOutpoint, c.ChainHash,
		)
		if err != nil {
			return err
		}

		return fetchChanCommitments(chanBucket, c)
	})
	if err != nil {
		return nil, nil, err
	}

	return &c.LocalCommitment, &c.RemoteCommitment, nil
}

// RemoteRevocationStore returns the most up to date commitment version of the
// revocation storage tree for the remote party. This method can be used when
// acting on a possible contract breach to ensure, that the caller has the most
// up to date information required to deliver justice.
func (c *OpenChannel) RemoteRevocationStore() (shachain.Store, error) {
	err := kvdb.View(c.Db, func(tx kvdb.ReadTx) error {
		chanBucket, err := fetchChanBucket(
			tx, c.IdentityPub, &c.FundingOutpoint, c.ChainHash,
		)
		if err != nil {
			return err
		}

		return fetchChanRevocationState(chanBucket, c)
	})
	if err != nil {
		return nil, err
	}

	return c.RevocationStore, nil
}

func putChannelCloseSummary(tx kvdb.RwTx, chanID []byte,
	summary *ChannelCloseSummary, lastChanState *OpenChannel) error {

	closedChanBucket, err := tx.CreateTopLevelBucket(closedChannelBucket)
	if err != nil {
		return err
	}

	summary.RemoteCurrentRevocation = lastChanState.RemoteCurrentRevocation
	summary.RemoteNextRevocation = lastChanState.RemoteNextRevocation
	summary.LocalChanConfig = lastChanState.LocalChanCfg

	var b bytes.Buffer
	if err := serializeChannelCloseSummary(&b, summary); err != nil {
		return err
	}

	return closedChanBucket.Put(chanID, b.Bytes())
}

func serializeChannelCloseSummary(w io.Writer, cs *ChannelCloseSummary) error {
	err := WriteElements(w,
		cs.ChanPoint, cs.ShortChanID, cs.ChainHash, cs.ClosingTXID,
		cs.CloseHeight, cs.RemotePub, cs.Capacity, cs.SettledBalance,
		cs.TimeLockedBalance, cs.CloseType, cs.IsPending,
	)
	if err != nil {
		return err
	}

	// If this is a close channel summary created before the addition of
	// the new fields, then we can exit here.
	if cs.RemoteCurrentRevocation == nil {
		return WriteElements(w, false)
	}

	// If fields are present, write boolean to indicate this, and continue.
	if err := WriteElements(w, true); err != nil {
		return err
	}

	if err := WriteElements(w, cs.RemoteCurrentRevocation); err != nil {
		return err
	}

	if err := writeChanConfig(w, &cs.LocalChanConfig); err != nil {
		return err
	}

	// The RemoteNextRevocation field is optional, as it's possible for a
	// channel to be closed before we learn of the next unrevoked
	// revocation point for the remote party. Write a boolen indicating
	// whether this field is present or not.
	if err := WriteElements(w, cs.RemoteNextRevocation != nil); err != nil {
		return err
	}

	// Write the field, if present.
	if cs.RemoteNextRevocation != nil {
		if err = WriteElements(w, cs.RemoteNextRevocation); err != nil {
			return err
		}
	}

	// Write whether the channel sync message is present.
	if err := WriteElements(w, cs.LastChanSyncMsg != nil); err != nil {
		return err
	}

	// Write the channel sync message, if present.
	if cs.LastChanSyncMsg != nil {
		if err := WriteElements(w, cs.LastChanSyncMsg); err != nil {
			return err
		}
	}

	return nil
}

func deserializeCloseChannelSummary(r io.Reader) (*ChannelCloseSummary, error) {
	c := &ChannelCloseSummary{}

	err := ReadElements(r,
		&c.ChanPoint, &c.ShortChanID, &c.ChainHash, &c.ClosingTXID,
		&c.CloseHeight, &c.RemotePub, &c.Capacity, &c.SettledBalance,
		&c.TimeLockedBalance, &c.CloseType, &c.IsPending,
	)
	if err != nil {
		return nil, err
	}

	// We'll now check to see if the channel close summary was encoded with
	// any of the additional optional fields.
	var hasNewFields bool
	err = ReadElements(r, &hasNewFields)
	if err != nil {
		return nil, err
	}

	// If fields are not present, we can return.
	if !hasNewFields {
		return c, nil
	}

	// Otherwise read the new fields.
	if err := ReadElements(r, &c.RemoteCurrentRevocation); err != nil {
		return nil, err
	}

	if err := readChanConfig(r, &c.LocalChanConfig); err != nil {
		return nil, err
	}

	// Finally, we'll attempt to read the next unrevoked commitment point
	// for the remote party. If we closed the channel before receiving a
	// funding locked message then this might not be present. A boolean
	// indicating whether the field is present will come first.
	var hasRemoteNextRevocation bool
	err = ReadElements(r, &hasRemoteNextRevocation)
	if err != nil {
		return nil, err
	}

	// If this field was written, read it.
	if hasRemoteNextRevocation {
		err = ReadElements(r, &c.RemoteNextRevocation)
		if err != nil {
			return nil, err
		}
	}

	// Check if we have a channel sync message to read.
	var hasChanSyncMsg bool
	err = ReadElements(r, &hasChanSyncMsg)
	if err == io.EOF {
		return c, nil
	} else if err != nil {
		return nil, err
	}

	// If a chan sync message is present, read it.
	if hasChanSyncMsg {
		// We must pass in reference to a lnwire.Message for the codec
		// to support it.
		var msg lnwire.Message
		if err := ReadElements(r, &msg); err != nil {
			return nil, err
		}

		chanSync, ok := msg.(*lnwire.ChannelReestablish)
		if !ok {
			return nil, errors.New("unable cast db Message to " +
				"ChannelReestablish")
		}
		c.LastChanSyncMsg = chanSync
	}

	return c, nil
}

func writeChanConfig(b io.Writer, c *ChannelConfig) error {
	return WriteElements(b,
		c.DustLimit, c.MaxPendingAmount, c.ChanReserve, c.MinHTLC,
		c.MaxAcceptedHtlcs, c.CsvDelay, c.MultiSigKey,
		c.RevocationBasePoint, c.PaymentBasePoint, c.DelayBasePoint,
		c.HtlcBasePoint,
	)
}

// fundingTxPresent returns true if expect the funding transcation to be found
// on disk or already populated within the passed oen chanel struct.
func fundingTxPresent(channel *OpenChannel) bool {
	chanType := channel.ChanType

	return chanType.IsSingleFunder() && chanType.HasFundingTx() &&
		channel.IsInitiator &&
		!channel.hasChanStatus(ChanStatusRestored)
}

func putChanInfo(chanBucket kvdb.RwBucket, channel *OpenChannel) error {
	var w bytes.Buffer
	if err := WriteElements(&w,
		channel.ChanType, channel.ChainHash, channel.FundingOutpoint,
		channel.ShortChannelID, channel.IsPending, channel.IsInitiator,
		channel.chanStatus, channel.FundingBroadcastHeight,
		channel.NumConfsRequired, channel.ChannelFlags,
		channel.IdentityPub, channel.Capacity, channel.TotalMSatSent,
		channel.TotalMSatReceived,
	); err != nil {
		return err
	}

	// For single funder channels that we initiated, and we have the
	// funding transaction, then write the funding txn.
	if fundingTxPresent(channel) {
		if err := WriteElement(&w, channel.FundingTxn); err != nil {
			return err
		}
	}

	if err := writeChanConfig(&w, &channel.LocalChanCfg); err != nil {
		return err
	}
	if err := writeChanConfig(&w, &channel.RemoteChanCfg); err != nil {
		return err
	}

	if err := chanBucket.Put(chanInfoKey, w.Bytes()); err != nil {
		return err
	}

	// Finally, add optional shutdown scripts for the local and remote peer if
	// they are present.
	if err := putOptionalUpfrontShutdownScript(
		chanBucket, localUpfrontShutdownKey, channel.LocalShutdownScript,
	); err != nil {
		return err
	}

	return putOptionalUpfrontShutdownScript(
		chanBucket, remoteUpfrontShutdownKey, channel.RemoteShutdownScript,
	)
}

// putOptionalUpfrontShutdownScript adds a shutdown script under the key
// provided if it has a non-zero length.
func putOptionalUpfrontShutdownScript(chanBucket kvdb.RwBucket, key []byte,
	script []byte) error {
	// If the script is empty, we do not need to add anything.
	if len(script) == 0 {
		return nil
	}

	var w bytes.Buffer
	if err := WriteElement(&w, script); err != nil {
		return err
	}

	return chanBucket.Put(key, w.Bytes())
}

// getOptionalUpfrontShutdownScript reads the shutdown script stored under the
// key provided if it is present. Upfront shutdown scripts are optional, so the
// function returns with no error if the key is not present.
func getOptionalUpfrontShutdownScript(chanBucket kvdb.ReadBucket, key []byte,
	script *lnwire.DeliveryAddress) error {

	// Return early if the bucket does not exit, a shutdown script was not set.
	bs := chanBucket.Get(key)
	if bs == nil {
		return nil
	}

	var tempScript []byte
	r := bytes.NewReader(bs)
	if err := ReadElement(r, &tempScript); err != nil {
		return err
	}
	*script = tempScript

	return nil
}

func serializeChanCommit(w io.Writer, c *ChannelCommitment) error {
	if err := WriteElements(w,
		c.CommitHeight, c.LocalLogIndex, c.LocalHtlcIndex,
		c.RemoteLogIndex, c.RemoteHtlcIndex, c.LocalBalance,
		c.RemoteBalance, c.CommitFee, c.FeePerKw, c.CommitTx,
		c.CommitSig,
	); err != nil {
		return err
	}

	return SerializeHtlcs(w, c.Htlcs...)
}

func putChanCommitment(chanBucket kvdb.RwBucket, c *ChannelCommitment,
	local bool) error {

	var commitKey []byte
	if local {
		commitKey = append(chanCommitmentKey, byte(0x00))
	} else {
		commitKey = append(chanCommitmentKey, byte(0x01))
	}

	var b bytes.Buffer
	if err := serializeChanCommit(&b, c); err != nil {
		return err
	}

	return chanBucket.Put(commitKey, b.Bytes())
}

func putChanCommitments(chanBucket kvdb.RwBucket, channel *OpenChannel) error {
	// If this is a restored channel, then we don't have any commitments to
	// write.
	if channel.hasChanStatus(ChanStatusRestored) {
		return nil
	}

	err := putChanCommitment(
		chanBucket, &channel.LocalCommitment, true,
	)
	if err != nil {
		return err
	}

	return putChanCommitment(
		chanBucket, &channel.RemoteCommitment, false,
	)
}

func putChanRevocationState(chanBucket kvdb.RwBucket, channel *OpenChannel) error {

	var b bytes.Buffer
	err := WriteElements(
		&b, channel.RemoteCurrentRevocation, channel.RevocationProducer,
		channel.RevocationStore,
	)
	if err != nil {
		return err
	}

	// TODO(roasbeef): don't keep producer on disk

	// If the next revocation is present, which is only the case after the
	// FundingLocked message has been sent, then we'll write it to disk.
	if channel.RemoteNextRevocation != nil {
		err = WriteElements(&b, channel.RemoteNextRevocation)
		if err != nil {
			return err
		}
	}

	return chanBucket.Put(revocationStateKey, b.Bytes())
}

func readChanConfig(b io.Reader, c *ChannelConfig) error {
	return ReadElements(b,
		&c.DustLimit, &c.MaxPendingAmount, &c.ChanReserve,
		&c.MinHTLC, &c.MaxAcceptedHtlcs, &c.CsvDelay,
		&c.MultiSigKey, &c.RevocationBasePoint,
		&c.PaymentBasePoint, &c.DelayBasePoint,
		&c.HtlcBasePoint,
	)
}

func fetchChanInfo(chanBucket kvdb.ReadBucket, channel *OpenChannel) error {
	infoBytes := chanBucket.Get(chanInfoKey)
	if infoBytes == nil {
		return ErrNoChanInfoFound
	}
	r := bytes.NewReader(infoBytes)

	if err := ReadElements(r,
		&channel.ChanType, &channel.ChainHash, &channel.FundingOutpoint,
		&channel.ShortChannelID, &channel.IsPending, &channel.IsInitiator,
		&channel.chanStatus, &channel.FundingBroadcastHeight,
		&channel.NumConfsRequired, &channel.ChannelFlags,
		&channel.IdentityPub, &channel.Capacity, &channel.TotalMSatSent,
		&channel.TotalMSatReceived,
	); err != nil {
		return err
	}

	// For single funder channels that we initiated and have the funding
	// transaction to, read the funding txn.
	if fundingTxPresent(channel) {
		if err := ReadElement(r, &channel.FundingTxn); err != nil {
			return err
		}
	}

	if err := readChanConfig(r, &channel.LocalChanCfg); err != nil {
		return err
	}
	if err := readChanConfig(r, &channel.RemoteChanCfg); err != nil {
		return err
	}

	channel.Packager = NewChannelPackager(channel.ShortChannelID)

	// Finally, read the optional shutdown scripts.
	if err := getOptionalUpfrontShutdownScript(
		chanBucket, localUpfrontShutdownKey, &channel.LocalShutdownScript,
	); err != nil {
		return err
	}

	return getOptionalUpfrontShutdownScript(
		chanBucket, remoteUpfrontShutdownKey, &channel.RemoteShutdownScript,
	)
}

func deserializeChanCommit(r io.Reader) (ChannelCommitment, error) {
	var c ChannelCommitment

	err := ReadElements(r,
		&c.CommitHeight, &c.LocalLogIndex, &c.LocalHtlcIndex, &c.RemoteLogIndex,
		&c.RemoteHtlcIndex, &c.LocalBalance, &c.RemoteBalance,
		&c.CommitFee, &c.FeePerKw, &c.CommitTx, &c.CommitSig,
	)
	if err != nil {
		return c, err
	}

	c.Htlcs, err = DeserializeHtlcs(r)
	if err != nil {
		return c, err
	}

	return c, nil
}

func fetchChanCommitment(chanBucket kvdb.ReadBucket, local bool) (ChannelCommitment, error) {
	var commitKey []byte
	if local {
		commitKey = append(chanCommitmentKey, byte(0x00))
	} else {
		commitKey = append(chanCommitmentKey, byte(0x01))
	}

	commitBytes := chanBucket.Get(commitKey)
	if commitBytes == nil {
		return ChannelCommitment{}, ErrNoCommitmentsFound
	}

	r := bytes.NewReader(commitBytes)
	return deserializeChanCommit(r)
}

func fetchChanCommitments(chanBucket kvdb.ReadBucket, channel *OpenChannel) error {
	var err error

	// If this is a restored channel, then we don't have any commitments to
	// read.
	if channel.hasChanStatus(ChanStatusRestored) {
		return nil
	}

	channel.LocalCommitment, err = fetchChanCommitment(chanBucket, true)
	if err != nil {
		return err
	}
	channel.RemoteCommitment, err = fetchChanCommitment(chanBucket, false)
	if err != nil {
		return err
	}

	return nil
}

func fetchChanRevocationState(chanBucket kvdb.ReadBucket, channel *OpenChannel) error {
	revBytes := chanBucket.Get(revocationStateKey)
	if revBytes == nil {
		return ErrNoRevocationsFound
	}
	r := bytes.NewReader(revBytes)

	err := ReadElements(
		r, &channel.RemoteCurrentRevocation, &channel.RevocationProducer,
		&channel.RevocationStore,
	)
	if err != nil {
		return err
	}

	// If there aren't any bytes left in the buffer, then we don't yet have
	// the next remote revocation, so we can exit early here.
	if r.Len() == 0 {
		return nil
	}

	// Otherwise we'll read the next revocation for the remote party which
	// is always the last item within the buffer.
	return ReadElements(r, &channel.RemoteNextRevocation)
}

func deleteOpenChannel(chanBucket kvdb.RwBucket) error {

	if err := chanBucket.Delete(chanInfoKey); err != nil {
		return err
	}

	err := chanBucket.Delete(append(chanCommitmentKey, byte(0x00)))
	if err != nil {
		return err
	}
	err = chanBucket.Delete(append(chanCommitmentKey, byte(0x01)))
	if err != nil {
		return err
	}

	if err := chanBucket.Delete(revocationStateKey); err != nil {
		return err
	}

	if diff := chanBucket.Get(commitDiffKey); diff != nil {
		return chanBucket.Delete(commitDiffKey)
	}

	return nil

}

// makeLogKey converts a uint64 into an 8 byte array.
func makeLogKey(updateNum uint64) [8]byte {
	var key [8]byte
	byteOrder.PutUint64(key[:], updateNum)
	return key
}

func appendChannelLogEntry(log kvdb.RwBucket,
	commit *ChannelCommitment) error {

	var b bytes.Buffer
	if err := serializeChanCommit(&b, commit); err != nil {
		return err
	}

	logEntrykey := makeLogKey(commit.CommitHeight)
	return log.Put(logEntrykey[:], b.Bytes())
}

func fetchChannelLogEntry(log kvdb.ReadBucket,
	updateNum uint64) (ChannelCommitment, error) {

	logEntrykey := makeLogKey(updateNum)
	commitBytes := log.Get(logEntrykey[:])
	if commitBytes == nil {
		return ChannelCommitment{}, errLogEntryNotFound
	}

	commitReader := bytes.NewReader(commitBytes)
	return deserializeChanCommit(commitReader)
}

func fetchThawHeight(chanBucket kvdb.ReadBucket) (uint32, error) {
	var height uint32

	heightBytes := chanBucket.Get(frozenChanKey)
	heightReader := bytes.NewReader(heightBytes)

	if err := ReadElements(heightReader, &height); err != nil {
		return 0, err
	}

	return height, nil
}

func storeThawHeight(chanBucket kvdb.RwBucket, height uint32) error {
	var heightBuf bytes.Buffer
	if err := WriteElements(&heightBuf, height); err != nil {
		return err
	}

	return chanBucket.Put(frozenChanKey, heightBuf.Bytes())
}

func deleteThawHeight(chanBucket kvdb.RwBucket) error {
	return chanBucket.Delete(frozenChanKey)
}<|MERGE_RESOLUTION|>--- conflicted
+++ resolved
@@ -2037,11 +2037,7 @@
 // updates that still need to be signed for.
 func (c *OpenChannel) UnsignedAckedUpdates() ([]LogUpdate, error) {
 	var updates []LogUpdate
-<<<<<<< HEAD
-	err := c.Db.View(func(tx *bbolt.Tx) error {
-=======
 	err := kvdb.View(c.Db, func(tx kvdb.ReadTx) error {
->>>>>>> 30efca1a
 		chanBucket, err := fetchChanBucket(
 			tx, c.IdentityPub, &c.FundingOutpoint, c.ChainHash,
 		)

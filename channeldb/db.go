--- conflicted
+++ resolved
@@ -63,8 +63,6 @@
 	migration migration
 }
 
-<<<<<<< HEAD
-=======
 // MigrationConfig is an interface combines the config interfaces of all
 // optional migrations.
 type MigrationConfig interface {
@@ -77,17 +75,12 @@
 	migration30.MigrateRevLogConfigImpl
 }
 
->>>>>>> c855d83a
 // optionalMigration defines an optional migration function. When a migration
 // is optional, it usually involves a large scale of changes that might touch
 // millions of keys. Due to OOM concern, the update cannot be safely done
 // within one db transaction. Thus, for optional migrations, they must take the
 // db backend and construct transactions as needed.
-<<<<<<< HEAD
-type optionalMigration func(db kvdb.Backend) error
-=======
 type optionalMigration func(db kvdb.Backend, cfg MigrationConfig) error
->>>>>>> c855d83a
 
 // optionalVersion defines a db version that can be optionally applied. When
 // applying migrations, we must apply all the mandatory migrations first before
@@ -292,17 +285,12 @@
 	// to determine its state.
 	optionalVersions = []optionalVersion{
 		{
-<<<<<<< HEAD
-			name:      "prune revocation log",
-			migration: migration30.MigrateRevocationLog,
-=======
 			name: "prune revocation log",
 			migration: func(db kvdb.Backend,
 				cfg MigrationConfig) error {
 
 				return migration30.MigrateRevocationLog(db, cfg)
 			},
->>>>>>> c855d83a
 		},
 	}
 
@@ -335,14 +323,11 @@
 	clock                     clock.Clock
 	dryRun                    bool
 	keepFailedPaymentAttempts bool
-<<<<<<< HEAD
-=======
 	storeFinalHtlcResolutions bool
 
 	// noRevLogAmtData if true, means that commitment transaction amount
 	// data should not be stored in the revocation log.
 	noRevLogAmtData bool
->>>>>>> c855d83a
 }
 
 // Open opens or creates channeldb. Any necessary schemas migrations due
@@ -400,11 +385,8 @@
 		clock:                     opts.clock,
 		dryRun:                    opts.dryRun,
 		keepFailedPaymentAttempts: opts.keepFailedPaymentAttempts,
-<<<<<<< HEAD
-=======
 		storeFinalHtlcResolutions: opts.storeFinalHtlcResolutions,
 		noRevLogAmtData:           opts.NoRevLogAmtData,
->>>>>>> c855d83a
 	}
 
 	// Set the parent pointer (only used in tests).
@@ -1473,11 +1455,7 @@
 // applies migration functions to the current database and recovers the
 // previous state of db if at least one error/panic appeared during migration.
 func (d *DB) syncVersions(versions []mandatoryVersion) error {
-<<<<<<< HEAD
-	meta, err := d.FetchMeta(nil)
-=======
 	meta, err := d.FetchMeta()
->>>>>>> c855d83a
 	if err != nil {
 		if err == ErrMetaNotFound {
 			meta = &Meta{}
@@ -1588,10 +1566,6 @@
 	version := optionalVersions[0]
 	log.Infof("Performing database optional migration: %s", version.name)
 
-<<<<<<< HEAD
-	// Migrate the data.
-	if err := version.migration(d); err != nil {
-=======
 	migrationCfg := &MigrationConfigImpl{
 		migration30.MigrateRevLogConfigImpl{
 			NoAmountData: d.noRevLogAmtData,
@@ -1600,7 +1574,6 @@
 
 	// Migrate the data.
 	if err := version.migration(d, migrationCfg); err != nil {
->>>>>>> c855d83a
 		log.Errorf("Unable to apply optional migration: %s, error: %v",
 			version.name, err)
 		return err
@@ -1632,15 +1605,12 @@
 	return d.channelStateDB
 }
 
-<<<<<<< HEAD
-=======
 // LatestDBVersion returns the number of the latest database version currently
 // known to the channel DB.
 func LatestDBVersion() uint32 {
 	return getLatestDBVersion(dbVersions)
 }
 
->>>>>>> c855d83a
 func getLatestDBVersion(versions []mandatoryVersion) uint32 {
 	return versions[len(versions)-1].number
 }

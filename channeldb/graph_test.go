package channeldb

import (
	"bytes"
	"crypto/sha256"
	"encoding/hex"
	"errors"
	"fmt"
	"image/color"
	"io/ioutil"
	"math"
	prand "math/rand"
	"net"
	"os"
	"reflect"
	"runtime"
	"sync"
	"testing"
	"time"

	"github.com/btcsuite/btcd/btcec/v2"
	"github.com/btcsuite/btcd/btcec/v2/ecdsa"
	"github.com/btcsuite/btcd/btcutil"
	"github.com/btcsuite/btcd/chaincfg/chainhash"
	"github.com/btcsuite/btcd/wire"
	"github.com/davecgh/go-spew/spew"
	"github.com/lightningnetwork/lnd/kvdb"
	"github.com/lightningnetwork/lnd/lnwire"
	"github.com/lightningnetwork/lnd/routing/route"
	"github.com/stretchr/testify/require"
)

var (
	testAddr = &net.TCPAddr{IP: (net.IP)([]byte{0xA, 0x0, 0x0, 0x1}),
		Port: 9000}
	anotherAddr, _ = net.ResolveTCPAddr("tcp",
		"[2001:db8:85a3:0:0:8a2e:370:7334]:80")
	testAddrs = []net.Addr{testAddr, anotherAddr}

	testRBytes, _ = hex.DecodeString("8ce2bc69281ce27da07e6683571319d18e949ddfa2965fb6caa1bf0314f882d7")
	testSBytes, _ = hex.DecodeString("299105481d63e0f4bc2a88121167221b6700d72a0ead154c03be696a292d24ae")
	testRScalar   = new(btcec.ModNScalar)
	testSScalar   = new(btcec.ModNScalar)
	_             = testRScalar.SetByteSlice(testRBytes)
	_             = testSScalar.SetByteSlice(testSBytes)
	testSig       = ecdsa.NewSignature(testRScalar, testSScalar)

	testFeatures = lnwire.NewFeatureVector(
		lnwire.NewRawFeatureVector(lnwire.GossipQueriesRequired),
		lnwire.Features,
	)

	testPub = route.Vertex{2, 202, 4}
)

// MakeTestGraph creates a new instance of the ChannelGraph for testing
// purposes. A callback which cleans up the created temporary directories is
// also returned and intended to be executed after the test completes.
func MakeTestGraph(modifiers ...OptionModifier) (*ChannelGraph, func(), error) {
	// First, create a temporary directory to be used for the duration of
	// this test.
	tempDirName, err := ioutil.TempDir("", "channelgraph")
	if err != nil {
		return nil, nil, err
	}

	opts := DefaultOptions()
	for _, modifier := range modifiers {
		modifier(&opts)
	}

	// Next, create channelgraph for the first time.
	backend, backendCleanup, err := kvdb.GetTestBackend(tempDirName, "cgr")
	if err != nil {
		backendCleanup()
		return nil, nil, err
	}

	graph, err := NewChannelGraph(
		backend, opts.RejectCacheSize, opts.ChannelCacheSize,
		opts.BatchCommitInterval, opts.PreAllocCacheNumNodes,
		true, false,
	)
	if err != nil {
		backendCleanup()
		_ = os.RemoveAll(tempDirName)
		return nil, nil, err
	}

	cleanUp := func() {
		_ = backend.Close()
		backendCleanup()
		_ = os.RemoveAll(tempDirName)
	}

	return graph, cleanUp, nil
}

func createLightningNode(db kvdb.Backend, priv *btcec.PrivateKey) (*LightningNode, error) {
	updateTime := prand.Int63()

	pub := priv.PubKey().SerializeCompressed()
	n := &LightningNode{
		HaveNodeAnnouncement: true,
		AuthSigBytes:         testSig.Serialize(),
		LastUpdate:           time.Unix(updateTime, 0),
		Color:                color.RGBA{1, 2, 3, 0},
		Alias:                "kek" + string(pub[:]),
		Features:             testFeatures,
		Addresses:            testAddrs,
		db:                   db,
	}
	copy(n.PubKeyBytes[:], priv.PubKey().SerializeCompressed())

	return n, nil
}

func createTestVertex(db kvdb.Backend) (*LightningNode, error) {
	priv, err := btcec.NewPrivateKey()
	if err != nil {
		return nil, err
	}

	return createLightningNode(db, priv)
}

func TestNodeInsertionAndDeletion(t *testing.T) {
	t.Parallel()

	graph, cleanUp, err := MakeTestGraph()
	defer cleanUp()
	require.NoError(t, err, "unable to make test database")

	// We'd like to test basic insertion/deletion for vertexes from the
	// graph, so we'll create a test vertex to start with.
	node := &LightningNode{
		HaveNodeAnnouncement: true,
		AuthSigBytes:         testSig.Serialize(),
		LastUpdate:           time.Unix(1232342, 0),
		Color:                color.RGBA{1, 2, 3, 0},
		Alias:                "kek",
		Features:             testFeatures,
		Addresses:            testAddrs,
		ExtraOpaqueData:      []byte("extra new data"),
		PubKeyBytes:          testPub,
		db:                   graph.db,
	}

	// First, insert the node into the graph DB. This should succeed
	// without any errors.
	if err := graph.AddLightningNode(node); err != nil {
		t.Fatalf("unable to add node: %v", err)
	}
	assertNodeInCache(t, graph, node, testFeatures)

	// Next, fetch the node from the database to ensure everything was
	// serialized properly.
	dbNode, err := graph.FetchLightningNode(testPub)
	require.NoError(t, err, "unable to locate node")

	if _, exists, err := graph.HasLightningNode(dbNode.PubKeyBytes); err != nil {
		t.Fatalf("unable to query for node: %v", err)
	} else if !exists {
		t.Fatalf("node should be found but wasn't")
	}

	// The two nodes should match exactly!
	if err := compareNodes(node, dbNode); err != nil {
		t.Fatalf("nodes don't match: %v", err)
	}

	// Next, delete the node from the graph, this should purge all data
	// related to the node.
	if err := graph.DeleteLightningNode(testPub); err != nil {
		t.Fatalf("unable to delete node; %v", err)
	}
	assertNodeNotInCache(t, graph, testPub)

	// Finally, attempt to fetch the node again. This should fail as the
	// node should have been deleted from the database.
	_, err = graph.FetchLightningNode(testPub)
	if err != ErrGraphNodeNotFound {
		t.Fatalf("fetch after delete should fail!")
	}
}

// TestPartialNode checks that we can add and retrieve a LightningNode where
// where only the pubkey is known to the database.
func TestPartialNode(t *testing.T) {
	t.Parallel()

	graph, cleanUp, err := MakeTestGraph()
	defer cleanUp()
	require.NoError(t, err, "unable to make test database")

	// We want to be able to insert nodes into the graph that only has the
	// PubKey set.
	node := &LightningNode{
		HaveNodeAnnouncement: false,
		PubKeyBytes:          testPub,
	}

	if err := graph.AddLightningNode(node); err != nil {
		t.Fatalf("unable to add node: %v", err)
	}
	assertNodeInCache(t, graph, node, nil)

	// Next, fetch the node from the database to ensure everything was
	// serialized properly.
	dbNode, err := graph.FetchLightningNode(testPub)
	require.NoError(t, err, "unable to locate node")

	if _, exists, err := graph.HasLightningNode(dbNode.PubKeyBytes); err != nil {
		t.Fatalf("unable to query for node: %v", err)
	} else if !exists {
		t.Fatalf("node should be found but wasn't")
	}

	// The two nodes should match exactly! (with default values for
	// LastUpdate and db set to satisfy compareNodes())
	node = &LightningNode{
		HaveNodeAnnouncement: false,
		LastUpdate:           time.Unix(0, 0),
		PubKeyBytes:          testPub,
		db:                   graph.db,
	}

	if err := compareNodes(node, dbNode); err != nil {
		t.Fatalf("nodes don't match: %v", err)
	}

	// Next, delete the node from the graph, this should purge all data
	// related to the node.
	if err := graph.DeleteLightningNode(testPub); err != nil {
		t.Fatalf("unable to delete node: %v", err)
	}
	assertNodeNotInCache(t, graph, testPub)

	// Finally, attempt to fetch the node again. This should fail as the
	// node should have been deleted from the database.
	_, err = graph.FetchLightningNode(testPub)
	if err != ErrGraphNodeNotFound {
		t.Fatalf("fetch after delete should fail!")
	}
}

func TestAliasLookup(t *testing.T) {
	t.Parallel()

	graph, cleanUp, err := MakeTestGraph()
	defer cleanUp()
	require.NoError(t, err, "unable to make test database")

	// We'd like to test the alias index within the database, so first
	// create a new test node.
	testNode, err := createTestVertex(graph.db)
	require.NoError(t, err, "unable to create test node")

	// Add the node to the graph's database, this should also insert an
	// entry into the alias index for this node.
	if err := graph.AddLightningNode(testNode); err != nil {
		t.Fatalf("unable to add node: %v", err)
	}

	// Next, attempt to lookup the alias. The alias should exactly match
	// the one which the test node was assigned.
	nodePub, err := testNode.PubKey()
	require.NoError(t, err, "unable to generate pubkey")
	dbAlias, err := graph.LookupAlias(nodePub)
	require.NoError(t, err, "unable to find alias")
	if dbAlias != testNode.Alias {
		t.Fatalf("aliases don't match, expected %v got %v",
			testNode.Alias, dbAlias)
	}

	// Ensure that looking up a non-existent alias results in an error.
	node, err := createTestVertex(graph.db)
	require.NoError(t, err, "unable to create test node")
	nodePub, err = node.PubKey()
	require.NoError(t, err, "unable to generate pubkey")
	_, err = graph.LookupAlias(nodePub)
	if err != ErrNodeAliasNotFound {
		t.Fatalf("alias lookup should fail for non-existent pubkey")
	}
}

func TestSourceNode(t *testing.T) {
	t.Parallel()

	graph, cleanUp, err := MakeTestGraph()
	require.NoError(t, err, "unable to make test database")
	defer cleanUp()

	// We'd like to test the setting/getting of the source node, so we
	// first create a fake node to use within the test.
	testNode, err := createTestVertex(graph.db)
	require.NoError(t, err, "unable to create test node")

	// Attempt to fetch the source node, this should return an error as the
	// source node hasn't yet been set.
	if _, err := graph.SourceNode(); err != ErrSourceNodeNotSet {
		t.Fatalf("source node shouldn't be set in new graph")
	}

	// Set the source the source node, this should insert the node into the
	// database in a special way indicating it's the source node.
	if err := graph.SetSourceNode(testNode); err != nil {
		t.Fatalf("unable to set source node: %v", err)
	}

	// Retrieve the source node from the database, it should exactly match
	// the one we set above.
	sourceNode, err := graph.SourceNode()
	require.NoError(t, err, "unable to fetch source node")
	if err := compareNodes(testNode, sourceNode); err != nil {
		t.Fatalf("nodes don't match: %v", err)
	}
}

func TestEdgeInsertionDeletion(t *testing.T) {
	t.Parallel()

	graph, cleanUp, err := MakeTestGraph()
	defer cleanUp()
	require.NoError(t, err, "unable to make test database")

	// We'd like to test the insertion/deletion of edges, so we create two
	// vertexes to connect.
	node1, err := createTestVertex(graph.db)
	require.NoError(t, err, "unable to create test node")
	node2, err := createTestVertex(graph.db)
	require.NoError(t, err, "unable to create test node")

	// In addition to the fake vertexes we create some fake channel
	// identifiers.
	chanID := uint64(prand.Int63())
	outpoint := wire.OutPoint{
		Hash:  rev,
		Index: 9,
	}

	// Add the new edge to the database, this should proceed without any
	// errors.
	node1Pub, err := node1.PubKey()
	require.NoError(t, err, "unable to generate node key")
	node2Pub, err := node2.PubKey()
	require.NoError(t, err, "unable to generate node key")
	edgeInfo := ChannelEdgeInfo{
		ChannelID: chanID,
		ChainHash: key,
		AuthProof: &ChannelAuthProof{
			NodeSig1Bytes:    testSig.Serialize(),
			NodeSig2Bytes:    testSig.Serialize(),
			BitcoinSig1Bytes: testSig.Serialize(),
			BitcoinSig2Bytes: testSig.Serialize(),
		},
		ChannelPoint: outpoint,
		Capacity:     9000,
	}
	copy(edgeInfo.NodeKey1Bytes[:], node1Pub.SerializeCompressed())
	copy(edgeInfo.NodeKey2Bytes[:], node2Pub.SerializeCompressed())
	copy(edgeInfo.BitcoinKey1Bytes[:], node1Pub.SerializeCompressed())
	copy(edgeInfo.BitcoinKey2Bytes[:], node2Pub.SerializeCompressed())

	if err := graph.AddChannelEdge(&edgeInfo); err != nil {
		t.Fatalf("unable to create channel edge: %v", err)
	}
	assertEdgeWithNoPoliciesInCache(t, graph, &edgeInfo)

	// Ensure that both policies are returned as unknown (nil).
	_, e1, e2, err := graph.FetchChannelEdgesByID(chanID)
	if err != nil {
		t.Fatalf("unable to fetch channel edge")
	}
	if e1 != nil || e2 != nil {
		t.Fatalf("channel edges not unknown")
	}

	// Next, attempt to delete the edge from the database, again this
	// should proceed without any issues.
	if err := graph.DeleteChannelEdges(false, chanID); err != nil {
		t.Fatalf("unable to delete edge: %v", err)
	}
	assertNoEdge(t, graph, chanID)

	// Ensure that any query attempts to lookup the delete channel edge are
	// properly deleted.
	if _, _, _, err := graph.FetchChannelEdgesByOutpoint(&outpoint); err == nil {
		t.Fatalf("channel edge not deleted")
	}
	if _, _, _, err := graph.FetchChannelEdgesByID(chanID); err == nil {
		t.Fatalf("channel edge not deleted")
	}
	isZombie, _, _ := graph.IsZombieEdge(chanID)
	if !isZombie {
		t.Fatal("channel edge not marked as zombie")
	}

	// Finally, attempt to delete a (now) non-existent edge within the
	// database, this should result in an error.
	err = graph.DeleteChannelEdges(false, chanID)
	if err != ErrEdgeNotFound {
		t.Fatalf("deleting a non-existent edge should fail!")
	}
}

func createEdge(height, txIndex uint32, txPosition uint16, outPointIndex uint32,
	node1, node2 *LightningNode) (ChannelEdgeInfo, lnwire.ShortChannelID) {

	shortChanID := lnwire.ShortChannelID{
		BlockHeight: height,
		TxIndex:     txIndex,
		TxPosition:  txPosition,
	}
	outpoint := wire.OutPoint{
		Hash:  rev,
		Index: outPointIndex,
	}

	node1Pub, _ := node1.PubKey()
	node2Pub, _ := node2.PubKey()
	edgeInfo := ChannelEdgeInfo{
		ChannelID: shortChanID.ToUint64(),
		ChainHash: key,
		AuthProof: &ChannelAuthProof{
			NodeSig1Bytes:    testSig.Serialize(),
			NodeSig2Bytes:    testSig.Serialize(),
			BitcoinSig1Bytes: testSig.Serialize(),
			BitcoinSig2Bytes: testSig.Serialize(),
		},
		ChannelPoint: outpoint,
		Capacity:     9000,
	}

	copy(edgeInfo.NodeKey1Bytes[:], node1Pub.SerializeCompressed())
	copy(edgeInfo.NodeKey2Bytes[:], node2Pub.SerializeCompressed())
	copy(edgeInfo.BitcoinKey1Bytes[:], node1Pub.SerializeCompressed())
	copy(edgeInfo.BitcoinKey2Bytes[:], node2Pub.SerializeCompressed())

	return edgeInfo, shortChanID
}

// TestDisconnectBlockAtHeight checks that the pruned state of the channel
// database is what we expect after calling DisconnectBlockAtHeight.
func TestDisconnectBlockAtHeight(t *testing.T) {
	t.Parallel()

	graph, cleanUp, err := MakeTestGraph()
	defer cleanUp()
	require.NoError(t, err, "unable to make test database")

	sourceNode, err := createTestVertex(graph.db)
	require.NoError(t, err, "unable to create source node")
	if err := graph.SetSourceNode(sourceNode); err != nil {
		t.Fatalf("unable to set source node: %v", err)
	}

	// We'd like to test the insertion/deletion of edges, so we create two
	// vertexes to connect.
	node1, err := createTestVertex(graph.db)
	require.NoError(t, err, "unable to create test node")
	node2, err := createTestVertex(graph.db)
	require.NoError(t, err, "unable to create test node")

	// In addition to the fake vertexes we create some fake channel
	// identifiers.
	var spendOutputs []*wire.OutPoint
	var blockHash chainhash.Hash
	copy(blockHash[:], bytes.Repeat([]byte{1}, 32))

	// Prune the graph a few times to make sure we have entries in the
	// prune log.
	_, err = graph.PruneGraph(spendOutputs, &blockHash, 155)
	require.NoError(t, err, "unable to prune graph")
	var blockHash2 chainhash.Hash
	copy(blockHash2[:], bytes.Repeat([]byte{2}, 32))

	_, err = graph.PruneGraph(spendOutputs, &blockHash2, 156)
	require.NoError(t, err, "unable to prune graph")

	// We'll create 3 almost identical edges, so first create a helper
	// method containing all logic for doing so.

	// Create an edge which has its block height at 156.
	height := uint32(156)
	edgeInfo, _ := createEdge(height, 0, 0, 0, node1, node2)

	// Create an edge with block height 157. We give it
	// maximum values for tx index and position, to make
	// sure our database range scan get edges from the
	// entire range.
	edgeInfo2, _ := createEdge(
		height+1, math.MaxUint32&0x00ffffff, math.MaxUint16, 1,
		node1, node2,
	)

	// Create a third edge, this with a block height of 155.
	edgeInfo3, _ := createEdge(height-1, 0, 0, 2, node1, node2)

	// Now add all these new edges to the database.
	if err := graph.AddChannelEdge(&edgeInfo); err != nil {
		t.Fatalf("unable to create channel edge: %v", err)
	}

	if err := graph.AddChannelEdge(&edgeInfo2); err != nil {
		t.Fatalf("unable to create channel edge: %v", err)
	}

	if err := graph.AddChannelEdge(&edgeInfo3); err != nil {
		t.Fatalf("unable to create channel edge: %v", err)
	}
	assertEdgeWithNoPoliciesInCache(t, graph, &edgeInfo)
	assertEdgeWithNoPoliciesInCache(t, graph, &edgeInfo2)
	assertEdgeWithNoPoliciesInCache(t, graph, &edgeInfo3)

	// Call DisconnectBlockAtHeight, which should prune every channel
	// that has a funding height of 'height' or greater.
	removed, err := graph.DisconnectBlockAtHeight(uint32(height))
	if err != nil {
		t.Fatalf("unable to prune %v", err)
	}
	assertNoEdge(t, graph, edgeInfo.ChannelID)
	assertNoEdge(t, graph, edgeInfo2.ChannelID)
	assertEdgeWithNoPoliciesInCache(t, graph, &edgeInfo3)

	// The two edges should have been removed.
	if len(removed) != 2 {
		t.Fatalf("expected two edges to be removed from graph, "+
			"only %d were", len(removed))
	}
	if removed[0].ChannelID != edgeInfo.ChannelID {
		t.Fatalf("expected edge to be removed from graph")
	}
	if removed[1].ChannelID != edgeInfo2.ChannelID {
		t.Fatalf("expected edge to be removed from graph")
	}

	// The two first edges should be removed from the db.
	_, _, has, isZombie, err := graph.HasChannelEdge(edgeInfo.ChannelID)
	require.NoError(t, err, "unable to query for edge")
	if has {
		t.Fatalf("edge1 was not pruned from the graph")
	}
	if isZombie {
		t.Fatal("reorged edge1 should not be marked as zombie")
	}
	_, _, has, isZombie, err = graph.HasChannelEdge(edgeInfo2.ChannelID)
	require.NoError(t, err, "unable to query for edge")
	if has {
		t.Fatalf("edge2 was not pruned from the graph")
	}
	if isZombie {
		t.Fatal("reorged edge2 should not be marked as zombie")
	}

	// Edge 3 should not be removed.
	_, _, has, isZombie, err = graph.HasChannelEdge(edgeInfo3.ChannelID)
	require.NoError(t, err, "unable to query for edge")
	if !has {
		t.Fatalf("edge3 was pruned from the graph")
	}
	if isZombie {
		t.Fatal("edge3 was marked as zombie")
	}

	// PruneTip should be set to the blockHash we specified for the block
	// at height 155.
	hash, h, err := graph.PruneTip()
	require.NoError(t, err, "unable to get prune tip")
	if !blockHash.IsEqual(hash) {
		t.Fatalf("expected best block to be %x, was %x", blockHash, hash)
	}
	if h != height-1 {
		t.Fatalf("expected best block height to be %d, was %d", height-1, h)
	}
}

func assertEdgeInfoEqual(t *testing.T, e1 *ChannelEdgeInfo,
	e2 *ChannelEdgeInfo) {

	if e1.ChannelID != e2.ChannelID {
		t.Fatalf("chan id's don't match: %v vs %v", e1.ChannelID,
			e2.ChannelID)
	}

	if e1.ChainHash != e2.ChainHash {
		t.Fatalf("chain hashes don't match: %v vs %v", e1.ChainHash,
			e2.ChainHash)
	}

	if !bytes.Equal(e1.NodeKey1Bytes[:], e2.NodeKey1Bytes[:]) {
		t.Fatalf("nodekey1 doesn't match")
	}
	if !bytes.Equal(e1.NodeKey2Bytes[:], e2.NodeKey2Bytes[:]) {
		t.Fatalf("nodekey2 doesn't match")
	}
	if !bytes.Equal(e1.BitcoinKey1Bytes[:], e2.BitcoinKey1Bytes[:]) {
		t.Fatalf("bitcoinkey1 doesn't match")
	}
	if !bytes.Equal(e1.BitcoinKey2Bytes[:], e2.BitcoinKey2Bytes[:]) {
		t.Fatalf("bitcoinkey2 doesn't match")
	}

	if !bytes.Equal(e1.Features, e2.Features) {
		t.Fatalf("features doesn't match: %x vs %x", e1.Features,
			e2.Features)
	}

	if !bytes.Equal(e1.AuthProof.NodeSig1Bytes, e2.AuthProof.NodeSig1Bytes) {
		t.Fatalf("nodesig1 doesn't match: %v vs %v",
			spew.Sdump(e1.AuthProof.NodeSig1Bytes),
			spew.Sdump(e2.AuthProof.NodeSig1Bytes))
	}
	if !bytes.Equal(e1.AuthProof.NodeSig2Bytes, e2.AuthProof.NodeSig2Bytes) {
		t.Fatalf("nodesig2 doesn't match")
	}
	if !bytes.Equal(e1.AuthProof.BitcoinSig1Bytes, e2.AuthProof.BitcoinSig1Bytes) {
		t.Fatalf("bitcoinsig1 doesn't match")
	}
	if !bytes.Equal(e1.AuthProof.BitcoinSig2Bytes, e2.AuthProof.BitcoinSig2Bytes) {
		t.Fatalf("bitcoinsig2 doesn't match")
	}

	if e1.ChannelPoint != e2.ChannelPoint {
		t.Fatalf("channel point match: %v vs %v", e1.ChannelPoint,
			e2.ChannelPoint)
	}

	if e1.Capacity != e2.Capacity {
		t.Fatalf("capacity doesn't match: %v vs %v", e1.Capacity,
			e2.Capacity)
	}

	if !bytes.Equal(e1.ExtraOpaqueData, e2.ExtraOpaqueData) {
		t.Fatalf("extra data doesn't match: %v vs %v",
			e2.ExtraOpaqueData, e2.ExtraOpaqueData)
	}
}

func createChannelEdge(db kvdb.Backend, node1, node2 *LightningNode) (*ChannelEdgeInfo,
	*ChannelEdgePolicy, *ChannelEdgePolicy) {

	var (
		firstNode  *LightningNode
		secondNode *LightningNode
	)
	if bytes.Compare(node1.PubKeyBytes[:], node2.PubKeyBytes[:]) == -1 {
		firstNode = node1
		secondNode = node2
	} else {
		firstNode = node2
		secondNode = node1
	}

	// In addition to the fake vertexes we create some fake channel
	// identifiers.
	chanID := uint64(prand.Int63())
	outpoint := wire.OutPoint{
		Hash:  rev,
		Index: 9,
	}

	// Add the new edge to the database, this should proceed without any
	// errors.
	edgeInfo := &ChannelEdgeInfo{
		ChannelID: chanID,
		ChainHash: key,
		AuthProof: &ChannelAuthProof{
			NodeSig1Bytes:    testSig.Serialize(),
			NodeSig2Bytes:    testSig.Serialize(),
			BitcoinSig1Bytes: testSig.Serialize(),
			BitcoinSig2Bytes: testSig.Serialize(),
		},
		ChannelPoint:    outpoint,
		Capacity:        1000,
		ExtraOpaqueData: []byte("new unknown feature"),
	}
	copy(edgeInfo.NodeKey1Bytes[:], firstNode.PubKeyBytes[:])
	copy(edgeInfo.NodeKey2Bytes[:], secondNode.PubKeyBytes[:])
	copy(edgeInfo.BitcoinKey1Bytes[:], firstNode.PubKeyBytes[:])
	copy(edgeInfo.BitcoinKey2Bytes[:], secondNode.PubKeyBytes[:])

	edge1 := &ChannelEdgePolicy{
		SigBytes:                  testSig.Serialize(),
		ChannelID:                 chanID,
		LastUpdate:                time.Unix(433453, 0),
		MessageFlags:              1,
		ChannelFlags:              0,
		TimeLockDelta:             99,
		MinHTLC:                   2342135,
		MaxHTLC:                   13928598,
		FeeBaseMSat:               4352345,
		FeeProportionalMillionths: 3452352,
		Node:                      secondNode,
		ExtraOpaqueData:           []byte("new unknown feature2"),
		db:                        db,
	}
	edge2 := &ChannelEdgePolicy{
		SigBytes:                  testSig.Serialize(),
		ChannelID:                 chanID,
		LastUpdate:                time.Unix(124234, 0),
		MessageFlags:              1,
		ChannelFlags:              1,
		TimeLockDelta:             99,
		MinHTLC:                   2342135,
		MaxHTLC:                   13928598,
		FeeBaseMSat:               4352345,
		FeeProportionalMillionths: 90392423,
		Node:                      firstNode,
		ExtraOpaqueData:           []byte("new unknown feature1"),
		db:                        db,
	}

	return edgeInfo, edge1, edge2
}

func TestEdgeInfoUpdates(t *testing.T) {
	t.Parallel()

	graph, cleanUp, err := MakeTestGraph()
	defer cleanUp()
	require.NoError(t, err, "unable to make test database")

	// We'd like to test the update of edges inserted into the database, so
	// we create two vertexes to connect.
	node1, err := createTestVertex(graph.db)
	require.NoError(t, err, "unable to create test node")
	if err := graph.AddLightningNode(node1); err != nil {
		t.Fatalf("unable to add node: %v", err)
	}
	assertNodeInCache(t, graph, node1, testFeatures)
	node2, err := createTestVertex(graph.db)
	require.NoError(t, err, "unable to create test node")
	if err := graph.AddLightningNode(node2); err != nil {
		t.Fatalf("unable to add node: %v", err)
	}
	assertNodeInCache(t, graph, node2, testFeatures)

	// Create an edge and add it to the db.
	edgeInfo, edge1, edge2 := createChannelEdge(graph.db, node1, node2)

	// Make sure inserting the policy at this point, before the edge info
	// is added, will fail.
	if err := graph.UpdateEdgePolicy(edge1); err != ErrEdgeNotFound {
		t.Fatalf("expected ErrEdgeNotFound, got: %v", err)
	}
	require.Len(t, graph.graphCache.nodeChannels, 0)

	// Add the edge info.
	if err := graph.AddChannelEdge(edgeInfo); err != nil {
		t.Fatalf("unable to create channel edge: %v", err)
	}
	assertEdgeWithNoPoliciesInCache(t, graph, edgeInfo)

	chanID := edgeInfo.ChannelID
	outpoint := edgeInfo.ChannelPoint

	// Next, insert both edge policies into the database, they should both
	// be inserted without any issues.
	if err := graph.UpdateEdgePolicy(edge1); err != nil {
		t.Fatalf("unable to update edge: %v", err)
	}
	assertEdgeWithPolicyInCache(t, graph, edgeInfo, edge1, true)
	if err := graph.UpdateEdgePolicy(edge2); err != nil {
		t.Fatalf("unable to update edge: %v", err)
	}
	assertEdgeWithPolicyInCache(t, graph, edgeInfo, edge2, false)

	// Check for existence of the edge within the database, it should be
	// found.
	_, _, found, isZombie, err := graph.HasChannelEdge(chanID)
	require.NoError(t, err, "unable to query for edge")
	if !found {
		t.Fatalf("graph should have of inserted edge")
	}
	if isZombie {
		t.Fatal("live edge should not be marked as zombie")
	}

	// We should also be able to retrieve the channelID only knowing the
	// channel point of the channel.
	dbChanID, err := graph.ChannelID(&outpoint)
	require.NoError(t, err, "unable to retrieve channel ID")
	if dbChanID != chanID {
		t.Fatalf("chan ID's mismatch, expected %v got %v", dbChanID,
			chanID)
	}

	// With the edges inserted, perform some queries to ensure that they've
	// been inserted properly.
	dbEdgeInfo, dbEdge1, dbEdge2, err := graph.FetchChannelEdgesByID(chanID)
	require.NoError(t, err, "unable to fetch channel by ID")
	if err := compareEdgePolicies(dbEdge1, edge1); err != nil {
		t.Fatalf("edge doesn't match: %v", err)
	}
	if err := compareEdgePolicies(dbEdge2, edge2); err != nil {
		t.Fatalf("edge doesn't match: %v", err)
	}
	assertEdgeInfoEqual(t, dbEdgeInfo, edgeInfo)

	// Next, attempt to query the channel edges according to the outpoint
	// of the channel.
	dbEdgeInfo, dbEdge1, dbEdge2, err = graph.FetchChannelEdgesByOutpoint(&outpoint)
	require.NoError(t, err, "unable to fetch channel by ID")
	if err := compareEdgePolicies(dbEdge1, edge1); err != nil {
		t.Fatalf("edge doesn't match: %v", err)
	}
	if err := compareEdgePolicies(dbEdge2, edge2); err != nil {
		t.Fatalf("edge doesn't match: %v", err)
	}
	assertEdgeInfoEqual(t, dbEdgeInfo, edgeInfo)
}

func assertNodeInCache(t *testing.T, g *ChannelGraph, n *LightningNode,
	expectedFeatures *lnwire.FeatureVector) {

	// Let's check the internal view first.
	require.Equal(
		t, expectedFeatures, g.graphCache.nodeFeatures[n.PubKeyBytes],
	)

	// The external view should reflect this as well. Except when we expect
	// the features to be nil internally, we return an empty feature vector
	// on the public interface instead.
	if expectedFeatures == nil {
		expectedFeatures = lnwire.EmptyFeatureVector()
	}
	features := g.graphCache.GetFeatures(n.PubKeyBytes)
	require.Equal(t, expectedFeatures, features)
}

func assertNodeNotInCache(t *testing.T, g *ChannelGraph, n route.Vertex) {
	_, ok := g.graphCache.nodeFeatures[n]
	require.False(t, ok)

	_, ok = g.graphCache.nodeChannels[n]
	require.False(t, ok)

	// We should get the default features for this node.
	features := g.graphCache.GetFeatures(n)
	require.Equal(t, lnwire.EmptyFeatureVector(), features)
}

func assertEdgeWithNoPoliciesInCache(t *testing.T, g *ChannelGraph,
	e *ChannelEdgeInfo) {

	// Let's check the internal view first.
	require.NotEmpty(t, g.graphCache.nodeChannels[e.NodeKey1Bytes])
	require.NotEmpty(t, g.graphCache.nodeChannels[e.NodeKey2Bytes])

	expectedNode1Channel := &DirectedChannel{
		ChannelID:    e.ChannelID,
		IsNode1:      true,
		OtherNode:    e.NodeKey2Bytes,
		Capacity:     e.Capacity,
		OutPolicySet: false,
		InPolicy:     nil,
	}
	require.Contains(
		t, g.graphCache.nodeChannels[e.NodeKey1Bytes], e.ChannelID,
	)
	require.Equal(
		t, expectedNode1Channel,
		g.graphCache.nodeChannels[e.NodeKey1Bytes][e.ChannelID],
	)

	expectedNode2Channel := &DirectedChannel{
		ChannelID:    e.ChannelID,
		IsNode1:      false,
		OtherNode:    e.NodeKey1Bytes,
		Capacity:     e.Capacity,
		OutPolicySet: false,
		InPolicy:     nil,
	}
	require.Contains(
		t, g.graphCache.nodeChannels[e.NodeKey2Bytes], e.ChannelID,
	)
	require.Equal(
		t, expectedNode2Channel,
		g.graphCache.nodeChannels[e.NodeKey2Bytes][e.ChannelID],
	)

	// The external view should reflect this as well.
	var foundChannel *DirectedChannel
	err := g.graphCache.ForEachChannel(
		e.NodeKey1Bytes, func(c *DirectedChannel) error {
			if c.ChannelID == e.ChannelID {
				foundChannel = c
			}

			return nil
		},
	)
	require.NoError(t, err)
	require.NotNil(t, foundChannel)
	require.Equal(t, expectedNode1Channel, foundChannel)

	err = g.graphCache.ForEachChannel(
		e.NodeKey2Bytes, func(c *DirectedChannel) error {
			if c.ChannelID == e.ChannelID {
				foundChannel = c
			}

			return nil
		},
	)
	require.NoError(t, err)
	require.NotNil(t, foundChannel)
	require.Equal(t, expectedNode2Channel, foundChannel)
}

func assertNoEdge(t *testing.T, g *ChannelGraph, chanID uint64) {
	// Make sure no channel in the cache has the given channel ID. If there
	// are no channels at all, that is fine as well.
	for _, channels := range g.graphCache.nodeChannels {
		for _, channel := range channels {
			require.NotEqual(t, channel.ChannelID, chanID)
		}
	}
}

func assertEdgeWithPolicyInCache(t *testing.T, g *ChannelGraph,
	e *ChannelEdgeInfo, p *ChannelEdgePolicy, policy1 bool) {

	// Check the internal state first.
	c1, ok := g.graphCache.nodeChannels[e.NodeKey1Bytes][e.ChannelID]
	require.True(t, ok)

	if policy1 {
		require.True(t, c1.OutPolicySet)
	} else {
		require.NotNil(t, c1.InPolicy)
		require.Equal(
			t, p.FeeProportionalMillionths,
			c1.InPolicy.FeeProportionalMillionths,
		)
	}

	c2, ok := g.graphCache.nodeChannels[e.NodeKey2Bytes][e.ChannelID]
	require.True(t, ok)

	if policy1 {
		require.NotNil(t, c2.InPolicy)
		require.Equal(
			t, p.FeeProportionalMillionths,
			c2.InPolicy.FeeProportionalMillionths,
		)
	} else {
		require.True(t, c2.OutPolicySet)
	}

	// Now for both nodes make sure that the external view is also correct.
	var (
		c1Ext *DirectedChannel
		c2Ext *DirectedChannel
	)
	require.NoError(t, g.graphCache.ForEachChannel(
		e.NodeKey1Bytes, func(c *DirectedChannel) error {
			c1Ext = c

			return nil
		},
	))
	require.NoError(t, g.graphCache.ForEachChannel(
		e.NodeKey2Bytes, func(c *DirectedChannel) error {
			c2Ext = c

			return nil
		},
	))

	// Only compare the fields that are actually copied, then compare the
	// values of the functions separately.
	require.Equal(t, c1, c1Ext.DeepCopy())
	require.Equal(t, c2, c2Ext.DeepCopy())
	if policy1 {
		require.Equal(
			t, p.FeeProportionalMillionths,
			c2Ext.InPolicy.FeeProportionalMillionths,
		)
		require.Equal(
			t, route.Vertex(e.NodeKey2Bytes),
			c2Ext.InPolicy.ToNodePubKey(),
		)
		require.Equal(t, testFeatures, c2Ext.InPolicy.ToNodeFeatures)
	} else {
		require.Equal(
			t, p.FeeProportionalMillionths,
			c1Ext.InPolicy.FeeProportionalMillionths,
		)
		require.Equal(
			t, route.Vertex(e.NodeKey1Bytes),
			c1Ext.InPolicy.ToNodePubKey(),
		)
		require.Equal(t, testFeatures, c1Ext.InPolicy.ToNodeFeatures)
	}
}

func randEdgePolicy(chanID uint64, db kvdb.Backend) *ChannelEdgePolicy {
	update := prand.Int63()

	return newEdgePolicy(chanID, db, update)
}

func newEdgePolicy(chanID uint64, db kvdb.Backend,
	updateTime int64) *ChannelEdgePolicy {

	return &ChannelEdgePolicy{
		ChannelID:                 chanID,
		LastUpdate:                time.Unix(updateTime, 0),
		MessageFlags:              1,
		ChannelFlags:              0,
		TimeLockDelta:             uint16(prand.Int63()),
		MinHTLC:                   lnwire.MilliSatoshi(prand.Int63()),
		MaxHTLC:                   lnwire.MilliSatoshi(prand.Int63()),
		FeeBaseMSat:               lnwire.MilliSatoshi(prand.Int63()),
		FeeProportionalMillionths: lnwire.MilliSatoshi(prand.Int63()),
		db:                        db,
	}
}

func TestGraphTraversal(t *testing.T) {
	t.Parallel()

	graph, cleanUp, err := MakeTestGraph()
	defer cleanUp()
	require.NoError(t, err, "unable to make test database")

	// We'd like to test some of the graph traversal capabilities within
	// the DB, so we'll create a series of fake nodes to insert into the
	// graph. And we'll create 5 channels between each node pair.
	const numNodes = 20
	const numChannels = 5
	chanIndex, nodeList := fillTestGraph(t, graph, numNodes, numChannels)

	// Make an index of the node list for easy look up below.
	nodeIndex := make(map[route.Vertex]struct{})
	for _, node := range nodeList {
		nodeIndex[node.PubKeyBytes] = struct{}{}
	}

	// If we turn the channel graph cache _off_, then iterate through the
	// set of channels (to force the fall back), we should find all the
	// channel as well as the nodes included.
	graph.graphCache = nil
	err = graph.ForEachNodeCached(func(node route.Vertex,
		chans map[uint64]*DirectedChannel) error {

		if _, ok := nodeIndex[node]; !ok {
			return fmt.Errorf("node %x not found in graph", node)
		}

		for chanID := range chans {
			if _, ok := chanIndex[chanID]; !ok {
				return fmt.Errorf("chan %v not found in "+
					"graph", chanID)
			}
		}

		return nil
	})
	require.NoError(t, err)

	// Iterate through all the known channels within the graph DB, once
	// again if the map is empty that indicates that all edges have
	// properly been reached.
	err = graph.ForEachChannel(func(ei *ChannelEdgeInfo, _ *ChannelEdgePolicy,
		_ *ChannelEdgePolicy) error {

		delete(chanIndex, ei.ChannelID)
		return nil
	})
	require.NoError(t, err)
	require.Len(t, chanIndex, 0)

	// Finally, we want to test the ability to iterate over all the
	// outgoing channels for a particular node.
	numNodeChans := 0
	firstNode, secondNode := nodeList[0], nodeList[1]
	err = firstNode.ForEachChannel(nil, func(_ kvdb.RTx, _ *ChannelEdgeInfo,
		outEdge, inEdge *ChannelEdgePolicy) error {

		// All channels between first and second node should have fully
		// (both sides) specified policies.
		if inEdge == nil || outEdge == nil {
			return fmt.Errorf("channel policy not present")
		}

		// Each should indicate that it's outgoing (pointed
		// towards the second node).
		if !bytes.Equal(outEdge.Node.PubKeyBytes[:], secondNode.PubKeyBytes[:]) {
			return fmt.Errorf("wrong outgoing edge")
		}

		// The incoming edge should also indicate that it's pointing to
		// the origin node.
		if !bytes.Equal(inEdge.Node.PubKeyBytes[:], firstNode.PubKeyBytes[:]) {
			return fmt.Errorf("wrong outgoing edge")
		}

		numNodeChans++
		return nil
	})
	require.NoError(t, err)
	require.Equal(t, numChannels, numNodeChans)
}

// TestGraphTraversalCacheable tests that the memory optimized node traversal is
// working correctly.
func TestGraphTraversalCacheable(t *testing.T) {
	t.Parallel()

	graph, cleanUp, err := MakeTestGraph()
	defer cleanUp()
	require.NoError(t, err, "unable to make test database")

	// We'd like to test some of the graph traversal capabilities within
	// the DB, so we'll create a series of fake nodes to insert into the
	// graph. And we'll create 5 channels between the first two nodes.
	const numNodes = 20
	const numChannels = 5
	chanIndex, _ := fillTestGraph(t, graph, numNodes, numChannels)

	// Create a map of all nodes with the iteration we know works (because
	// it is tested in another test).
	nodeMap := make(map[route.Vertex]struct{})
	err = graph.ForEachNode(func(tx kvdb.RTx, n *LightningNode) error {
		nodeMap[n.PubKeyBytes] = struct{}{}

		return nil
	})
	require.NoError(t, err)
	require.Len(t, nodeMap, numNodes)

	// Iterate through all the known channels within the graph DB by
	// iterating over each node, once again if the map is empty that
	// indicates that all edges have properly been reached.
	var nodes []GraphCacheNode
	err = graph.ForEachNodeCacheable(
		func(tx kvdb.RTx, node GraphCacheNode) error {
			delete(nodeMap, node.PubKey())

			nodes = append(nodes, node)

			return nil
		},
	)
	require.NoError(t, err)
	require.Len(t, nodeMap, 0)

	err = graph.db.View(func(tx kvdb.RTx) error {
		for _, node := range nodes {
			err := node.ForEachChannel(
				tx, func(tx kvdb.RTx, info *ChannelEdgeInfo,
					policy *ChannelEdgePolicy,
					policy2 *ChannelEdgePolicy) error {

					delete(chanIndex, info.ChannelID)
					return nil
				},
			)
			if err != nil {
				return err
			}
		}

		return nil
	}, func() {})

	require.NoError(t, err)
	require.Len(t, chanIndex, 0)
}

func TestGraphCacheTraversal(t *testing.T) {
	t.Parallel()

	graph, cleanUp, err := MakeTestGraph()
	defer cleanUp()
	require.NoError(t, err)

	// We'd like to test some of the graph traversal capabilities within
	// the DB, so we'll create a series of fake nodes to insert into the
	// graph. And we'll create 5 channels between each node pair.
	const numNodes = 20
	const numChannels = 5
	chanIndex, nodeList := fillTestGraph(t, graph, numNodes, numChannels)

	// Iterate through all the known channels within the graph DB, once
	// again if the map is empty that indicates that all edges have
	// properly been reached.
	numNodeChans := 0
	for _, node := range nodeList {
		node := node

		err = graph.graphCache.ForEachChannel(
			node.PubKeyBytes, func(d *DirectedChannel) error {
				delete(chanIndex, d.ChannelID)

				if !d.OutPolicySet || d.InPolicy == nil {
					return fmt.Errorf("channel policy not " +
						"present")
				}

				// The incoming edge should also indicate that
				// it's pointing to the origin node.
				inPolicyNodeKey := d.InPolicy.ToNodePubKey()
				if !bytes.Equal(
					inPolicyNodeKey[:], node.PubKeyBytes[:],
				) {

					return fmt.Errorf("wrong outgoing edge")
				}

				numNodeChans++

				return nil
			},
		)
		require.NoError(t, err)
	}
	require.Len(t, chanIndex, 0)

	// We count the channels for both nodes, so there should be double the
	// amount now. Except for the very last node, that doesn't have any
	// channels to make the loop easier in fillTestGraph().
	require.Equal(t, numChannels*2*(numNodes-1), numNodeChans)
}

func fillTestGraph(t require.TestingT, graph *ChannelGraph, numNodes,
	numChannels int) (map[uint64]struct{}, []*LightningNode) {

	nodes := make([]*LightningNode, numNodes)
	nodeIndex := map[string]struct{}{}
	for i := 0; i < numNodes; i++ {
		node, err := createTestVertex(graph.db)
		require.NoError(t, err)

		nodes[i] = node
		nodeIndex[node.Alias] = struct{}{}
	}

	// Add each of the nodes into the graph, they should be inserted
	// without error.
	for _, node := range nodes {
		require.NoError(t, graph.AddLightningNode(node))
	}

	// Iterate over each node as returned by the graph, if all nodes are
	// reached, then the map created above should be empty.
	err := graph.ForEachNode(func(_ kvdb.RTx, node *LightningNode) error {
		delete(nodeIndex, node.Alias)
		return nil
	})
	require.NoError(t, err)
	require.Len(t, nodeIndex, 0)

	// Create a number of channels between each of the node pairs generated
	// above. This will result in numChannels*(numNodes-1) channels.
	chanIndex := map[uint64]struct{}{}
	for n := 0; n < numNodes-1; n++ {
		node1 := nodes[n]
		node2 := nodes[n+1]
		if bytes.Compare(node1.PubKeyBytes[:], node2.PubKeyBytes[:]) == -1 {
			node1, node2 = node2, node1
		}

		for i := 0; i < numChannels; i++ {
			txHash := sha256.Sum256([]byte{byte(i)})
			chanID := uint64((n << 8) + i + 1)
			op := wire.OutPoint{
				Hash:  txHash,
				Index: 0,
			}

			edgeInfo := ChannelEdgeInfo{
				ChannelID: chanID,
				ChainHash: key,
				AuthProof: &ChannelAuthProof{
					NodeSig1Bytes:    testSig.Serialize(),
					NodeSig2Bytes:    testSig.Serialize(),
					BitcoinSig1Bytes: testSig.Serialize(),
					BitcoinSig2Bytes: testSig.Serialize(),
				},
				ChannelPoint: op,
				Capacity:     1000,
			}
			copy(edgeInfo.NodeKey1Bytes[:], node1.PubKeyBytes[:])
			copy(edgeInfo.NodeKey2Bytes[:], node2.PubKeyBytes[:])
			copy(edgeInfo.BitcoinKey1Bytes[:], node1.PubKeyBytes[:])
			copy(edgeInfo.BitcoinKey2Bytes[:], node2.PubKeyBytes[:])
			err := graph.AddChannelEdge(&edgeInfo)
			require.NoError(t, err)

			// Create and add an edge with random data that points
			// from node1 -> node2.
			edge := randEdgePolicy(chanID, graph.db)
			edge.ChannelFlags = 0
			edge.Node = node2
			edge.SigBytes = testSig.Serialize()
			require.NoError(t, graph.UpdateEdgePolicy(edge))

			// Create another random edge that points from
			// node2 -> node1 this time.
			edge = randEdgePolicy(chanID, graph.db)
			edge.ChannelFlags = 1
			edge.Node = node1
			edge.SigBytes = testSig.Serialize()
			require.NoError(t, graph.UpdateEdgePolicy(edge))

			chanIndex[chanID] = struct{}{}
		}
	}

	return chanIndex, nodes
}

func assertPruneTip(t *testing.T, graph *ChannelGraph, blockHash *chainhash.Hash,
	blockHeight uint32) {

	pruneHash, pruneHeight, err := graph.PruneTip()
	if err != nil {
		_, _, line, _ := runtime.Caller(1)
		t.Fatalf("line %v: unable to fetch prune tip: %v", line, err)
	}
	if !bytes.Equal(blockHash[:], pruneHash[:]) {
		_, _, line, _ := runtime.Caller(1)
		t.Fatalf("line: %v, prune tips don't match, expected %x got %x",
			line, blockHash, pruneHash)
	}
	if pruneHeight != blockHeight {
		_, _, line, _ := runtime.Caller(1)
		t.Fatalf("line %v: prune heights don't match, expected %v "+
			"got %v", line, blockHeight, pruneHeight)
	}
}

func assertNumChans(t *testing.T, graph *ChannelGraph, n int) {
	numChans := 0
	if err := graph.ForEachChannel(func(*ChannelEdgeInfo, *ChannelEdgePolicy,
		*ChannelEdgePolicy) error {

		numChans++
		return nil
	}); err != nil {
		_, _, line, _ := runtime.Caller(1)
		t.Fatalf("line %v: unable to scan channels: %v", line, err)
	}
	if numChans != n {
		_, _, line, _ := runtime.Caller(1)
		t.Fatalf("line %v: expected %v chans instead have %v", line,
			n, numChans)
	}
}

func assertNumNodes(t *testing.T, graph *ChannelGraph, n int) {
	numNodes := 0
	err := graph.ForEachNode(func(_ kvdb.RTx, _ *LightningNode) error {
		numNodes++
		return nil
	})
	if err != nil {
		_, _, line, _ := runtime.Caller(1)
		t.Fatalf("line %v: unable to scan nodes: %v", line, err)
	}

	if numNodes != n {
		_, _, line, _ := runtime.Caller(1)
		t.Fatalf("line %v: expected %v nodes, got %v", line, n, numNodes)
	}
}

func assertChanViewEqual(t *testing.T, a []EdgePoint, b []EdgePoint) {
	if len(a) != len(b) {
		_, _, line, _ := runtime.Caller(1)
		t.Fatalf("line %v: chan views don't match", line)
	}

	chanViewSet := make(map[wire.OutPoint]struct{})
	for _, op := range a {
		chanViewSet[op.OutPoint] = struct{}{}
	}

	for _, op := range b {
		if _, ok := chanViewSet[op.OutPoint]; !ok {
			_, _, line, _ := runtime.Caller(1)
			t.Fatalf("line %v: chanPoint(%v) not found in first "+
				"view", line, op)
		}
	}
}

func assertChanViewEqualChanPoints(t *testing.T, a []EdgePoint, b []*wire.OutPoint) {
	if len(a) != len(b) {
		_, _, line, _ := runtime.Caller(1)
		t.Fatalf("line %v: chan views don't match", line)
	}

	chanViewSet := make(map[wire.OutPoint]struct{})
	for _, op := range a {
		chanViewSet[op.OutPoint] = struct{}{}
	}

	for _, op := range b {
		if _, ok := chanViewSet[*op]; !ok {
			_, _, line, _ := runtime.Caller(1)
			t.Fatalf("line %v: chanPoint(%v) not found in first "+
				"view", line, op)
		}
	}
}

func TestGraphPruning(t *testing.T) {
	t.Parallel()

	graph, cleanUp, err := MakeTestGraph()
	defer cleanUp()
	require.NoError(t, err, "unable to make test database")

	sourceNode, err := createTestVertex(graph.db)
	require.NoError(t, err, "unable to create source node")
	if err := graph.SetSourceNode(sourceNode); err != nil {
		t.Fatalf("unable to set source node: %v", err)
	}

	// As initial set up for the test, we'll create a graph with 5 vertexes
	// and enough edges to create a fully connected graph. The graph will
	// be rather simple, representing a straight line.
	const numNodes = 5
	graphNodes := make([]*LightningNode, numNodes)
	for i := 0; i < numNodes; i++ {
		node, err := createTestVertex(graph.db)
		if err != nil {
			t.Fatalf("unable to create node: %v", err)
		}

		if err := graph.AddLightningNode(node); err != nil {
			t.Fatalf("unable to add node: %v", err)
		}

		graphNodes[i] = node
	}

	// With the vertexes created, we'll next create a series of channels
	// between them.
	channelPoints := make([]*wire.OutPoint, 0, numNodes-1)
	edgePoints := make([]EdgePoint, 0, numNodes-1)
	for i := 0; i < numNodes-1; i++ {
		txHash := sha256.Sum256([]byte{byte(i)})
		chanID := uint64(i + 1)
		op := wire.OutPoint{
			Hash:  txHash,
			Index: 0,
		}

		channelPoints = append(channelPoints, &op)

		edgeInfo := ChannelEdgeInfo{
			ChannelID: chanID,
			ChainHash: key,
			AuthProof: &ChannelAuthProof{
				NodeSig1Bytes:    testSig.Serialize(),
				NodeSig2Bytes:    testSig.Serialize(),
				BitcoinSig1Bytes: testSig.Serialize(),
				BitcoinSig2Bytes: testSig.Serialize(),
			},
			ChannelPoint: op,
			Capacity:     1000,
		}
		copy(edgeInfo.NodeKey1Bytes[:], graphNodes[i].PubKeyBytes[:])
		copy(edgeInfo.NodeKey2Bytes[:], graphNodes[i+1].PubKeyBytes[:])
		copy(edgeInfo.BitcoinKey1Bytes[:], graphNodes[i].PubKeyBytes[:])
		copy(edgeInfo.BitcoinKey2Bytes[:], graphNodes[i+1].PubKeyBytes[:])
		if err := graph.AddChannelEdge(&edgeInfo); err != nil {
			t.Fatalf("unable to add node: %v", err)
		}

		pkScript, err := genMultiSigP2WSH(
			edgeInfo.BitcoinKey1Bytes[:], edgeInfo.BitcoinKey2Bytes[:],
		)
		if err != nil {
			t.Fatalf("unable to gen multi-sig p2wsh: %v", err)
		}
		edgePoints = append(edgePoints, EdgePoint{
			FundingPkScript: pkScript,
			OutPoint:        op,
		})

		// Create and add an edge with random data that points from
		// node_i -> node_i+1
		edge := randEdgePolicy(chanID, graph.db)
		edge.ChannelFlags = 0
		edge.Node = graphNodes[i]
		edge.SigBytes = testSig.Serialize()
		if err := graph.UpdateEdgePolicy(edge); err != nil {
			t.Fatalf("unable to update edge: %v", err)
		}

		// Create another random edge that points from node_i+1 ->
		// node_i this time.
		edge = randEdgePolicy(chanID, graph.db)
		edge.ChannelFlags = 1
		edge.Node = graphNodes[i]
		edge.SigBytes = testSig.Serialize()
		if err := graph.UpdateEdgePolicy(edge); err != nil {
			t.Fatalf("unable to update edge: %v", err)
		}
	}

	// With all the channel points added, we'll consult the graph to ensure
	// it has the same channel view as the one we just constructed.
	channelView, err := graph.ChannelView()
	require.NoError(t, err, "unable to get graph channel view")
	assertChanViewEqual(t, channelView, edgePoints)

	// Now with our test graph created, we can test the pruning
	// capabilities of the channel graph.

	// First we create a mock block that ends up closing the first two
	// channels.
	var blockHash chainhash.Hash
	copy(blockHash[:], bytes.Repeat([]byte{1}, 32))
	blockHeight := uint32(1)
	block := channelPoints[:2]
	prunedChans, err := graph.PruneGraph(block, &blockHash, blockHeight)
	require.NoError(t, err, "unable to prune graph")
	if len(prunedChans) != 2 {
		t.Fatalf("incorrect number of channels pruned: "+
			"expected %v, got %v", 2, prunedChans)
	}

	// Now ensure that the prune tip has been updated.
	assertPruneTip(t, graph, &blockHash, blockHeight)

	// Count up the number of channels known within the graph, only 2
	// should be remaining.
	assertNumChans(t, graph, 2)

	// Those channels should also be missing from the channel view.
	channelView, err = graph.ChannelView()
	require.NoError(t, err, "unable to get graph channel view")
	assertChanViewEqualChanPoints(t, channelView, channelPoints[2:])

	// Next we'll create a block that doesn't close any channels within the
	// graph to test the negative error case.
	fakeHash := sha256.Sum256([]byte("test prune"))
	nonChannel := &wire.OutPoint{
		Hash:  fakeHash,
		Index: 9,
	}
	blockHash = sha256.Sum256(blockHash[:])
	blockHeight = 2
	prunedChans, err = graph.PruneGraph(
		[]*wire.OutPoint{nonChannel}, &blockHash, blockHeight,
	)
	require.NoError(t, err, "unable to prune graph")

	// No channels should have been detected as pruned.
	if len(prunedChans) != 0 {
		t.Fatalf("channels were pruned but shouldn't have been")
	}

	// Once again, the prune tip should have been updated. We should still
	// see both channels and their participants, along with the source node.
	assertPruneTip(t, graph, &blockHash, blockHeight)
	assertNumChans(t, graph, 2)
	assertNumNodes(t, graph, 4)

	// Finally, create a block that prunes the remainder of the channels
	// from the graph.
	blockHash = sha256.Sum256(blockHash[:])
	blockHeight = 3
	prunedChans, err = graph.PruneGraph(
		channelPoints[2:], &blockHash, blockHeight,
	)
	require.NoError(t, err, "unable to prune graph")

	// The remainder of the channels should have been pruned from the
	// graph.
	if len(prunedChans) != 2 {
		t.Fatalf("incorrect number of channels pruned: "+
			"expected %v, got %v", 2, len(prunedChans))
	}

	// The prune tip should be updated, no channels should be found, and
	// only the source node should remain within the current graph.
	assertPruneTip(t, graph, &blockHash, blockHeight)
	assertNumChans(t, graph, 0)
	assertNumNodes(t, graph, 1)

	// Finally, the channel view at this point in the graph should now be
	// completely empty.  Those channels should also be missing from the
	// channel view.
	channelView, err = graph.ChannelView()
	require.NoError(t, err, "unable to get graph channel view")
	if len(channelView) != 0 {
		t.Fatalf("channel view should be empty, instead have: %v",
			channelView)
	}
}

// TestHighestChanID tests that we're able to properly retrieve the highest
// known channel ID in the database.
func TestHighestChanID(t *testing.T) {
	t.Parallel()

	graph, cleanUp, err := MakeTestGraph()
	defer cleanUp()
	require.NoError(t, err, "unable to make test database")

	// If we don't yet have any channels in the database, then we should
	// get a channel ID of zero if we ask for the highest channel ID.
	bestID, err := graph.HighestChanID()
	require.NoError(t, err, "unable to get highest ID")
	if bestID != 0 {
		t.Fatalf("best ID w/ no chan should be zero, is instead: %v",
			bestID)
	}

	// Next, we'll insert two channels into the database, with each channel
	// connecting the same two nodes.
	node1, err := createTestVertex(graph.db)
	require.NoError(t, err, "unable to create test node")
	node2, err := createTestVertex(graph.db)
	require.NoError(t, err, "unable to create test node")

	// The first channel with be at height 10, while the other will be at
	// height 100.
	edge1, _ := createEdge(10, 0, 0, 0, node1, node2)
	edge2, chanID2 := createEdge(100, 0, 0, 0, node1, node2)

	if err := graph.AddChannelEdge(&edge1); err != nil {
		t.Fatalf("unable to create channel edge: %v", err)
	}
	if err := graph.AddChannelEdge(&edge2); err != nil {
		t.Fatalf("unable to create channel edge: %v", err)
	}

	// Now that the edges has been inserted, we'll query for the highest
	// known channel ID in the database.
	bestID, err = graph.HighestChanID()
	require.NoError(t, err, "unable to get highest ID")

	if bestID != chanID2.ToUint64() {
		t.Fatalf("expected %v got %v for best chan ID: ",
			chanID2.ToUint64(), bestID)
	}

	// If we add another edge, then the current best chan ID should be
	// updated as well.
	edge3, chanID3 := createEdge(1000, 0, 0, 0, node1, node2)
	if err := graph.AddChannelEdge(&edge3); err != nil {
		t.Fatalf("unable to create channel edge: %v", err)
	}
	bestID, err = graph.HighestChanID()
	require.NoError(t, err, "unable to get highest ID")

	if bestID != chanID3.ToUint64() {
		t.Fatalf("expected %v got %v for best chan ID: ",
			chanID3.ToUint64(), bestID)
	}
}

// TestChanUpdatesInHorizon tests the we're able to properly retrieve all known
// channel updates within a specific time horizon. It also tests that upon
// insertion of a new edge, the edge update index is updated properly.
func TestChanUpdatesInHorizon(t *testing.T) {
	t.Parallel()

	graph, cleanUp, err := MakeTestGraph()
	defer cleanUp()
	require.NoError(t, err, "unable to make test database")

	// If we issue an arbitrary query before any channel updates are
	// inserted in the database, we should get zero results.
	chanUpdates, err := graph.ChanUpdatesInHorizon(
		time.Unix(999, 0), time.Unix(9999, 0),
	)
	require.NoError(t, err, "unable to updates for updates")
	if len(chanUpdates) != 0 {
		t.Fatalf("expected 0 chan updates, instead got %v",
			len(chanUpdates))
	}

	// We'll start by creating two nodes which will seed our test graph.
	node1, err := createTestVertex(graph.db)
	require.NoError(t, err, "unable to create test node")
	if err := graph.AddLightningNode(node1); err != nil {
		t.Fatalf("unable to add node: %v", err)
	}
	node2, err := createTestVertex(graph.db)
	require.NoError(t, err, "unable to create test node")
	if err := graph.AddLightningNode(node2); err != nil {
		t.Fatalf("unable to add node: %v", err)
	}

	// We'll now create 10 channels between the two nodes, with update
	// times 10 seconds after each other.
	const numChans = 10
	startTime := time.Unix(1234, 0)
	endTime := startTime
	edges := make([]ChannelEdge, 0, numChans)
	for i := 0; i < numChans; i++ {
		channel, chanID := createEdge(
			uint32(i*10), 0, 0, 0, node1, node2,
		)

		if err := graph.AddChannelEdge(&channel); err != nil {
			t.Fatalf("unable to create channel edge: %v", err)
		}

		edge1UpdateTime := endTime
		edge2UpdateTime := edge1UpdateTime.Add(time.Second)
		endTime = endTime.Add(time.Second * 10)

		edge1 := newEdgePolicy(
			chanID.ToUint64(), graph.db, edge1UpdateTime.Unix(),
		)
		edge1.ChannelFlags = 0
		edge1.Node = node2
		edge1.SigBytes = testSig.Serialize()
		if err := graph.UpdateEdgePolicy(edge1); err != nil {
			t.Fatalf("unable to update edge: %v", err)
		}

		edge2 := newEdgePolicy(
			chanID.ToUint64(), graph.db, edge2UpdateTime.Unix(),
		)
		edge2.ChannelFlags = 1
		edge2.Node = node1
		edge2.SigBytes = testSig.Serialize()
		if err := graph.UpdateEdgePolicy(edge2); err != nil {
			t.Fatalf("unable to update edge: %v", err)
		}

		edges = append(edges, ChannelEdge{
			Info:    &channel,
			Policy1: edge1,
			Policy2: edge2,
		})
	}

	// With our channels loaded, we'll now start our series of queries.
	queryCases := []struct {
		start time.Time
		end   time.Time

		resp []ChannelEdge
	}{
		// If we query for a time range that's strictly below our set
		// of updates, then we'll get an empty result back.
		{
			start: time.Unix(100, 0),
			end:   time.Unix(200, 0),
		},

		// If we query for a time range that's well beyond our set of
		// updates, we should get an empty set of results back.
		{
			start: time.Unix(99999, 0),
			end:   time.Unix(999999, 0),
		},

		// If we query for the start time, and 10 seconds directly
		// after it, we should only get a single update, that first
		// one.
		{
			start: time.Unix(1234, 0),
			end:   startTime.Add(time.Second * 10),

			resp: []ChannelEdge{edges[0]},
		},

		// If we add 10 seconds past the first update, and then
		// subtract 10 from the last update, then we should only get
		// the 8 edges in the middle.
		{
			start: startTime.Add(time.Second * 10),
			end:   endTime.Add(-time.Second * 10),

			resp: edges[1:9],
		},

		// If we use the start and end time as is, we should get the
		// entire range.
		{
			start: startTime,
			end:   endTime,

			resp: edges,
		},
	}
	for _, queryCase := range queryCases {
		resp, err := graph.ChanUpdatesInHorizon(
			queryCase.start, queryCase.end,
		)
		if err != nil {
			t.Fatalf("unable to query for updates: %v", err)
		}

		if len(resp) != len(queryCase.resp) {
			t.Fatalf("expected %v chans, got %v chans",
				len(queryCase.resp), len(resp))

		}

		for i := 0; i < len(resp); i++ {
			chanExp := queryCase.resp[i]
			chanRet := resp[i]

			assertEdgeInfoEqual(t, chanExp.Info, chanRet.Info)

			err := compareEdgePolicies(chanExp.Policy1, chanRet.Policy1)
			if err != nil {
				t.Fatal(err)
			}
			compareEdgePolicies(chanExp.Policy2, chanRet.Policy2)
			if err != nil {
				t.Fatal(err)
			}
		}
	}
}

// TestNodeUpdatesInHorizon tests that we're able to properly scan and retrieve
// the most recent node updates within a particular time horizon.
func TestNodeUpdatesInHorizon(t *testing.T) {
	t.Parallel()

	graph, cleanUp, err := MakeTestGraph()
	defer cleanUp()
	require.NoError(t, err, "unable to make test database")

	startTime := time.Unix(1234, 0)
	endTime := startTime

	// If we issue an arbitrary query before we insert any nodes into the
	// database, then we shouldn't get any results back.
	nodeUpdates, err := graph.NodeUpdatesInHorizon(
		time.Unix(999, 0), time.Unix(9999, 0),
	)
	require.NoError(t, err, "unable to query for node updates")
	if len(nodeUpdates) != 0 {
		t.Fatalf("expected 0 node updates, instead got %v",
			len(nodeUpdates))
	}

	// We'll create 10 node announcements, each with an update timestamp 10
	// seconds after the other.
	const numNodes = 10
	nodeAnns := make([]LightningNode, 0, numNodes)
	for i := 0; i < numNodes; i++ {
		nodeAnn, err := createTestVertex(graph.db)
		if err != nil {
			t.Fatalf("unable to create test vertex: %v", err)
		}

		// The node ann will use the current end time as its last
		// update them, then we'll add 10 seconds in order to create
		// the proper update time for the next node announcement.
		updateTime := endTime
		endTime = updateTime.Add(time.Second * 10)

		nodeAnn.LastUpdate = updateTime

		nodeAnns = append(nodeAnns, *nodeAnn)

		if err := graph.AddLightningNode(nodeAnn); err != nil {
			t.Fatalf("unable to add lightning node: %v", err)
		}
	}

	queryCases := []struct {
		start time.Time
		end   time.Time

		resp []LightningNode
	}{
		// If we query for a time range that's strictly below our set
		// of updates, then we'll get an empty result back.
		{
			start: time.Unix(100, 0),
			end:   time.Unix(200, 0),
		},

		// If we query for a time range that's well beyond our set of
		// updates, we should get an empty set of results back.
		{
			start: time.Unix(99999, 0),
			end:   time.Unix(999999, 0),
		},

		// If we skip he first time epoch with out start time, then we
		// should get back every now but the first.
		{
			start: startTime.Add(time.Second * 10),
			end:   endTime,

			resp: nodeAnns[1:],
		},

		// If we query for the range as is, we should get all 10
		// announcements back.
		{
			start: startTime,
			end:   endTime,

			resp: nodeAnns,
		},

		// If we reduce the ending time by 10 seconds, then we should
		// get all but the last node we inserted.
		{
			start: startTime,
			end:   endTime.Add(-time.Second * 10),

			resp: nodeAnns[:9],
		},
	}
	for _, queryCase := range queryCases {
		resp, err := graph.NodeUpdatesInHorizon(queryCase.start, queryCase.end)
		if err != nil {
			t.Fatalf("unable to query for nodes: %v", err)
		}

		if len(resp) != len(queryCase.resp) {
			t.Fatalf("expected %v nodes, got %v nodes",
				len(queryCase.resp), len(resp))

		}

		for i := 0; i < len(resp); i++ {
			err := compareNodes(&queryCase.resp[i], &resp[i])
			if err != nil {
				t.Fatal(err)
			}
		}
	}
}

// TestFilterKnownChanIDs tests that we're able to properly perform the set
// differences of an incoming set of channel ID's, and those that we already
// know of on disk.
func TestFilterKnownChanIDs(t *testing.T) {
	t.Parallel()

	graph, cleanUp, err := MakeTestGraph()
	defer cleanUp()
	require.NoError(t, err, "unable to make test database")

	// If we try to filter out a set of channel ID's before we even know of
	// any channels, then we should get the entire set back.
	preChanIDs := []uint64{1, 2, 3, 4}
	filteredIDs, err := graph.FilterKnownChanIDs(preChanIDs)
	require.NoError(t, err, "unable to filter chan IDs")
	if !reflect.DeepEqual(preChanIDs, filteredIDs) {
		t.Fatalf("chan IDs shouldn't have been filtered!")
	}

	// We'll start by creating two nodes which will seed our test graph.
	node1, err := createTestVertex(graph.db)
	require.NoError(t, err, "unable to create test node")
	if err := graph.AddLightningNode(node1); err != nil {
		t.Fatalf("unable to add node: %v", err)
	}
	node2, err := createTestVertex(graph.db)
	require.NoError(t, err, "unable to create test node")
	if err := graph.AddLightningNode(node2); err != nil {
		t.Fatalf("unable to add node: %v", err)
	}

	// Next, we'll add 5 channel ID's to the graph, each of them having a
	// block height 10 blocks after the previous.
	const numChans = 5
	chanIDs := make([]uint64, 0, numChans)
	for i := 0; i < numChans; i++ {
		channel, chanID := createEdge(
			uint32(i*10), 0, 0, 0, node1, node2,
		)

		if err := graph.AddChannelEdge(&channel); err != nil {
			t.Fatalf("unable to create channel edge: %v", err)
		}

		chanIDs = append(chanIDs, chanID.ToUint64())
	}

	const numZombies = 5
	zombieIDs := make([]uint64, 0, numZombies)
	for i := 0; i < numZombies; i++ {
		channel, chanID := createEdge(
			uint32(i*10+1), 0, 0, 0, node1, node2,
		)
		if err := graph.AddChannelEdge(&channel); err != nil {
			t.Fatalf("unable to create channel edge: %v", err)
		}
		err := graph.DeleteChannelEdges(false, channel.ChannelID)
		if err != nil {
			t.Fatalf("unable to mark edge zombie: %v", err)
		}

		zombieIDs = append(zombieIDs, chanID.ToUint64())
	}

	queryCases := []struct {
		queryIDs []uint64

		resp []uint64
	}{
		// If we attempt to filter out all chanIDs we know of, the
		// response should be the empty set.
		{
			queryIDs: chanIDs,
		},
		// If we attempt to filter out all zombies that we know of, the
		// response should be the empty set.
		{
			queryIDs: zombieIDs,
		},

		// If we query for a set of ID's that we didn't insert, we
		// should get the same set back.
		{
			queryIDs: []uint64{99, 100},
			resp:     []uint64{99, 100},
		},

		// If we query for a super-set of our the chan ID's inserted,
		// we should only get those new chanIDs back.
		{
			queryIDs: append(chanIDs, []uint64{99, 101}...),
			resp:     []uint64{99, 101},
		},
	}

	for _, queryCase := range queryCases {
		resp, err := graph.FilterKnownChanIDs(queryCase.queryIDs)
		if err != nil {
			t.Fatalf("unable to filter chan IDs: %v", err)
		}

		if !reflect.DeepEqual(resp, queryCase.resp) {
			t.Fatalf("expected %v, got %v", spew.Sdump(queryCase.resp),
				spew.Sdump(resp))
		}
	}
}

// TestFilterChannelRange tests that we're able to properly retrieve the full
// set of short channel ID's for a given block range.
func TestFilterChannelRange(t *testing.T) {
	t.Parallel()

	graph, cleanUp, err := MakeTestGraph()
	defer cleanUp()
	require.NoError(t, err, "unable to make test database")

	// We'll first populate our graph with two nodes. All channels created
	// below will be made between these two nodes.
	node1, err := createTestVertex(graph.db)
	require.NoError(t, err, "unable to create test node")
	if err := graph.AddLightningNode(node1); err != nil {
		t.Fatalf("unable to add node: %v", err)
	}
	node2, err := createTestVertex(graph.db)
	require.NoError(t, err, "unable to create test node")
	if err := graph.AddLightningNode(node2); err != nil {
		t.Fatalf("unable to add node: %v", err)
	}

	// If we try to filter a channel range before we have any channels
	// inserted, we should get an empty slice of results.
	resp, err := graph.FilterChannelRange(10, 100)
	require.NoError(t, err, "unable to filter channels")
	if len(resp) != 0 {
		t.Fatalf("expected zero chans, instead got %v", len(resp))
	}

	// To start, we'll create a set of channels, two mined in a block 10
	// blocks after the prior one.
	startHeight := uint32(100)
	endHeight := startHeight
	const numChans = 10
	channelRanges := make([]BlockChannelRange, 0, numChans/2)
	for i := 0; i < numChans/2; i++ {
		chanHeight := endHeight
		channel1, chanID1 := createEdge(
			chanHeight, uint32(i+1), 0, 0, node1, node2,
		)
		if err := graph.AddChannelEdge(&channel1); err != nil {
			t.Fatalf("unable to create channel edge: %v", err)
		}

		channel2, chanID2 := createEdge(
			chanHeight, uint32(i+2), 0, 0, node1, node2,
		)
		if err := graph.AddChannelEdge(&channel2); err != nil {
			t.Fatalf("unable to create channel edge: %v", err)
		}

		channelRanges = append(channelRanges, BlockChannelRange{
			Height:   chanHeight,
			Channels: []lnwire.ShortChannelID{chanID1, chanID2},
		})
		endHeight += 10
	}

	// With our channels inserted, we'll construct a series of queries that
	// we'll execute below in order to exercise the features of the
	// FilterKnownChanIDs method.
	queryCases := []struct {
		startHeight uint32
		endHeight   uint32

		resp []BlockChannelRange
	}{
		// If we query for the entire range, then we should get the same
		// set of short channel IDs back.
		{
			startHeight: startHeight,
			endHeight:   endHeight,

			resp: channelRanges,
		},

		// If we query for a range of channels right before our range, we
		// shouldn't get any results back.
		{
			startHeight: 0,
			endHeight:   10,
		},

		// If we only query for the last height (range wise), we should
		// only get that last channel.
		{
			startHeight: endHeight - 10,
			endHeight:   endHeight - 10,

			resp: channelRanges[4:],
		},

		// If we query for just the first height, we should only get a
		// single channel back (the first one).
		{
			startHeight: startHeight,
			endHeight:   startHeight,

			resp: channelRanges[:1],
		},

		{
			startHeight: startHeight + 10,
			endHeight:   endHeight - 10,

			resp: channelRanges[1:5],
		},
	}
	for i, queryCase := range queryCases {
		resp, err := graph.FilterChannelRange(
			queryCase.startHeight, queryCase.endHeight,
		)
		if err != nil {
			t.Fatalf("unable to issue range query: %v", err)
		}

		if !reflect.DeepEqual(resp, queryCase.resp) {
			t.Fatalf("case #%v: expected %v, got %v", i,
				queryCase.resp, resp)
		}
	}
}

// TestFetchChanInfos tests that we're able to properly retrieve the full set
// of ChannelEdge structs for a given set of short channel ID's.
func TestFetchChanInfos(t *testing.T) {
	t.Parallel()

	graph, cleanUp, err := MakeTestGraph()
	defer cleanUp()
	require.NoError(t, err, "unable to make test database")

	// We'll first populate our graph with two nodes. All channels created
	// below will be made between these two nodes.
	node1, err := createTestVertex(graph.db)
	require.NoError(t, err, "unable to create test node")
	if err := graph.AddLightningNode(node1); err != nil {
		t.Fatalf("unable to add node: %v", err)
	}
	node2, err := createTestVertex(graph.db)
	require.NoError(t, err, "unable to create test node")
	if err := graph.AddLightningNode(node2); err != nil {
		t.Fatalf("unable to add node: %v", err)
	}

	// We'll make 5 test channels, ensuring we keep track of which channel
	// ID corresponds to a particular ChannelEdge.
	const numChans = 5
	startTime := time.Unix(1234, 0)
	endTime := startTime
	edges := make([]ChannelEdge, 0, numChans)
	edgeQuery := make([]uint64, 0, numChans)
	for i := 0; i < numChans; i++ {
		channel, chanID := createEdge(
			uint32(i*10), 0, 0, 0, node1, node2,
		)

		if err := graph.AddChannelEdge(&channel); err != nil {
			t.Fatalf("unable to create channel edge: %v", err)
		}

		updateTime := endTime
		endTime = updateTime.Add(time.Second * 10)

		edge1 := newEdgePolicy(
			chanID.ToUint64(), graph.db, updateTime.Unix(),
		)
		edge1.ChannelFlags = 0
		edge1.Node = node2
		edge1.SigBytes = testSig.Serialize()
		if err := graph.UpdateEdgePolicy(edge1); err != nil {
			t.Fatalf("unable to update edge: %v", err)
		}

		edge2 := newEdgePolicy(
			chanID.ToUint64(), graph.db, updateTime.Unix(),
		)
		edge2.ChannelFlags = 1
		edge2.Node = node1
		edge2.SigBytes = testSig.Serialize()
		if err := graph.UpdateEdgePolicy(edge2); err != nil {
			t.Fatalf("unable to update edge: %v", err)
		}

		edges = append(edges, ChannelEdge{
			Info:    &channel,
			Policy1: edge1,
			Policy2: edge2,
		})

		edgeQuery = append(edgeQuery, chanID.ToUint64())
	}

	// Add an additional edge that does not exist. The query should skip
	// this channel and return only infos for the edges that exist.
	edgeQuery = append(edgeQuery, 500)

	// Add an another edge to the query that has been marked as a zombie
	// edge. The query should also skip this channel.
	zombieChan, zombieChanID := createEdge(
		666, 0, 0, 0, node1, node2,
	)
	if err := graph.AddChannelEdge(&zombieChan); err != nil {
		t.Fatalf("unable to create channel edge: %v", err)
	}
	err = graph.DeleteChannelEdges(false, zombieChan.ChannelID)
	require.NoError(t, err, "unable to delete and mark edge zombie")
	edgeQuery = append(edgeQuery, zombieChanID.ToUint64())

	// We'll now attempt to query for the range of channel ID's we just
	// inserted into the database. We should get the exact same set of
	// edges back.
	resp, err := graph.FetchChanInfos(edgeQuery)
	require.NoError(t, err, "unable to fetch chan edges")
	if len(resp) != len(edges) {
		t.Fatalf("expected %v edges, instead got %v", len(edges),
			len(resp))
	}

	for i := 0; i < len(resp); i++ {
		err := compareEdgePolicies(resp[i].Policy1, edges[i].Policy1)
		if err != nil {
			t.Fatalf("edge doesn't match: %v", err)
		}
		err = compareEdgePolicies(resp[i].Policy2, edges[i].Policy2)
		if err != nil {
			t.Fatalf("edge doesn't match: %v", err)
		}
		assertEdgeInfoEqual(t, resp[i].Info, edges[i].Info)
	}
}

// TestIncompleteChannelPolicies tests that a channel that only has a policy
// specified on one end is properly returned in ForEachChannel calls from
// both sides.
func TestIncompleteChannelPolicies(t *testing.T) {
	t.Parallel()

	graph, cleanUp, err := MakeTestGraph()
	defer cleanUp()
	require.NoError(t, err, "unable to make test database")

	// Create two nodes.
	node1, err := createTestVertex(graph.db)
	require.NoError(t, err, "unable to create test node")
	if err := graph.AddLightningNode(node1); err != nil {
		t.Fatalf("unable to add node: %v", err)
	}
	node2, err := createTestVertex(graph.db)
	require.NoError(t, err, "unable to create test node")
	if err := graph.AddLightningNode(node2); err != nil {
		t.Fatalf("unable to add node: %v", err)
	}

	channel, chanID := createEdge(
		uint32(0), 0, 0, 0, node1, node2,
	)

	if err := graph.AddChannelEdge(&channel); err != nil {
		t.Fatalf("unable to create channel edge: %v", err)
	}

	// Ensure that channel is reported with unknown policies.
	checkPolicies := func(node *LightningNode, expectedIn, expectedOut bool) {
		calls := 0
		err := node.ForEachChannel(nil, func(_ kvdb.RTx, _ *ChannelEdgeInfo,
			outEdge, inEdge *ChannelEdgePolicy) error {

			if !expectedOut && outEdge != nil {
				t.Fatalf("Expected no outgoing policy")
			}

			if expectedOut && outEdge == nil {
				t.Fatalf("Expected an outgoing policy")
			}

			if !expectedIn && inEdge != nil {
				t.Fatalf("Expected no incoming policy")
			}

			if expectedIn && inEdge == nil {
				t.Fatalf("Expected an incoming policy")
			}

			calls++

			return nil
		})
		if err != nil {
			t.Fatalf("unable to scan channels: %v", err)
		}

		if calls != 1 {
			t.Fatalf("Expected only one callback call")
		}
	}

	checkPolicies(node2, false, false)

	// Only create an edge policy for node1 and leave the policy for node2
	// unknown.
	updateTime := time.Unix(1234, 0)

	edgePolicy := newEdgePolicy(
		chanID.ToUint64(), graph.db, updateTime.Unix(),
	)
	edgePolicy.ChannelFlags = 0
	edgePolicy.Node = node2
	edgePolicy.SigBytes = testSig.Serialize()
	if err := graph.UpdateEdgePolicy(edgePolicy); err != nil {
		t.Fatalf("unable to update edge: %v", err)
	}

	checkPolicies(node1, false, true)
	checkPolicies(node2, true, false)

	// Create second policy and assert that both policies are reported
	// as present.
	edgePolicy = newEdgePolicy(
		chanID.ToUint64(), graph.db, updateTime.Unix(),
	)
	edgePolicy.ChannelFlags = 1
	edgePolicy.Node = node1
	edgePolicy.SigBytes = testSig.Serialize()
	if err := graph.UpdateEdgePolicy(edgePolicy); err != nil {
		t.Fatalf("unable to update edge: %v", err)
	}

	checkPolicies(node1, true, true)
	checkPolicies(node2, true, true)
}

// TestChannelEdgePruningUpdateIndexDeletion tests that once edges are deleted
// from the graph, then their entries within the update index are also cleaned
// up.
func TestChannelEdgePruningUpdateIndexDeletion(t *testing.T) {
	t.Parallel()

	graph, cleanUp, err := MakeTestGraph()
	defer cleanUp()
	require.NoError(t, err, "unable to make test database")

	sourceNode, err := createTestVertex(graph.db)
	require.NoError(t, err, "unable to create source node")
	if err := graph.SetSourceNode(sourceNode); err != nil {
		t.Fatalf("unable to set source node: %v", err)
	}

	// We'll first populate our graph with two nodes. All channels created
	// below will be made between these two nodes.
	node1, err := createTestVertex(graph.db)
	require.NoError(t, err, "unable to create test node")
	if err := graph.AddLightningNode(node1); err != nil {
		t.Fatalf("unable to add node: %v", err)
	}
	node2, err := createTestVertex(graph.db)
	require.NoError(t, err, "unable to create test node")
	if err := graph.AddLightningNode(node2); err != nil {
		t.Fatalf("unable to add node: %v", err)
	}

	// With the two nodes created, we'll now create a random channel, as
	// well as two edges in the database with distinct update times.
	edgeInfo, chanID := createEdge(100, 0, 0, 0, node1, node2)
	if err := graph.AddChannelEdge(&edgeInfo); err != nil {
		t.Fatalf("unable to add edge: %v", err)
	}

	edge1 := randEdgePolicy(chanID.ToUint64(), graph.db)
	edge1.ChannelFlags = 0
	edge1.Node = node1
	edge1.SigBytes = testSig.Serialize()
	if err := graph.UpdateEdgePolicy(edge1); err != nil {
		t.Fatalf("unable to update edge: %v", err)
	}

	edge2 := randEdgePolicy(chanID.ToUint64(), graph.db)
	edge2.ChannelFlags = 1
	edge2.Node = node2
	edge2.SigBytes = testSig.Serialize()
	if err := graph.UpdateEdgePolicy(edge2); err != nil {
		t.Fatalf("unable to update edge: %v", err)
	}

	// checkIndexTimestamps is a helper function that checks the edge update
	// index only includes the given timestamps.
	checkIndexTimestamps := func(timestamps ...uint64) {
		timestampSet := make(map[uint64]struct{})
		for _, t := range timestamps {
			timestampSet[t] = struct{}{}
		}

		err := kvdb.View(graph.db, func(tx kvdb.RTx) error {
			edges := tx.ReadBucket(edgeBucket)
			if edges == nil {
				return ErrGraphNoEdgesFound
			}
			edgeUpdateIndex := edges.NestedReadBucket(
				edgeUpdateIndexBucket,
			)
			if edgeUpdateIndex == nil {
				return ErrGraphNoEdgesFound
			}

			var numEntries int
			err := edgeUpdateIndex.ForEach(func(k, v []byte) error {
				numEntries++
				return nil
			})
			if err != nil {
				return err
			}

			expectedEntries := len(timestampSet)
			if numEntries != expectedEntries {
				return fmt.Errorf("expected %v entries in the "+
					"update index, got %v", expectedEntries,
					numEntries)
			}

			return edgeUpdateIndex.ForEach(func(k, _ []byte) error {
				t := byteOrder.Uint64(k[:8])
				if _, ok := timestampSet[t]; !ok {
					return fmt.Errorf("found unexpected "+
						"timestamp "+"%d", t)
				}

				return nil
			})
		}, func() {})
		if err != nil {
			t.Fatal(err)
		}
	}

	// With both edges policies added, we'll make sure to check they exist
	// within the edge update index.
	checkIndexTimestamps(
		uint64(edge1.LastUpdate.Unix()),
		uint64(edge2.LastUpdate.Unix()),
	)

	// Now, we'll update the edge policies to ensure the old timestamps are
	// removed from the update index.
	edge1.ChannelFlags = 2
	edge1.LastUpdate = time.Now()
	if err := graph.UpdateEdgePolicy(edge1); err != nil {
		t.Fatalf("unable to update edge: %v", err)
	}
	edge2.ChannelFlags = 3
	edge2.LastUpdate = edge1.LastUpdate.Add(time.Hour)
	if err := graph.UpdateEdgePolicy(edge2); err != nil {
		t.Fatalf("unable to update edge: %v", err)
	}

	// With the policies updated, we should now be able to find their
	// updated entries within the update index.
	checkIndexTimestamps(
		uint64(edge1.LastUpdate.Unix()),
		uint64(edge2.LastUpdate.Unix()),
	)

	// Now we'll prune the graph, removing the edges, and also the update
	// index entries from the database all together.
	var blockHash chainhash.Hash
	copy(blockHash[:], bytes.Repeat([]byte{2}, 32))
	_, err = graph.PruneGraph(
		[]*wire.OutPoint{&edgeInfo.ChannelPoint}, &blockHash, 101,
	)
	require.NoError(t, err, "unable to prune graph")

	// Finally, we'll check the database state one last time to conclude
	// that we should no longer be able to locate _any_ entries within the
	// edge update index.
	checkIndexTimestamps()
}

// TestPruneGraphNodes tests that unconnected vertexes are pruned via the
// PruneSyncState method.
func TestPruneGraphNodes(t *testing.T) {
	t.Parallel()

	graph, cleanUp, err := MakeTestGraph()
	defer cleanUp()
	require.NoError(t, err, "unable to make test database")

	// We'll start off by inserting our source node, to ensure that it's
	// the only node left after we prune the graph.
	sourceNode, err := createTestVertex(graph.db)
	require.NoError(t, err, "unable to create source node")
	if err := graph.SetSourceNode(sourceNode); err != nil {
		t.Fatalf("unable to set source node: %v", err)
	}

	// With the source node inserted, we'll now add three nodes to the
	// channel graph, at the end of the scenario, only two of these nodes
	// should still be in the graph.
	node1, err := createTestVertex(graph.db)
	require.NoError(t, err, "unable to create test node")
	if err := graph.AddLightningNode(node1); err != nil {
		t.Fatalf("unable to add node: %v", err)
	}
	node2, err := createTestVertex(graph.db)
	require.NoError(t, err, "unable to create test node")
	if err := graph.AddLightningNode(node2); err != nil {
		t.Fatalf("unable to add node: %v", err)
	}
	node3, err := createTestVertex(graph.db)
	require.NoError(t, err, "unable to create test node")
	if err := graph.AddLightningNode(node3); err != nil {
		t.Fatalf("unable to add node: %v", err)
	}

	// We'll now add a new edge to the graph, but only actually advertise
	// the edge of *one* of the nodes.
	edgeInfo, chanID := createEdge(100, 0, 0, 0, node1, node2)
	if err := graph.AddChannelEdge(&edgeInfo); err != nil {
		t.Fatalf("unable to add edge: %v", err)
	}

	// We'll now insert an advertised edge, but it'll only be the edge that
	// points from the first to the second node.
	edge1 := randEdgePolicy(chanID.ToUint64(), graph.db)
	edge1.ChannelFlags = 0
	edge1.Node = node1
	edge1.SigBytes = testSig.Serialize()
	if err := graph.UpdateEdgePolicy(edge1); err != nil {
		t.Fatalf("unable to update edge: %v", err)
	}

	// We'll now initiate a around of graph pruning.
	if err := graph.PruneGraphNodes(); err != nil {
		t.Fatalf("unable to prune graph nodes: %v", err)
	}

	// At this point, there should be 3 nodes left in the graph still: the
	// source node (which can't be pruned), and node 1+2. Nodes 1 and two
	// should still be left in the graph as there's half of an advertised
	// edge between them.
	assertNumNodes(t, graph, 3)

	// Finally, we'll ensure that node3, the only fully unconnected node as
	// properly deleted from the graph and not another node in its place.
	_, err = graph.FetchLightningNode(node3.PubKeyBytes)
	if err == nil {
		t.Fatalf("node 3 should have been deleted!")
	}
}

// TestAddChannelEdgeShellNodes tests that when we attempt to add a ChannelEdge
// to the graph, one or both of the nodes the edge involves aren't found in the
// database, then shell edges are created for each node if needed.
func TestAddChannelEdgeShellNodes(t *testing.T) {
	t.Parallel()

	graph, cleanUp, err := MakeTestGraph()
	defer cleanUp()
	require.NoError(t, err, "unable to make test database")

	// To start, we'll create two nodes, and only add one of them to the
	// channel graph.
	node1, err := createTestVertex(graph.db)
	require.NoError(t, err, "unable to create test node")
	if err := graph.AddLightningNode(node1); err != nil {
		t.Fatalf("unable to add node: %v", err)
	}
	node2, err := createTestVertex(graph.db)
	require.NoError(t, err, "unable to create test node")

	// We'll now create an edge between the two nodes, as a result, node2
	// should be inserted into the database as a shell node.
	edgeInfo, _ := createEdge(100, 0, 0, 0, node1, node2)
	if err := graph.AddChannelEdge(&edgeInfo); err != nil {
		t.Fatalf("unable to add edge: %v", err)
	}

	// Ensure that node1 was inserted as a full node, while node2 only has
	// a shell node present.
	node1, err = graph.FetchLightningNode(node1.PubKeyBytes)
	require.NoError(t, err, "unable to fetch node1")
	if !node1.HaveNodeAnnouncement {
		t.Fatalf("have shell announcement for node1, shouldn't")
	}

	node2, err = graph.FetchLightningNode(node2.PubKeyBytes)
	require.NoError(t, err, "unable to fetch node2")
	if node2.HaveNodeAnnouncement {
		t.Fatalf("should have shell announcement for node2, but is full")
	}
}

// TestNodePruningUpdateIndexDeletion tests that once a node has been removed
// from the channel graph, we also remove the entry from the update index as
// well.
func TestNodePruningUpdateIndexDeletion(t *testing.T) {
	t.Parallel()

	graph, cleanUp, err := MakeTestGraph()
	defer cleanUp()
	require.NoError(t, err, "unable to make test database")

	// We'll first populate our graph with a single node that will be
	// removed shortly.
	node1, err := createTestVertex(graph.db)
	require.NoError(t, err, "unable to create test node")
	if err := graph.AddLightningNode(node1); err != nil {
		t.Fatalf("unable to add node: %v", err)
	}

	// We'll confirm that we can retrieve the node using
	// NodeUpdatesInHorizon, using a time that's slightly beyond the last
	// update time of our test node.
	startTime := time.Unix(9, 0)
	endTime := node1.LastUpdate.Add(time.Minute)
	nodesInHorizon, err := graph.NodeUpdatesInHorizon(startTime, endTime)
	require.NoError(t, err, "unable to fetch nodes in horizon")

	// We should only have a single node, and that node should exactly
	// match the node we just inserted.
	if len(nodesInHorizon) != 1 {
		t.Fatalf("should have 1 nodes instead have: %v",
			len(nodesInHorizon))
	}
	if err := compareNodes(node1, &nodesInHorizon[0]); err != nil {
		t.Fatalf("nodes don't match: %v", err)
	}

	// We'll now delete the node from the graph, this should result in it
	// being removed from the update index as well.
	if err := graph.DeleteLightningNode(node1.PubKeyBytes); err != nil {
		t.Fatalf("unable to delete node: %v", err)
	}

	// Now that the node has been deleted, we'll again query the nodes in
	// the horizon. This time we should have no nodes at all.
	nodesInHorizon, err = graph.NodeUpdatesInHorizon(startTime, endTime)
	require.NoError(t, err, "unable to fetch nodes in horizon")

	if len(nodesInHorizon) != 0 {
		t.Fatalf("should have zero nodes instead have: %v",
			len(nodesInHorizon))
	}
}

// TestNodeIsPublic ensures that we properly detect nodes that are seen as
// public within the network graph.
func TestNodeIsPublic(t *testing.T) {
	t.Parallel()

	// We'll start off the test by creating a small network of 3
	// participants with the following graph:
	//
	//	Alice <-> Bob <-> Carol
	//
	// We'll need to create a separate database and channel graph for each
	// participant to replicate real-world scenarios (private edges being in
	// some graphs but not others, etc.).
	aliceGraph, cleanUp, err := MakeTestGraph()
	defer cleanUp()
	require.NoError(t, err, "unable to make test database")
	aliceNode, err := createTestVertex(aliceGraph.db)
	require.NoError(t, err, "unable to create test node")
	if err := aliceGraph.SetSourceNode(aliceNode); err != nil {
		t.Fatalf("unable to set source node: %v", err)
	}

	bobGraph, cleanUp, err := MakeTestGraph()
	defer cleanUp()
	require.NoError(t, err, "unable to make test database")
	bobNode, err := createTestVertex(bobGraph.db)
	require.NoError(t, err, "unable to create test node")
	if err := bobGraph.SetSourceNode(bobNode); err != nil {
		t.Fatalf("unable to set source node: %v", err)
	}

	carolGraph, cleanUp, err := MakeTestGraph()
	defer cleanUp()
	require.NoError(t, err, "unable to make test database")
	carolNode, err := createTestVertex(carolGraph.db)
	require.NoError(t, err, "unable to create test node")
	if err := carolGraph.SetSourceNode(carolNode); err != nil {
		t.Fatalf("unable to set source node: %v", err)
	}

	aliceBobEdge, _ := createEdge(10, 0, 0, 0, aliceNode, bobNode)
	bobCarolEdge, _ := createEdge(10, 1, 0, 1, bobNode, carolNode)

	// After creating all of our nodes and edges, we'll add them to each
	// participant's graph.
	nodes := []*LightningNode{aliceNode, bobNode, carolNode}
	edges := []*ChannelEdgeInfo{&aliceBobEdge, &bobCarolEdge}
	dbs := []kvdb.Backend{aliceGraph.db, bobGraph.db, carolGraph.db}
	graphs := []*ChannelGraph{aliceGraph, bobGraph, carolGraph}
	for i, graph := range graphs {
		for _, node := range nodes {
			node.db = dbs[i]
			if err := graph.AddLightningNode(node); err != nil {
				t.Fatalf("unable to add node: %v", err)
			}
		}
		for _, edge := range edges {
			edge.db = dbs[i]
			if err := graph.AddChannelEdge(edge); err != nil {
				t.Fatalf("unable to add edge: %v", err)
			}
		}
	}

	// checkNodes is a helper closure that will be used to assert that the
	// given nodes are seen as public/private within the given graphs.
	checkNodes := func(nodes []*LightningNode, graphs []*ChannelGraph,
		public bool) {

		t.Helper()

		for _, node := range nodes {
			for _, graph := range graphs {
				isPublic, err := graph.IsPublicNode(node.PubKeyBytes)
				if err != nil {
					t.Fatalf("unable to determine if pivot "+
						"is public: %v", err)
				}

				switch {
				case isPublic && !public:
					t.Fatalf("expected %x to be private",
						node.PubKeyBytes)
				case !isPublic && public:
					t.Fatalf("expected %x to be public",
						node.PubKeyBytes)
				}
			}
		}
	}

	// Due to the way the edges were set up above, we'll make sure each node
	// can correctly determine that every other node is public.
	checkNodes(nodes, graphs, true)

	// Now, we'll remove the edge between Alice and Bob from everyone's
	// graph. This will make Alice be seen as a private node as it no longer
	// has any advertised edges.
	for _, graph := range graphs {
		err := graph.DeleteChannelEdges(false, aliceBobEdge.ChannelID)
		if err != nil {
			t.Fatalf("unable to remove edge: %v", err)
		}
	}
	checkNodes(
		[]*LightningNode{aliceNode},
		[]*ChannelGraph{bobGraph, carolGraph},
		false,
	)

	// We'll also make the edge between Bob and Carol private. Within Bob's
	// and Carol's graph, the edge will exist, but it will not have a proof
	// that allows it to be advertised. Within Alice's graph, we'll
	// completely remove the edge as it is not possible for her to know of
	// it without it being advertised.
	for i, graph := range graphs {
		err := graph.DeleteChannelEdges(false, bobCarolEdge.ChannelID)
		if err != nil {
			t.Fatalf("unable to remove edge: %v", err)
		}

		if graph == aliceGraph {
			continue
		}

		bobCarolEdge.AuthProof = nil
		bobCarolEdge.db = dbs[i]
		if err := graph.AddChannelEdge(&bobCarolEdge); err != nil {
			t.Fatalf("unable to add edge: %v", err)
		}
	}

	// With the modifications above, Bob should now be seen as a private
	// node from both Alice's and Carol's perspective.
	checkNodes(
		[]*LightningNode{bobNode},
		[]*ChannelGraph{aliceGraph, carolGraph},
		false,
	)
}

// TestDisabledChannelIDs ensures that the disabled channels within the
// disabledEdgePolicyBucket are managed properly and the list returned from
// DisabledChannelIDs is correct.
func TestDisabledChannelIDs(t *testing.T) {
	t.Parallel()

	graph, cleanUp, err := MakeTestGraph()
	require.NoError(t, err, "unable to make test database")
	defer cleanUp()

	// Create first node and add it to the graph.
	node1, err := createTestVertex(graph.db)
	require.NoError(t, err, "unable to create test node")
	if err := graph.AddLightningNode(node1); err != nil {
		t.Fatalf("unable to add node: %v", err)
	}

	// Create second node and add it to the graph.
	node2, err := createTestVertex(graph.db)
	require.NoError(t, err, "unable to create test node")
	if err := graph.AddLightningNode(node2); err != nil {
		t.Fatalf("unable to add node: %v", err)
	}

	// Adding a new channel edge to the graph.
	edgeInfo, edge1, edge2 := createChannelEdge(graph.db, node1, node2)
	if err := graph.AddLightningNode(node2); err != nil {
		t.Fatalf("unable to add node: %v", err)
	}

	if err := graph.AddChannelEdge(edgeInfo); err != nil {
		t.Fatalf("unable to create channel edge: %v", err)
	}

	// Ensure no disabled channels exist in the bucket on start.
	disabledChanIds, err := graph.DisabledChannelIDs()
	require.NoError(t, err, "unable to get disabled channel ids")
	if len(disabledChanIds) > 0 {
		t.Fatalf("expected empty disabled channels, got %v disabled channels",
			len(disabledChanIds))
	}

	// Add one disabled policy and ensure the channel is still not in the
	// disabled list.
	edge1.ChannelFlags |= lnwire.ChanUpdateDisabled
	if err := graph.UpdateEdgePolicy(edge1); err != nil {
		t.Fatalf("unable to update edge: %v", err)
	}
	disabledChanIds, err = graph.DisabledChannelIDs()
	require.NoError(t, err, "unable to get disabled channel ids")
	if len(disabledChanIds) > 0 {
		t.Fatalf("expected empty disabled channels, got %v disabled channels",
			len(disabledChanIds))
	}

	// Add second disabled policy and ensure the channel is now in the
	// disabled list.
	edge2.ChannelFlags |= lnwire.ChanUpdateDisabled
	if err := graph.UpdateEdgePolicy(edge2); err != nil {
		t.Fatalf("unable to update edge: %v", err)
	}
	disabledChanIds, err = graph.DisabledChannelIDs()
	require.NoError(t, err, "unable to get disabled channel ids")
	if len(disabledChanIds) != 1 || disabledChanIds[0] != edgeInfo.ChannelID {
		t.Fatalf("expected disabled channel with id %v, "+
			"got %v", edgeInfo.ChannelID, disabledChanIds)
	}

	// Delete the channel edge and ensure it is removed from the disabled list.
	if err = graph.DeleteChannelEdges(false, edgeInfo.ChannelID); err != nil {
		t.Fatalf("unable to delete channel edge: %v", err)
	}
	disabledChanIds, err = graph.DisabledChannelIDs()
	require.NoError(t, err, "unable to get disabled channel ids")
	if len(disabledChanIds) > 0 {
		t.Fatalf("expected empty disabled channels, got %v disabled channels",
			len(disabledChanIds))
	}
}

// TestEdgePolicyMissingMaxHtcl tests that if we find a ChannelEdgePolicy in
// the DB that indicates that it should support the htlc_maximum_value_msat
// field, but it is not part of the opaque data, then we'll handle it as it is
// unknown. It also checks that we are correctly able to overwrite it when we
// receive the proper update.
func TestEdgePolicyMissingMaxHtcl(t *testing.T) {
	t.Parallel()

	graph, cleanUp, err := MakeTestGraph()
	defer cleanUp()
	require.NoError(t, err, "unable to make test database")

	// We'd like to test the update of edges inserted into the database, so
	// we create two vertexes to connect.
	node1, err := createTestVertex(graph.db)
	require.NoError(t, err, "unable to create test node")
	if err := graph.AddLightningNode(node1); err != nil {
		t.Fatalf("unable to add node: %v", err)
	}
	node2, err := createTestVertex(graph.db)
	require.NoError(t, err, "unable to create test node")

	edgeInfo, edge1, edge2 := createChannelEdge(graph.db, node1, node2)
	if err := graph.AddLightningNode(node2); err != nil {
		t.Fatalf("unable to add node: %v", err)
	}
	if err := graph.AddChannelEdge(edgeInfo); err != nil {
		t.Fatalf("unable to create channel edge: %v", err)
	}

	chanID := edgeInfo.ChannelID
	from := edge2.Node.PubKeyBytes[:]
	to := edge1.Node.PubKeyBytes[:]

	// We'll remove the no max_htlc field from the first edge policy, and
	// all other opaque data, and serialize it.
	edge1.MessageFlags = 0
	edge1.ExtraOpaqueData = nil

	var b bytes.Buffer
	err = serializeChanEdgePolicy(&b, edge1, to)
	if err != nil {
		t.Fatalf("unable to serialize policy")
	}

	// Set the max_htlc field. The extra bytes added to the serialization
	// will be the opaque data containing the serialized field.
	edge1.MessageFlags = lnwire.ChanUpdateOptionMaxHtlc
	edge1.MaxHTLC = 13928598
	var b2 bytes.Buffer
	err = serializeChanEdgePolicy(&b2, edge1, to)
	if err != nil {
		t.Fatalf("unable to serialize policy")
	}

	withMaxHtlc := b2.Bytes()

	// Remove the opaque data from the serialization.
	stripped := withMaxHtlc[:len(b.Bytes())]

	// Attempting to deserialize these bytes should return an error.
	r := bytes.NewReader(stripped)
	err = kvdb.View(graph.db, func(tx kvdb.RTx) error {
		nodes := tx.ReadBucket(nodeBucket)
		if nodes == nil {
			return ErrGraphNotFound
		}

		_, err = deserializeChanEdgePolicy(r, nodes)
		if err != ErrEdgePolicyOptionalFieldNotFound {
			t.Fatalf("expected "+
				"ErrEdgePolicyOptionalFieldNotFound, got %v",
				err)
		}

		return nil
	}, func() {})
	require.NoError(t, err, "error reading db")

	// Put the stripped bytes in the DB.
	err = kvdb.Update(graph.db, func(tx kvdb.RwTx) error {
		edges := tx.ReadWriteBucket(edgeBucket)
		if edges == nil {
			return ErrEdgeNotFound
		}

		edgeIndex := edges.NestedReadWriteBucket(edgeIndexBucket)
		if edgeIndex == nil {
			return ErrEdgeNotFound
		}

		var edgeKey [33 + 8]byte
		copy(edgeKey[:], from)
		byteOrder.PutUint64(edgeKey[33:], edge1.ChannelID)

		var scratch [8]byte
		var indexKey [8 + 8]byte
		copy(indexKey[:], scratch[:])
		byteOrder.PutUint64(indexKey[8:], edge1.ChannelID)

		updateIndex, err := edges.CreateBucketIfNotExists(edgeUpdateIndexBucket)
		if err != nil {
			return err
		}

		if err := updateIndex.Put(indexKey[:], nil); err != nil {
			return err
		}

		return edges.Put(edgeKey[:], stripped)
	}, func() {})
	require.NoError(t, err, "error writing db")

	// And add the second, unmodified edge.
	if err := graph.UpdateEdgePolicy(edge2); err != nil {
		t.Fatalf("unable to update edge: %v", err)
	}

	// Attempt to fetch the edge and policies from the DB. Since the policy
	// we added is invalid according to the new format, it should be as we
	// are not aware of the policy (indicated by the policy returned being
	// nil)
	dbEdgeInfo, dbEdge1, dbEdge2, err := graph.FetchChannelEdgesByID(chanID)
	require.NoError(t, err, "unable to fetch channel by ID")

	// The first edge should have a nil-policy returned
	if dbEdge1 != nil {
		t.Fatalf("expected db edge to be nil")
	}
	if err := compareEdgePolicies(dbEdge2, edge2); err != nil {
		t.Fatalf("edge doesn't match: %v", err)
	}
	assertEdgeInfoEqual(t, dbEdgeInfo, edgeInfo)

	// Now add the original, unmodified edge policy, and make sure the edge
	// policies then become fully populated.
	if err := graph.UpdateEdgePolicy(edge1); err != nil {
		t.Fatalf("unable to update edge: %v", err)
	}

	dbEdgeInfo, dbEdge1, dbEdge2, err = graph.FetchChannelEdgesByID(chanID)
	require.NoError(t, err, "unable to fetch channel by ID")
	if err := compareEdgePolicies(dbEdge1, edge1); err != nil {
		t.Fatalf("edge doesn't match: %v", err)
	}
	if err := compareEdgePolicies(dbEdge2, edge2); err != nil {
		t.Fatalf("edge doesn't match: %v", err)
	}
	assertEdgeInfoEqual(t, dbEdgeInfo, edgeInfo)
}

// assertNumZombies queries the provided ChannelGraph for NumZombies, and
// asserts that the returned number is equal to expZombies.
func assertNumZombies(t *testing.T, graph *ChannelGraph, expZombies uint64) {
	t.Helper()

	numZombies, err := graph.NumZombies()
	require.NoError(t, err, "unable to query number of zombies")

	if numZombies != expZombies {
		t.Fatalf("expected %d zombies, found %d",
			expZombies, numZombies)
	}
}

// TestGraphZombieIndex ensures that we can mark edges correctly as zombie/live.
func TestGraphZombieIndex(t *testing.T) {
	t.Parallel()

	// We'll start by creating our test graph along with a test edge.
	graph, cleanUp, err := MakeTestGraph()
	defer cleanUp()
	require.NoError(t, err, "unable to create test database")

	node1, err := createTestVertex(graph.db)
	require.NoError(t, err, "unable to create test vertex")
	node2, err := createTestVertex(graph.db)
	require.NoError(t, err, "unable to create test vertex")

	// Swap the nodes if the second's pubkey is smaller than the first.
	// Without this, the comparisons at the end will fail probabilistically.
	if bytes.Compare(node2.PubKeyBytes[:], node1.PubKeyBytes[:]) < 0 {
		node1, node2 = node2, node1
	}

	edge, _, _ := createChannelEdge(graph.db, node1, node2)
	if err := graph.AddChannelEdge(edge); err != nil {
		t.Fatalf("unable to create channel edge: %v", err)
	}

	// Since the edge is known the graph and it isn't a zombie, IsZombieEdge
	// should not report the channel as a zombie.
	isZombie, _, _ := graph.IsZombieEdge(edge.ChannelID)
	if isZombie {
		t.Fatal("expected edge to not be marked as zombie")
	}
	assertNumZombies(t, graph, 0)

	// If we delete the edge and mark it as a zombie, then we should expect
	// to see it within the index.
	err = graph.DeleteChannelEdges(false, edge.ChannelID)
	require.NoError(t, err, "unable to mark edge as zombie")
	isZombie, pubKey1, pubKey2 := graph.IsZombieEdge(edge.ChannelID)
	if !isZombie {
		t.Fatal("expected edge to be marked as zombie")
	}
	if pubKey1 != node1.PubKeyBytes {
		t.Fatalf("expected pubKey1 %x, got %x", node1.PubKeyBytes,
			pubKey1)
	}
	if pubKey2 != node2.PubKeyBytes {
		t.Fatalf("expected pubKey2 %x, got %x", node2.PubKeyBytes,
			pubKey2)
	}
	assertNumZombies(t, graph, 1)

	// Similarly, if we mark the same edge as live, we should no longer see
	// it within the index.
	if err := graph.MarkEdgeLive(edge.ChannelID); err != nil {
		t.Fatalf("unable to mark edge as live: %v", err)
	}
	isZombie, _, _ = graph.IsZombieEdge(edge.ChannelID)
	if isZombie {
		t.Fatal("expected edge to not be marked as zombie")
	}
	assertNumZombies(t, graph, 0)

	// If we mark the edge as a zombie manually, then it should show up as
	// being a zombie once again.
	err = graph.MarkEdgeZombie(
		edge.ChannelID, node1.PubKeyBytes, node2.PubKeyBytes,
	)
	require.NoError(t, err, "unable to mark edge as zombie")
	isZombie, _, _ = graph.IsZombieEdge(edge.ChannelID)
	if !isZombie {
		t.Fatal("expected edge to be marked as zombie")
	}
	assertNumZombies(t, graph, 1)
}

// compareNodes is used to compare two LightningNodes while excluding the
// Features struct, which cannot be compared as the semantics for reserializing
// the featuresMap have not been defined.
func compareNodes(a, b *LightningNode) error {
	if a.LastUpdate != b.LastUpdate {
		return fmt.Errorf("node LastUpdate doesn't match: expected %v, \n"+
			"got %v", a.LastUpdate, b.LastUpdate)
	}
	if !reflect.DeepEqual(a.Addresses, b.Addresses) {
		return fmt.Errorf("Addresses doesn't match: expected %#v, \n "+
			"got %#v", a.Addresses, b.Addresses)
	}
	if !reflect.DeepEqual(a.PubKeyBytes, b.PubKeyBytes) {
		return fmt.Errorf("PubKey doesn't match: expected %#v, \n "+
			"got %#v", a.PubKeyBytes, b.PubKeyBytes)
	}
	if !reflect.DeepEqual(a.Color, b.Color) {
		return fmt.Errorf("Color doesn't match: expected %#v, \n "+
			"got %#v", a.Color, b.Color)
	}
	if !reflect.DeepEqual(a.Alias, b.Alias) {
		return fmt.Errorf("Alias doesn't match: expected %#v, \n "+
			"got %#v", a.Alias, b.Alias)
	}
	if !reflect.DeepEqual(a.db, b.db) {
		return fmt.Errorf("db doesn't match: expected %#v, \n "+
			"got %#v", a.db, b.db)
	}
	if !reflect.DeepEqual(a.HaveNodeAnnouncement, b.HaveNodeAnnouncement) {
		return fmt.Errorf("HaveNodeAnnouncement doesn't match: expected %#v, \n "+
			"got %#v", a.HaveNodeAnnouncement, b.HaveNodeAnnouncement)
	}
	if !bytes.Equal(a.ExtraOpaqueData, b.ExtraOpaqueData) {
		return fmt.Errorf("extra data doesn't match: %v vs %v",
			a.ExtraOpaqueData, b.ExtraOpaqueData)
	}

	return nil
}

// compareEdgePolicies is used to compare two ChannelEdgePolices using
// compareNodes, so as to exclude comparisons of the Nodes' Features struct.
func compareEdgePolicies(a, b *ChannelEdgePolicy) error {
	if a.ChannelID != b.ChannelID {
		return fmt.Errorf("ChannelID doesn't match: expected %v, "+
			"got %v", a.ChannelID, b.ChannelID)
	}
	if !reflect.DeepEqual(a.LastUpdate, b.LastUpdate) {
		return fmt.Errorf("edge LastUpdate doesn't match: expected %#v, \n "+
			"got %#v", a.LastUpdate, b.LastUpdate)
	}
	if a.MessageFlags != b.MessageFlags {
		return fmt.Errorf("MessageFlags doesn't match: expected %v, "+
			"got %v", a.MessageFlags, b.MessageFlags)
	}
	if a.ChannelFlags != b.ChannelFlags {
		return fmt.Errorf("ChannelFlags doesn't match: expected %v, "+
			"got %v", a.ChannelFlags, b.ChannelFlags)
	}
	if a.TimeLockDelta != b.TimeLockDelta {
		return fmt.Errorf("TimeLockDelta doesn't match: expected %v, "+
			"got %v", a.TimeLockDelta, b.TimeLockDelta)
	}
	if a.MinHTLC != b.MinHTLC {
		return fmt.Errorf("MinHTLC doesn't match: expected %v, "+
			"got %v", a.MinHTLC, b.MinHTLC)
	}
	if a.MaxHTLC != b.MaxHTLC {
		return fmt.Errorf("MaxHTLC doesn't match: expected %v, "+
			"got %v", a.MaxHTLC, b.MaxHTLC)
	}
	if a.FeeBaseMSat != b.FeeBaseMSat {
		return fmt.Errorf("FeeBaseMSat doesn't match: expected %v, "+
			"got %v", a.FeeBaseMSat, b.FeeBaseMSat)
	}
	if a.FeeProportionalMillionths != b.FeeProportionalMillionths {
		return fmt.Errorf("FeeProportionalMillionths doesn't match: "+
			"expected %v, got %v", a.FeeProportionalMillionths,
			b.FeeProportionalMillionths)
	}
	if !bytes.Equal(a.ExtraOpaqueData, b.ExtraOpaqueData) {
		return fmt.Errorf("extra data doesn't match: %v vs %v",
			a.ExtraOpaqueData, b.ExtraOpaqueData)
	}
	if err := compareNodes(a.Node, b.Node); err != nil {
		return err
	}
	if !reflect.DeepEqual(a.db, b.db) {
		return fmt.Errorf("db doesn't match: expected %#v, \n "+
			"got %#v", a.db, b.db)
	}
	return nil
}

// TestLightningNodeSigVerification checks that we can use the LightningNode's
// pubkey to verify signatures.
func TestLightningNodeSigVerification(t *testing.T) {
	t.Parallel()

	// Create some dummy data to sign.
	var data [32]byte
	if _, err := prand.Read(data[:]); err != nil {
		t.Fatalf("unable to read prand: %v", err)
	}

	// Create private key and sign the data with it.
	priv, err := btcec.NewPrivateKey()
	require.NoError(t, err, "unable to crete priv key")

	sign := ecdsa.Sign(priv, data[:])

	// Sanity check that the signature checks out.
	if !sign.Verify(data[:], priv.PubKey()) {
		t.Fatalf("signature doesn't check out")
	}

	// Create a LightningNode from the same private key.
	graph, cleanUp, err := MakeTestGraph()
	require.NoError(t, err, "unable to make test database")
	defer cleanUp()

	node, err := createLightningNode(graph.db, priv)
	require.NoError(t, err, "unable to create node")

	// And finally check that we can verify the same signature from the
	// pubkey returned from the lightning node.
	nodePub, err := node.PubKey()
	require.NoError(t, err, "unable to get pubkey")

	if !sign.Verify(data[:], nodePub) {
		t.Fatalf("unable to verify sig")
	}
}

// TestComputeFee tests fee calculation based on both in- and outgoing amt.
func TestComputeFee(t *testing.T) {
	var (
		policy = ChannelEdgePolicy{
			FeeBaseMSat:               10000,
			FeeProportionalMillionths: 30000,
		}
		outgoingAmt = lnwire.MilliSatoshi(1000000)
		expectedFee = lnwire.MilliSatoshi(40000)
	)

	fee := policy.ComputeFee(outgoingAmt)
	if fee != expectedFee {
		t.Fatalf("expected fee %v, got %v", expectedFee, fee)
	}

	fwdFee := policy.ComputeFeeFromIncoming(outgoingAmt + fee)
	if fwdFee != expectedFee {
		t.Fatalf("expected fee %v, but got %v", fee, fwdFee)
	}
}

// TestBatchedAddChannelEdge asserts that BatchedAddChannelEdge properly
// executes multiple AddChannelEdge requests in a single txn.
func TestBatchedAddChannelEdge(t *testing.T) {
	t.Parallel()

	graph, cleanUp, err := MakeTestGraph()
	require.Nil(t, err)
	defer cleanUp()

	sourceNode, err := createTestVertex(graph.db)
	require.Nil(t, err)
	err = graph.SetSourceNode(sourceNode)
	require.Nil(t, err)

	// We'd like to test the insertion/deletion of edges, so we create two
	// vertexes to connect.
	node1, err := createTestVertex(graph.db)
	require.Nil(t, err)
	node2, err := createTestVertex(graph.db)
	require.Nil(t, err)

	// In addition to the fake vertexes we create some fake channel
	// identifiers.
	var spendOutputs []*wire.OutPoint
	var blockHash chainhash.Hash
	copy(blockHash[:], bytes.Repeat([]byte{1}, 32))

	// Prune the graph a few times to make sure we have entries in the
	// prune log.
	_, err = graph.PruneGraph(spendOutputs, &blockHash, 155)
	require.Nil(t, err)
	var blockHash2 chainhash.Hash
	copy(blockHash2[:], bytes.Repeat([]byte{2}, 32))

	_, err = graph.PruneGraph(spendOutputs, &blockHash2, 156)
	require.Nil(t, err)

	// We'll create 3 almost identical edges, so first create a helper
	// method containing all logic for doing so.

	// Create an edge which has its block height at 156.
	height := uint32(156)
	edgeInfo, _ := createEdge(height, 0, 0, 0, node1, node2)

	// Create an edge with block height 157. We give it
	// maximum values for tx index and position, to make
	// sure our database range scan get edges from the
	// entire range.
	edgeInfo2, _ := createEdge(
		height+1, math.MaxUint32&0x00ffffff, math.MaxUint16, 1,
		node1, node2,
	)

	// Create a third edge, this with a block height of 155.
	edgeInfo3, _ := createEdge(height-1, 0, 0, 2, node1, node2)

	edges := []ChannelEdgeInfo{edgeInfo, edgeInfo2, edgeInfo3}
	errChan := make(chan error, len(edges))
	errTimeout := errors.New("timeout adding batched channel")

	// Now add all these new edges to the database.
	var wg sync.WaitGroup
	for _, edge := range edges {
		wg.Add(1)
		go func(edge ChannelEdgeInfo) {
			defer wg.Done()

			select {
			case errChan <- graph.AddChannelEdge(&edge):
			case <-time.After(2 * time.Second):
				errChan <- errTimeout
			}
		}(edge)
	}
	wg.Wait()

	for i := 0; i < len(edges); i++ {
		err := <-errChan
		require.Nil(t, err)
	}
}

// TestBatchedUpdateEdgePolicy asserts that BatchedUpdateEdgePolicy properly
// executes multiple UpdateEdgePolicy requests in a single txn.
func TestBatchedUpdateEdgePolicy(t *testing.T) {
	t.Parallel()

	graph, cleanUp, err := MakeTestGraph()
	require.Nil(t, err)
	defer cleanUp()

	// We'd like to test the update of edges inserted into the database, so
	// we create two vertexes to connect.
	node1, err := createTestVertex(graph.db)
	require.Nil(t, err)
	err = graph.AddLightningNode(node1)
	require.Nil(t, err)
	node2, err := createTestVertex(graph.db)
	require.Nil(t, err)
	err = graph.AddLightningNode(node2)
	require.Nil(t, err)

	// Create an edge and add it to the db.
	edgeInfo, edge1, edge2 := createChannelEdge(graph.db, node1, node2)

	// Make sure inserting the policy at this point, before the edge info
	// is added, will fail.
	err = graph.UpdateEdgePolicy(edge1)
	require.Error(t, ErrEdgeNotFound, err)

	// Add the edge info.
	err = graph.AddChannelEdge(edgeInfo)
	require.Nil(t, err)

	errTimeout := errors.New("timeout adding batched channel")

	updates := []*ChannelEdgePolicy{edge1, edge2}

	errChan := make(chan error, len(updates))

	// Now add all these new edges to the database.
	var wg sync.WaitGroup
	for _, update := range updates {
		wg.Add(1)
		go func(update *ChannelEdgePolicy) {
			defer wg.Done()

			select {
			case errChan <- graph.UpdateEdgePolicy(update):
			case <-time.After(2 * time.Second):
				errChan <- errTimeout
			}
		}(update)
	}
	wg.Wait()

	for i := 0; i < len(updates); i++ {
		err := <-errChan
		require.Nil(t, err)
	}
}

// BenchmarkForEachChannel is a benchmark test that measures the number of
// allocations and the total memory consumed by the full graph traversal.
func BenchmarkForEachChannel(b *testing.B) {
	graph, cleanUp, err := MakeTestGraph()
	require.Nil(b, err)
	defer cleanUp()

	const numNodes = 100
	const numChannels = 4
	_, _ = fillTestGraph(b, graph, numNodes, numChannels)

	b.ReportAllocs()
	b.ResetTimer()
	for i := 0; i < b.N; i++ {
		var (
			totalCapacity btcutil.Amount
			maxHTLCs      lnwire.MilliSatoshi
		)

		var nodes []GraphCacheNode
		err = graph.ForEachNodeCacheable(
			func(tx kvdb.RTx, node GraphCacheNode) error {
				nodes = append(nodes, node)

				return nil
			},
		)
		require.NoError(b, err)

		err = graph.db.View(func(tx kvdb.RTx) error {
			for _, n := range nodes {
				err := n.ForEachChannel(
					tx, func(tx kvdb.RTx,
						info *ChannelEdgeInfo,
						policy *ChannelEdgePolicy,
						policy2 *ChannelEdgePolicy) error {

						// We need to do something with
						// the data here, otherwise the
						// compiler is going to optimize
						// this away, and we get bogus
						// results.
						totalCapacity += info.Capacity
						maxHTLCs += policy.MaxHTLC
						maxHTLCs += policy2.MaxHTLC

						return nil
					},
				)
				if err != nil {
					return err
				}
			}

			return nil
		}, func() {})
		require.NoError(b, err)
	}
}

// TestGraphCacheForEachNodeChannel tests that the ForEachNodeChannel method
// works as expected, and is able to handle nil self edges.
func TestGraphCacheForEachNodeChannel(t *testing.T) {
	graph, cleanUp, err := MakeTestGraph()
	defer cleanUp()
	require.NoError(t, err)

	// Unset the channel graph cache to simulate the user running with the
	// option turned off.
	graph.graphCache = nil

	node1, err := createTestVertex(graph.db)
	require.Nil(t, err)
	err = graph.AddLightningNode(node1)
	require.Nil(t, err)
	node2, err := createTestVertex(graph.db)
	require.Nil(t, err)
	err = graph.AddLightningNode(node2)
	require.Nil(t, err)

	// Create an edge and add it to the db.
	edgeInfo, _, _ := createChannelEdge(graph.db, node1, node2)

	// Add the channel, but only insert a single edge into the graph.
	require.NoError(t, graph.AddChannelEdge(edgeInfo))

	// We should be able to accumulate the single channel added, even
	// though we have a nil edge policy here.
	var numChans int
	err = graph.ForEachNodeChannel(nil, node1.PubKeyBytes,
		func(channel *DirectedChannel) error {
			numChans++
			return nil
		})
	require.NoError(t, err)

	require.Equal(t, numChans, 1)
}

// TestGraphLoading asserts that the cache is properly reconstructed after a
// restart.
func TestGraphLoading(t *testing.T) {
	// First, create a temporary directory to be used for the duration of
	// this test.
	tempDirName, err := ioutil.TempDir("", "channelgraph")
	require.NoError(t, err)
	defer os.RemoveAll(tempDirName)

	// Next, create the graph for the first time.
	backend, backendCleanup, err := kvdb.GetTestBackend(tempDirName, "cgr")
	require.NoError(t, err)
	defer backend.Close()
	defer backendCleanup()

	opts := DefaultOptions()
	graph, err := NewChannelGraph(
		backend, opts.RejectCacheSize, opts.ChannelCacheSize,
		opts.BatchCommitInterval, opts.PreAllocCacheNumNodes,
<<<<<<< HEAD
		true,
=======
		true, false,
>>>>>>> ca4d5314
	)
	require.NoError(t, err)

	// Populate the graph with test data.
	const numNodes = 100
	const numChannels = 4
	_, _ = fillTestGraph(t, graph, numNodes, numChannels)

	// Recreate the graph. This should cause the graph cache to be
	// populated.
	graphReloaded, err := NewChannelGraph(
		backend, opts.RejectCacheSize, opts.ChannelCacheSize,
		opts.BatchCommitInterval, opts.PreAllocCacheNumNodes,
<<<<<<< HEAD
		true,
=======
		true, false,
>>>>>>> ca4d5314
	)
	require.NoError(t, err)

	// Assert that the cache content is identical.
	require.Equal(
		t, graph.graphCache.nodeChannels,
		graphReloaded.graphCache.nodeChannels,
	)

	require.Equal(
		t, graph.graphCache.nodeFeatures,
		graphReloaded.graphCache.nodeFeatures,
	)
}<|MERGE_RESOLUTION|>--- conflicted
+++ resolved
@@ -3567,11 +3567,7 @@
 	graph, err := NewChannelGraph(
 		backend, opts.RejectCacheSize, opts.ChannelCacheSize,
 		opts.BatchCommitInterval, opts.PreAllocCacheNumNodes,
-<<<<<<< HEAD
-		true,
-=======
 		true, false,
->>>>>>> ca4d5314
 	)
 	require.NoError(t, err)
 
@@ -3585,11 +3581,7 @@
 	graphReloaded, err := NewChannelGraph(
 		backend, opts.RejectCacheSize, opts.ChannelCacheSize,
 		opts.BatchCommitInterval, opts.PreAllocCacheNumNodes,
-<<<<<<< HEAD
-		true,
-=======
 		true, false,
->>>>>>> ca4d5314
 	)
 	require.NoError(t, err)
 

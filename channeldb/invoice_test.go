package channeldb

import (
	"crypto/rand"
	"fmt"
	"math"
	"testing"
	"time"

	"github.com/lightningnetwork/lnd/lntypes"
	"github.com/lightningnetwork/lnd/lnwire"
	"github.com/lightningnetwork/lnd/record"
<<<<<<< HEAD
	"github.com/stretchr/testify/assert"
=======
	"github.com/stretchr/testify/require"
>>>>>>> 4a437400
)

var (
	emptyFeatures = lnwire.NewFeatureVector(nil, lnwire.Features)
	testNow       = time.Unix(1, 0)
)

func randInvoice(value lnwire.MilliSatoshi) (*Invoice, error) {
	var (
		pre     lntypes.Preimage
		payAddr [32]byte
	)
	if _, err := rand.Read(pre[:]); err != nil {
		return nil, err
	}
	if _, err := rand.Read(payAddr[:]); err != nil {
		return nil, err
	}

	i := &Invoice{
		CreationDate: testNow,
		Terms: ContractTerm{
			Expiry:          4000,
			PaymentPreimage: &pre,
			PaymentAddr:     payAddr,
			Value:           value,
			Features:        emptyFeatures,
		},
		Htlcs: map[CircuitKey]*InvoiceHTLC{},
	}
	i.Memo = []byte("memo")

	// Create a random byte slice of MaxPaymentRequestSize bytes to be used
	// as a dummy paymentrequest, and  determine if it should be set based
	// on one of the random bytes.
	var r [MaxPaymentRequestSize]byte
	if _, err := rand.Read(r[:]); err != nil {
		return nil, err
	}
	if r[0]&1 == 0 {
		i.PaymentRequest = r[:]
	} else {
		i.PaymentRequest = []byte("")
	}

	return i, nil
}

// settleTestInvoice settles a test invoice.
func settleTestInvoice(invoice *Invoice, settleIndex uint64) {
	invoice.SettleDate = testNow
	invoice.AmtPaid = invoice.Terms.Value
	invoice.State = ContractSettled
	invoice.Htlcs[CircuitKey{}] = &InvoiceHTLC{
		Amt:           invoice.Terms.Value,
		AcceptTime:    testNow,
		ResolveTime:   testNow,
		State:         HtlcStateSettled,
		CustomRecords: make(record.CustomSet),
	}
	invoice.SettleIndex = settleIndex
}

// Tests that pending invoices are those which are either in ContractOpen or
// in ContractAccepted state.
func TestInvoiceIsPending(t *testing.T) {
	contractStates := []ContractState{
		ContractOpen, ContractSettled, ContractCanceled, ContractAccepted,
	}

	for _, state := range contractStates {
		invoice := Invoice{
			State: state,
		}

		// We expect that an invoice is pending if it's either in ContractOpen
		// or ContractAccepted state.
		pending := (state == ContractOpen || state == ContractAccepted)

		if invoice.IsPending() != pending {
			t.Fatalf("expected pending: %v, got: %v, invoice: %v",
				pending, invoice.IsPending(), invoice)
		}
	}
}

type invWorkflowTest struct {
	name         string
	queryPayHash bool
	queryPayAddr bool
}

var invWorkflowTests = []invWorkflowTest{
	{
		name:         "unknown",
		queryPayHash: false,
		queryPayAddr: false,
	},
	{
		name:         "only payhash known",
		queryPayHash: true,
		queryPayAddr: false,
	},
	{
		name:         "payaddr and payhash known",
		queryPayHash: true,
		queryPayAddr: true,
	},
}

// TestInvoiceWorkflow asserts the basic process of inserting, fetching, and
// updating an invoice. We assert that the flow is successful using when
// querying with various combinations of payment hash and payment address.
func TestInvoiceWorkflow(t *testing.T) {
	t.Parallel()

	for _, test := range invWorkflowTests {
		test := test
		t.Run(test.name, func(t *testing.T) {
			testInvoiceWorkflow(t, test)
		})
	}
}

func testInvoiceWorkflow(t *testing.T, test invWorkflowTest) {
	db, cleanUp, err := MakeTestDB()
	defer cleanUp()
	if err != nil {
		t.Fatalf("unable to make test db: %v", err)
	}

	// Create a fake invoice which we'll use several times in the tests
	// below.
	fakeInvoice, err := randInvoice(10000)
	if err != nil {
		t.Fatalf("unable to create invoice: %v", err)
	}
	invPayHash := fakeInvoice.Terms.PaymentPreimage.Hash()

	// Select the payment hash and payment address we will use to lookup or
	// update the invoice for the remainder of the test.
	var (
		payHash lntypes.Hash
		payAddr *[32]byte
		ref     InvoiceRef
	)
	switch {
	case test.queryPayHash && test.queryPayAddr:
		payHash = invPayHash
		payAddr = &fakeInvoice.Terms.PaymentAddr
		ref = InvoiceRefByHashAndAddr(payHash, *payAddr)
	case test.queryPayHash:
		payHash = invPayHash
		ref = InvoiceRefByHash(payHash)
	}

	// Add the invoice to the database, this should succeed as there aren't
	// any existing invoices within the database with the same payment
	// hash.
	if _, err := db.AddInvoice(fakeInvoice, invPayHash); err != nil {
		t.Fatalf("unable to find invoice: %v", err)
	}

	// Attempt to retrieve the invoice which was just added to the
	// database. It should be found, and the invoice returned should be
	// identical to the one created above.
	dbInvoice, err := db.LookupInvoice(ref)
	if !test.queryPayAddr && !test.queryPayHash {
		if err != ErrInvoiceNotFound {
			t.Fatalf("invoice should not exist: %v", err)
		}
		return
	}

	require.Equal(t,
		*fakeInvoice, dbInvoice,
		"invoice fetched from db doesn't match original",
	)

	// The add index of the invoice retrieved from the database should now
	// be fully populated. As this is the first index written to the DB,
	// the addIndex should be 1.
	if dbInvoice.AddIndex != 1 {
		t.Fatalf("wrong add index: expected %v, got %v", 1,
			dbInvoice.AddIndex)
	}

	// Settle the invoice, the version retrieved from the database should
	// now have the settled bit toggle to true and a non-default
	// SettledDate
	payAmt := fakeInvoice.Terms.Value * 2
	_, err = db.UpdateInvoice(ref, getUpdateInvoice(payAmt))
	if err != nil {
		t.Fatalf("unable to settle invoice: %v", err)
	}
	dbInvoice2, err := db.LookupInvoice(ref)
	if err != nil {
		t.Fatalf("unable to fetch invoice: %v", err)
	}
	if dbInvoice2.State != ContractSettled {
		t.Fatalf("invoice should now be settled but isn't")
	}
	if dbInvoice2.SettleDate.IsZero() {
		t.Fatalf("invoice should have non-zero SettledDate but isn't")
	}

	// Our 2x payment should be reflected, and also the settle index of 1
	// should also have been committed for this index.
	if dbInvoice2.AmtPaid != payAmt {
		t.Fatalf("wrong amt paid: expected %v, got %v", payAmt,
			dbInvoice2.AmtPaid)
	}
	if dbInvoice2.SettleIndex != 1 {
		t.Fatalf("wrong settle index: expected %v, got %v", 1,
			dbInvoice2.SettleIndex)
	}

	// Attempt to insert generated above again, this should fail as
	// duplicates are rejected by the processing logic.
	if _, err := db.AddInvoice(fakeInvoice, payHash); err != ErrDuplicateInvoice {
		t.Fatalf("invoice insertion should fail due to duplication, "+
			"instead %v", err)
	}

	// Attempt to look up a non-existent invoice, this should also fail but
	// with a "not found" error.
	var fakeHash [32]byte
	fakeRef := InvoiceRefByHash(fakeHash)
	_, err = db.LookupInvoice(fakeRef)
	if err != ErrInvoiceNotFound {
		t.Fatalf("lookup should have failed, instead %v", err)
	}

	// Add 10 random invoices.
	const numInvoices = 10
	amt := lnwire.NewMSatFromSatoshis(1000)
	invoices := make([]*Invoice, numInvoices+1)
	invoices[0] = &dbInvoice2
	for i := 1; i < len(invoices); i++ {
		invoice, err := randInvoice(amt)
		if err != nil {
			t.Fatalf("unable to create invoice: %v", err)
		}

		hash := invoice.Terms.PaymentPreimage.Hash()
		if _, err := db.AddInvoice(invoice, hash); err != nil {
			t.Fatalf("unable to add invoice %v", err)
		}

		invoices[i] = invoice
	}

	// Perform a scan to collect all the active invoices.
	query := InvoiceQuery{
		IndexOffset:    0,
		NumMaxInvoices: math.MaxUint64,
		PendingOnly:    false,
	}

	response, err := db.QueryInvoices(query)
	if err != nil {
		t.Fatalf("invoice query failed: %v", err)
	}

	// The retrieve list of invoices should be identical as since we're
	// using big endian, the invoices should be retrieved in ascending
	// order (and the primary key should be incremented with each
	// insertion).
	for i := 0; i < len(invoices); i++ {
		require.Equal(t,
			*invoices[i], response.Invoices[i],
			"retrieved invoice doesn't match",
		)
	}
}

// TestAddDuplicatePayAddr asserts that the payment addresses of inserted
// invoices are unique.
func TestAddDuplicatePayAddr(t *testing.T) {
	db, cleanUp, err := MakeTestDB()
	defer cleanUp()
	require.NoError(t, err)

	// Create two invoices with the same payment addr.
	invoice1, err := randInvoice(1000)
	require.NoError(t, err)

	invoice2, err := randInvoice(20000)
	require.NoError(t, err)
	invoice2.Terms.PaymentAddr = invoice1.Terms.PaymentAddr

	// First insert should succeed.
	inv1Hash := invoice1.Terms.PaymentPreimage.Hash()
	_, err = db.AddInvoice(invoice1, inv1Hash)
	require.NoError(t, err)

	// Second insert should fail with duplicate payment addr.
	inv2Hash := invoice2.Terms.PaymentPreimage.Hash()
	_, err = db.AddInvoice(invoice2, inv2Hash)
	require.Error(t, err, ErrDuplicatePayAddr)
}

// TestAddDuplicateKeysendPayAddr asserts that we permit duplicate payment
// addresses to be inserted if they are blank to support JIT legacy keysend
// invoices.
func TestAddDuplicateKeysendPayAddr(t *testing.T) {
	db, cleanUp, err := MakeTestDB()
	defer cleanUp()
	require.NoError(t, err)

	// Create two invoices with the same _blank_ payment addr.
	invoice1, err := randInvoice(1000)
	require.NoError(t, err)
	invoice1.Terms.PaymentAddr = BlankPayAddr

	invoice2, err := randInvoice(20000)
	require.NoError(t, err)
	invoice2.Terms.PaymentAddr = BlankPayAddr

	// Inserting both should succeed without a duplicate payment address
	// failure.
	inv1Hash := invoice1.Terms.PaymentPreimage.Hash()
	_, err = db.AddInvoice(invoice1, inv1Hash)
	require.NoError(t, err)

	inv2Hash := invoice2.Terms.PaymentPreimage.Hash()
	_, err = db.AddInvoice(invoice2, inv2Hash)
	require.NoError(t, err)

	// Querying for each should succeed. Here we use hash+addr refs since
	// the lookup will fail if the hash and addr point to different
	// invoices, so if both succeed we can be assured they aren't included
	// in the payment address index.
	ref1 := InvoiceRefByHashAndAddr(inv1Hash, BlankPayAddr)
	dbInv1, err := db.LookupInvoice(ref1)
	require.NoError(t, err)
	require.Equal(t, invoice1, &dbInv1)

	ref2 := InvoiceRefByHashAndAddr(inv2Hash, BlankPayAddr)
	dbInv2, err := db.LookupInvoice(ref2)
	require.NoError(t, err)
	require.Equal(t, invoice2, &dbInv2)
}

// TestInvRefEquivocation asserts that retrieving or updating an invoice using
// an equivocating InvoiceRef results in ErrInvRefEquivocation.
func TestInvRefEquivocation(t *testing.T) {
	db, cleanUp, err := MakeTestDB()
	defer cleanUp()
	require.NoError(t, err)

	// Add two random invoices.
	invoice1, err := randInvoice(1000)
	require.NoError(t, err)

	inv1Hash := invoice1.Terms.PaymentPreimage.Hash()
	_, err = db.AddInvoice(invoice1, inv1Hash)
	require.NoError(t, err)

	invoice2, err := randInvoice(2000)
	require.NoError(t, err)

	inv2Hash := invoice2.Terms.PaymentPreimage.Hash()
	_, err = db.AddInvoice(invoice2, inv2Hash)
	require.NoError(t, err)

	// Now, query using invoice 1's payment address, but invoice 2's payment
	// hash. We expect an error since the invref points to multiple
	// invoices.
	ref := InvoiceRefByHashAndAddr(inv2Hash, invoice1.Terms.PaymentAddr)
	_, err = db.LookupInvoice(ref)
	require.Error(t, err, ErrInvRefEquivocation)

	// The same error should be returned when updating an equivocating
	// reference.
	nop := func(_ *Invoice) (*InvoiceUpdateDesc, error) {
		return nil, nil
	}
	_, err = db.UpdateInvoice(ref, nop)
	require.Error(t, err, ErrInvRefEquivocation)
}

// TestInvoiceCancelSingleHtlc tests that a single htlc can be canceled on the
// invoice.
func TestInvoiceCancelSingleHtlc(t *testing.T) {
	t.Parallel()

	db, cleanUp, err := MakeTestDB()
	defer cleanUp()
	if err != nil {
		t.Fatalf("unable to make test db: %v", err)
	}

	preimage := lntypes.Preimage{1}
	paymentHash := preimage.Hash()

	testInvoice := &Invoice{
		Htlcs: map[CircuitKey]*InvoiceHTLC{},
		Terms: ContractTerm{
			Value:           lnwire.NewMSatFromSatoshis(10000),
			Features:        emptyFeatures,
			PaymentPreimage: &preimage,
		},
	}

	if _, err := db.AddInvoice(testInvoice, paymentHash); err != nil {
		t.Fatalf("unable to find invoice: %v", err)
	}

	// Accept an htlc on this invoice.
	key := CircuitKey{ChanID: lnwire.NewShortChanIDFromInt(1), HtlcID: 4}
	htlc := HtlcAcceptDesc{
		Amt:           500,
		CustomRecords: make(record.CustomSet),
	}

	ref := InvoiceRefByHash(paymentHash)
	invoice, err := db.UpdateInvoice(ref,
		func(invoice *Invoice) (*InvoiceUpdateDesc, error) {
			return &InvoiceUpdateDesc{
				AddHtlcs: map[CircuitKey]*HtlcAcceptDesc{
					key: &htlc,
				},
			}, nil
		})
	if err != nil {
		t.Fatalf("unable to add invoice htlc: %v", err)
	}
	if len(invoice.Htlcs) != 1 {
		t.Fatalf("expected the htlc to be added")
	}
	if invoice.Htlcs[key].State != HtlcStateAccepted {
		t.Fatalf("expected htlc in state accepted")
	}

	// Cancel the htlc again.
	invoice, err = db.UpdateInvoice(ref,
		func(invoice *Invoice) (*InvoiceUpdateDesc, error) {
			return &InvoiceUpdateDesc{
				CancelHtlcs: map[CircuitKey]struct{}{
					key: {},
				},
			}, nil
		})
	if err != nil {
		t.Fatalf("unable to cancel htlc: %v", err)
	}
	if len(invoice.Htlcs) != 1 {
		t.Fatalf("expected the htlc to be present")
	}
	if invoice.Htlcs[key].State != HtlcStateCanceled {
		t.Fatalf("expected htlc in state canceled")
	}
}

// TestInvoiceTimeSeries tests that newly added invoices invoices, as well as
// settled invoices are added to the database are properly placed in the add
// add or settle index which serves as an event time series.
func TestInvoiceAddTimeSeries(t *testing.T) {
	t.Parallel()

	db, cleanUp, err := MakeTestDB(OptionClock(testClock))
	defer cleanUp()
	if err != nil {
		t.Fatalf("unable to make test db: %v", err)
	}

	_, err = db.InvoicesAddedSince(0)
<<<<<<< HEAD
	assert.Nil(t, err)
=======
	require.NoError(t, err)
>>>>>>> 4a437400

	// We'll start off by creating 20 random invoices, and inserting them
	// into the database.
	const numInvoices = 20
	amt := lnwire.NewMSatFromSatoshis(1000)
	invoices := make([]Invoice, numInvoices)
	for i := 0; i < len(invoices); i++ {
		invoice, err := randInvoice(amt)
		if err != nil {
			t.Fatalf("unable to create invoice: %v", err)
		}

		paymentHash := invoice.Terms.PaymentPreimage.Hash()

		if _, err := db.AddInvoice(invoice, paymentHash); err != nil {
			t.Fatalf("unable to add invoice %v", err)
		}

		invoices[i] = *invoice
	}

	// With the invoices constructed, we'll now create a series of queries
	// that we'll use to assert expected return values of
	// InvoicesAddedSince.
	addQueries := []struct {
		sinceAddIndex uint64

		resp []Invoice
	}{
		// If we specify a value of zero, we shouldn't get any invoices
		// back.
		{
			sinceAddIndex: 0,
		},

		// If we specify a value well beyond the number of inserted
		// invoices, we shouldn't get any invoices back.
		{
			sinceAddIndex: 99999999,
		},

		// Using an index of 1 should result in all values, but the
		// first one being returned.
		{
			sinceAddIndex: 1,
			resp:          invoices[1:],
		},

		// If we use an index of 10, then we should retrieve the
		// reaming 10 invoices.
		{
			sinceAddIndex: 10,
			resp:          invoices[10:],
		},
	}

	for i, query := range addQueries {
		resp, err := db.InvoicesAddedSince(query.sinceAddIndex)
		if err != nil {
			t.Fatalf("unable to query: %v", err)
		}

		require.Equal(t, len(query.resp), len(resp))

		for j := 0; j < len(query.resp); j++ {
			require.Equal(t,
				query.resp[j], resp[j],
				fmt.Sprintf("test: #%v, item: #%v", i, j),
			)
		}
	}

	_, err = db.InvoicesSettledSince(0)
<<<<<<< HEAD
	assert.Nil(t, err)
=======
	require.NoError(t, err)
>>>>>>> 4a437400

	var settledInvoices []Invoice
	var settleIndex uint64 = 1
	// We'll now only settle the latter half of each of those invoices.
	for i := 10; i < len(invoices); i++ {
		invoice := &invoices[i]

		paymentHash := invoice.Terms.PaymentPreimage.Hash()

		ref := InvoiceRefByHash(paymentHash)
		_, err := db.UpdateInvoice(
			ref, getUpdateInvoice(invoice.Terms.Value),
		)
		if err != nil {
			t.Fatalf("unable to settle invoice: %v", err)
		}

		// Create the settled invoice for the expectation set.
		settleTestInvoice(invoice, settleIndex)
		settleIndex++

		settledInvoices = append(settledInvoices, *invoice)
	}

	// We'll now prepare an additional set of queries to ensure the settle
	// time series has properly been maintained in the database.
	settleQueries := []struct {
		sinceSettleIndex uint64

		resp []Invoice
	}{
		// If we specify a value of zero, we shouldn't get any settled
		// invoices back.
		{
			sinceSettleIndex: 0,
		},

		// If we specify a value well beyond the number of settled
		// invoices, we shouldn't get any invoices back.
		{
			sinceSettleIndex: 99999999,
		},

		// Using an index of 1 should result in the final 10 invoices
		// being returned, as we only settled those.
		{
			sinceSettleIndex: 1,
			resp:             settledInvoices[1:],
		},
	}

	for i, query := range settleQueries {
		resp, err := db.InvoicesSettledSince(query.sinceSettleIndex)
		if err != nil {
			t.Fatalf("unable to query: %v", err)
		}

		require.Equal(t, len(query.resp), len(resp))

		for j := 0; j < len(query.resp); j++ {
			require.Equal(t,
				query.resp[j], resp[j],
				fmt.Sprintf("test: #%v, item: #%v", i, j),
			)
		}
	}
}

// Tests that FetchAllInvoicesWithPaymentHash returns all invoices with their
// corresponding payment hashes.
func TestFetchAllInvoicesWithPaymentHash(t *testing.T) {
	t.Parallel()

	db, cleanup, err := MakeTestDB()
	defer cleanup()
	if err != nil {
		t.Fatalf("unable to make test db: %v", err)
	}

	// With an empty DB we expect to return no error and an empty list.
	empty, err := db.FetchAllInvoicesWithPaymentHash(false)
	if err != nil {
		t.Fatalf("failed to call FetchAllInvoicesWithPaymentHash on empty DB: %v",
			err)
	}

	if len(empty) != 0 {
		t.Fatalf("expected empty list as a result, got: %v", empty)
	}

	states := []ContractState{
		ContractOpen, ContractSettled, ContractCanceled, ContractAccepted,
	}

	numInvoices := len(states) * 2
	testPendingInvoices := make(map[lntypes.Hash]*Invoice)
	testAllInvoices := make(map[lntypes.Hash]*Invoice)

	// Now populate the DB and check if we can get all invoices with their
	// payment hashes as expected.
	for i := 1; i <= numInvoices; i++ {
		invoice, err := randInvoice(lnwire.MilliSatoshi(i))
		if err != nil {
			t.Fatalf("unable to create invoice: %v", err)
		}

		// Set the contract state of the next invoice such that there's an equal
		// number for all possbile states.
		invoice.State = states[i%len(states)]
		paymentHash := invoice.Terms.PaymentPreimage.Hash()

		if invoice.IsPending() {
			testPendingInvoices[paymentHash] = invoice
		}

		testAllInvoices[paymentHash] = invoice

		if _, err := db.AddInvoice(invoice, paymentHash); err != nil {
			t.Fatalf("unable to add invoice: %v", err)
		}
	}

	pendingInvoices, err := db.FetchAllInvoicesWithPaymentHash(true)
	if err != nil {
		t.Fatalf("can't fetch invoices with payment hash: %v", err)
	}

	if len(testPendingInvoices) != len(pendingInvoices) {
		t.Fatalf("expected %v pending invoices, got: %v",
			len(testPendingInvoices), len(pendingInvoices))
	}

	allInvoices, err := db.FetchAllInvoicesWithPaymentHash(false)
	if err != nil {
		t.Fatalf("can't fetch invoices with payment hash: %v", err)
	}

	if len(testAllInvoices) != len(allInvoices) {
		t.Fatalf("expected %v invoices, got: %v",
			len(testAllInvoices), len(allInvoices))
	}

	for i := range pendingInvoices {
		expected, ok := testPendingInvoices[pendingInvoices[i].PaymentHash]
		if !ok {
			t.Fatalf("coulnd't find invoice with hash: %v",
				pendingInvoices[i].PaymentHash)
		}

		// Zero out add index to not confuse require.Equal.
		pendingInvoices[i].Invoice.AddIndex = 0
		expected.AddIndex = 0

		require.Equal(t, *expected, pendingInvoices[i].Invoice)
	}

	for i := range allInvoices {
		expected, ok := testAllInvoices[allInvoices[i].PaymentHash]
		if !ok {
			t.Fatalf("coulnd't find invoice with hash: %v",
				allInvoices[i].PaymentHash)
		}

		// Zero out add index to not confuse require.Equal.
		allInvoices[i].Invoice.AddIndex = 0
		expected.AddIndex = 0

		require.Equal(t, *expected, allInvoices[i].Invoice)
	}

}

// TestDuplicateSettleInvoice tests that if we add a new invoice and settle it
// twice, then the second time we also receive the invoice that we settled as a
// return argument.
func TestDuplicateSettleInvoice(t *testing.T) {
	t.Parallel()

	db, cleanUp, err := MakeTestDB(OptionClock(testClock))
	defer cleanUp()
	if err != nil {
		t.Fatalf("unable to make test db: %v", err)
	}

	// We'll start out by creating an invoice and writing it to the DB.
	amt := lnwire.NewMSatFromSatoshis(1000)
	invoice, err := randInvoice(amt)
	if err != nil {
		t.Fatalf("unable to create invoice: %v", err)
	}

	payHash := invoice.Terms.PaymentPreimage.Hash()

	if _, err := db.AddInvoice(invoice, payHash); err != nil {
		t.Fatalf("unable to add invoice %v", err)
	}

	// With the invoice in the DB, we'll now attempt to settle the invoice.
	ref := InvoiceRefByHash(payHash)
	dbInvoice, err := db.UpdateInvoice(ref, getUpdateInvoice(amt))
	if err != nil {
		t.Fatalf("unable to settle invoice: %v", err)
	}

	// We'll update what we expect the settle invoice to be so that our
	// comparison below has the correct assumption.
	invoice.SettleIndex = 1
	invoice.State = ContractSettled
	invoice.AmtPaid = amt
	invoice.SettleDate = dbInvoice.SettleDate
	invoice.Htlcs = map[CircuitKey]*InvoiceHTLC{
		{}: {
			Amt:           amt,
			AcceptTime:    time.Unix(1, 0),
			ResolveTime:   time.Unix(1, 0),
			State:         HtlcStateSettled,
			CustomRecords: make(record.CustomSet),
		},
	}

	// We should get back the exact same invoice that we just inserted.
	require.Equal(t, invoice, dbInvoice, "wrong invoice after settle")

	// If we try to settle the invoice again, then we should get the very
	// same invoice back, but with an error this time.
	dbInvoice, err = db.UpdateInvoice(ref, getUpdateInvoice(amt))
	if err != ErrInvoiceAlreadySettled {
		t.Fatalf("expected ErrInvoiceAlreadySettled")
	}

	if dbInvoice == nil {
		t.Fatalf("invoice from db is nil after settle!")
	}

	invoice.SettleDate = dbInvoice.SettleDate
	require.Equal(t, invoice, dbInvoice, "wrong invoice after second settle")
}

// TestQueryInvoices ensures that we can properly query the invoice database for
// invoices using different types of queries.
func TestQueryInvoices(t *testing.T) {
	t.Parallel()

	db, cleanUp, err := MakeTestDB(OptionClock(testClock))
	defer cleanUp()
	if err != nil {
		t.Fatalf("unable to make test db: %v", err)
	}

	// To begin the test, we'll add 50 invoices to the database. We'll
	// assume that the index of the invoice within the database is the same
	// as the amount of the invoice itself.
	const numInvoices = 50
	var settleIndex uint64 = 1
	var invoices []Invoice
	var pendingInvoices []Invoice

	for i := 1; i <= numInvoices; i++ {
		amt := lnwire.MilliSatoshi(i)
		invoice, err := randInvoice(amt)
		if err != nil {
			t.Fatalf("unable to create invoice: %v", err)
		}

		paymentHash := invoice.Terms.PaymentPreimage.Hash()

		if _, err := db.AddInvoice(invoice, paymentHash); err != nil {
			t.Fatalf("unable to add invoice: %v", err)
		}

		// We'll only settle half of all invoices created.
		if i%2 == 0 {
			ref := InvoiceRefByHash(paymentHash)
			_, err := db.UpdateInvoice(ref, getUpdateInvoice(amt))
			if err != nil {
				t.Fatalf("unable to settle invoice: %v", err)
			}

			// Create the settled invoice for the expectation set.
			settleTestInvoice(invoice, settleIndex)
			settleIndex++
		} else {
			pendingInvoices = append(pendingInvoices, *invoice)
		}

		invoices = append(invoices, *invoice)
	}

	// The test will consist of several queries along with their respective
	// expected response. Each query response should match its expected one.
	testCases := []struct {
		query    InvoiceQuery
		expected []Invoice
	}{
		// Fetch all invoices with a single query.
		{
			query: InvoiceQuery{
				NumMaxInvoices: numInvoices,
			},
			expected: invoices,
		},
		// Fetch all invoices with a single query, reversed.
		{
			query: InvoiceQuery{
				Reversed:       true,
				NumMaxInvoices: numInvoices,
			},
			expected: invoices,
		},
		// Fetch the first 25 invoices.
		{
			query: InvoiceQuery{
				NumMaxInvoices: numInvoices / 2,
			},
			expected: invoices[:numInvoices/2],
		},
		// Fetch the first 10 invoices, but this time iterating
		// backwards.
		{
			query: InvoiceQuery{
				IndexOffset:    11,
				Reversed:       true,
				NumMaxInvoices: numInvoices,
			},
			expected: invoices[:10],
		},
		// Fetch the last 40 invoices.
		{
			query: InvoiceQuery{
				IndexOffset:    10,
				NumMaxInvoices: numInvoices,
			},
			expected: invoices[10:],
		},
		// Fetch all but the first invoice.
		{
			query: InvoiceQuery{
				IndexOffset:    1,
				NumMaxInvoices: numInvoices,
			},
			expected: invoices[1:],
		},
		// Fetch one invoice, reversed, with index offset 3. This
		// should give us the second invoice in the array.
		{
			query: InvoiceQuery{
				IndexOffset:    3,
				Reversed:       true,
				NumMaxInvoices: 1,
			},
			expected: invoices[1:2],
		},
		// Same as above, at index 2.
		{
			query: InvoiceQuery{
				IndexOffset:    2,
				Reversed:       true,
				NumMaxInvoices: 1,
			},
			expected: invoices[0:1],
		},
		// Fetch one invoice, at index 1, reversed. Since invoice#1 is
		// the very first, there won't be any left in a reverse search,
		// so we expect no invoices to be returned.
		{
			query: InvoiceQuery{
				IndexOffset:    1,
				Reversed:       true,
				NumMaxInvoices: 1,
			},
			expected: nil,
		},
		// Same as above, but don't restrict the number of invoices to
		// 1.
		{
			query: InvoiceQuery{
				IndexOffset:    1,
				Reversed:       true,
				NumMaxInvoices: numInvoices,
			},
			expected: nil,
		},
		// Fetch one invoice, reversed, with no offset set. We expect
		// the last invoice in the response.
		{
			query: InvoiceQuery{
				Reversed:       true,
				NumMaxInvoices: 1,
			},
			expected: invoices[numInvoices-1:],
		},
		// Fetch one invoice, reversed, the offset set at numInvoices+1.
		// We expect this to return the last invoice.
		{
			query: InvoiceQuery{
				IndexOffset:    numInvoices + 1,
				Reversed:       true,
				NumMaxInvoices: 1,
			},
			expected: invoices[numInvoices-1:],
		},
		// Same as above, at offset numInvoices.
		{
			query: InvoiceQuery{
				IndexOffset:    numInvoices,
				Reversed:       true,
				NumMaxInvoices: 1,
			},
			expected: invoices[numInvoices-2 : numInvoices-1],
		},
		// Fetch one invoice, at no offset (same as offset 0). We
		// expect the first invoice only in the response.
		{
			query: InvoiceQuery{
				NumMaxInvoices: 1,
			},
			expected: invoices[:1],
		},
		// Same as above, at offset 1.
		{
			query: InvoiceQuery{
				IndexOffset:    1,
				NumMaxInvoices: 1,
			},
			expected: invoices[1:2],
		},
		// Same as above, at offset 2.
		{
			query: InvoiceQuery{
				IndexOffset:    2,
				NumMaxInvoices: 1,
			},
			expected: invoices[2:3],
		},
		// Same as above, at offset numInvoices-1. Expect the last
		// invoice to be returned.
		{
			query: InvoiceQuery{
				IndexOffset:    numInvoices - 1,
				NumMaxInvoices: 1,
			},
			expected: invoices[numInvoices-1:],
		},
		// Same as above, at offset numInvoices. No invoices should be
		// returned, as there are no invoices after this offset.
		{
			query: InvoiceQuery{
				IndexOffset:    numInvoices,
				NumMaxInvoices: 1,
			},
			expected: nil,
		},
		// Fetch all pending invoices with a single query.
		{
			query: InvoiceQuery{
				PendingOnly:    true,
				NumMaxInvoices: numInvoices,
			},
			expected: pendingInvoices,
		},
		// Fetch the first 12 pending invoices.
		{
			query: InvoiceQuery{
				PendingOnly:    true,
				NumMaxInvoices: numInvoices / 4,
			},
			expected: pendingInvoices[:len(pendingInvoices)/2],
		},
		// Fetch the first 5 pending invoices, but this time iterating
		// backwards.
		{
			query: InvoiceQuery{
				IndexOffset:    10,
				PendingOnly:    true,
				Reversed:       true,
				NumMaxInvoices: numInvoices,
			},
			// Since we seek to the invoice with index 10 and
			// iterate backwards, there should only be 5 pending
			// invoices before it as every other invoice within the
			// index is settled.
			expected: pendingInvoices[:5],
		},
		// Fetch the last 15 invoices.
		{
			query: InvoiceQuery{
				IndexOffset:    20,
				PendingOnly:    true,
				NumMaxInvoices: numInvoices,
			},
			// Since we seek to the invoice with index 20, there are
			// 30 invoices left. From these 30, only 15 of them are
			// still pending.
			expected: pendingInvoices[len(pendingInvoices)-15:],
		},
		// Fetch all invoices paginating backwards, with an index offset
		// that is beyond our last offset. We expect all invoices to be
		// returned.
		{
			query: InvoiceQuery{
				IndexOffset:    numInvoices * 2,
				PendingOnly:    false,
				Reversed:       true,
				NumMaxInvoices: numInvoices,
			},
			expected: invoices,
		},
	}

	for i, testCase := range testCases {
		response, err := db.QueryInvoices(testCase.query)
		if err != nil {
			t.Fatalf("unable to query invoice database: %v", err)
		}

		require.Equal(t, len(testCase.expected), len(response.Invoices))

		for j, expected := range testCase.expected {
			require.Equal(t,
				expected, response.Invoices[j],
				fmt.Sprintf("test: #%v, item: #%v", i, j),
			)
		}
	}
}

// getUpdateInvoice returns an invoice update callback that, when called,
// settles the invoice with the given amount.
func getUpdateInvoice(amt lnwire.MilliSatoshi) InvoiceUpdateCallback {
	return func(invoice *Invoice) (*InvoiceUpdateDesc, error) {
		if invoice.State == ContractSettled {
			return nil, ErrInvoiceAlreadySettled
		}

		noRecords := make(record.CustomSet)

		update := &InvoiceUpdateDesc{
			State: &InvoiceStateUpdateDesc{
				Preimage: invoice.Terms.PaymentPreimage,
				NewState: ContractSettled,
			},
			AddHtlcs: map[CircuitKey]*HtlcAcceptDesc{
				{}: {
					Amt:           amt,
					CustomRecords: noRecords,
				},
			},
		}

		return update, nil
	}
}

// TestCustomRecords tests that custom records are properly recorded in the
// invoice database.
func TestCustomRecords(t *testing.T) {
	t.Parallel()

	db, cleanUp, err := MakeTestDB()
	defer cleanUp()
	if err != nil {
		t.Fatalf("unable to make test db: %v", err)
	}

	preimage := lntypes.Preimage{1}
	paymentHash := preimage.Hash()

	testInvoice := &Invoice{
		Htlcs: map[CircuitKey]*InvoiceHTLC{},
		Terms: ContractTerm{
			Value:           lnwire.NewMSatFromSatoshis(10000),
			Features:        emptyFeatures,
			PaymentPreimage: &preimage,
		},
	}

	if _, err := db.AddInvoice(testInvoice, paymentHash); err != nil {
		t.Fatalf("unable to add invoice: %v", err)
	}

	// Accept an htlc with custom records on this invoice.
	key := CircuitKey{ChanID: lnwire.NewShortChanIDFromInt(1), HtlcID: 4}

	records := record.CustomSet{
		100000: []byte{},
		100001: []byte{1, 2},
	}

	ref := InvoiceRefByHash(paymentHash)
	_, err = db.UpdateInvoice(ref,
		func(invoice *Invoice) (*InvoiceUpdateDesc, error) {
			return &InvoiceUpdateDesc{
				AddHtlcs: map[CircuitKey]*HtlcAcceptDesc{
					key: {
						Amt:           500,
						CustomRecords: records,
					},
				},
			}, nil
		},
	)
	if err != nil {
		t.Fatalf("unable to add invoice htlc: %v", err)
	}

	// Retrieve the invoice from that database and verify that the custom
	// records are present.
	dbInvoice, err := db.LookupInvoice(ref)
	if err != nil {
		t.Fatalf("unable to lookup invoice: %v", err)
	}

	if len(dbInvoice.Htlcs) != 1 {
		t.Fatalf("expected the htlc to be added")
	}

	require.Equal(t,
		records, dbInvoice.Htlcs[key].CustomRecords,
		"invalid custom records",
	)
}

// TestInvoiceRef asserts that the proper identifiers are returned from an
// InvoiceRef depending on the constructor used.
func TestInvoiceRef(t *testing.T) {
	payHash := lntypes.Hash{0x01}
	payAddr := [32]byte{0x02}

	// An InvoiceRef by hash should return the provided hash and a nil
	// payment addr.
	refByHash := InvoiceRefByHash(payHash)
	require.Equal(t, payHash, refByHash.PayHash())
	require.Equal(t, (*[32]byte)(nil), refByHash.PayAddr())

	// An InvoiceRef by hash and addr should return the payment hash and
	// payment addr passed to the constructor.
	refByHashAndAddr := InvoiceRefByHashAndAddr(payHash, payAddr)
	require.Equal(t, payHash, refByHashAndAddr.PayHash())
	require.Equal(t, &payAddr, refByHashAndAddr.PayAddr())
}<|MERGE_RESOLUTION|>--- conflicted
+++ resolved
@@ -10,11 +10,7 @@
 	"github.com/lightningnetwork/lnd/lntypes"
 	"github.com/lightningnetwork/lnd/lnwire"
 	"github.com/lightningnetwork/lnd/record"
-<<<<<<< HEAD
-	"github.com/stretchr/testify/assert"
-=======
 	"github.com/stretchr/testify/require"
->>>>>>> 4a437400
 )
 
 var (
@@ -483,11 +479,7 @@
 	}
 
 	_, err = db.InvoicesAddedSince(0)
-<<<<<<< HEAD
-	assert.Nil(t, err)
-=======
-	require.NoError(t, err)
->>>>>>> 4a437400
+	require.NoError(t, err)
 
 	// We'll start off by creating 20 random invoices, and inserting them
 	// into the database.
@@ -561,11 +553,7 @@
 	}
 
 	_, err = db.InvoicesSettledSince(0)
-<<<<<<< HEAD
-	assert.Nil(t, err)
-=======
-	require.NoError(t, err)
->>>>>>> 4a437400
+	require.NoError(t, err)
 
 	var settledInvoices []Invoice
 	var settleIndex uint64 = 1

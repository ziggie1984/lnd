package channeldb

import (
	"bytes"
<<<<<<< HEAD
=======
	"errors"
>>>>>>> c855d83a
	"fmt"

	"github.com/lightningnetwork/lnd/kvdb"
	"github.com/lightningnetwork/lnd/tlv"
)

var (
	// metaBucket stores all the meta information concerning the state of
	// the database.
	metaBucket = []byte("metadata")

	// dbVersionKey is a boltdb key and it's used for storing/retrieving
	// current database version.
	dbVersionKey = []byte("dbp")

	// dbVersionKey is a boltdb key and it's used for storing/retrieving
	// a list of optional migrations that have been applied.
	optionalVersionKey = []byte("ovk")
<<<<<<< HEAD
=======

	// TombstoneKey is the key under which we add a tag in the source DB
	// after we've successfully and completely migrated it to the target/
	// destination DB.
	TombstoneKey = []byte("data-migration-tombstone")

	// ErrMarkerNotPresent is the error that is returned if the queried
	// marker is not present in the given database.
	ErrMarkerNotPresent = errors.New("marker not present")
>>>>>>> c855d83a
)

// Meta structure holds the database meta information.
type Meta struct {
	// DbVersionNumber is the current schema version of the database.
	DbVersionNumber uint32
}

// FetchMeta fetches the metadata from boltdb and returns filled meta structure.
func (d *DB) FetchMeta() (*Meta, error) {
	var meta *Meta

	err := kvdb.View(d, func(tx kvdb.RTx) error {
		return FetchMeta(meta, tx)
	}, func() {
		meta = &Meta{}
	})
	if err != nil {
		return nil, err
	}

	return meta, nil
}

// FetchMeta is a helper function used in order to allow callers to re-use a
// database transaction.
func FetchMeta(meta *Meta, tx kvdb.RTx) error {
	metaBucket := tx.ReadBucket(metaBucket)
	if metaBucket == nil {
		return ErrMetaNotFound
	}

	data := metaBucket.Get(dbVersionKey)
	if data == nil {
		meta.DbVersionNumber = getLatestDBVersion(dbVersions)
	} else {
		meta.DbVersionNumber = byteOrder.Uint32(data)
	}

	return nil
}

// PutMeta writes the passed instance of the database met-data struct to disk.
func (d *DB) PutMeta(meta *Meta) error {
	return kvdb.Update(d, func(tx kvdb.RwTx) error {
		return putMeta(meta, tx)
	}, func() {})
}

// putMeta is an internal helper function used in order to allow callers to
// re-use a database transaction. See the publicly exported PutMeta method for
// more information.
func putMeta(meta *Meta, tx kvdb.RwTx) error {
	metaBucket, err := tx.CreateTopLevelBucket(metaBucket)
	if err != nil {
		return err
	}

	return putDbVersion(metaBucket, meta)
}

func putDbVersion(metaBucket kvdb.RwBucket, meta *Meta) error {
	scratch := make([]byte, 4)
	byteOrder.PutUint32(scratch, meta.DbVersionNumber)
	return metaBucket.Put(dbVersionKey, scratch)
}

// OptionalMeta structure holds the database optional migration information.
type OptionalMeta struct {
	// Versions is a set that contains the versions that have been applied.
	// When saved to disk, only the indexes are stored.
	Versions map[uint64]string
}

func (om *OptionalMeta) String() string {
	s := ""
	for index, name := range om.Versions {
		s += fmt.Sprintf("%d: %s", index, name)
	}
	if s == "" {
		s = "empty"
	}
	return s
}

// fetchOptionalMeta reads the optional meta from the database.
func (d *DB) fetchOptionalMeta() (*OptionalMeta, error) {
	om := &OptionalMeta{
		Versions: make(map[uint64]string),
	}

	err := kvdb.View(d, func(tx kvdb.RTx) error {
		metaBucket := tx.ReadBucket(metaBucket)
		if metaBucket == nil {
			return ErrMetaNotFound
		}

		vBytes := metaBucket.Get(optionalVersionKey)
		// Exit early if nothing found.
		if vBytes == nil {
			return nil
		}

		// Read the versions' length.
		r := bytes.NewReader(vBytes)
		vLen, err := tlv.ReadVarInt(r, &[8]byte{})
		if err != nil {
			return err
		}

		// Write the version index.
		for i := uint64(0); i < vLen; i++ {
			version, err := tlv.ReadVarInt(r, &[8]byte{})
			if err != nil {
				return err
			}
			om.Versions[version] = optionalVersions[i].name
		}

		return nil
	}, func() {})
	if err != nil {
		return nil, err
	}

	return om, nil
}

<<<<<<< HEAD
// fetchOptionalMeta writes an optional meta to the database.
=======
// putOptionalMeta writes an optional meta to the database.
>>>>>>> c855d83a
func (d *DB) putOptionalMeta(om *OptionalMeta) error {
	return kvdb.Update(d, func(tx kvdb.RwTx) error {
		metaBucket, err := tx.CreateTopLevelBucket(metaBucket)
		if err != nil {
			return err
		}

		var b bytes.Buffer

		// Write the total length.
		err = tlv.WriteVarInt(&b, uint64(len(om.Versions)), &[8]byte{})
		if err != nil {
			return err
		}

		// Write the version indexes.
		for v := range om.Versions {
			err := tlv.WriteVarInt(&b, v, &[8]byte{})
			if err != nil {
				return err
			}
		}

		return metaBucket.Put(optionalVersionKey, b.Bytes())
	}, func() {})
<<<<<<< HEAD
=======
}

// CheckMarkerPresent returns the marker under the requested key or
// ErrMarkerNotFound if either the root bucket or the marker key within that
// bucket does not exist.
func CheckMarkerPresent(tx kvdb.RTx, markerKey []byte) ([]byte, error) {
	markerBucket := tx.ReadBucket(markerKey)
	if markerBucket == nil {
		return nil, ErrMarkerNotPresent
	}

	val := markerBucket.Get(markerKey)

	// If we wrote the marker correctly, we created a bucket _and_ created a
	// key with a non-empty value. It doesn't matter to us whether the key
	// exists or whether its value is empty, to us, it just means the marker
	// isn't there.
	if len(val) == 0 {
		return nil, ErrMarkerNotPresent
	}

	return val, nil
}

// EnsureNoTombstone returns an error if there is a tombstone marker in the DB
// of the given transaction.
func EnsureNoTombstone(tx kvdb.RTx) error {
	marker, err := CheckMarkerPresent(tx, TombstoneKey)
	if err == ErrMarkerNotPresent {
		// No marker present, so no tombstone. The DB is still alive.
		return nil
	}
	if err != nil {
		return err
	}

	// There was no error so there is a tombstone marker/tag. We cannot use
	// this DB anymore.
	return fmt.Errorf("refusing to use db, it was marked with a tombstone "+
		"after successful data migration; tombstone reads: %s",
		string(marker))
}

// AddMarker adds the marker with the given key into a top level bucket with the
// same name. So the structure will look like:
//
//	marker-key (top level bucket)
//	    |->   marker-key:marker-value (key/value pair)
func AddMarker(tx kvdb.RwTx, markerKey, markerValue []byte) error {
	if len(markerValue) == 0 {
		return fmt.Errorf("marker value cannot be empty")
	}

	markerBucket, err := tx.CreateTopLevelBucket(markerKey)
	if err != nil {
		return err
	}

	return markerBucket.Put(markerKey, markerValue)
>>>>>>> c855d83a
}<|MERGE_RESOLUTION|>--- conflicted
+++ resolved
@@ -2,10 +2,7 @@
 
 import (
 	"bytes"
-<<<<<<< HEAD
-=======
 	"errors"
->>>>>>> c855d83a
 	"fmt"
 
 	"github.com/lightningnetwork/lnd/kvdb"
@@ -24,8 +21,6 @@
 	// dbVersionKey is a boltdb key and it's used for storing/retrieving
 	// a list of optional migrations that have been applied.
 	optionalVersionKey = []byte("ovk")
-<<<<<<< HEAD
-=======
 
 	// TombstoneKey is the key under which we add a tag in the source DB
 	// after we've successfully and completely migrated it to the target/
@@ -35,7 +30,6 @@
 	// ErrMarkerNotPresent is the error that is returned if the queried
 	// marker is not present in the given database.
 	ErrMarkerNotPresent = errors.New("marker not present")
->>>>>>> c855d83a
 )
 
 // Meta structure holds the database meta information.
@@ -164,11 +158,7 @@
 	return om, nil
 }
 
-<<<<<<< HEAD
-// fetchOptionalMeta writes an optional meta to the database.
-=======
 // putOptionalMeta writes an optional meta to the database.
->>>>>>> c855d83a
 func (d *DB) putOptionalMeta(om *OptionalMeta) error {
 	return kvdb.Update(d, func(tx kvdb.RwTx) error {
 		metaBucket, err := tx.CreateTopLevelBucket(metaBucket)
@@ -194,8 +184,6 @@
 
 		return metaBucket.Put(optionalVersionKey, b.Bytes())
 	}, func() {})
-<<<<<<< HEAD
-=======
 }
 
 // CheckMarkerPresent returns the marker under the requested key or
@@ -255,5 +243,4 @@
 	}
 
 	return markerBucket.Put(markerKey, markerValue)
->>>>>>> c855d83a
 }
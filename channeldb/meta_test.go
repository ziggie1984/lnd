package channeldb

import (
	"bytes"
	"io/ioutil"
	"os"
	"testing"

	"github.com/go-errors/errors"
	"github.com/lightningnetwork/lnd/channeldb/kvdb"
)

// applyMigration is a helper test function that encapsulates the general steps
// which are needed to properly check the result of applying migration function.
func applyMigration(t *testing.T, beforeMigration, afterMigration func(d *DB),
	migrationFunc migration, shouldFail bool, dryRun bool) {

	cdb, cleanUp, err := MakeTestDB()
	defer cleanUp()
	if err != nil {
		t.Fatal(err)
	}
	cdb.dryRun = dryRun

	// Create a test node that will be our source node.
	testNode, err := createTestVertex(cdb)
	if err != nil {
		t.Fatal(err)
	}
	graph := cdb.ChannelGraph()
	if err := graph.SetSourceNode(testNode); err != nil {
		t.Fatal(err)
	}

	// beforeMigration usually used for populating the database
	// with test data.
	beforeMigration(cdb)

	// Create test meta info with zero database version and put it on disk.
	// Than creating the version list pretending that new version was added.
	meta := &Meta{DbVersionNumber: 0}
	if err := cdb.PutMeta(meta); err != nil {
		t.Fatalf("unable to store meta data: %v", err)
	}

	versions := []version{
		{
			number:    0,
			migration: nil,
		},
		{
			number:    1,
			migration: migrationFunc,
		},
	}

	defer func() {
		if r := recover(); r != nil {
			if dryRun && r != ErrDryRunMigrationOK {
				t.Fatalf("expected dry run migration OK")
			}
			err = errors.New(r)
		}

		if err == nil && shouldFail {
			t.Fatal("error wasn't received on migration stage")
		} else if err != nil && !shouldFail {
			t.Fatalf("error was received on migration stage: %v", err)
		}

		// afterMigration usually used for checking the database state and
		// throwing the error if something went wrong.
		afterMigration(cdb)
	}()

	// Sync with the latest version - applying migration function.
	err = cdb.syncVersions(versions)
	if err != nil {
		log.Error(err)
	}
}

// TestVersionFetchPut checks the propernces of fetch/put methods
// and also initialization of meta data in case if don't have any in
// database.
func TestVersionFetchPut(t *testing.T) {
	t.Parallel()

	db, cleanUp, err := MakeTestDB()
	defer cleanUp()
	if err != nil {
		t.Fatal(err)
	}

	meta, err := db.FetchMeta(nil)
	if err != nil {
		t.Fatal(err)
	}

	if meta.DbVersionNumber != getLatestDBVersion(dbVersions) {
		t.Fatal("initialization of meta information wasn't performed")
	}

	newVersion := getLatestDBVersion(dbVersions) + 1
	meta.DbVersionNumber = newVersion

	if err := db.PutMeta(meta); err != nil {
		t.Fatalf("update of meta failed %v", err)
	}

	meta, err = db.FetchMeta(nil)
	if err != nil {
		t.Fatal(err)
	}

	if meta.DbVersionNumber != newVersion {
		t.Fatal("update of meta information wasn't performed")
	}
}

// TestOrderOfMigrations checks that migrations are applied in proper order.
func TestOrderOfMigrations(t *testing.T) {
	t.Parallel()

	appliedMigration := -1
	versions := []version{
		{0, nil},
		{1, nil},
		{2, func(tx kvdb.RwTx) error {
			appliedMigration = 2
			return nil
		}},
		{3, func(tx kvdb.RwTx) error {
			appliedMigration = 3
			return nil
		}},
	}

	// Retrieve the migration that should be applied to db, as far as
	// current version is 1, we skip zero and first versions.
	migrations, _ := getMigrationsToApply(versions, 1)

	if len(migrations) != 2 {
		t.Fatal("incorrect number of migrations to apply")
	}

	// Apply first migration.
	migrations[0](nil)

	// Check that first migration corresponds to the second version.
	if appliedMigration != 2 {
		t.Fatal("incorrect order of applying migrations")
	}

	// Apply second migration.
	migrations[1](nil)

	// Check that second migration corresponds to the third version.
	if appliedMigration != 3 {
		t.Fatal("incorrect order of applying migrations")
	}
}

// TestGlobalVersionList checks that there is no mistake in global version list
// in terms of version ordering.
func TestGlobalVersionList(t *testing.T) {
	t.Parallel()

	if dbVersions == nil {
		t.Fatal("can't find versions list")
	}

	if len(dbVersions) == 0 {
		t.Fatal("db versions list is empty")
	}

	prev := dbVersions[0].number
	for i := 1; i < len(dbVersions); i++ {
		version := dbVersions[i].number

		if version == prev {
			t.Fatal("duplicates db versions")
		}
		if version < prev {
			t.Fatal("order of db versions is wrong")
		}

		prev = version
	}
}

// TestMigrationWithPanic asserts that if migration logic panics, we will return
// to the original state unaltered.
func TestMigrationWithPanic(t *testing.T) {
	t.Parallel()

	bucketPrefix := []byte("somebucket")
	keyPrefix := []byte("someprefix")
	beforeMigration := []byte("beforemigration")
	afterMigration := []byte("aftermigration")

	beforeMigrationFunc := func(d *DB) {
		// Insert data in database and in order then make sure that the
		// key isn't changes in case of panic or fail.
		err := kvdb.Update(d, func(tx kvdb.RwTx) error {
			bucket, err := tx.CreateTopLevelBucket(bucketPrefix)
			if err != nil {
				return err
			}

			return bucket.Put(keyPrefix, beforeMigration)
		})
		if err != nil {
			t.Fatalf("unable to insert: %v", err)
		}
	}

	// Create migration function which changes the initially created data and
	// throw the panic, in this case we pretending that something goes.
	migrationWithPanic := func(tx kvdb.RwTx) error {
		bucket, err := tx.CreateTopLevelBucket(bucketPrefix)
		if err != nil {
			return err
		}

		bucket.Put(keyPrefix, afterMigration)
		panic("panic!")
	}

	// Check that version of database and data wasn't changed.
	afterMigrationFunc := func(d *DB) {
		meta, err := d.FetchMeta(nil)
		if err != nil {
			t.Fatal(err)
		}

		if meta.DbVersionNumber != 0 {
			t.Fatal("migration panicked but version is changed")
		}

		err = kvdb.Update(d, func(tx kvdb.RwTx) error {
			bucket, err := tx.CreateTopLevelBucket(bucketPrefix)
			if err != nil {
				return err
			}

			value := bucket.Get(keyPrefix)
			if !bytes.Equal(value, beforeMigration) {
				return errors.New("migration failed but data is " +
					"changed")
			}

			return nil
		})
		if err != nil {
			t.Fatal(err)
		}
	}

	applyMigration(t,
		beforeMigrationFunc,
		afterMigrationFunc,
		migrationWithPanic,
		true,
		false)
}

// TestMigrationWithFatal asserts that migrations which fail do not modify the
// database.
func TestMigrationWithFatal(t *testing.T) {
	t.Parallel()

	bucketPrefix := []byte("somebucket")
	keyPrefix := []byte("someprefix")
	beforeMigration := []byte("beforemigration")
	afterMigration := []byte("aftermigration")

	beforeMigrationFunc := func(d *DB) {
		err := kvdb.Update(d, func(tx kvdb.RwTx) error {
			bucket, err := tx.CreateTopLevelBucket(bucketPrefix)
			if err != nil {
				return err
			}

			return bucket.Put(keyPrefix, beforeMigration)
		})
		if err != nil {
			t.Fatalf("unable to insert pre migration key: %v", err)
		}
	}

	// Create migration function which changes the initially created data and
	// return the error, in this case we pretending that something goes
	// wrong.
	migrationWithFatal := func(tx kvdb.RwTx) error {
		bucket, err := tx.CreateTopLevelBucket(bucketPrefix)
		if err != nil {
			return err
		}

		bucket.Put(keyPrefix, afterMigration)
		return errors.New("some error")
	}

	// Check that version of database and initial data wasn't changed.
	afterMigrationFunc := func(d *DB) {
		meta, err := d.FetchMeta(nil)
		if err != nil {
			t.Fatal(err)
		}

		if meta.DbVersionNumber != 0 {
			t.Fatal("migration failed but version is changed")
		}

		err = kvdb.Update(d, func(tx kvdb.RwTx) error {
			bucket, err := tx.CreateTopLevelBucket(bucketPrefix)
			if err != nil {
				return err
			}

			value := bucket.Get(keyPrefix)
			if !bytes.Equal(value, beforeMigration) {
				return errors.New("migration failed but data is " +
					"changed")
			}

			return nil
		})
		if err != nil {
			t.Fatal(err)
		}
	}

	applyMigration(t,
		beforeMigrationFunc,
		afterMigrationFunc,
		migrationWithFatal,
		true,
		false)
}

// TestMigrationWithoutErrors asserts that a successful migration has its
// changes applied to the database.
func TestMigrationWithoutErrors(t *testing.T) {
	t.Parallel()

	bucketPrefix := []byte("somebucket")
	keyPrefix := []byte("someprefix")
	beforeMigration := []byte("beforemigration")
	afterMigration := []byte("aftermigration")

	// Populate database with initial data.
	beforeMigrationFunc := func(d *DB) {
		err := kvdb.Update(d, func(tx kvdb.RwTx) error {
			bucket, err := tx.CreateTopLevelBucket(bucketPrefix)
			if err != nil {
				return err
			}

			return bucket.Put(keyPrefix, beforeMigration)
		})
		if err != nil {
			t.Fatalf("unable to update db pre migration: %v", err)
		}
	}

	// Create migration function which changes the initially created data.
	migrationWithoutErrors := func(tx kvdb.RwTx) error {
		bucket, err := tx.CreateTopLevelBucket(bucketPrefix)
		if err != nil {
			return err
		}

		bucket.Put(keyPrefix, afterMigration)
		return nil
	}

	// Check that version of database and data was properly changed.
	afterMigrationFunc := func(d *DB) {
		meta, err := d.FetchMeta(nil)
		if err != nil {
			t.Fatal(err)
		}

		if meta.DbVersionNumber != 1 {
			t.Fatal("version number isn't changed after " +
				"successfully applied migration")
		}

		err = kvdb.Update(d, func(tx kvdb.RwTx) error {
			bucket, err := tx.CreateTopLevelBucket(bucketPrefix)
			if err != nil {
				return err
			}

			value := bucket.Get(keyPrefix)
			if !bytes.Equal(value, afterMigration) {
				return errors.New("migration wasn't applied " +
					"properly")
			}

			return nil
		})
		if err != nil {
			t.Fatal(err)
		}
	}

	applyMigration(t,
		beforeMigrationFunc,
		afterMigrationFunc,
		migrationWithoutErrors,
		false,
		false)
}

// TestMigrationReversion tests after performing a migration to a higher
// database version, opening the database with a lower latest db version returns
// ErrDBReversion.
func TestMigrationReversion(t *testing.T) {
	t.Parallel()

	tempDirName, err := ioutil.TempDir("", "channeldb")
	defer func() {
		os.RemoveAll(tempDirName)
	}()
	if err != nil {
		t.Fatalf("unable to create temp dir: %v", err)
	}

	backend, cleanup, err := kvdb.GetTestBackend(tempDirName, "cdb")
	if err != nil {
		t.Fatalf("unable to get test db backend: %v", err)
	}

	cdb, err := CreateWithBackend(backend)
	if err != nil {
		cleanup()
		t.Fatalf("unable to open channeldb: %v", err)
	}

	// Update the database metadata to point to one more than the highest
	// known version.
	err = kvdb.Update(cdb, func(tx kvdb.RwTx) error {
		newMeta := &Meta{
			DbVersionNumber: getLatestDBVersion(dbVersions) + 1,
		}

		return putMeta(newMeta, tx)
	})

	// Close the database. Even if we succeeded, our next step is to reopen.
	cdb.Close()
	cleanup()

	if err != nil {
		t.Fatalf("unable to increase db version: %v", err)
	}

	backend, cleanup, err = kvdb.GetTestBackend(tempDirName, "cdb")
	if err != nil {
		t.Fatalf("unable to get test db backend: %v", err)
	}
	defer cleanup()

	_, err = CreateWithBackend(backend)
	if err != ErrDBReversion {
		t.Fatalf("unexpected error when opening channeldb, "+
			"want: %v, got: %v", ErrDBReversion, err)
	}
}

// TestMigrationDryRun ensures that opening the database in dry run migration
// mode will fail and not commit the migration.
func TestMigrationDryRun(t *testing.T) {
	t.Parallel()

	// Nothing to do, will inspect version number.
	beforeMigrationFunc := func(d *DB) {}

	// Check that version of database version is not modified.
	afterMigrationFunc := func(d *DB) {
<<<<<<< HEAD
		err := kvdb.View(d, func(tx kvdb.ReadTx) error {
=======
		err := kvdb.View(d, func(tx kvdb.RTx) error {
>>>>>>> 4a437400
			meta, err := d.FetchMeta(nil)
			if err != nil {
				t.Fatal(err)
			}

			if meta.DbVersionNumber != 0 {
				t.Fatal("dry run migration was not aborted")
			}

			return nil
		})
		if err != nil {
			t.Fatalf("unable to apply after func: %v", err)
		}
	}

	applyMigration(t,
		beforeMigrationFunc,
		afterMigrationFunc,
		func(kvdb.RwTx) error { return nil },
		true,
		true)
}<|MERGE_RESOLUTION|>--- conflicted
+++ resolved
@@ -481,11 +481,7 @@
 
 	// Check that version of database version is not modified.
 	afterMigrationFunc := func(d *DB) {
-<<<<<<< HEAD
-		err := kvdb.View(d, func(tx kvdb.ReadTx) error {
-=======
 		err := kvdb.View(d, func(tx kvdb.RTx) error {
->>>>>>> 4a437400
 			meta, err := d.FetchMeta(nil)
 			if err != nil {
 				t.Fatal(err)

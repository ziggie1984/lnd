package channeldb

import (
	"bytes"
	"testing"

	"github.com/btcsuite/btcwallet/walletdb"
	"github.com/go-errors/errors"
	"github.com/lightningnetwork/lnd/kvdb"
	"github.com/stretchr/testify/require"
)

// applyMigration is a helper test function that encapsulates the general steps
// which are needed to properly check the result of applying migration function.
func applyMigration(t *testing.T, beforeMigration, afterMigration func(d *DB),
	migrationFunc migration, shouldFail bool, dryRun bool) {

	cdb, err := MakeTestDB(t)
	if err != nil {
		t.Fatal(err)
	}
	cdb.dryRun = dryRun

	// Create a test node that will be our source node.
	testNode, err := createTestVertex(cdb)
	if err != nil {
		t.Fatal(err)
	}
	graph := cdb.ChannelGraph()
	if err := graph.SetSourceNode(testNode); err != nil {
		t.Fatal(err)
	}

	// beforeMigration usually used for populating the database
	// with test data.
	beforeMigration(cdb)

	// Create test meta info with zero database version and put it on disk.
	// Than creating the version list pretending that new version was added.
	meta := &Meta{DbVersionNumber: 0}
	if err := cdb.PutMeta(meta); err != nil {
		t.Fatalf("unable to store meta data: %v", err)
	}

	versions := []mandatoryVersion{
		{
			number:    0,
			migration: nil,
		},
		{
			number:    1,
			migration: migrationFunc,
		},
	}

	defer func() {
		if r := recover(); r != nil {
			if dryRun && r != ErrDryRunMigrationOK {
				t.Fatalf("expected dry run migration OK")
			}
			err = errors.New(r)
		}

		if err == nil && shouldFail {
			t.Fatal("error wasn't received on migration stage")
		} else if err != nil && !shouldFail {
			t.Fatalf("error was received on migration stage: %v", err)
		}

		// afterMigration usually used for checking the database state and
		// throwing the error if something went wrong.
		afterMigration(cdb)
	}()

	// Sync with the latest version - applying migration function.
	err = cdb.syncVersions(versions)
	if err != nil {
		log.Error(err)
	}
}

// TestVersionFetchPut checks the propernces of fetch/put methods
// and also initialization of meta data in case if don't have any in
// database.
func TestVersionFetchPut(t *testing.T) {
	t.Parallel()

	db, err := MakeTestDB(t)
	if err != nil {
		t.Fatal(err)
	}

	meta, err := db.FetchMeta()
	if err != nil {
		t.Fatal(err)
	}

	if meta.DbVersionNumber != getLatestDBVersion(dbVersions) {
		t.Fatal("initialization of meta information wasn't performed")
	}

	newVersion := getLatestDBVersion(dbVersions) + 1
	meta.DbVersionNumber = newVersion

	if err := db.PutMeta(meta); err != nil {
		t.Fatalf("update of meta failed %v", err)
	}

	meta, err = db.FetchMeta()
	if err != nil {
		t.Fatal(err)
	}

	if meta.DbVersionNumber != newVersion {
		t.Fatal("update of meta information wasn't performed")
	}
}

// TestOrderOfMigrations checks that migrations are applied in proper order.
func TestOrderOfMigrations(t *testing.T) {
	t.Parallel()

	appliedMigration := -1
	versions := []mandatoryVersion{
		{0, nil},
		{1, nil},
		{2, func(tx kvdb.RwTx) error {
			appliedMigration = 2
			return nil
		}},
		{3, func(tx kvdb.RwTx) error {
			appliedMigration = 3
			return nil
		}},
	}

	// Retrieve the migration that should be applied to db, as far as
	// current version is 1, we skip zero and first versions.
	migrations, _ := getMigrationsToApply(versions, 1)

	if len(migrations) != 2 {
		t.Fatal("incorrect number of migrations to apply")
	}

	// Apply first migration.
	migrations[0](nil)

	// Check that first migration corresponds to the second version.
	if appliedMigration != 2 {
		t.Fatal("incorrect order of applying migrations")
	}

	// Apply second migration.
	migrations[1](nil)

	// Check that second migration corresponds to the third version.
	if appliedMigration != 3 {
		t.Fatal("incorrect order of applying migrations")
	}
}

// TestGlobalVersionList checks that there is no mistake in global version list
// in terms of version ordering.
func TestGlobalVersionList(t *testing.T) {
	t.Parallel()

	if dbVersions == nil {
		t.Fatal("can't find versions list")
	}

	if len(dbVersions) == 0 {
		t.Fatal("db versions list is empty")
	}

	prev := dbVersions[0].number
	for i := 1; i < len(dbVersions); i++ {
		version := dbVersions[i].number

		if version == prev {
			t.Fatal("duplicates db versions")
		}
		if version < prev {
			t.Fatal("order of db versions is wrong")
		}

		prev = version
	}
}

// TestMigrationWithPanic asserts that if migration logic panics, we will return
// to the original state unaltered.
func TestMigrationWithPanic(t *testing.T) {
	t.Parallel()

	bucketPrefix := []byte("somebucket")
	keyPrefix := []byte("someprefix")
	beforeMigration := []byte("beforemigration")
	afterMigration := []byte("aftermigration")

	beforeMigrationFunc := func(d *DB) {
		// Insert data in database and in order then make sure that the
		// key isn't changes in case of panic or fail.
		err := kvdb.Update(d, func(tx kvdb.RwTx) error {
			bucket, err := tx.CreateTopLevelBucket(bucketPrefix)
			if err != nil {
				return err
			}

			return bucket.Put(keyPrefix, beforeMigration)
		}, func() {})
		if err != nil {
			t.Fatalf("unable to insert: %v", err)
		}
	}

	// Create migration function which changes the initially created data and
	// throw the panic, in this case we pretending that something goes.
	migrationWithPanic := func(tx kvdb.RwTx) error {
		bucket, err := tx.CreateTopLevelBucket(bucketPrefix)
		if err != nil {
			return err
		}

		bucket.Put(keyPrefix, afterMigration)
		panic("panic!")
	}

	// Check that version of database and data wasn't changed.
	afterMigrationFunc := func(d *DB) {
		meta, err := d.FetchMeta()
		if err != nil {
			t.Fatal(err)
		}

		if meta.DbVersionNumber != 0 {
			t.Fatal("migration panicked but version is changed")
		}

		err = kvdb.Update(d, func(tx kvdb.RwTx) error {
			bucket, err := tx.CreateTopLevelBucket(bucketPrefix)
			if err != nil {
				return err
			}

			value := bucket.Get(keyPrefix)
			if !bytes.Equal(value, beforeMigration) {
				return errors.New("migration failed but data is " +
					"changed")
			}

			return nil
		}, func() {})
		if err != nil {
			t.Fatal(err)
		}
	}

	applyMigration(t,
		beforeMigrationFunc,
		afterMigrationFunc,
		migrationWithPanic,
		true,
		false)
}

// TestMigrationWithFatal asserts that migrations which fail do not modify the
// database.
func TestMigrationWithFatal(t *testing.T) {
	t.Parallel()

	bucketPrefix := []byte("somebucket")
	keyPrefix := []byte("someprefix")
	beforeMigration := []byte("beforemigration")
	afterMigration := []byte("aftermigration")

	beforeMigrationFunc := func(d *DB) {
		err := kvdb.Update(d, func(tx kvdb.RwTx) error {
			bucket, err := tx.CreateTopLevelBucket(bucketPrefix)
			if err != nil {
				return err
			}

			return bucket.Put(keyPrefix, beforeMigration)
		}, func() {})
		if err != nil {
			t.Fatalf("unable to insert pre migration key: %v", err)
		}
	}

	// Create migration function which changes the initially created data and
	// return the error, in this case we pretending that something goes
	// wrong.
	migrationWithFatal := func(tx kvdb.RwTx) error {
		bucket, err := tx.CreateTopLevelBucket(bucketPrefix)
		if err != nil {
			return err
		}

		bucket.Put(keyPrefix, afterMigration)
		return errors.New("some error")
	}

	// Check that version of database and initial data wasn't changed.
	afterMigrationFunc := func(d *DB) {
		meta, err := d.FetchMeta()
		if err != nil {
			t.Fatal(err)
		}

		if meta.DbVersionNumber != 0 {
			t.Fatal("migration failed but version is changed")
		}

		err = kvdb.Update(d, func(tx kvdb.RwTx) error {
			bucket, err := tx.CreateTopLevelBucket(bucketPrefix)
			if err != nil {
				return err
			}

			value := bucket.Get(keyPrefix)
			if !bytes.Equal(value, beforeMigration) {
				return errors.New("migration failed but data is " +
					"changed")
			}

			return nil
		}, func() {})
		if err != nil {
			t.Fatal(err)
		}
	}

	applyMigration(t,
		beforeMigrationFunc,
		afterMigrationFunc,
		migrationWithFatal,
		true,
		false)
}

// TestMigrationWithoutErrors asserts that a successful migration has its
// changes applied to the database.
func TestMigrationWithoutErrors(t *testing.T) {
	t.Parallel()

	bucketPrefix := []byte("somebucket")
	keyPrefix := []byte("someprefix")
	beforeMigration := []byte("beforemigration")
	afterMigration := []byte("aftermigration")

	// Populate database with initial data.
	beforeMigrationFunc := func(d *DB) {
		err := kvdb.Update(d, func(tx kvdb.RwTx) error {
			bucket, err := tx.CreateTopLevelBucket(bucketPrefix)
			if err != nil {
				return err
			}

			return bucket.Put(keyPrefix, beforeMigration)
		}, func() {})
		if err != nil {
			t.Fatalf("unable to update db pre migration: %v", err)
		}
	}

	// Create migration function which changes the initially created data.
	migrationWithoutErrors := func(tx kvdb.RwTx) error {
		bucket, err := tx.CreateTopLevelBucket(bucketPrefix)
		if err != nil {
			return err
		}

		bucket.Put(keyPrefix, afterMigration)
		return nil
	}

	// Check that version of database and data was properly changed.
	afterMigrationFunc := func(d *DB) {
		meta, err := d.FetchMeta()
		if err != nil {
			t.Fatal(err)
		}

		if meta.DbVersionNumber != 1 {
			t.Fatal("version number isn't changed after " +
				"successfully applied migration")
		}

		err = kvdb.Update(d, func(tx kvdb.RwTx) error {
			bucket, err := tx.CreateTopLevelBucket(bucketPrefix)
			if err != nil {
				return err
			}

			value := bucket.Get(keyPrefix)
			if !bytes.Equal(value, afterMigration) {
				return errors.New("migration wasn't applied " +
					"properly")
			}

			return nil
		}, func() {})
		if err != nil {
			t.Fatal(err)
		}
	}

	applyMigration(t,
		beforeMigrationFunc,
		afterMigrationFunc,
		migrationWithoutErrors,
		false,
		false)
}

// TestMigrationReversion tests after performing a migration to a higher
// database version, opening the database with a lower latest db version returns
// ErrDBReversion.
func TestMigrationReversion(t *testing.T) {
	t.Parallel()

	tempDirName := t.TempDir()

	backend, cleanup, err := kvdb.GetTestBackend(tempDirName, "cdb")
	require.NoError(t, err, "unable to get test db backend")

	cdb, err := CreateWithBackend(backend)
	if err != nil {
		cleanup()
		t.Fatalf("unable to open channeldb: %v", err)
	}

	// Update the database metadata to point to one more than the highest
	// known version.
	err = kvdb.Update(cdb, func(tx kvdb.RwTx) error {
		newMeta := &Meta{
			DbVersionNumber: getLatestDBVersion(dbVersions) + 1,
		}

		return putMeta(newMeta, tx)
	}, func() {})

	// Close the database. Even if we succeeded, our next step is to reopen.
	cdb.Close()
	cleanup()

	require.NoError(t, err, "unable to increase db version")

	backend, cleanup, err = kvdb.GetTestBackend(tempDirName, "cdb")
	require.NoError(t, err, "unable to get test db backend")
	t.Cleanup(cleanup)

	_, err = CreateWithBackend(backend)
	if err != ErrDBReversion {
		t.Fatalf("unexpected error when opening channeldb, "+
			"want: %v, got: %v", ErrDBReversion, err)
	}
}

// TestMigrationDryRun ensures that opening the database in dry run migration
// mode will fail and not commit the migration.
func TestMigrationDryRun(t *testing.T) {
	t.Parallel()

	// Nothing to do, will inspect version number.
	beforeMigrationFunc := func(d *DB) {}

	// Check that version of database version is not modified.
	afterMigrationFunc := func(d *DB) {
		err := kvdb.View(d, func(tx kvdb.RTx) error {
			meta, err := d.FetchMeta()
			if err != nil {
				t.Fatal(err)
			}

			if meta.DbVersionNumber != 0 {
				t.Fatal("dry run migration was not aborted")
			}

			return nil
		}, func() {})
		if err != nil {
			t.Fatalf("unable to apply after func: %v", err)
		}
	}

	applyMigration(t,
		beforeMigrationFunc,
		afterMigrationFunc,
		func(kvdb.RwTx) error { return nil },
		true,
		true)
}

// TestOptionalMeta checks the basic read and write for the optional meta.
func TestOptionalMeta(t *testing.T) {
	t.Parallel()

<<<<<<< HEAD
	db, cleanUp, err := MakeTestDB()
	defer cleanUp()
=======
	db, err := MakeTestDB(t)
>>>>>>> c855d83a
	require.NoError(t, err)

	// Test read an empty optional meta.
	om, err := db.fetchOptionalMeta()
	require.NoError(t, err, "error getting optional meta")
	require.Empty(t, om.Versions, "expected empty versions")

	// Test write an optional meta.
	om = &OptionalMeta{
		Versions: map[uint64]string{
			0: optionalVersions[0].name,
		},
	}
	err = db.putOptionalMeta(om)
	require.NoError(t, err, "error putting optional meta")

	om1, err := db.fetchOptionalMeta()
	require.NoError(t, err, "error getting optional meta")
	require.Equal(t, om, om1, "unexpected empty versions")
	require.Equal(t, "0: prune revocation log", om.String())
}

// TestApplyOptionalVersions checks that the optional migration is applied as
// expected based on the config.
func TestApplyOptionalVersions(t *testing.T) {
	t.Parallel()

<<<<<<< HEAD
	db, cleanUp, err := MakeTestDB()
	defer cleanUp()
=======
	db, err := MakeTestDB(t)
>>>>>>> c855d83a
	require.NoError(t, err)

	// Overwrite the migration function so we can count how many times the
	// migration has happened.
	migrateCount := 0
<<<<<<< HEAD
	optionalVersions[0].migration = func(_ kvdb.Backend) error {
=======
	optionalVersions[0].migration = func(_ kvdb.Backend,
		_ MigrationConfig) error {

>>>>>>> c855d83a
		migrateCount++
		return nil
	}

	// Test that when the flag is false, no migration happens.
	cfg := OptionalMiragtionConfig{}
	err = db.applyOptionalVersions(cfg)
	require.NoError(t, err, "failed to apply optional migration")
	require.Equal(t, 0, migrateCount, "expected no migration")

	// Check the optional meta is not updated.
	om, err := db.fetchOptionalMeta()
	require.NoError(t, err, "error getting optional meta")
	require.Empty(t, om.Versions, "expected empty versions")

	// Test that when specified, the optional migration is applied.
	cfg.PruneRevocationLog = true
	err = db.applyOptionalVersions(cfg)
	require.NoError(t, err, "failed to apply optional migration")
	require.Equal(t, 1, migrateCount, "expected migration")

	// Fetch the updated optional meta.
	om, err = db.fetchOptionalMeta()
	require.NoError(t, err, "error getting optional meta")

	// Verify that the optional meta is updated as expected.
	omExpected := &OptionalMeta{
		Versions: map[uint64]string{
			0: optionalVersions[0].name,
		},
	}
	require.Equal(t, omExpected, om, "unexpected empty versions")

	// Test that though specified, the optional migration is not run since
	// it's already been applied.
	cfg.PruneRevocationLog = true
	err = db.applyOptionalVersions(cfg)
	require.NoError(t, err, "failed to apply optional migration")
	require.Equal(t, 1, migrateCount, "expected no migration")
<<<<<<< HEAD
=======
}

// TestFetchMeta tests that the FetchMeta returns the latest DB version for a
// freshly created DB instance.
func TestFetchMeta(t *testing.T) {
	t.Parallel()

	db, err := MakeTestDB(t)
	require.NoError(t, err)

	meta := &Meta{}
	err = db.View(func(tx walletdb.ReadTx) error {
		return FetchMeta(meta, tx)
	}, func() {
		meta = &Meta{}
	})
	require.NoError(t, err)

	require.Equal(t, LatestDBVersion(), meta.DbVersionNumber)
}

// TestMarkerAndTombstone tests that markers like a tombstone can be added to a
// DB.
func TestMarkerAndTombstone(t *testing.T) {
	t.Parallel()

	db, err := MakeTestDB(t)
	require.NoError(t, err)

	// Test that a generic marker is not present in a fresh DB.
	var marker []byte
	err = db.View(func(tx walletdb.ReadTx) error {
		var err error
		marker, err = CheckMarkerPresent(tx, []byte("foo"))
		return err
	}, func() {
		marker = nil
	})
	require.ErrorIs(t, err, ErrMarkerNotPresent)
	require.Nil(t, marker)

	// Only adding the marker bucket should not be enough to be counted as
	// a marker, we explicitly also want the value to be set.
	err = db.Update(func(tx walletdb.ReadWriteTx) error {
		_, err := tx.CreateTopLevelBucket([]byte("foo"))
		return err
	}, func() {})
	require.NoError(t, err)

	err = db.View(func(tx walletdb.ReadTx) error {
		var err error
		marker, err = CheckMarkerPresent(tx, []byte("foo"))
		return err
	}, func() {
		marker = nil
	})
	require.ErrorIs(t, err, ErrMarkerNotPresent)
	require.Nil(t, marker)

	// Test that a tombstone marker is not present in a fresh DB.
	err = db.View(EnsureNoTombstone, func() {})
	require.NoError(t, err)

	// Add a generic marker now and assert that it can be read.
	err = db.Update(func(tx walletdb.ReadWriteTx) error {
		return AddMarker(tx, []byte("foo"), []byte("bar"))
	}, func() {})
	require.NoError(t, err)

	err = db.View(func(tx walletdb.ReadTx) error {
		var err error
		marker, err = CheckMarkerPresent(tx, []byte("foo"))
		return err
	}, func() {
		marker = nil
	})
	require.NoError(t, err)
	require.Equal(t, []byte("bar"), marker)

	// A tombstone should still not be present.
	err = db.View(EnsureNoTombstone, func() {})
	require.NoError(t, err)

	// Finally, add a tombstone.
	tombstoneText := []byte("RIP test DB")
	err = db.Update(func(tx walletdb.ReadWriteTx) error {
		return AddMarker(tx, TombstoneKey, tombstoneText)
	}, func() {})
	require.NoError(t, err)

	// We can read it as a normal marker.
	err = db.View(func(tx walletdb.ReadTx) error {
		var err error
		marker, err = CheckMarkerPresent(tx, TombstoneKey)
		return err
	}, func() {
		marker = nil
	})
	require.NoError(t, err)
	require.Equal(t, tombstoneText, marker)

	// But also as a tombstone, and now we should get an error that the DB
	// cannot be used anymore.
	err = db.View(EnsureNoTombstone, func() {})
	require.ErrorContains(t, err, string(tombstoneText))

	// Now that the DB has a tombstone, we should no longer be able to open
	// it once we close it.
	_, err = CreateWithBackend(db.Backend)
	require.ErrorContains(t, err, string(tombstoneText))
>>>>>>> c855d83a
}<|MERGE_RESOLUTION|>--- conflicted
+++ resolved
@@ -496,12 +496,7 @@
 func TestOptionalMeta(t *testing.T) {
 	t.Parallel()
 
-<<<<<<< HEAD
-	db, cleanUp, err := MakeTestDB()
-	defer cleanUp()
-=======
 	db, err := MakeTestDB(t)
->>>>>>> c855d83a
 	require.NoError(t, err)
 
 	// Test read an empty optional meta.
@@ -529,24 +524,15 @@
 func TestApplyOptionalVersions(t *testing.T) {
 	t.Parallel()
 
-<<<<<<< HEAD
-	db, cleanUp, err := MakeTestDB()
-	defer cleanUp()
-=======
 	db, err := MakeTestDB(t)
->>>>>>> c855d83a
 	require.NoError(t, err)
 
 	// Overwrite the migration function so we can count how many times the
 	// migration has happened.
 	migrateCount := 0
-<<<<<<< HEAD
-	optionalVersions[0].migration = func(_ kvdb.Backend) error {
-=======
 	optionalVersions[0].migration = func(_ kvdb.Backend,
 		_ MigrationConfig) error {
 
->>>>>>> c855d83a
 		migrateCount++
 		return nil
 	}
@@ -586,8 +572,6 @@
 	err = db.applyOptionalVersions(cfg)
 	require.NoError(t, err, "failed to apply optional migration")
 	require.Equal(t, 1, migrateCount, "expected no migration")
-<<<<<<< HEAD
-=======
 }
 
 // TestFetchMeta tests that the FetchMeta returns the latest DB version for a
@@ -698,5 +682,4 @@
 	// it once we close it.
 	_, err = CreateWithBackend(db.Backend)
 	require.ErrorContains(t, err, string(tombstoneText))
->>>>>>> c855d83a
 }
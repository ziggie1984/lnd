package migtest

import (
	"fmt"
	"os"
	"testing"

	"github.com/lightningnetwork/lnd/kvdb"
	"github.com/stretchr/testify/require"
)

// MakeDB creates a new instance of the ChannelDB for testing purposes.
func MakeDB(t testing.TB) (kvdb.Backend, error) {
	// Create temporary database for mission control.
	file, err := os.CreateTemp("", "*.db")
	if err != nil {
		return nil, err
	}

	dbPath := file.Name()
	t.Cleanup(func() {
		require.NoError(t, file.Close())
		require.NoError(t, os.Remove(dbPath))
	})

	db, err := kvdb.Open(
		kvdb.BoltBackendName, dbPath, true, kvdb.DefaultDBTimeout,
	)
	if err != nil {
		return nil, err
	}
	t.Cleanup(func() {
		require.NoError(t, db.Close())
	})

	return db, nil
}

// ApplyMigration is a helper test function that encapsulates the general steps
// which are needed to properly check the result of applying migration function.
func ApplyMigration(t *testing.T,
	beforeMigration, afterMigration, migrationFunc func(tx kvdb.RwTx) error,
	shouldFail bool) {

	t.Helper()

	cdb, err := MakeDB(t)
	if err != nil {
		t.Fatal(err)
	}

	// beforeMigration usually used for populating the database
	// with test data.
	err = kvdb.Update(cdb, beforeMigration, func() {})
	if err != nil {
		t.Fatal(err)
	}

	defer func() {
		t.Helper()

		if r := recover(); r != nil {
			err = newError(r)
		}

		if err == nil && shouldFail {
			t.Fatal("error wasn't received on migration stage")
		} else if err != nil && !shouldFail {
			t.Fatalf("error was received on migration stage: %v", err)
		}

		// afterMigration usually used for checking the database state and
		// throwing the error if something went wrong.
		err = kvdb.Update(cdb, afterMigration, func() {})
		if err != nil {
			t.Fatal(err)
		}
	}()

	// Apply migration.
	err = kvdb.Update(cdb, migrationFunc, func() {})
	if err != nil {
		t.Logf("migration error: %v", err)
	}
}

<<<<<<< HEAD
// ApplyMigrationWithDb is a helper test function that encapsulates the general
=======
// ApplyMigrationWithDB is a helper test function that encapsulates the general
>>>>>>> c855d83a
// steps which are needed to properly check the result of applying migration
// function. This function differs from ApplyMigration as it requires the
// supplied migration functions to take a db instance and construct their own
// database transactions.
<<<<<<< HEAD
func ApplyMigrationWithDb(t testing.TB, beforeMigration, afterMigration,
	migrationFunc func(db kvdb.Backend) error) {

	t.Helper()

	cdb, cleanUp, err := MakeDB()
	defer cleanUp()
=======
func ApplyMigrationWithDB(t testing.TB, beforeMigration,
	afterMigration func(db kvdb.Backend) error,
	migrationFunc func(db kvdb.Backend) error, shouldFail bool) {

	t.Helper()

	cdb, err := MakeDB(t)
>>>>>>> c855d83a
	if err != nil {
		t.Fatal(err)
	}

	// beforeMigration usually used for populating the database
	// with test data.
	if err := beforeMigration(cdb); err != nil {
		t.Fatalf("beforeMigration error: %v", err)
	}

	// Apply migration.
<<<<<<< HEAD
	if err := migrationFunc(cdb); err != nil {
		t.Fatalf("migrationFunc error: %v", err)
=======
	err = migrationFunc(cdb)
	if shouldFail {
		require.Error(t, err)
	} else {
		require.NoError(t, err)
>>>>>>> c855d83a
	}

	// If there's no afterMigration, exit here.
	if afterMigration == nil {
		return
	}

	// afterMigration usually used for checking the database state
	// and throwing the error if something went wrong.
	if err := afterMigration(cdb); err != nil {
		t.Fatalf("afterMigration error: %v", err)
	}
}

func newError(e interface{}) error {
	var err error
	switch e := e.(type) {
	case error:
		err = e
	default:
		err = fmt.Errorf("%v", e)
	}

	return err
}<|MERGE_RESOLUTION|>--- conflicted
+++ resolved
@@ -84,24 +84,11 @@
 	}
 }
 
-<<<<<<< HEAD
-// ApplyMigrationWithDb is a helper test function that encapsulates the general
-=======
 // ApplyMigrationWithDB is a helper test function that encapsulates the general
->>>>>>> c855d83a
 // steps which are needed to properly check the result of applying migration
 // function. This function differs from ApplyMigration as it requires the
 // supplied migration functions to take a db instance and construct their own
 // database transactions.
-<<<<<<< HEAD
-func ApplyMigrationWithDb(t testing.TB, beforeMigration, afterMigration,
-	migrationFunc func(db kvdb.Backend) error) {
-
-	t.Helper()
-
-	cdb, cleanUp, err := MakeDB()
-	defer cleanUp()
-=======
 func ApplyMigrationWithDB(t testing.TB, beforeMigration,
 	afterMigration func(db kvdb.Backend) error,
 	migrationFunc func(db kvdb.Backend) error, shouldFail bool) {
@@ -109,7 +96,6 @@
 	t.Helper()
 
 	cdb, err := MakeDB(t)
->>>>>>> c855d83a
 	if err != nil {
 		t.Fatal(err)
 	}
@@ -121,16 +107,11 @@
 	}
 
 	// Apply migration.
-<<<<<<< HEAD
-	if err := migrationFunc(cdb); err != nil {
-		t.Fatalf("migrationFunc error: %v", err)
-=======
 	err = migrationFunc(cdb)
 	if shouldFail {
 		require.Error(t, err)
 	} else {
 		require.NoError(t, err)
->>>>>>> c855d83a
 	}
 
 	// If there's no afterMigration, exit here.

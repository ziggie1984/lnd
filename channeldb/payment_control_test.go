package channeldb

import (
	"bytes"
	"crypto/rand"
	"crypto/sha256"
	"fmt"
	"io"
	"reflect"
	"testing"
	"time"

	"github.com/btcsuite/btcwallet/walletdb"
	"github.com/davecgh/go-spew/spew"
	"github.com/lightningnetwork/lnd/kvdb"
	"github.com/lightningnetwork/lnd/lntypes"
	"github.com/lightningnetwork/lnd/record"
	"github.com/stretchr/testify/assert"
	"github.com/stretchr/testify/require"
)

func genPreimage() ([32]byte, error) {
	var preimage [32]byte
	if _, err := io.ReadFull(rand.Reader, preimage[:]); err != nil {
		return preimage, err
	}
	return preimage, nil
}

func genInfo() (*PaymentCreationInfo, *HTLCAttemptInfo,
	lntypes.Preimage, error) {

	preimage, err := genPreimage()
	if err != nil {
		return nil, nil, preimage, fmt.Errorf("unable to "+
			"generate preimage: %v", err)
	}

	rhash := sha256.Sum256(preimage[:])
	attempt := NewHtlcAttemptInfo(
		0, priv, *testRoute.Copy(), time.Time{}, nil,
	)
	return &PaymentCreationInfo{
		PaymentIdentifier: rhash,
		Value:             testRoute.ReceiverAmt(),
		CreationTime:      time.Unix(time.Now().Unix(), 0),
		PaymentRequest:    []byte("hola"),
	}, attempt, preimage, nil
}

// TestPaymentControlSwitchFail checks that payment status returns to Failed
// status after failing, and that InitPayment allows another HTLC for the
// same payment hash.
func TestPaymentControlSwitchFail(t *testing.T) {
	t.Parallel()

	db, err := MakeTestDB(t)
	require.NoError(t, err, "unable to init db")

	pControl := NewPaymentControl(db)

	info, attempt, preimg, err := genInfo()
	require.NoError(t, err, "unable to generate htlc message")

	// Sends base htlc message which initiate StatusInFlight.
	err = pControl.InitPayment(info.PaymentIdentifier, info)
	require.NoError(t, err, "unable to send htlc message")

	assertPaymentIndex(t, pControl, info.PaymentIdentifier)
	assertPaymentStatus(t, pControl, info.PaymentIdentifier, StatusInFlight)
	assertPaymentInfo(
		t, pControl, info.PaymentIdentifier, info, nil, nil,
	)

	// Fail the payment, which should moved it to Failed.
	failReason := FailureReasonNoRoute
	_, err = pControl.Fail(info.PaymentIdentifier, failReason)
	require.NoError(t, err, "unable to fail payment hash")

	// Verify the status is indeed Failed.
	assertPaymentStatus(t, pControl, info.PaymentIdentifier, StatusFailed)
	assertPaymentInfo(
		t, pControl, info.PaymentIdentifier, info, &failReason, nil,
	)

	// Lookup the payment so we can get its old sequence number before it is
	// overwritten.
	payment, err := pControl.FetchPayment(info.PaymentIdentifier)
	require.NoError(t, err)

	// Sends the htlc again, which should succeed since the prior payment
	// failed.
	err = pControl.InitPayment(info.PaymentIdentifier, info)
	require.NoError(t, err, "unable to send htlc message")

	// Check that our index has been updated, and the old index has been
	// removed.
	assertPaymentIndex(t, pControl, info.PaymentIdentifier)
	assertNoIndex(t, pControl, payment.SequenceNum)

	assertPaymentStatus(t, pControl, info.PaymentIdentifier, StatusInFlight)
	assertPaymentInfo(
		t, pControl, info.PaymentIdentifier, info, nil, nil,
	)

	// Record a new attempt. In this test scenario, the attempt fails.
	// However, this is not communicated to control tower in the current
	// implementation. It only registers the initiation of the attempt.
	_, err = pControl.RegisterAttempt(info.PaymentIdentifier, attempt)
	require.NoError(t, err, "unable to register attempt")

	htlcReason := HTLCFailUnreadable
	_, err = pControl.FailAttempt(
		info.PaymentIdentifier, attempt.AttemptID,
		&HTLCFailInfo{
			Reason: htlcReason,
		},
	)
	if err != nil {
		t.Fatal(err)
	}
	assertPaymentStatus(t, pControl, info.PaymentIdentifier, StatusInFlight)

	htlc := &htlcStatus{
		HTLCAttemptInfo: attempt,
		failure:         &htlcReason,
	}

	assertPaymentInfo(t, pControl, info.PaymentIdentifier, info, nil, htlc)

	// Record another attempt.
	attempt.AttemptID = 1
	_, err = pControl.RegisterAttempt(info.PaymentIdentifier, attempt)
	require.NoError(t, err, "unable to send htlc message")
	assertPaymentStatus(t, pControl, info.PaymentIdentifier, StatusInFlight)

	htlc = &htlcStatus{
		HTLCAttemptInfo: attempt,
	}

	assertPaymentInfo(
		t, pControl, info.PaymentIdentifier, info, nil, htlc,
	)

	// Settle the attempt and verify that status was changed to
	// StatusSucceeded.
	payment, err = pControl.SettleAttempt(
		info.PaymentIdentifier, attempt.AttemptID,
		&HTLCSettleInfo{
			Preimage: preimg,
		},
	)
	require.NoError(t, err, "error shouldn't have been received, got")

	if len(payment.HTLCs) != 2 {
		t.Fatalf("payment should have two htlcs, got: %d",
			len(payment.HTLCs))
	}

	err = assertRouteEqual(&payment.HTLCs[0].Route, &attempt.Route)
	if err != nil {
		t.Fatalf("unexpected route returned: %v vs %v: %v",
			spew.Sdump(attempt.Route),
			spew.Sdump(payment.HTLCs[0].Route), err)
	}

	assertPaymentStatus(t, pControl, info.PaymentIdentifier, StatusSucceeded)

	htlc.settle = &preimg
	assertPaymentInfo(
		t, pControl, info.PaymentIdentifier, info, nil, htlc,
	)

	// Attempt a final payment, which should now fail since the prior
	// payment succeed.
	err = pControl.InitPayment(info.PaymentIdentifier, info)
	if err != ErrAlreadyPaid {
		t.Fatalf("unable to send htlc message: %v", err)
	}
}

// TestPaymentControlSwitchDoubleSend checks the ability of payment control to
// prevent double sending of htlc message, when message is in StatusInFlight.
func TestPaymentControlSwitchDoubleSend(t *testing.T) {
	t.Parallel()

	db, err := MakeTestDB(t)
	require.NoError(t, err, "unable to init db")

	pControl := NewPaymentControl(db)

	info, attempt, preimg, err := genInfo()
	require.NoError(t, err, "unable to generate htlc message")

	// Sends base htlc message which initiate base status and move it to
	// StatusInFlight and verifies that it was changed.
	err = pControl.InitPayment(info.PaymentIdentifier, info)
	require.NoError(t, err, "unable to send htlc message")

	assertPaymentIndex(t, pControl, info.PaymentIdentifier)
	assertPaymentStatus(t, pControl, info.PaymentIdentifier, StatusInFlight)
	assertPaymentInfo(
		t, pControl, info.PaymentIdentifier, info, nil, nil,
	)

	// Try to initiate double sending of htlc message with the same
	// payment hash, should result in error indicating that payment has
	// already been sent.
	err = pControl.InitPayment(info.PaymentIdentifier, info)
	if err != ErrPaymentInFlight {
		t.Fatalf("payment control wrong behaviour: " +
			"double sending must trigger ErrPaymentInFlight error")
	}

	// Record an attempt.
	_, err = pControl.RegisterAttempt(info.PaymentIdentifier, attempt)
	require.NoError(t, err, "unable to send htlc message")
	assertPaymentStatus(t, pControl, info.PaymentIdentifier, StatusInFlight)

	htlc := &htlcStatus{
		HTLCAttemptInfo: attempt,
	}
	assertPaymentInfo(
		t, pControl, info.PaymentIdentifier, info, nil, htlc,
	)

	// Sends base htlc message which initiate StatusInFlight.
	err = pControl.InitPayment(info.PaymentIdentifier, info)
	if err != ErrPaymentInFlight {
		t.Fatalf("payment control wrong behaviour: " +
			"double sending must trigger ErrPaymentInFlight error")
	}

	// After settling, the error should be ErrAlreadyPaid.
	_, err = pControl.SettleAttempt(
		info.PaymentIdentifier, attempt.AttemptID,
		&HTLCSettleInfo{
			Preimage: preimg,
		},
	)
	require.NoError(t, err, "error shouldn't have been received, got")
	assertPaymentStatus(t, pControl, info.PaymentIdentifier, StatusSucceeded)

	htlc.settle = &preimg
	assertPaymentInfo(t, pControl, info.PaymentIdentifier, info, nil, htlc)

	err = pControl.InitPayment(info.PaymentIdentifier, info)
	if err != ErrAlreadyPaid {
		t.Fatalf("unable to send htlc message: %v", err)
	}
}

// TestPaymentControlSuccessesWithoutInFlight checks that the payment
// control will disallow calls to Success when no payment is in flight.
func TestPaymentControlSuccessesWithoutInFlight(t *testing.T) {
	t.Parallel()

	db, err := MakeTestDB(t)
	require.NoError(t, err, "unable to init db")

	pControl := NewPaymentControl(db)

	info, _, preimg, err := genInfo()
	require.NoError(t, err, "unable to generate htlc message")

	// Attempt to complete the payment should fail.
	_, err = pControl.SettleAttempt(
		info.PaymentIdentifier, 0,
		&HTLCSettleInfo{
			Preimage: preimg,
		},
	)
	if err != ErrPaymentNotInitiated {
		t.Fatalf("expected ErrPaymentNotInitiated, got %v", err)
	}

	assertPaymentStatus(t, pControl, info.PaymentIdentifier, StatusUnknown)
}

// TestPaymentControlFailsWithoutInFlight checks that a strict payment
// control will disallow calls to Fail when no payment is in flight.
func TestPaymentControlFailsWithoutInFlight(t *testing.T) {
	t.Parallel()

	db, err := MakeTestDB(t)
	require.NoError(t, err, "unable to init db")

	pControl := NewPaymentControl(db)

	info, _, _, err := genInfo()
	require.NoError(t, err, "unable to generate htlc message")

	// Calling Fail should return an error.
	_, err = pControl.Fail(info.PaymentIdentifier, FailureReasonNoRoute)
	if err != ErrPaymentNotInitiated {
		t.Fatalf("expected ErrPaymentNotInitiated, got %v", err)
	}

	assertPaymentStatus(t, pControl, info.PaymentIdentifier, StatusUnknown)
}

// TestPaymentControlDeleteNonInFlight checks that calling DeletePayments only
// deletes payments from the database that are not in-flight.
func TestPaymentControlDeleteNonInFlight(t *testing.T) {
	t.Parallel()

	db, err := MakeTestDB(t)
	require.NoError(t, err, "unable to init db")

	// Create a sequence number for duplicate payments that will not collide
	// with the sequence numbers for the payments we create. These values
	// start at 1, so 9999 is a safe bet for this test.
	var duplicateSeqNr = 9999

	pControl := NewPaymentControl(db)

	payments := []struct {
		failed       bool
		success      bool
		hasDuplicate bool
	}{
		{
			failed:       true,
			success:      false,
			hasDuplicate: false,
		},
		{
			failed:       false,
			success:      true,
			hasDuplicate: false,
		},
		{
			failed:       false,
			success:      false,
			hasDuplicate: false,
		},
		{
			failed:       false,
			success:      true,
			hasDuplicate: true,
		},
	}

	var numSuccess, numInflight int

	for _, p := range payments {
		info, attempt, preimg, err := genInfo()
		if err != nil {
			t.Fatalf("unable to generate htlc message: %v", err)
		}

		// Sends base htlc message which initiate StatusInFlight.
		err = pControl.InitPayment(info.PaymentIdentifier, info)
		if err != nil {
			t.Fatalf("unable to send htlc message: %v", err)
		}
		_, err = pControl.RegisterAttempt(info.PaymentIdentifier, attempt)
		if err != nil {
			t.Fatalf("unable to send htlc message: %v", err)
		}

		htlc := &htlcStatus{
			HTLCAttemptInfo: attempt,
		}

		if p.failed {
			// Fail the payment attempt.
			htlcFailure := HTLCFailUnreadable
			_, err := pControl.FailAttempt(
				info.PaymentIdentifier, attempt.AttemptID,
				&HTLCFailInfo{
					Reason: htlcFailure,
				},
			)
			if err != nil {
				t.Fatalf("unable to fail htlc: %v", err)
			}

			// Fail the payment, which should moved it to Failed.
			failReason := FailureReasonNoRoute
			_, err = pControl.Fail(info.PaymentIdentifier, failReason)
			if err != nil {
				t.Fatalf("unable to fail payment hash: %v", err)
			}

			// Verify the status is indeed Failed.
			assertPaymentStatus(t, pControl, info.PaymentIdentifier, StatusFailed)

			htlc.failure = &htlcFailure
			assertPaymentInfo(
				t, pControl, info.PaymentIdentifier, info,
				&failReason, htlc,
			)
		} else if p.success {
			// Verifies that status was changed to StatusSucceeded.
			_, err := pControl.SettleAttempt(
				info.PaymentIdentifier, attempt.AttemptID,
				&HTLCSettleInfo{
					Preimage: preimg,
				},
			)
			if err != nil {
				t.Fatalf("error shouldn't have been received, got: %v", err)
			}

			assertPaymentStatus(t, pControl, info.PaymentIdentifier, StatusSucceeded)

			htlc.settle = &preimg
			assertPaymentInfo(
				t, pControl, info.PaymentIdentifier, info, nil, htlc,
			)

			numSuccess++
		} else {
			assertPaymentStatus(t, pControl, info.PaymentIdentifier, StatusInFlight)
			assertPaymentInfo(
				t, pControl, info.PaymentIdentifier, info, nil, htlc,
			)

			numInflight++
		}

		// If the payment is intended to have a duplicate payment, we
		// add one.
		if p.hasDuplicate {
			appendDuplicatePayment(
				t, pControl.db, info.PaymentIdentifier,
				uint64(duplicateSeqNr), preimg,
			)
			duplicateSeqNr++
			numSuccess++
		}
	}

	// Delete all failed payments.
	if err := db.DeletePayments(true, false); err != nil {
		t.Fatal(err)
	}

	// This should leave the succeeded and in-flight payments.
	dbPayments, err := db.FetchPayments()
	if err != nil {
		t.Fatal(err)
	}

	if len(dbPayments) != numSuccess+numInflight {
		t.Fatalf("expected %d payments, got %d",
			numSuccess+numInflight, len(dbPayments))
	}

	var s, i int
	for _, p := range dbPayments {
		t.Log("fetch payment has status", p.Status)
		switch p.Status {
		case StatusSucceeded:
			s++
		case StatusInFlight:
			i++
		}
	}

	if s != numSuccess {
		t.Fatalf("expected %d succeeded payments , got %d",
			numSuccess, s)
	}
	if i != numInflight {
		t.Fatalf("expected %d in-flight payments, got %d",
			numInflight, i)
	}

	// Now delete all payments except in-flight.
	if err := db.DeletePayments(false, false); err != nil {
		t.Fatal(err)
	}

	// This should leave the in-flight payment.
	dbPayments, err = db.FetchPayments()
	if err != nil {
		t.Fatal(err)
	}

	if len(dbPayments) != numInflight {
		t.Fatalf("expected %d payments, got %d", numInflight,
			len(dbPayments))
	}

	for _, p := range dbPayments {
		if p.Status != StatusInFlight {
			t.Fatalf("expected in-fligth status, got %v", p.Status)
		}
	}

	// Finally, check that we only have a single index left in the payment
	// index bucket.
	var indexCount int
	err = kvdb.View(db, func(tx walletdb.ReadTx) error {
		index := tx.ReadBucket(paymentsIndexBucket)

		return index.ForEach(func(k, v []byte) error {
			indexCount++
			return nil
		})
	}, func() { indexCount = 0 })
	require.NoError(t, err)

	require.Equal(t, 1, indexCount)
}

// TestPaymentControlDeletePayments tests that DeletePayments correctly deletes
// information about completed payments from the database.
func TestPaymentControlDeletePayments(t *testing.T) {
	t.Parallel()

	db, err := MakeTestDB(t)
	require.NoError(t, err, "unable to init db")

	pControl := NewPaymentControl(db)

	// Register three payments:
	// 1. A payment with two failed attempts.
	// 2. A payment with one failed and one settled attempt.
	// 3. A payment with one failed and one in-flight attempt.
	payments := []*payment{
		{status: StatusFailed},
		{status: StatusSucceeded},
		{status: StatusInFlight},
	}

	// Use helper function to register the test payments in the data and
	// populate the data to the payments slice.
	createTestPayments(t, pControl, payments)

	// Check that all payments are there as we added them.
	assertPayments(t, db, payments)

	// Delete HTLC attempts for failed payments only.
	require.NoError(t, db.DeletePayments(true, true))

	// The failed payment is the only altered one.
	payments[0].htlcs = 0
	assertPayments(t, db, payments)

	// Delete failed attempts for all payments.
	require.NoError(t, db.DeletePayments(false, true))

	// The failed attempts should be deleted, except for the in-flight
	// payment, that shouldn't be altered until it has completed.
	payments[1].htlcs = 1
	assertPayments(t, db, payments)

	// Now delete all failed payments.
	require.NoError(t, db.DeletePayments(true, false))

	assertPayments(t, db, payments[1:])

	// Finally delete all completed payments.
	require.NoError(t, db.DeletePayments(false, false))

	assertPayments(t, db, payments[2:])
}

// TestPaymentControlDeleteSinglePayment tests that DeletePayment correctly
// deletes information about a completed payment from the database.
func TestPaymentControlDeleteSinglePayment(t *testing.T) {
	t.Parallel()

	db, err := MakeTestDB(t)
	require.NoError(t, err, "unable to init db")

	pControl := NewPaymentControl(db)

	// Register four payments:
	// All payments will have one failed HTLC attempt and one HTLC attempt
	// according to its final status.
	// 1. A payment with two failed attempts.
	// 2. Another payment with two failed attempts.
	// 3. A payment with one failed and one settled attempt.
	// 4. A payment with one failed and one in-flight attempt.

	// Initiate payments, which is a slice of payment that is used as
	// template to create the corresponding test payments in the database.
	//
	// Note: The payment id and number of htlc attempts of each payment will
	// be added to this slice when creating the payments below.
	// This allows the slice to be used directly for testing purposes.
	payments := []*payment{
		{status: StatusFailed},
		{status: StatusFailed},
		{status: StatusSucceeded},
		{status: StatusInFlight},
	}

	// Use helper function to register the test payments in the data and
	// populate the data to the payments slice.
	createTestPayments(t, pControl, payments)

	// Check that all payments are there as we added them.
	assertPayments(t, db, payments)

	// Delete HTLC attempts for first payment only.
	require.NoError(t, db.DeletePayment(payments[0].id, true))

	// The first payment is the only altered one as its failed HTLC should
	// have been removed but is still present as payment.
	payments[0].htlcs = 0
	assertPayments(t, db, payments)

	// Delete the first payment completely.
	require.NoError(t, db.DeletePayment(payments[0].id, false))

	// The first payment should have been deleted.
	assertPayments(t, db, payments[1:])

	// Now delete the second payment completely.
	require.NoError(t, db.DeletePayment(payments[1].id, false))

	// The Second payment should have been deleted.
	assertPayments(t, db, payments[2:])

	// Delete failed HTLC attempts for the third payment.
	require.NoError(t, db.DeletePayment(payments[2].id, true))

	// Only the successful HTLC attempt should be left for the third payment.
	payments[2].htlcs = 1
	assertPayments(t, db, payments[2:])

	// Now delete the third payment completely.
	require.NoError(t, db.DeletePayment(payments[2].id, false))

	// Only the last payment should be left.
	assertPayments(t, db, payments[3:])

	// Deleting HTLC attempts from InFlight payments should not work and an
	// error returned.
	require.Error(t, db.DeletePayment(payments[3].id, true))

	// The payment is InFlight and therefore should not have been altered.
	assertPayments(t, db, payments[3:])

	// Finally deleting the InFlight payment should also not work and an
	// error returned.
	require.Error(t, db.DeletePayment(payments[3].id, false))

	// The payment is InFlight and therefore should not have been altered.
	assertPayments(t, db, payments[3:])
}

// TestPaymentControlMultiShard checks the ability of payment control to
// have multiple in-flight HTLCs for a single payment.
func TestPaymentControlMultiShard(t *testing.T) {
	t.Parallel()

	// We will register three HTLC attempts, and always fail the second
	// one. We'll generate all combinations of settling/failing the first
	// and third HTLC, and assert that the payment status end up as we
	// expect.
	type testCase struct {
		settleFirst bool
		settleLast  bool
	}

	var tests []testCase
	for _, f := range []bool{true, false} {
		for _, l := range []bool{true, false} {
			tests = append(tests, testCase{f, l})
		}
	}

	runSubTest := func(t *testing.T, test testCase) {
		db, err := MakeTestDB(t)
		if err != nil {
			t.Fatalf("unable to init db: %v", err)
		}

		pControl := NewPaymentControl(db)

		info, attempt, preimg, err := genInfo()
		if err != nil {
			t.Fatalf("unable to generate htlc message: %v", err)
		}

		// Init the payment, moving it to the StatusInFlight state.
		err = pControl.InitPayment(info.PaymentIdentifier, info)
		if err != nil {
			t.Fatalf("unable to send htlc message: %v", err)
		}

		assertPaymentIndex(t, pControl, info.PaymentIdentifier)
		assertPaymentStatus(t, pControl, info.PaymentIdentifier, StatusInFlight)
		assertPaymentInfo(
			t, pControl, info.PaymentIdentifier, info, nil, nil,
		)

		// Create three unique attempts we'll use for the test, and
		// register them with the payment control. We set each
		// attempts's value to one third of the payment amount, and
		// populate the MPP options.
		shardAmt := info.Value / 3
		attempt.Route.FinalHop().AmtToForward = shardAmt
		attempt.Route.FinalHop().MPP = record.NewMPP(
			info.Value, [32]byte{1},
		)

		var attempts []*HTLCAttemptInfo
		for i := uint64(0); i < 3; i++ {
			a := *attempt
			a.AttemptID = i
			attempts = append(attempts, &a)

			_, err = pControl.RegisterAttempt(info.PaymentIdentifier, &a)
			if err != nil {
				t.Fatalf("unable to send htlc message: %v", err)
			}
			assertPaymentStatus(
				t, pControl, info.PaymentIdentifier, StatusInFlight,
			)

			htlc := &htlcStatus{
				HTLCAttemptInfo: &a,
			}
			assertPaymentInfo(
				t, pControl, info.PaymentIdentifier, info, nil, htlc,
			)
		}

		// For a fourth attempt, check that attempting to
		// register it will fail since the total sent amount
		// will be too large.
		b := *attempt
		b.AttemptID = 3
		_, err = pControl.RegisterAttempt(info.PaymentIdentifier, &b)
		if err != ErrValueExceedsAmt {
			t.Fatalf("expected ErrValueExceedsAmt, got: %v",
				err)
		}

		// Fail the second attempt.
		a := attempts[1]
		htlcFail := HTLCFailUnreadable
		_, err = pControl.FailAttempt(
			info.PaymentIdentifier, a.AttemptID,
			&HTLCFailInfo{
				Reason: htlcFail,
			},
		)
		if err != nil {
			t.Fatal(err)
		}

		htlc := &htlcStatus{
			HTLCAttemptInfo: a,
			failure:         &htlcFail,
		}
		assertPaymentInfo(
			t, pControl, info.PaymentIdentifier, info, nil, htlc,
		)

		// Payment should still be in-flight.
		assertPaymentStatus(t, pControl, info.PaymentIdentifier, StatusInFlight)

		// Depending on the test case, settle or fail the first attempt.
		a = attempts[0]
		htlc = &htlcStatus{
			HTLCAttemptInfo: a,
		}

		var firstFailReason *FailureReason
		if test.settleFirst {
			_, err := pControl.SettleAttempt(
				info.PaymentIdentifier, a.AttemptID,
				&HTLCSettleInfo{
					Preimage: preimg,
				},
			)
			if err != nil {
				t.Fatalf("error shouldn't have been "+
					"received, got: %v", err)
			}

			// Assert that the HTLC has had the preimage recorded.
			htlc.settle = &preimg
			assertPaymentInfo(
				t, pControl, info.PaymentIdentifier, info, nil, htlc,
			)
		} else {
			_, err := pControl.FailAttempt(
				info.PaymentIdentifier, a.AttemptID,
				&HTLCFailInfo{
					Reason: htlcFail,
				},
			)
			if err != nil {
				t.Fatalf("error shouldn't have been "+
					"received, got: %v", err)
			}

			// Assert the failure was recorded.
			htlc.failure = &htlcFail
			assertPaymentInfo(
				t, pControl, info.PaymentIdentifier, info, nil, htlc,
			)

			// We also record a payment level fail, to move it into
			// a terminal state.
			failReason := FailureReasonNoRoute
			_, err = pControl.Fail(info.PaymentIdentifier, failReason)
			if err != nil {
				t.Fatalf("unable to fail payment hash: %v", err)
			}

			// Record the reason we failed the payment, such that
			// we can assert this later in the test.
			firstFailReason = &failReason
		}

		// The payment should still be considered in-flight, since there
		// is still an active HTLC.
		assertPaymentStatus(t, pControl, info.PaymentIdentifier, StatusInFlight)

		// Try to register yet another attempt. This should fail now
		// that the payment has reached a terminal condition.
		b = *attempt
		b.AttemptID = 3
		_, err = pControl.RegisterAttempt(info.PaymentIdentifier, &b)
		if err != ErrPaymentTerminal {
			t.Fatalf("expected ErrPaymentTerminal, got: %v", err)
		}

		assertPaymentStatus(t, pControl, info.PaymentIdentifier, StatusInFlight)

		// Settle or fail the remaining attempt based on the testcase.
		a = attempts[2]
		htlc = &htlcStatus{
			HTLCAttemptInfo: a,
		}
		if test.settleLast {
			// Settle the last outstanding attempt.
			_, err = pControl.SettleAttempt(
				info.PaymentIdentifier, a.AttemptID,
				&HTLCSettleInfo{
					Preimage: preimg,
				},
			)
			if err != nil {
				t.Fatalf("error shouldn't have been "+
					"received, got: %v", err)
			}

			htlc.settle = &preimg
			assertPaymentInfo(
				t, pControl, info.PaymentIdentifier, info,
				firstFailReason, htlc,
			)
		} else {
			// Fail the attempt.
			_, err := pControl.FailAttempt(
				info.PaymentIdentifier, a.AttemptID,
				&HTLCFailInfo{
					Reason: htlcFail,
				},
			)
			if err != nil {
				t.Fatalf("error shouldn't have been "+
					"received, got: %v", err)
			}

			// Assert the failure was recorded.
			htlc.failure = &htlcFail
			assertPaymentInfo(
				t, pControl, info.PaymentIdentifier, info,
				firstFailReason, htlc,
			)

			// Check that we can override any perevious terminal
			// failure. This is to allow multiple concurrent shard
			// write a terminal failure to the database without
			// syncing.
			failReason := FailureReasonPaymentDetails
			_, err = pControl.Fail(info.PaymentIdentifier, failReason)
			if err != nil {
				t.Fatalf("unable to fail payment hash: %v", err)
			}
		}

		// If any of the two attempts settled, the payment should end
		// up in the Succeeded state. If both failed the payment should
		// also be Failed at this poinnt.
		finalStatus := StatusFailed
		if test.settleFirst || test.settleLast {
			finalStatus = StatusSucceeded
		}

		assertPaymentStatus(t, pControl, info.PaymentIdentifier, finalStatus)

		// Finally assert we cannot register more attempts.
		_, err = pControl.RegisterAttempt(info.PaymentIdentifier, &b)
		require.Equal(t, ErrPaymentTerminal, err)
	}

	for _, test := range tests {
		test := test
		subTest := fmt.Sprintf("first=%v, second=%v",
			test.settleFirst, test.settleLast)

		t.Run(subTest, func(t *testing.T) {
			runSubTest(t, test)
		})
	}
}

func TestPaymentControlMPPRecordValidation(t *testing.T) {
	t.Parallel()

	db, err := MakeTestDB(t)
	require.NoError(t, err, "unable to init db")

	pControl := NewPaymentControl(db)

	info, attempt, _, err := genInfo()
	require.NoError(t, err, "unable to generate htlc message")

	// Init the payment.
	err = pControl.InitPayment(info.PaymentIdentifier, info)
	require.NoError(t, err, "unable to send htlc message")

	// Create three unique attempts we'll use for the test, and
	// register them with the payment control. We set each
	// attempts's value to one third of the payment amount, and
	// populate the MPP options.
	shardAmt := info.Value / 3
	attempt.Route.FinalHop().AmtToForward = shardAmt
	attempt.Route.FinalHop().MPP = record.NewMPP(
		info.Value, [32]byte{1},
	)

	_, err = pControl.RegisterAttempt(info.PaymentIdentifier, attempt)
	require.NoError(t, err, "unable to send htlc message")

	// Now try to register a non-MPP attempt, which should fail.
	b := *attempt
	b.AttemptID = 1
	b.Route.FinalHop().MPP = nil
	_, err = pControl.RegisterAttempt(info.PaymentIdentifier, &b)
	if err != ErrMPPayment {
		t.Fatalf("expected ErrMPPayment, got: %v", err)
	}

	// Try to register attempt one with a different payment address.
	b.Route.FinalHop().MPP = record.NewMPP(
		info.Value, [32]byte{2},
	)
	_, err = pControl.RegisterAttempt(info.PaymentIdentifier, &b)
	if err != ErrMPPPaymentAddrMismatch {
		t.Fatalf("expected ErrMPPPaymentAddrMismatch, got: %v", err)
	}

	// Try registering one with a different total amount.
	b.Route.FinalHop().MPP = record.NewMPP(
		info.Value/2, [32]byte{1},
	)
	_, err = pControl.RegisterAttempt(info.PaymentIdentifier, &b)
	if err != ErrMPPTotalAmountMismatch {
		t.Fatalf("expected ErrMPPTotalAmountMismatch, got: %v", err)
	}

	// Create and init a new payment. This time we'll check that we cannot
	// register an MPP attempt if we already registered a non-MPP one.
	info, attempt, _, err = genInfo()
	require.NoError(t, err, "unable to generate htlc message")

	err = pControl.InitPayment(info.PaymentIdentifier, info)
	require.NoError(t, err, "unable to send htlc message")

	attempt.Route.FinalHop().MPP = nil
	_, err = pControl.RegisterAttempt(info.PaymentIdentifier, attempt)
	require.NoError(t, err, "unable to send htlc message")

	// Attempt to register an MPP attempt, which should fail.
	b = *attempt
	b.AttemptID = 1
	b.Route.FinalHop().MPP = record.NewMPP(
		info.Value, [32]byte{1},
	)

	_, err = pControl.RegisterAttempt(info.PaymentIdentifier, &b)
	if err != ErrNonMPPayment {
		t.Fatalf("expected ErrNonMPPayment, got: %v", err)
	}
}

// TestDeleteFailedAttempts checks that DeleteFailedAttempts properly removes
// failed HTLCs from finished payments.
func TestDeleteFailedAttempts(t *testing.T) {
	t.Parallel()

	t.Run("keep failed payment attempts", func(t *testing.T) {
		testDeleteFailedAttempts(t, true)
	})
	t.Run("remove failed payment attempts", func(t *testing.T) {
		testDeleteFailedAttempts(t, false)
	})
}

func testDeleteFailedAttempts(t *testing.T, keepFailedPaymentAttempts bool) {
<<<<<<< HEAD
	db, cleanup, err := MakeTestDB()
	defer cleanup()
=======
	db, err := MakeTestDB(t)
>>>>>>> c855d83a

	require.NoError(t, err, "unable to init db")
	db.keepFailedPaymentAttempts = keepFailedPaymentAttempts

	pControl := NewPaymentControl(db)

	// Register three payments:
	// All payments will have one failed HTLC attempt and one HTLC attempt
	// according to its final status.
	// 1. A payment with two failed attempts.
	// 2. A payment with one failed and one in-flight attempt.
	// 3. A payment with one failed and one settled attempt.

	// Initiate payments, which is a slice of payment that is used as
	// template to create the corresponding test payments in the database.
	//
	// Note: The payment id and number of htlc attempts of each payment will
	// be added to this slice when creating the payments below.
	// This allows the slice to be used directly for testing purposes.
	payments := []*payment{
		{status: StatusFailed},
		{status: StatusInFlight},
		{status: StatusSucceeded},
	}

	// Use helper function to register the test payments in the data and
	// populate the data to the payments slice.
	createTestPayments(t, pControl, payments)

	// Check that all payments are there as we added them.
	assertPayments(t, db, payments)

	// Calling DeleteFailedAttempts on a failed payment should delete all
	// HTLCs.
	require.NoError(t, pControl.DeleteFailedAttempts(payments[0].id))

	// Expect all HTLCs to be deleted if the config is set to delete them.
	if !keepFailedPaymentAttempts {
		payments[0].htlcs = 0
	}
	assertPayments(t, db, payments)

	// Calling DeleteFailedAttempts on an in-flight payment should return
	// an error.
	if keepFailedPaymentAttempts {
		require.NoError(t, pControl.DeleteFailedAttempts(payments[1].id))
	} else {
		require.Error(t, pControl.DeleteFailedAttempts(payments[1].id))
	}

	// Since DeleteFailedAttempts returned an error, we should expect the
	// payment to be unchanged.
	assertPayments(t, db, payments)

	// Cleaning up a successful payment should remove failed htlcs.
	require.NoError(t, pControl.DeleteFailedAttempts(payments[2].id))
	// Expect all HTLCs except for the settled one to be deleted if the
	// config is set to delete them.
	if !keepFailedPaymentAttempts {
		payments[2].htlcs = 1
	}
	assertPayments(t, db, payments)

	if keepFailedPaymentAttempts {
		// DeleteFailedAttempts is ignored, even for non-existent
		// payments, if the control tower is configured to keep failed
		// HTLCs.
		require.NoError(t, pControl.DeleteFailedAttempts(lntypes.ZeroHash))
	} else {
		// Attempting to cleanup a non-existent payment returns an error.
		require.Error(t, pControl.DeleteFailedAttempts(lntypes.ZeroHash))
	}
}

// assertPaymentStatus retrieves the status of the payment referred to by hash
// and compares it with the expected state.
func assertPaymentStatus(t *testing.T, p *PaymentControl,
	hash lntypes.Hash, expStatus PaymentStatus) {

	t.Helper()

	payment, err := p.FetchPayment(hash)
	if expStatus == StatusUnknown && err == ErrPaymentNotInitiated {
		return
	}
	if err != nil {
		t.Fatal(err)
	}

	if payment.Status != expStatus {
		t.Fatalf("payment status mismatch: expected %v, got %v",
			expStatus, payment.Status)
	}
}

type htlcStatus struct {
	*HTLCAttemptInfo
	settle  *lntypes.Preimage
	failure *HTLCFailReason
}

// assertPaymentInfo retrieves the payment referred to by hash and verifies the
// expected values.
func assertPaymentInfo(t *testing.T, p *PaymentControl, hash lntypes.Hash,
	c *PaymentCreationInfo, f *FailureReason, a *htlcStatus) {

	t.Helper()

	payment, err := p.FetchPayment(hash)
	if err != nil {
		t.Fatal(err)
	}

	if !reflect.DeepEqual(payment.Info, c) {
		t.Fatalf("PaymentCreationInfos don't match: %v vs %v",
			spew.Sdump(payment.Info), spew.Sdump(c))
	}

	if f != nil {
		if *payment.FailureReason != *f {
			t.Fatal("unexpected failure reason")
		}
	} else {
		if payment.FailureReason != nil {
			t.Fatal("unexpected failure reason")
		}
	}

	if a == nil {
		if len(payment.HTLCs) > 0 {
			t.Fatal("expected no htlcs")
		}
		return
	}

	htlc := payment.HTLCs[a.AttemptID]
	if err := assertRouteEqual(&htlc.Route, &a.Route); err != nil {
		t.Fatal("routes do not match")
	}

	if htlc.AttemptID != a.AttemptID {
		t.Fatalf("unnexpected attempt ID %v, expected %v",
			htlc.AttemptID, a.AttemptID)
	}

	if a.failure != nil {
		if htlc.Failure == nil {
			t.Fatalf("expected HTLC to be failed")
		}

		if htlc.Failure.Reason != *a.failure {
			t.Fatalf("expected HTLC failure %v, had %v",
				*a.failure, htlc.Failure.Reason)
		}
	} else if htlc.Failure != nil {
		t.Fatalf("expected no HTLC failure")
	}

	if a.settle != nil {
		if htlc.Settle.Preimage != *a.settle {
			t.Fatalf("Preimages don't match: %x vs %x",
				htlc.Settle.Preimage, a.settle)
		}
	} else if htlc.Settle != nil {
		t.Fatal("expected no settle info")
	}
}

// fetchPaymentIndexEntry gets the payment hash for the sequence number provided
// from our payment indexes bucket.
func fetchPaymentIndexEntry(_ *testing.T, p *PaymentControl,
	sequenceNumber uint64) (*lntypes.Hash, error) {

	var hash lntypes.Hash

	if err := kvdb.View(p.db, func(tx walletdb.ReadTx) error {
		indexBucket := tx.ReadBucket(paymentsIndexBucket)
		key := make([]byte, 8)
		byteOrder.PutUint64(key, sequenceNumber)

		indexValue := indexBucket.Get(key)
		if indexValue == nil {
			return errNoSequenceNrIndex
		}

		r := bytes.NewReader(indexValue)

		var err error
		hash, err = deserializePaymentIndex(r)
		return err
	}, func() {
		hash = lntypes.Hash{}
	}); err != nil {
		return nil, err
	}

	return &hash, nil
}

// assertPaymentIndex looks up the index for a payment in the db and checks
// that its payment hash matches the expected hash passed in.
func assertPaymentIndex(t *testing.T, p *PaymentControl,
	expectedHash lntypes.Hash) {

	// Lookup the payment so that we have its sequence number and check
	// that is has correctly been indexed in the payment indexes bucket.
	pmt, err := p.FetchPayment(expectedHash)
	require.NoError(t, err)

	hash, err := fetchPaymentIndexEntry(t, p, pmt.SequenceNum)
	require.NoError(t, err)
	assert.Equal(t, expectedHash, *hash)
}

// assertNoIndex checks that an index for the sequence number provided does not
// exist.
func assertNoIndex(t *testing.T, p *PaymentControl, seqNr uint64) {
	_, err := fetchPaymentIndexEntry(t, p, seqNr)
	require.Equal(t, errNoSequenceNrIndex, err)
}

// payment is a helper structure that holds basic information on a test payment,
// such as the payment id, the status and the total number of HTLCs attempted.
type payment struct {
	id     lntypes.Hash
	status PaymentStatus
	htlcs  int
}

// createTestPayments registers payments depending on the provided statuses in
// the payments slice. Each payment will receive one failed HTLC and another
// HTLC depending on the final status of the payment provided.
func createTestPayments(t *testing.T, p *PaymentControl, payments []*payment) {
	attemptID := uint64(0)

	for i := 0; i < len(payments); i++ {
		info, attempt, preimg, err := genInfo()
		require.NoError(t, err, "unable to generate htlc message")

		// Set the payment id accordingly in the payments slice.
		payments[i].id = info.PaymentIdentifier

		attempt.AttemptID = attemptID
		attemptID++

		// Init the payment.
		err = p.InitPayment(info.PaymentIdentifier, info)
		require.NoError(t, err, "unable to send htlc message")

		// Register and fail the first attempt for all payments.
		_, err = p.RegisterAttempt(info.PaymentIdentifier, attempt)
		require.NoError(t, err, "unable to send htlc message")

		htlcFailure := HTLCFailUnreadable
		_, err = p.FailAttempt(
			info.PaymentIdentifier, attempt.AttemptID,
			&HTLCFailInfo{
				Reason: htlcFailure,
			},
		)
		require.NoError(t, err, "unable to fail htlc")

		// Increase the HTLC counter in the payments slice for the
		// failed attempt.
		payments[i].htlcs++

		// Depending on the test case, fail or succeed the next
		// attempt.
		attempt.AttemptID = attemptID
		attemptID++

		_, err = p.RegisterAttempt(info.PaymentIdentifier, attempt)
		require.NoError(t, err, "unable to send htlc message")

		switch payments[i].status {
		// Fail the attempt and the payment overall.
		case StatusFailed:
			htlcFailure := HTLCFailUnreadable
			_, err = p.FailAttempt(
				info.PaymentIdentifier, attempt.AttemptID,
				&HTLCFailInfo{
					Reason: htlcFailure,
				},
			)
			require.NoError(t, err, "unable to fail htlc")

			failReason := FailureReasonNoRoute
			_, err = p.Fail(info.PaymentIdentifier,
				failReason)
			require.NoError(t, err, "unable to fail payment hash")

		// Settle the attempt
		case StatusSucceeded:
			_, err := p.SettleAttempt(
				info.PaymentIdentifier, attempt.AttemptID,
				&HTLCSettleInfo{
					Preimage: preimg,
				},
			)
			require.NoError(t, err, "no error should have been "+
				"received from settling a htlc attempt")

		// We leave the attempt in-flight by doing nothing.
		case StatusInFlight:
		}

		// Increase the HTLC counter in the payments slice for any
		// attempt above.
		payments[i].htlcs++
	}
}

// assertPayments is a helper function that given a slice of payment and
// indices for the slice asserts that exactly the same payments in the
// slice for the provided indices exist when fetching payments from the
// database.
func assertPayments(t *testing.T, db *DB, payments []*payment) {
	t.Helper()

	dbPayments, err := db.FetchPayments()
	require.NoError(t, err, "could not fetch payments from db")

	// Make sure that the number of fetched payments is the same
	// as expected.
	require.Len(t, dbPayments, len(payments), "unexpected number of payments")

	// Convert fetched payments of type MPPayment to our helper structure.
	p := make([]*payment, len(dbPayments))
	for i, dbPayment := range dbPayments {
		p[i] = &payment{
			id:     dbPayment.Info.PaymentIdentifier,
			status: dbPayment.Status,
			htlcs:  len(dbPayment.HTLCs),
		}
	}

	// Check that each payment we want to assert exists in the database.
	require.Equal(t, payments, p)
}<|MERGE_RESOLUTION|>--- conflicted
+++ resolved
@@ -1002,12 +1002,7 @@
 }
 
 func testDeleteFailedAttempts(t *testing.T, keepFailedPaymentAttempts bool) {
-<<<<<<< HEAD
-	db, cleanup, err := MakeTestDB()
-	defer cleanup()
-=======
 	db, err := MakeTestDB(t)
->>>>>>> c855d83a
 
 	require.NoError(t, err, "unable to init db")
 	db.keepFailedPaymentAttempts = keepFailedPaymentAttempts

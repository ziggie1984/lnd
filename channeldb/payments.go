--- conflicted
+++ resolved
@@ -571,13 +571,9 @@
 			return err
 		}
 
-<<<<<<< HEAD
-		resp.Payments = append(resp.Payments, payment)
-=======
 		return nil
 	}); err != nil {
 		return resp, err
->>>>>>> 4a437400
 	}
 
 	// Need to swap the payments slice order if reversed order.

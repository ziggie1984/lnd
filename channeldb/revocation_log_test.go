--- conflicted
+++ resolved
@@ -243,10 +243,6 @@
 func TestSerializeAndDeserializeRevLog(t *testing.T) {
 	t.Parallel()
 
-<<<<<<< HEAD
-	// Copy the testRevocationLog and testHTLCEntry.
-	rl := testRevocationLog
-=======
 	tests := []struct {
 		name        string
 		revLog      RevocationLog
@@ -284,7 +280,6 @@
 	revLogBytes []byte) {
 
 	// Copy the testRevocationLogWithAmts and testHTLCEntry.
->>>>>>> c855d83a
 	htlc := testHTLCEntry
 	rl.HTLCEntries = []*HTLCEntry{&htlc}
 

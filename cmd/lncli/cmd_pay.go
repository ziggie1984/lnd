--- conflicted
+++ resolved
@@ -87,15 +87,12 @@
 			"payment splitting is required to attempt a payment, " +
 			"specified in milli-satoshis",
 	}
-<<<<<<< HEAD
-=======
 
 	ampFlag = cli.BoolFlag{
 		Name: "amp",
 		Usage: "if set to true, then AMP will be used to complete the " +
 			"payment",
 	}
->>>>>>> dec49aa1
 )
 
 // paymentFlags returns common flags for sendpayment and payinvoice.
@@ -140,11 +137,7 @@
 			Usage: "allow sending a circular payment to self",
 		},
 		dataFlag, inflightUpdatesFlag, maxPartsFlag, jsonFlag,
-<<<<<<< HEAD
-		maxShardSizeSatFlag, maxShardSizeMsatFlag,
-=======
 		maxShardSizeSatFlag, maxShardSizeMsatFlag, ampFlag,
->>>>>>> dec49aa1
 	}
 }
 

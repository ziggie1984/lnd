//go:build walletrpc
// +build walletrpc

package main

import (
	"bytes"
	"context"
	"encoding/base64"
	"encoding/hex"
	"encoding/json"
	"errors"
	"fmt"
	"sort"

	"github.com/btcsuite/btcd/chaincfg/chainhash"
	"github.com/btcsuite/btcd/wire"
	"github.com/lightningnetwork/lnd/lnrpc"
	"github.com/lightningnetwork/lnd/lnrpc/walletrpc"
	"github.com/urfave/cli"
)

var (
	// psbtCommand is a wallet subcommand that is responsible for PSBT
	// operations.
	psbtCommand = cli.Command{
		Name: "psbt",
		Usage: "Interact with partially signed bitcoin transactions " +
			"(PSBTs).",
		Subcommands: []cli.Command{
			fundPsbtCommand,
			finalizePsbtCommand,
		},
	}

	// accountsCommand is a wallet subcommand that is responsible for
	// account management operations.
	accountsCommand = cli.Command{
		Name:  "accounts",
		Usage: "Interact with wallet accounts.",
		Subcommands: []cli.Command{
			listAccountsCommand,
			importAccountCommand,
			importPubKeyCommand,
		},
	}

	// addressesCommand is a wallet subcommand that is responsible for
	// address management operations.
	addressesCommand = cli.Command{
		Name:  "addresses",
		Usage: "Interact with wallet addresses.",
		Subcommands: []cli.Command{
			listAddressesCommand,
			signMessageWithAddrCommand,
			verifyMessageWithAddrCommand,
		},
	}
)

// walletCommands will return the set of commands to enable for walletrpc
// builds.
func walletCommands() []cli.Command {
	return []cli.Command{
		{
			Name:        "wallet",
			Category:    "Wallet",
			Usage:       "Interact with the wallet.",
			Description: "",
			Subcommands: []cli.Command{
				pendingSweepsCommand,
				bumpFeeCommand,
				bumpCloseFeeCommand,
				listSweepsCommand,
				labelTxCommand,
				publishTxCommand,
				releaseOutputCommand,
				leaseOutputCommand,
				listLeasesCommand,
				psbtCommand,
				accountsCommand,
				requiredReserveCommand,
<<<<<<< HEAD
=======
				addressesCommand,
>>>>>>> c855d83a
			},
		},
	}
}

func parseAddrType(addrTypeStr string) (walletrpc.AddressType, error) {
	switch addrTypeStr {
	case "":
		return walletrpc.AddressType_UNKNOWN, nil
	case "p2wkh":
		return walletrpc.AddressType_WITNESS_PUBKEY_HASH, nil
	case "np2wkh":
		return walletrpc.AddressType_NESTED_WITNESS_PUBKEY_HASH, nil
	case "np2wkh-p2wkh":
		return walletrpc.AddressType_HYBRID_NESTED_WITNESS_PUBKEY_HASH, nil
	case "p2tr":
		return walletrpc.AddressType_TAPROOT_PUBKEY, nil
	default:
		return 0, errors.New("invalid address type, supported address " +
			"types are: p2wkh, p2tr, np2wkh, and np2wkh-p2wkh")
	}
}

func getWalletClient(ctx *cli.Context) (walletrpc.WalletKitClient, func()) {
	conn := getClientConn(ctx, false)
	cleanUp := func() {
		conn.Close()
	}
	return walletrpc.NewWalletKitClient(conn), cleanUp
}

var pendingSweepsCommand = cli.Command{
	Name:      "pendingsweeps",
	Usage:     "List all outputs that are pending to be swept within lnd.",
	ArgsUsage: "",
	Description: `
	List all on-chain outputs that lnd is currently attempting to sweep
	within its central batching engine. Outputs with similar fee rates are
	batched together in order to sweep them within a single transaction.
	`,
	Flags:  []cli.Flag{},
	Action: actionDecorator(pendingSweeps),
}

func pendingSweeps(ctx *cli.Context) error {
	ctxc := getContext()
	client, cleanUp := getWalletClient(ctx)
	defer cleanUp()

	req := &walletrpc.PendingSweepsRequest{}
	resp, err := client.PendingSweeps(ctxc, req)
	if err != nil {
		return err
	}

	// Sort them in ascending fee rate order for display purposes.
	sort.Slice(resp.PendingSweeps, func(i, j int) bool {
		return resp.PendingSweeps[i].SatPerVbyte <
			resp.PendingSweeps[j].SatPerVbyte
	})

	var pendingSweepsResp = struct {
		PendingSweeps []*PendingSweep `json:"pending_sweeps"`
	}{
		PendingSweeps: make([]*PendingSweep, 0, len(resp.PendingSweeps)),
	}

	for _, protoPendingSweep := range resp.PendingSweeps {
		pendingSweep := NewPendingSweepFromProto(protoPendingSweep)
		pendingSweepsResp.PendingSweeps = append(
			pendingSweepsResp.PendingSweeps, pendingSweep,
		)
	}

	printJSON(pendingSweepsResp)

	return nil
}

var bumpFeeCommand = cli.Command{
	Name:      "bumpfee",
	Usage:     "Bumps the fee of an arbitrary input/transaction.",
	ArgsUsage: "outpoint",
	Description: `
	This command takes a different approach than bitcoind's bumpfee command.
	lnd has a central batching engine in which inputs with similar fee rates
	are batched together to save on transaction fees. Due to this, we cannot
	rely on bumping the fee on a specific transaction, since transactions
	can change at any point with the addition of new inputs. The list of
	inputs that currently exist within lnd's central batching engine can be
	retrieved through lncli wallet pendingsweeps.

	When bumping the fee of an input that currently exists within lnd's
	central batching engine, a higher fee transaction will be created that
	replaces the lower fee transaction through the Replace-By-Fee (RBF)
	policy.

	This command also serves useful when wanting to perform a
	Child-Pays-For-Parent (CPFP), where the child transaction pays for its
	parent's fee. This can be done by specifying an outpoint within the low
	fee transaction that is under the control of the wallet.

	A fee preference must be provided, either through the conf_target or
	sat_per_vbyte parameters.

	Note that this command currently doesn't perform any validation checks
	on the fee preference being provided. For now, the responsibility of
	ensuring that the new fee preference is sufficient is delegated to the
	user.

	The force flag enables sweeping of inputs that are negatively yielding.
	Normally it does not make sense to lose money on sweeping, unless a
	parent transaction needs to get confirmed and there is only a small
	output available to attach the child transaction to.
	`,
	Flags: []cli.Flag{
		cli.Uint64Flag{
			Name: "conf_target",
			Usage: "the number of blocks that the output should " +
				"be swept on-chain within",
		},
		cli.Uint64Flag{
			Name:   "sat_per_byte",
			Usage:  "Deprecated, use sat_per_vbyte instead.",
			Hidden: true,
		},
		cli.Uint64Flag{
			Name: "sat_per_vbyte",
			Usage: "a manual fee expressed in sat/vbyte that " +
				"should be used when sweeping the output",
		},
		cli.BoolFlag{
			Name:  "force",
			Usage: "sweep even if the yield is negative",
		},
	},
	Action: actionDecorator(bumpFee),
}

func bumpFee(ctx *cli.Context) error {
	ctxc := getContext()

	// Display the command's help message if we do not have the expected
	// number of arguments/flags.
	if ctx.NArg() != 1 {
		return cli.ShowCommandHelp(ctx, "bumpfee")
	}

	// Check that only the field sat_per_vbyte or the deprecated field
	// sat_per_byte is used.
	feeRateFlag, err := checkNotBothSet(
		ctx, "sat_per_vbyte", "sat_per_byte",
	)
	if err != nil {
		return err
	}

	// Validate and parse the relevant arguments/flags.
	protoOutPoint, err := NewProtoOutPoint(ctx.Args().Get(0))
	if err != nil {
		return err
	}

	client, cleanUp := getWalletClient(ctx)
	defer cleanUp()

	resp, err := client.BumpFee(ctxc, &walletrpc.BumpFeeRequest{
		Outpoint:    protoOutPoint,
		TargetConf:  uint32(ctx.Uint64("conf_target")),
		SatPerVbyte: ctx.Uint64(feeRateFlag),
		Force:       ctx.Bool("force"),
	})
	if err != nil {
		return err
	}

	printRespJSON(resp)

	return nil
}

var bumpCloseFeeCommand = cli.Command{
	Name:      "bumpclosefee",
	Usage:     "Bumps the fee of a channel closing transaction.",
	ArgsUsage: "channel_point",
	Description: `
	This command allows the fee of a channel closing transaction to be
	increased by using the child-pays-for-parent mechanism. It will instruct
	the sweeper to sweep the anchor outputs of transactions in the set
	of valid commitments for the specified channel at the requested fee
	rate or confirmation target.
	`,
	Flags: []cli.Flag{
		cli.Uint64Flag{
			Name: "conf_target",
			Usage: "the number of blocks that the output should " +
				"be swept on-chain within",
		},
		cli.Uint64Flag{
			Name:   "sat_per_byte",
			Usage:  "Deprecated, use sat_per_vbyte instead.",
			Hidden: true,
		},
		cli.Uint64Flag{
			Name: "sat_per_vbyte",
			Usage: "a manual fee expressed in sat/vbyte that " +
				"should be used when sweeping the output",
		},
	},
	Action: actionDecorator(bumpCloseFee),
}

func bumpCloseFee(ctx *cli.Context) error {
	ctxc := getContext()

	// Display the command's help message if we do not have the expected
	// number of arguments/flags.
	if ctx.NArg() != 1 {
		return cli.ShowCommandHelp(ctx, "bumpclosefee")
	}

	// Check that only the field sat_per_vbyte or the deprecated field
	// sat_per_byte is used.
	feeRateFlag, err := checkNotBothSet(
		ctx, "sat_per_vbyte", "sat_per_byte",
	)
	if err != nil {
		return err
	}

	// Validate the channel point.
	channelPoint := ctx.Args().Get(0)
	_, err = NewProtoOutPoint(channelPoint)
	if err != nil {
		return err
	}

	// Fetch all waiting close channels.
	client, cleanUp := getClient(ctx)
	defer cleanUp()

	// Fetch waiting close channel commitments.
	commitments, err := getWaitingCloseCommitments(
		ctxc, client, channelPoint,
	)
	if err != nil {
		return err
	}

	// Retrieve pending sweeps.
	walletClient, cleanUp := getWalletClient(ctx)
	defer cleanUp()

	sweeps, err := walletClient.PendingSweeps(
		ctxc, &walletrpc.PendingSweepsRequest{},
	)
	if err != nil {
		return err
	}

	// Match pending sweeps with commitments of the channel for which a bump
	// is requested and bump their fees.
	commitSet := map[string]struct{}{
		commitments.LocalTxid:  {},
		commitments.RemoteTxid: {},
	}
	if commitments.RemotePendingTxid != "" {
		commitSet[commitments.RemotePendingTxid] = struct{}{}
	}

	for _, sweep := range sweeps.PendingSweeps {
		// Only bump anchor sweeps.
		if sweep.WitnessType != walletrpc.WitnessType_COMMITMENT_ANCHOR {
			continue
		}

		// Skip unrelated sweeps.
		sweepTxID, err := chainhash.NewHash(sweep.Outpoint.TxidBytes)
		if err != nil {
			return err
		}
		if _, match := commitSet[sweepTxID.String()]; !match {
			continue
		}

		// Bump fee of the anchor sweep.
		fmt.Printf("Bumping fee of %v:%v\n",
			sweepTxID, sweep.Outpoint.OutputIndex)

		_, err = walletClient.BumpFee(ctxc, &walletrpc.BumpFeeRequest{
			Outpoint:    sweep.Outpoint,
			TargetConf:  uint32(ctx.Uint64("conf_target")),
			SatPerVbyte: ctx.Uint64(feeRateFlag),
			Force:       true,
		})
		if err != nil {
			return err
		}
	}

	return nil
}

func getWaitingCloseCommitments(ctxc context.Context,
	client lnrpc.LightningClient, channelPoint string) (
	*lnrpc.PendingChannelsResponse_Commitments, error) {

	req := &lnrpc.PendingChannelsRequest{}
	resp, err := client.PendingChannels(ctxc, req)
	if err != nil {
		return nil, err
	}

	// Lookup the channel commit tx hashes.
	for _, channel := range resp.WaitingCloseChannels {
		if channel.Channel.ChannelPoint == channelPoint {
			return channel.Commitments, nil
		}
	}

	return nil, errors.New("channel not found")
}

var listSweepsCommand = cli.Command{
	Name:  "listsweeps",
	Usage: "Lists all sweeps that have been published by our node.",
	Flags: []cli.Flag{
		cli.BoolFlag{
			Name:  "verbose",
			Usage: "lookup full transaction",
		},
	},
	Description: `
	Get a list of the hex-encoded transaction ids of every sweep that our
	node has published. Note that these sweeps may not be confirmed on chain
	yet, as we store them on transaction broadcast, not confirmation.

	If the verbose flag is set, the full set of transactions will be 
	returned, otherwise only the sweep transaction ids will be returned. 
	`,
	Action: actionDecorator(listSweeps),
}

func listSweeps(ctx *cli.Context) error {
	ctxc := getContext()
	client, cleanUp := getWalletClient(ctx)
	defer cleanUp()

	resp, err := client.ListSweeps(
		ctxc, &walletrpc.ListSweepsRequest{
			Verbose: ctx.IsSet("verbose"),
		},
	)
	if err != nil {
		return err
	}

	printJSON(resp)

	return nil
}

var labelTxCommand = cli.Command{
	Name:      "labeltx",
	Usage:     "Adds a label to a transaction.",
	ArgsUsage: "txid label",
	Description: `
	Add a label to a transaction. If the transaction already has a label, 
	this call will fail unless the overwrite option is set. The label is 
	limited to 500 characters. Note that multi word labels must be contained
	in quotation marks ("").
	`,
	Flags: []cli.Flag{
		cli.BoolFlag{
			Name:  "overwrite",
			Usage: "set to overwrite existing labels",
		},
	},
	Action: actionDecorator(labelTransaction),
}

func labelTransaction(ctx *cli.Context) error {
	ctxc := getContext()

	// Display the command's help message if we do not have the expected
	// number of arguments/flags.
	if ctx.NArg() != 2 {
		return cli.ShowCommandHelp(ctx, "labeltx")
	}

	// Get the transaction id and check that it is a valid hash.
	txid := ctx.Args().Get(0)
	hash, err := chainhash.NewHashFromStr(txid)
	if err != nil {
		return err
	}

	label := ctx.Args().Get(1)

	walletClient, cleanUp := getWalletClient(ctx)
	defer cleanUp()

	_, err = walletClient.LabelTransaction(
		ctxc, &walletrpc.LabelTransactionRequest{
			Txid:      hash[:],
			Label:     label,
			Overwrite: ctx.Bool("overwrite"),
		},
	)
	if err != nil {
		return err
	}

	fmt.Printf("Transaction: %v labelled with: %v\n", txid, label)

	return nil
}

var publishTxCommand = cli.Command{
	Name:      "publishtx",
	Usage:     "Attempts to publish the passed transaction to the network.",
	ArgsUsage: "tx_hex",
	Description: `
	Publish a hex-encoded raw transaction to the on-chain network. The 
	wallet will continually attempt to re-broadcast the transaction on start up, until it 
	enters the chain. The label parameter is optional and limited to 500 characters. Note 
	that multi word labels must be contained in quotation marks ("").
	`,
	Flags: []cli.Flag{
		cli.StringFlag{
			Name:  "label",
			Usage: "(optional) transaction label",
		},
	},
	Action: actionDecorator(publishTransaction),
}

func publishTransaction(ctx *cli.Context) error {
	ctxc := getContext()

	// Display the command's help message if we do not have the expected
	// number of arguments/flags.
	if ctx.NArg() != 1 || ctx.NumFlags() > 1 {
		return cli.ShowCommandHelp(ctx, "publishtx")
	}

	walletClient, cleanUp := getWalletClient(ctx)
	defer cleanUp()

	tx, err := hex.DecodeString(ctx.Args().First())
	if err != nil {
		return err
	}

	// Deserialize the transaction to get the transaction hash.
	msgTx := &wire.MsgTx{}
	txReader := bytes.NewReader(tx)
	if err := msgTx.Deserialize(txReader); err != nil {
		return err
	}

	req := &walletrpc.Transaction{
		TxHex: tx,
		Label: ctx.String("label"),
	}

	_, err = walletClient.PublishTransaction(ctxc, req)
	if err != nil {
		return err
	}

	printJSON(&struct {
		TXID string `json:"txid"`
	}{
		TXID: msgTx.TxHash().String(),
	})

	return nil
}

// utxoLease contains JSON annotations for a lease on an unspent output.
type utxoLease struct {
	ID         string   `json:"id"`
	OutPoint   OutPoint `json:"outpoint"`
	Expiration uint64   `json:"expiration"`
	PkScript   []byte   `json:"pk_script"`
	Value      uint64   `json:"value"`
}

// fundPsbtResponse is a struct that contains JSON annotations for nice result
// serialization.
type fundPsbtResponse struct {
	Psbt              string       `json:"psbt"`
	ChangeOutputIndex int32        `json:"change_output_index"`
	Locks             []*utxoLease `json:"locks"`
}

var fundPsbtCommand = cli.Command{
	Name:  "fund",
	Usage: "Fund a Partially Signed Bitcoin Transaction (PSBT).",
	ArgsUsage: "[--template_psbt=T | [--outputs=O [--inputs=I]]] " +
		"[--conf_target=C | --sat_per_vbyte=S] [--change_type=A]",
	Description: `
	The fund command creates a fully populated PSBT that contains enough
	inputs to fund the outputs specified in either the PSBT or the
	--outputs flag.

	If there are no inputs specified in the template (or --inputs flag),
	coin selection is performed automatically. If inputs are specified, the
	wallet assumes that full coin selection happened externally and it will
	not add any additional inputs to the PSBT. If the specified inputs
	aren't enough to fund the outputs with the given fee rate, an error is
	returned.

	After either selecting or verifying the inputs, all input UTXOs are
	locked with an internal app ID.

	The 'outputs' flag decodes addresses and the amount to send respectively
	in the following JSON format:

	    --outputs='{"ExampleAddr": NumCoinsInSatoshis, "SecondAddr": Sats}'

	The optional 'inputs' flag decodes a JSON list of UTXO outpoints as
	returned by the listunspent command for example:

	    --inputs='["<txid1>:<output-index1>","<txid2>:<output-index2>",...]

	The optional '--change-type' flag permits to choose the address type
	for the change for default accounts and single imported public keys.
	The custom address type can only be p2tr at the moment (p2wkh will be
	used by default). No custom address type should be provided for custom
	accounts as we will always generate the change address using the coin
	selection key scope.
	`,
	Flags: []cli.Flag{
		cli.StringFlag{
			Name: "template_psbt",
			Usage: "the outputs to fund and optional inputs to " +
				"spend provided in the base64 PSBT format",
		},
		cli.StringFlag{
			Name: "outputs",
			Usage: "a JSON compatible map of destination " +
				"addresses to amounts to send, must not " +
				"include a change address as that will be " +
				"added automatically by the wallet",
		},
		cli.StringFlag{
			Name: "inputs",
			Usage: "an optional JSON compatible list of UTXO " +
				"outpoints to use as the PSBT's inputs",
		},
		cli.Uint64Flag{
			Name: "conf_target",
			Usage: "the number of blocks that the transaction " +
				"should be confirmed on-chain within",
			Value: 6,
		},
		cli.Uint64Flag{
			Name: "sat_per_vbyte",
			Usage: "a manual fee expressed in sat/vbyte that " +
				"should be used when creating the transaction",
		},
		cli.StringFlag{
			Name: "account",
			Usage: "(optional) the name of the account to use to " +
				"create/fund the PSBT",
		},
		cli.StringFlag{
			Name: "change_type",
			Usage: "(optional) the type of the change address to " +
				"use to create/fund the PSBT. If no address " +
				"type is provided, p2wpkh will be used for " +
				"default accounts and single imported public " +
				"keys. No custom address type should be " +
				"provided for custom accounts as we will " +
				"always use the coin selection key scope to " +
				"generate the change address",
		},
	},
	Action: actionDecorator(fundPsbt),
}

func fundPsbt(ctx *cli.Context) error {
	ctxc := getContext()

	// Display the command's help message if there aren't any flags
	// specified.
	if ctx.NumFlags() == 0 {
		return cli.ShowCommandHelp(ctx, "fund")
	}

	req := &walletrpc.FundPsbtRequest{
		Account: ctx.String("account"),
	}

	// Parse template flags.
	switch {
	// The PSBT flag is mutally exclusive with the outputs/inputs flags.
	case ctx.IsSet("template_psbt") &&
		(ctx.IsSet("inputs") || ctx.IsSet("outputs")):

		return fmt.Errorf("cannot set template_psbt and inputs/" +
			"outputs flags at the same time")

	// Use a pre-existing PSBT as the transaction template.
	case len(ctx.String("template_psbt")) > 0:
		psbtBase64 := ctx.String("template_psbt")
		psbtBytes, err := base64.StdEncoding.DecodeString(psbtBase64)
		if err != nil {
			return err
		}

		req.Template = &walletrpc.FundPsbtRequest_Psbt{
			Psbt: psbtBytes,
		}

	// The user manually specified outputs and/or inputs in JSON
	// format.
	case len(ctx.String("outputs")) > 0 || len(ctx.String("inputs")) > 0:
		var (
			tpl          = &walletrpc.TxTemplate{}
			amountToAddr map[string]uint64
		)

		if len(ctx.String("outputs")) > 0 {
			// Parse the address to amount map as JSON now. At least one
			// entry must be present.
			jsonMap := []byte(ctx.String("outputs"))
			if err := json.Unmarshal(jsonMap, &amountToAddr); err != nil {
				return fmt.Errorf("error parsing outputs JSON: %v",
					err)
			}
			tpl.Outputs = amountToAddr
		}

		// Inputs are optional.
		if len(ctx.String("inputs")) > 0 {
			var inputs []string

			jsonList := []byte(ctx.String("inputs"))
			if err := json.Unmarshal(jsonList, &inputs); err != nil {
				return fmt.Errorf("error parsing inputs JSON: "+
					"%v", err)
			}

			for idx, input := range inputs {
				op, err := NewProtoOutPoint(input)
				if err != nil {
					return fmt.Errorf("error parsing "+
						"UTXO outpoint %d: %v", idx,
						err)
				}
				tpl.Inputs = append(tpl.Inputs, op)
			}
		}

		req.Template = &walletrpc.FundPsbtRequest_Raw{
			Raw: tpl,
		}

	default:
		return fmt.Errorf("must specify either template_psbt or " +
			"inputs/outputs flag")
	}

	// Parse fee flags.
	switch {
	case ctx.IsSet("conf_target") && ctx.IsSet("sat_per_vbyte"):
		return fmt.Errorf("cannot set conf_target and sat_per_vbyte " +
			"at the same time")

	case ctx.Uint64("sat_per_vbyte") > 0:
		req.Fees = &walletrpc.FundPsbtRequest_SatPerVbyte{
			SatPerVbyte: ctx.Uint64("sat_per_vbyte"),
		}

	// Check conf_target last because it has a default value.
	case ctx.Uint64("conf_target") > 0:
		req.Fees = &walletrpc.FundPsbtRequest_TargetConf{
			TargetConf: uint32(ctx.Uint64("conf_target")),
		}
	}

	if ctx.IsSet("change_type") {
		switch addressType := ctx.String("change_type"); addressType {
		case "p2tr":
			//nolint:lll
			req.ChangeType = walletrpc.ChangeAddressType_CHANGE_ADDRESS_TYPE_P2TR

		default:
			return fmt.Errorf("invalid type for the "+
				"change type: %s. At the moment, the "+
				"only address type supported is p2tr "+
				"(default to p2wkh)",
				addressType)
		}
	}

	walletClient, cleanUp := getWalletClient(ctx)
	defer cleanUp()

	response, err := walletClient.FundPsbt(ctxc, req)
	if err != nil {
		return err
	}

	jsonLocks := marshallLocks(response.LockedUtxos)

	printJSON(&fundPsbtResponse{
		Psbt: base64.StdEncoding.EncodeToString(
			response.FundedPsbt,
		),
		ChangeOutputIndex: response.ChangeOutputIndex,
		Locks:             jsonLocks,
	})

	return nil
}

// marshallLocks converts the rpc lease information to a more json-friendly
// format.
func marshallLocks(lockedUtxos []*walletrpc.UtxoLease) []*utxoLease {
	jsonLocks := make([]*utxoLease, len(lockedUtxos))
	for idx, lock := range lockedUtxos {
		jsonLocks[idx] = &utxoLease{
			ID:         hex.EncodeToString(lock.Id),
			OutPoint:   NewOutPointFromProto(lock.Outpoint),
			Expiration: lock.Expiration,
			PkScript:   lock.PkScript,
			Value:      lock.Value,
		}
	}

	return jsonLocks
}

// finalizePsbtResponse is a struct that contains JSON annotations for nice
// result serialization.
type finalizePsbtResponse struct {
	Psbt    string `json:"psbt"`
	FinalTx string `json:"final_tx"`
}

var finalizePsbtCommand = cli.Command{
	Name:      "finalize",
	Usage:     "Finalize a Partially Signed Bitcoin Transaction (PSBT).",
	ArgsUsage: "funded_psbt",
	Description: `
	The finalize command expects a partial transaction with all inputs
	and outputs fully declared and tries to sign all inputs that belong to
	the wallet. Lnd must be the last signer of the transaction. That means,
	if there are any unsigned non-witness inputs or inputs without UTXO
	information attached or inputs without witness data that do not belong
	to lnd's wallet, this method will fail. If no error is returned, the
	PSBT is ready to be extracted and the final TX within to be broadcast.

	This method does NOT publish the transaction after it's been finalized
	successfully.
	`,
	Flags: []cli.Flag{
		cli.StringFlag{
			Name:  "funded_psbt",
			Usage: "the base64 encoded PSBT to finalize",
		},
		cli.StringFlag{
			Name: "account",
			Usage: "(optional) the name of the account to " +
				"finalize the PSBT with",
		},
	},
	Action: actionDecorator(finalizePsbt),
}

func finalizePsbt(ctx *cli.Context) error {
	ctxc := getContext()

	// Display the command's help message if we do not have the expected
	// number of arguments/flags.
	if ctx.NArg() > 1 || ctx.NumFlags() > 2 {
		return cli.ShowCommandHelp(ctx, "finalize")
	}

	var (
		args       = ctx.Args()
		psbtBase64 string
	)
	switch {
	case ctx.IsSet("funded_psbt"):
		psbtBase64 = ctx.String("funded_psbt")
	case args.Present():
		psbtBase64 = args.First()
	default:
		return fmt.Errorf("funded_psbt argument missing")
	}

	psbtBytes, err := base64.StdEncoding.DecodeString(psbtBase64)
	if err != nil {
		return err
	}
	req := &walletrpc.FinalizePsbtRequest{
		FundedPsbt: psbtBytes,
		Account:    ctx.String("account"),
	}

	walletClient, cleanUp := getWalletClient(ctx)
	defer cleanUp()

	response, err := walletClient.FinalizePsbt(ctxc, req)
	if err != nil {
		return err
	}

	printJSON(&finalizePsbtResponse{
		Psbt:    base64.StdEncoding.EncodeToString(response.SignedPsbt),
		FinalTx: hex.EncodeToString(response.RawFinalTx),
	})

	return nil
}

var leaseOutputCommand = cli.Command{
	Name:  "leaseoutput",
	Usage: "Lease an output.",
	Description: `
	The leaseoutput command locks an output, making it unavailable
	for coin selection.

	An app lock ID and expiration duration must be specified when locking
	the output.
	`,
	Flags: []cli.Flag{
		cli.StringFlag{
			Name:  "outpoint",
			Usage: "the output to lock",
		},
		cli.StringFlag{
			Name:  "lockid",
			Usage: "the hex-encoded app lock ID",
		},
		cli.Uint64Flag{
			Name:  "expiry",
			Usage: "expiration duration in seconds",
		},
	},
	Action: actionDecorator(leaseOutput),
}

func leaseOutput(ctx *cli.Context) error {
	ctxc := getContext()

	// Display the command's help message if we do not have the expected
	// number of arguments/flags.
	if ctx.NArg() != 0 || ctx.NumFlags() == 0 {
		return cli.ShowCommandHelp(ctx, "leaseoutput")
	}

	outpointStr := ctx.String("outpoint")
	outpoint, err := NewProtoOutPoint(outpointStr)
	if err != nil {
		return fmt.Errorf("error parsing outpoint: %v", err)
	}

	lockIDStr := ctx.String("lockid")
	if lockIDStr == "" {
		return errors.New("lockid not specified")
	}
	lockID, err := hex.DecodeString(lockIDStr)
	if err != nil {
		return fmt.Errorf("error parsing lockid: %v", err)
	}

	expiry := ctx.Uint64("expiry")
	if expiry == 0 {
		return errors.New("expiry not specified or invalid")
	}

	req := &walletrpc.LeaseOutputRequest{
		Outpoint:          outpoint,
		Id:                lockID,
		ExpirationSeconds: expiry,
	}

	walletClient, cleanUp := getWalletClient(ctx)
	defer cleanUp()

	response, err := walletClient.LeaseOutput(ctxc, req)
	if err != nil {
		return err
	}

	printRespJSON(response)

	return nil
}

var releaseOutputCommand = cli.Command{
	Name:      "releaseoutput",
	Usage:     "Release an output previously locked by lnd.",
	ArgsUsage: "outpoint",
	Description: `
	The releaseoutput command unlocks an output, allowing it to be available
	for coin selection if it remains unspent.

	If no lock ID is specified, the internal lnd app lock ID is used when
	releasing the output. With the internal ID, only UTXOs locked by the
	fundpsbt command can be released.
	`,
	Flags: []cli.Flag{
		cli.StringFlag{
			Name:  "outpoint",
			Usage: "the output to unlock",
		},
		cli.StringFlag{
			Name:  "lockid",
			Usage: "the hex-encoded app lock ID",
		},
	},
	Action: actionDecorator(releaseOutput),
}

func releaseOutput(ctx *cli.Context) error {
	ctxc := getContext()

	// Display the command's help message if we do not have the expected
	// number of arguments/flags.
	if ctx.NArg() != 1 && ctx.NumFlags() != 1 {
		return cli.ShowCommandHelp(ctx, "releaseoutput")
	}

	var (
		args        = ctx.Args()
		outpointStr string
	)
	switch {
	case ctx.IsSet("outpoint"):
		outpointStr = ctx.String("outpoint")
	case args.Present():
		outpointStr = args.First()
	default:
		return fmt.Errorf("outpoint argument missing")
	}

	outpoint, err := NewProtoOutPoint(outpointStr)
	if err != nil {
		return fmt.Errorf("error parsing outpoint: %v", err)
	}

	lockID := walletrpc.LndInternalLockID[:]
	lockIDStr := ctx.String("lockid")
	if lockIDStr != "" {
		var err error
		lockID, err = hex.DecodeString(lockIDStr)
		if err != nil {
			return fmt.Errorf("error parsing lockid: %v", err)
		}
	}

	req := &walletrpc.ReleaseOutputRequest{
		Outpoint: outpoint,
		Id:       lockID,
	}

	walletClient, cleanUp := getWalletClient(ctx)
	defer cleanUp()

	response, err := walletClient.ReleaseOutput(ctxc, req)
	if err != nil {
		return err
	}

	printRespJSON(response)

	return nil
}

var listLeasesCommand = cli.Command{
	Name:   "listleases",
	Usage:  "Return a list of currently held leases.",
	Action: actionDecorator(listLeases),
}

func listLeases(ctx *cli.Context) error {
	ctxc := getContext()

	walletClient, cleanUp := getWalletClient(ctx)
	defer cleanUp()

	req := &walletrpc.ListLeasesRequest{}
	response, err := walletClient.ListLeases(ctxc, req)
	if err != nil {
		return err
	}

	printJSON(marshallLocks(response.LockedUtxos))
	return nil
}

var listAccountsCommand = cli.Command{
	Name:  "list",
	Usage: "Retrieve information of existing on-chain wallet accounts.",
	Description: `
	Retrieves all accounts belonging to the wallet by default. A name and
	key scope filter can be provided to filter through all of the wallet
	accounts and return only those matching.
	`,
	Flags: []cli.Flag{
		cli.StringFlag{
			Name: "name",
			Usage: "(optional) only accounts matching this name " +
				"are returned",
		},
		cli.StringFlag{
			Name: "address_type",
			Usage: "(optional) only accounts matching this " +
				"address type are returned",
		},
	},
	Action: actionDecorator(listAccounts),
}

func listAccounts(ctx *cli.Context) error {
	ctxc := getContext()

	// Display the command's help message if we do not have the expected
	// number of arguments/flags.
	if ctx.NArg() > 0 || ctx.NumFlags() > 2 {
		return cli.ShowCommandHelp(ctx, "list")
	}

	addrType, err := parseAddrType(ctx.String("address_type"))
	if err != nil {
		return err
	}

	walletClient, cleanUp := getWalletClient(ctx)
	defer cleanUp()

	req := &walletrpc.ListAccountsRequest{
		Name:        ctx.String("name"),
		AddressType: addrType,
	}
	resp, err := walletClient.ListAccounts(ctxc, req)
	if err != nil {
		return err
	}

	printRespJSON(resp)

	return nil
}

var requiredReserveCommand = cli.Command{
	Name:  "requiredreserve",
	Usage: "Returns the wallet reserve.",
	Description: `
	Returns the minimum amount of satoshis that should be kept in the
	wallet in order to fee bump anchor channels if necessary. The value
	scales with the number of public anchor channels but is	capped at
	a maximum.

	Use the flag --additional_channels to get the reserve value based
	on the additional channels you would like to open.
	`,
	Flags: []cli.Flag{
		cli.Uint64Flag{
			Name: "additional_channels",
			Usage: "(optional) specify the additional public channels " +
				"that you would like to open",
		},
	},
	Action: actionDecorator(requiredReserve),
}

func requiredReserve(ctx *cli.Context) error {
	ctxc := getContext()

	// Display the command's help message if we do not have the expected
	// number of arguments/flags.
	if ctx.NArg() > 0 || ctx.NumFlags() > 1 {
		return cli.ShowCommandHelp(ctx, "requiredreserve")
	}

	walletClient, cleanUp := getWalletClient(ctx)
	defer cleanUp()

	req := &walletrpc.RequiredReserveRequest{
		AdditionalPublicChannels: uint32(ctx.Uint64("additional_channels")),
	}
	resp, err := walletClient.RequiredReserve(ctxc, req)
	if err != nil {
		return err
	}

	printRespJSON(resp)

	return nil
}

<<<<<<< HEAD
=======
var listAddressesCommand = cli.Command{
	Name:  "list",
	Usage: "Retrieve information of existing on-chain wallet addresses.",
	Description: `
	Retrieves information of existing on-chain wallet addresses along with
	their type, internal/external and balance.
	`,
	Flags: []cli.Flag{
		cli.StringFlag{
			Name: "account_name",
			Usage: "(optional) only addreses matching this account " +
				"are returned",
		},
		cli.BoolFlag{
			Name: "show_custom_accounts",
			Usage: "(optional) set this to true to show lnd's " +
				"custom accounts",
		},
	},
	Action: actionDecorator(listAddresses),
}

func listAddresses(ctx *cli.Context) error {
	ctxc := getContext()

	// Display the command's help message if we do not have the expected
	// number of arguments/flags.
	if ctx.NArg() > 0 || ctx.NumFlags() > 2 {
		return cli.ShowCommandHelp(ctx, "list")
	}

	walletClient, cleanUp := getWalletClient(ctx)
	defer cleanUp()

	req := &walletrpc.ListAddressesRequest{
		AccountName:        ctx.String("account_name"),
		ShowCustomAccounts: ctx.Bool("show_custom_accounts"),
	}
	resp, err := walletClient.ListAddresses(ctxc, req)
	if err != nil {
		return err
	}

	printRespJSON(resp)

	return nil
}

var signMessageWithAddrCommand = cli.Command{
	Name: "signmessage",
	Usage: "Sign a message with the private key of the provided " +
		"address.",
	ArgsUsage: "address msg",
	Description: `
	Sign a message with the private key of the specified address, and
	return the signature. Signing is solely done in the ECDSA compact
	signature format. This is also done when signing with a P2TR address
	meaning that the private key of the P2TR address (internal key) is used
	to sign the provided message with the ECDSA format. Only addresses are
	accepted which are owned by the internal lnd wallet.
	`,
	Flags: []cli.Flag{
		cli.StringFlag{
			Name: "address",
			Usage: "specify the address which private key " +
				"will be used to sign the message",
		},
		cli.StringFlag{
			Name:  "msg",
			Usage: "the message to sign for",
		},
	},
	Action: actionDecorator(signMessageWithAddr),
}

func signMessageWithAddr(ctx *cli.Context) error {
	ctxc := getContext()

	// Display the command's help message if we do not have the expected
	// number of arguments/flags.
	if ctx.NArg() > 2 || ctx.NumFlags() > 2 {
		return cli.ShowCommandHelp(ctx, "signmessagewithaddr")
	}

	walletClient, cleanUp := getWalletClient(ctx)
	defer cleanUp()

	var (
		args = ctx.Args()
		addr string
		msg  []byte
	)

	switch {
	case ctx.IsSet("address"):
		addr = ctx.String("address")

	case ctx.Args().Present():
		addr = args.First()
		args = args.Tail()

	default:
		return fmt.Errorf("address argument missing")
	}

	switch {
	case ctx.IsSet("msg"):
		msg = []byte(ctx.String("msg"))

	case ctx.Args().Present():
		msg = []byte(args.First())
		args = args.Tail()

	default:
		return fmt.Errorf("msg argument missing")
	}

	resp, err := walletClient.SignMessageWithAddr(
		ctxc,
		&walletrpc.SignMessageWithAddrRequest{
			Msg:  msg,
			Addr: addr,
		},
	)
	if err != nil {
		return err
	}

	printRespJSON(resp)

	return nil
}

var verifyMessageWithAddrCommand = cli.Command{
	Name: "verifymessage",
	Usage: "Verify a message signed with the private key of the " +
		"provided address.",
	ArgsUsage: "address sig msg",
	Description: `
	Verify a message signed with the signature of the public key
	of the provided address. The signature must be in compact ECDSA format
	The verification is independent whether the address belongs to the
	wallet or not. This is achieved by only accepting ECDSA compacted
	signatures. When verifying a signature with a taproot address, the
	signature still has to be in the ECDSA compact format and no tapscript
	has to be included in the P2TR address.
	Supports address types P2PKH, P2WKH, NP2WKH, P2TR.

	Besides whether the signature is valid or not, the recoverd public key
	of the compact ECDSA signature is returned.
	`,
	Flags: []cli.Flag{
		cli.StringFlag{
			Name: "address",
			Usage: "specify the address which corresponding" +
				"public key will be used",
		},
		cli.StringFlag{
			Name: "sig",
			Usage: "the base64 encoded compact signature " +
				"of the message",
		},
		cli.StringFlag{
			Name:  "msg",
			Usage: "the message to sign",
		},
	},
	Action: actionDecorator(verifyMessageWithAddr),
}

func verifyMessageWithAddr(ctx *cli.Context) error {
	ctxc := getContext()

	// Display the command's help message if we do not have the expected
	// number of arguments/flags.
	if ctx.NArg() > 3 || ctx.NumFlags() > 3 {
		return cli.ShowCommandHelp(ctx, "signmessagewithaddr")
	}

	walletClient, cleanUp := getWalletClient(ctx)
	defer cleanUp()

	var (
		args = ctx.Args()
		addr string
		sig  string
		msg  []byte
	)

	switch {
	case ctx.IsSet("address"):
		addr = ctx.String("address")

	case args.Present():
		addr = args.First()
		args = args.Tail()

	default:
		return fmt.Errorf("address argument missing")
	}

	switch {
	case ctx.IsSet("sig"):
		sig = ctx.String("sig")

	case ctx.Args().Present():
		sig = args.First()
		args = args.Tail()

	default:
		return fmt.Errorf("sig argument missing")
	}

	switch {
	case ctx.IsSet("msg"):
		msg = []byte(ctx.String("msg"))

	case ctx.Args().Present():
		msg = []byte(args.First())
		args = args.Tail()

	default:
		return fmt.Errorf("msg argument missing")
	}

	resp, err := walletClient.VerifyMessageWithAddr(
		ctxc,
		&walletrpc.VerifyMessageWithAddrRequest{
			Msg:       msg,
			Signature: sig,
			Addr:      addr,
		},
	)
	if err != nil {
		return err
	}

	printRespJSON(resp)

	return nil
}

>>>>>>> c855d83a
var importAccountCommand = cli.Command{
	Name: "import",
	Usage: "Import an on-chain account into the wallet through its " +
		"extended public key.",
	ArgsUsage: "extended_public_key name",
	Description: `
	Imports an account backed by an account extended public key. The master
	key fingerprint denotes the fingerprint of the root key corresponding to
	the account public key (also known as the key with derivation path m/).
	This may be required by some hardware wallets for proper identification
	and signing.

	The address type can usually be inferred from the key's version, but may
	be required for certain keys to map them into the proper scope.

	For BIP-0044 keys, an address type must be specified as we intend to not
	support importing BIP-0044 keys into the wallet using the legacy
	pay-to-pubkey-hash (P2PKH) scheme. A nested witness address type will
	force the standard BIP-0049 derivation scheme, while a witness address
	type will force the standard BIP-0084 derivation scheme.

	For BIP-0049 keys, an address type must also be specified to make a
	distinction between the standard BIP-0049 address schema (nested witness
	pubkeys everywhere) and our own BIP-0049Plus address schema (nested
	pubkeys externally, witness pubkeys internally).

	NOTE: Events (deposits/spends) for keys derived from an account will
	only be detected by lnd if they happen after the import. Rescans to
	detect past events will be supported later on.
	`,
	Flags: []cli.Flag{
		cli.StringFlag{
			Name: "address_type",
			Usage: "(optional) specify the type of addresses the " +
				"imported account should generate",
		},
		cli.StringFlag{
			Name: "master_key_fingerprint",
			Usage: "(optional) the fingerprint of the root key " +
				"(derivation path m/) corresponding to the " +
				"account public key",
		},
		cli.BoolFlag{
			Name:  "dry_run",
			Usage: "(optional) perform a dry run",
		},
	},
	Action: actionDecorator(importAccount),
}

func importAccount(ctx *cli.Context) error {
	ctxc := getContext()

	// Display the command's help message if we do not have the expected
	// number of arguments/flags.
	if ctx.NArg() != 2 || ctx.NumFlags() > 3 {
		return cli.ShowCommandHelp(ctx, "import")
	}

	addrType, err := parseAddrType(ctx.String("address_type"))
	if err != nil {
		return err
	}

	var mkfpBytes []byte
	if ctx.IsSet("master_key_fingerprint") {
		mkfpBytes, err = hex.DecodeString(
			ctx.String("master_key_fingerprint"),
		)
		if err != nil {
			return fmt.Errorf("invalid master key fingerprint: %v", err)
		}
	}

	walletClient, cleanUp := getWalletClient(ctx)
	defer cleanUp()

	dryRun := ctx.Bool("dry_run")
	req := &walletrpc.ImportAccountRequest{
		Name:                 ctx.Args().Get(1),
		ExtendedPublicKey:    ctx.Args().Get(0),
		MasterKeyFingerprint: mkfpBytes,
		AddressType:          addrType,
		DryRun:               dryRun,
	}
	resp, err := walletClient.ImportAccount(ctxc, req)
	if err != nil {
		return err
	}

	printRespJSON(resp)
	return nil
}

var importPubKeyCommand = cli.Command{
	Name:      "import-pubkey",
	Usage:     "Import a public key as watch-only into the wallet.",
	ArgsUsage: "public_key address_type",
	Description: `
	Imports a public key represented in hex as watch-only into the wallet.
	The address type must be one of the following: np2wkh, p2wkh.

	NOTE: Events (deposits/spends) for a key will only be detected by lnd if
	they happen after the import. Rescans to detect past events will be
	supported later on.
	`,
	Action: actionDecorator(importPubKey),
}

func importPubKey(ctx *cli.Context) error {
	ctxc := getContext()

	// Display the command's help message if we do not have the expected
	// number of arguments/flags.
	if ctx.NArg() != 2 || ctx.NumFlags() > 0 {
		return cli.ShowCommandHelp(ctx, "import-pubkey")
	}

	pubKeyBytes, err := hex.DecodeString(ctx.Args().Get(0))
	if err != nil {
		return err
	}
	addrType, err := parseAddrType(ctx.Args().Get(1))
	if err != nil {
		return err
	}

	walletClient, cleanUp := getWalletClient(ctx)
	defer cleanUp()

	req := &walletrpc.ImportPublicKeyRequest{
		PublicKey:   pubKeyBytes,
		AddressType: addrType,
	}
	resp, err := walletClient.ImportPublicKey(ctxc, req)
	if err != nil {
		return err
	}

	printRespJSON(resp)
	return nil
}<|MERGE_RESOLUTION|>--- conflicted
+++ resolved
@@ -80,10 +80,7 @@
 				psbtCommand,
 				accountsCommand,
 				requiredReserveCommand,
-<<<<<<< HEAD
-=======
 				addressesCommand,
->>>>>>> c855d83a
 			},
 		},
 	}
@@ -1183,8 +1180,6 @@
 	return nil
 }
 
-<<<<<<< HEAD
-=======
 var listAddressesCommand = cli.Command{
 	Name:  "list",
 	Usage: "Retrieve information of existing on-chain wallet addresses.",
@@ -1427,7 +1422,6 @@
 	return nil
 }
 
->>>>>>> c855d83a
 var importAccountCommand = cli.Command{
 	Name: "import",
 	Usage: "Import an on-chain account into the wallet through its " +

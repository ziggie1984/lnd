--- conflicted
+++ resolved
@@ -373,11 +373,8 @@
 
 	KeepFailedPaymentAttempts bool `long:"keep-failed-payment-attempts" description:"Keeps persistent record of all failed payment attempts for successfully settled payments."`
 
-<<<<<<< HEAD
-=======
 	StoreFinalHtlcResolutions bool `long:"store-final-htlc-resolutions" description:"Persistently store the final resolution of incoming htlcs."`
 
->>>>>>> c855d83a
 	DefaultRemoteMaxHtlcs uint16 `long:"default-remote-max-htlcs" description:"The default max_htlc applied when opening or accepting channels. This value limits the number of concurrent HTLCs that the remote party can add to the commitment. The maximum possible value is 483."`
 
 	NumGraphSyncPeers      int           `long:"numgraphsyncpeers" description:"The number of peers that we should receive new graph updates from. This option can be tuned to save bandwidth for light clients or routing nodes."`

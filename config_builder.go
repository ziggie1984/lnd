--- conflicted
+++ resolved
@@ -690,11 +690,7 @@
 
 	rpcKeyRing, err := rpcwallet.NewRPCKeyRing(
 		baseKeyRing, walletController,
-<<<<<<< HEAD
-		d.DefaultWalletImpl.cfg.RemoteSigner, walletConfig.CoinType,
-=======
 		d.DefaultWalletImpl.cfg.RemoteSigner, walletConfig.NetParams,
->>>>>>> ca4d5314
 	)
 	if err != nil {
 		err := fmt.Errorf("unable to create RPC remote signing wallet "+

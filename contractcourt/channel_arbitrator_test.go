package contractcourt

import (
	"errors"
	"fmt"
	"io/ioutil"
	"os"
	"path/filepath"
	"sync"
	"testing"
	"time"

	"github.com/btcsuite/btcd/chaincfg/chainhash"
	"github.com/btcsuite/btcd/wire"
	"github.com/btcsuite/btcutil"
	"github.com/lightningnetwork/lnd/chainntnfs"
	"github.com/lightningnetwork/lnd/channeldb"
<<<<<<< HEAD
=======
	"github.com/lightningnetwork/lnd/channeldb/kvdb"
>>>>>>> 30efca1a
	"github.com/lightningnetwork/lnd/clock"
	"github.com/lightningnetwork/lnd/input"
	"github.com/lightningnetwork/lnd/lnwallet"
	"github.com/lightningnetwork/lnd/lnwire"
)

const (
	defaultTimeout = time.Second * 5

	// stateTimeout is the timeout we allow when waiting for state
	// transitions.
	stateTimeout = time.Second * 15
)

type mockArbitratorLog struct {
	state           ArbitratorState
	newStates       chan ArbitratorState
	failLog         bool
	failFetch       error
	failCommit      bool
	failCommitState ArbitratorState
	resolutions     *ContractResolutions
	resolvers       map[ContractResolver]struct{}

	commitSet *CommitSet

	sync.Mutex
}

// A compile time check to ensure mockArbitratorLog meets the ArbitratorLog
// interface.
var _ ArbitratorLog = (*mockArbitratorLog)(nil)

func (b *mockArbitratorLog) CurrentState() (ArbitratorState, error) {
	return b.state, nil
}

func (b *mockArbitratorLog) CommitState(s ArbitratorState) error {
	if b.failCommit && s == b.failCommitState {
		return fmt.Errorf("intentional commit error at state %v",
			b.failCommitState)
	}
	b.state = s
	b.newStates <- s
	return nil
}

func (b *mockArbitratorLog) FetchUnresolvedContracts() ([]ContractResolver,
	error) {

	b.Lock()
	v := make([]ContractResolver, len(b.resolvers))
	idx := 0
	for resolver := range b.resolvers {
		v[idx] = resolver
		idx++
	}
	b.Unlock()

	return v, nil
}

func (b *mockArbitratorLog) InsertUnresolvedContracts(
	resolvers ...ContractResolver) error {

	b.Lock()
	for _, resolver := range resolvers {
		resKey := resolver.ResolverKey()
		if resKey == nil {
			continue
		}

		b.resolvers[resolver] = struct{}{}
	}
	b.Unlock()
	return nil
}

func (b *mockArbitratorLog) SwapContract(oldContract,
	newContract ContractResolver) error {

	b.Lock()
	delete(b.resolvers, oldContract)
	b.resolvers[newContract] = struct{}{}
	b.Unlock()

	return nil
}

func (b *mockArbitratorLog) ResolveContract(res ContractResolver) error {
	b.Lock()
	delete(b.resolvers, res)
	b.Unlock()

	return nil
}

func (b *mockArbitratorLog) LogContractResolutions(c *ContractResolutions) error {
	if b.failLog {
		return fmt.Errorf("intentional log failure")
	}
	b.resolutions = c
	return nil
}

func (b *mockArbitratorLog) FetchContractResolutions() (*ContractResolutions, error) {
	if b.failFetch != nil {
		return nil, b.failFetch
	}

	return b.resolutions, nil
}

func (b *mockArbitratorLog) FetchChainActions() (ChainActionMap, error) {
	return nil, nil
}

func (b *mockArbitratorLog) InsertConfirmedCommitSet(c *CommitSet) error {
	b.commitSet = c
	return nil
}

func (b *mockArbitratorLog) FetchConfirmedCommitSet() (*CommitSet, error) {
	return b.commitSet, nil
}

func (b *mockArbitratorLog) WipeHistory() error {
	return nil
}

// testArbLog is a wrapper around an existing (ideally fully concrete
// ArbitratorLog) that lets us intercept certain calls like transitioning to a
// new state.
type testArbLog struct {
	ArbitratorLog

	newStates chan ArbitratorState
}

func (t *testArbLog) CommitState(s ArbitratorState) error {
	if err := t.ArbitratorLog.CommitState(s); err != nil {
		return err
	}

	t.newStates <- s

	return nil
}

type mockChainIO struct{}

var _ lnwallet.BlockChainIO = (*mockChainIO)(nil)

func (*mockChainIO) GetBestBlock() (*chainhash.Hash, int32, error) {
	return nil, 0, nil
}

func (*mockChainIO) GetUtxo(op *wire.OutPoint, _ []byte,
	heightHint uint32, _ <-chan struct{}) (*wire.TxOut, error) {
	return nil, nil
}

func (*mockChainIO) GetBlockHash(blockHeight int64) (*chainhash.Hash, error) {
	return nil, nil
}

func (*mockChainIO) GetBlock(blockHash *chainhash.Hash) (*wire.MsgBlock, error) {
	return nil, nil
}

type chanArbTestCtx struct {
	t *testing.T

	chanArb *ChannelArbitrator

	cleanUp func()

	resolvedChan chan struct{}

	blockEpochs chan *chainntnfs.BlockEpoch

	incubationRequests chan struct{}

	resolutions chan []ResolutionMsg

	log ArbitratorLog

	sweeper *mockSweeper
}

func (c *chanArbTestCtx) CleanUp() {
	if err := c.chanArb.Stop(); err != nil {
		c.t.Fatalf("unable to stop chan arb: %v", err)
	}

	if c.cleanUp != nil {
		c.cleanUp()
	}
}

// AssertStateTransitions asserts that the state machine steps through the
// passed states in order.
func (c *chanArbTestCtx) AssertStateTransitions(expectedStates ...ArbitratorState) {
	c.t.Helper()

	var newStatesChan chan ArbitratorState
	switch log := c.log.(type) {
	case *mockArbitratorLog:
		newStatesChan = log.newStates

	case *testArbLog:
		newStatesChan = log.newStates

	default:
		c.t.Fatalf("unable to assert state transitions with %T", log)
	}

	for _, exp := range expectedStates {
		var state ArbitratorState
		select {
		case state = <-newStatesChan:
		case <-time.After(defaultTimeout):
			c.t.Fatalf("new state not received")
		}

		if state != exp {
			c.t.Fatalf("expected new state %v, got %v", exp, state)
		}
	}
}

// AssertState checks that the ChannelArbitrator is in the state we expect it
// to be.
func (c *chanArbTestCtx) AssertState(expected ArbitratorState) {
	if c.chanArb.state != expected {
		c.t.Fatalf("expected state %v, was %v", expected, c.chanArb.state)
	}
}

// Restart simulates a clean restart of the channel arbitrator, forcing it to
// walk through it's recovery logic. If this function returns nil, then a
// restart was successful. Note that the restart process keeps the log in
// place, in order to simulate proper persistence of the log. The caller can
// optionally provide a restart closure which will be executed before the
// resolver is started again, but after it is created.
func (c *chanArbTestCtx) Restart(restartClosure func(*chanArbTestCtx)) (*chanArbTestCtx, error) {
	if err := c.chanArb.Stop(); err != nil {
		return nil, err
	}

	newCtx, err := createTestChannelArbitrator(c.t, c.log)
	if err != nil {
		return nil, err
	}

	if restartClosure != nil {
		restartClosure(newCtx)
	}

	if err := newCtx.chanArb.Start(); err != nil {
		return nil, err
	}

	return newCtx, nil
}

// testChanArbOption applies custom settings to a channel arbitrator config for
// testing purposes.
type testChanArbOption func(cfg *ChannelArbitratorConfig)

// remoteInitiatorOption sets the MarkChannelClosed function in the
// Channel Arbitrator's config.
func withMarkClosed(markClosed func(*channeldb.ChannelCloseSummary,
	...channeldb.ChannelStatus) error) testChanArbOption {

	return func(cfg *ChannelArbitratorConfig) {
		cfg.MarkChannelClosed = markClosed
	}
}

// createTestChannelArbitrator returns a channel arbitrator test context which
// contains a channel arbitrator with default values. These values can be
// changed by providing options which overwrite the default config.
func createTestChannelArbitrator(t *testing.T, log ArbitratorLog,
	opts ...testChanArbOption) (*chanArbTestCtx, error) {

	blockEpochs := make(chan *chainntnfs.BlockEpoch)
	blockEpoch := &chainntnfs.BlockEpochEvent{
		Epochs: blockEpochs,
		Cancel: func() {},
	}

	chanPoint := wire.OutPoint{}
	shortChanID := lnwire.ShortChannelID{}
	chanEvents := &ChainEventSubscription{
		RemoteUnilateralClosure: make(chan *RemoteUnilateralCloseInfo, 1),
		LocalUnilateralClosure:  make(chan *LocalUnilateralCloseInfo, 1),
		CooperativeClosure:      make(chan *CooperativeCloseInfo, 1),
		ContractBreach:          make(chan *lnwallet.BreachRetribution, 1),
	}

	resolutionChan := make(chan []ResolutionMsg, 1)
	incubateChan := make(chan struct{})

	chainIO := &mockChainIO{}
	mockSweeper := newMockSweeper()
	chainArbCfg := ChainArbitratorConfig{
		ChainIO: chainIO,
		PublishTx: func(*wire.MsgTx) error {
			return nil
		},
		DeliverResolutionMsg: func(msgs ...ResolutionMsg) error {
			resolutionChan <- msgs
			return nil
		},
		OutgoingBroadcastDelta: 5,
		IncomingBroadcastDelta: 5,
		Notifier: &mockNotifier{
			epochChan: make(chan *chainntnfs.BlockEpoch),
			spendChan: make(chan *chainntnfs.SpendDetail),
			confChan:  make(chan *chainntnfs.TxConfirmation),
		},
		IncubateOutputs: func(wire.OutPoint,
			*lnwallet.OutgoingHtlcResolution,
			*lnwallet.IncomingHtlcResolution, uint32) error {

			incubateChan <- struct{}{}
			return nil
		},
		OnionProcessor: &mockOnionProcessor{},
		IsForwardedHTLC: func(chanID lnwire.ShortChannelID,
			htlcIndex uint64) bool {

			return true
		},
<<<<<<< HEAD
		Clock: clock.NewDefaultClock(),
=======
		Clock:   clock.NewDefaultClock(),
		Sweeper: mockSweeper,
>>>>>>> 30efca1a
	}

	// We'll use the resolvedChan to synchronize on call to
	// MarkChannelResolved.
	resolvedChan := make(chan struct{}, 1)

	// Next we'll create the matching configuration struct that contains
	// all interfaces and methods the arbitrator needs to do its job.
	arbCfg := &ChannelArbitratorConfig{
		ChanPoint:   chanPoint,
		ShortChanID: shortChanID,
		BlockEpochs: blockEpoch,
		MarkChannelResolved: func() error {
			resolvedChan <- struct{}{}
			return nil
		},
		Channel: &mockChannel{},
		MarkCommitmentBroadcasted: func(_ *wire.MsgTx, _ bool) error {
			return nil
		},
		MarkChannelClosed: func(*channeldb.ChannelCloseSummary,
			...channeldb.ChannelStatus) error {
			return nil
		},
		IsPendingClose:        false,
		ChainArbitratorConfig: chainArbCfg,
		ChainEvents:           chanEvents,
	}

	// Apply all custom options to the config struct.
	for _, option := range opts {
		option(arbCfg)
	}

	var cleanUp func()
	if log == nil {
		dbDir, err := ioutil.TempDir("", "chanArb")
		if err != nil {
			return nil, err
		}
		dbPath := filepath.Join(dbDir, "testdb")
		db, err := kvdb.Create(kvdb.BoltBackendName, dbPath, true)
		if err != nil {
			return nil, err
		}

		backingLog, err := newBoltArbitratorLog(
			db, *arbCfg, chainhash.Hash{}, chanPoint,
		)
		if err != nil {
			return nil, err
		}
		cleanUp = func() {
			db.Close()
			os.RemoveAll(dbDir)
		}

		log = &testArbLog{
			ArbitratorLog: backingLog,
			newStates:     make(chan ArbitratorState),
		}
	}

	htlcSets := make(map[HtlcSetKey]htlcSet)

	chanArb := NewChannelArbitrator(*arbCfg, htlcSets, log)

	return &chanArbTestCtx{
		t:                  t,
		chanArb:            chanArb,
		cleanUp:            cleanUp,
		resolvedChan:       resolvedChan,
		resolutions:        resolutionChan,
		blockEpochs:        blockEpochs,
		log:                log,
		incubationRequests: incubateChan,
		sweeper:            mockSweeper,
	}, nil
}

// TestChannelArbitratorCooperativeClose tests that the ChannelArbitertor
// correctly marks the channel resolved in case a cooperative close is
// confirmed.
func TestChannelArbitratorCooperativeClose(t *testing.T) {
	log := &mockArbitratorLog{
		state:     StateDefault,
		newStates: make(chan ArbitratorState, 5),
	}

	chanArbCtx, err := createTestChannelArbitrator(t, log)
	if err != nil {
		t.Fatalf("unable to create ChannelArbitrator: %v", err)
	}

	if err := chanArbCtx.chanArb.Start(); err != nil {
		t.Fatalf("unable to start ChannelArbitrator: %v", err)
	}
	defer func() {
		if err := chanArbCtx.chanArb.Stop(); err != nil {
			t.Fatalf("unable to stop chan arb: %v", err)
		}
	}()

	// It should start out in the default state.
	chanArbCtx.AssertState(StateDefault)

	// We set up a channel to detect when MarkChannelClosed is called.
	closeInfos := make(chan *channeldb.ChannelCloseSummary)
	chanArbCtx.chanArb.cfg.MarkChannelClosed = func(
		closeInfo *channeldb.ChannelCloseSummary,
		statuses ...channeldb.ChannelStatus) error {

		closeInfos <- closeInfo
		return nil
	}

	// Cooperative close should do trigger a MarkChannelClosed +
	// MarkChannelResolved.
	closeInfo := &CooperativeCloseInfo{
		&channeldb.ChannelCloseSummary{},
	}
	chanArbCtx.chanArb.cfg.ChainEvents.CooperativeClosure <- closeInfo

	select {
	case c := <-closeInfos:
		if c.CloseType != channeldb.CooperativeClose {
			t.Fatalf("expected cooperative close, got %v", c.CloseType)
		}
	case <-time.After(defaultTimeout):
		t.Fatalf("timeout waiting for channel close")
	}

	// It should mark the channel as resolved.
	select {
	case <-chanArbCtx.resolvedChan:
		// Expected.
	case <-time.After(defaultTimeout):
		t.Fatalf("contract was not resolved")
	}
}

// TestChannelArbitratorRemoteForceClose checks that the ChannelArbitrator goes
// through the expected states if a remote force close is observed in the
// chain.
func TestChannelArbitratorRemoteForceClose(t *testing.T) {
	log := &mockArbitratorLog{
		state:     StateDefault,
		newStates: make(chan ArbitratorState, 5),
	}

	chanArbCtx, err := createTestChannelArbitrator(t, log)
	if err != nil {
		t.Fatalf("unable to create ChannelArbitrator: %v", err)
	}
	chanArb := chanArbCtx.chanArb

	if err := chanArb.Start(); err != nil {
		t.Fatalf("unable to start ChannelArbitrator: %v", err)
	}
	defer chanArb.Stop()

	// It should start out in the default state.
	chanArbCtx.AssertState(StateDefault)

	// Send a remote force close event.
	commitSpend := &chainntnfs.SpendDetail{
		SpenderTxHash: &chainhash.Hash{},
	}

	uniClose := &lnwallet.UnilateralCloseSummary{
		SpendDetail:     commitSpend,
		HtlcResolutions: &lnwallet.HtlcResolutions{},
	}
	chanArb.cfg.ChainEvents.RemoteUnilateralClosure <- &RemoteUnilateralCloseInfo{
		UnilateralCloseSummary: uniClose,
		CommitSet: CommitSet{
			ConfCommitKey: &RemoteHtlcSet,
			HtlcSets:      make(map[HtlcSetKey][]channeldb.HTLC),
		},
	}

	// It should transition StateDefault -> StateContractClosed ->
	// StateFullyResolved.
	chanArbCtx.AssertStateTransitions(
		StateContractClosed, StateFullyResolved,
	)

	// It should also mark the channel as resolved.
	select {
	case <-chanArbCtx.resolvedChan:
		// Expected.
	case <-time.After(defaultTimeout):
		t.Fatalf("contract was not resolved")
	}
}

// TestChannelArbitratorLocalForceClose tests that the ChannelArbitrator goes
// through the expected states in case we request it to force close the channel,
// and the local force close event is observed in chain.
func TestChannelArbitratorLocalForceClose(t *testing.T) {
	log := &mockArbitratorLog{
		state:     StateDefault,
		newStates: make(chan ArbitratorState, 5),
	}

	chanArbCtx, err := createTestChannelArbitrator(t, log)
	if err != nil {
		t.Fatalf("unable to create ChannelArbitrator: %v", err)
	}
	chanArb := chanArbCtx.chanArb

	if err := chanArb.Start(); err != nil {
		t.Fatalf("unable to start ChannelArbitrator: %v", err)
	}
	defer chanArb.Stop()

	// It should start out in the default state.
	chanArbCtx.AssertState(StateDefault)

	// We create a channel we can use to pause the ChannelArbitrator at the
	// point where it broadcasts the close tx, and check its state.
	stateChan := make(chan ArbitratorState)
	chanArb.cfg.PublishTx = func(*wire.MsgTx) error {
		// When the force close tx is being broadcasted, check that the
		// state is correct at that point.
		select {
		case stateChan <- chanArb.state:
		case <-chanArb.quit:
			return fmt.Errorf("exiting")
		}
		return nil
	}

	errChan := make(chan error, 1)
	respChan := make(chan *wire.MsgTx, 1)

	// With the channel found, and the request crafted, we'll send over a
	// force close request to the arbitrator that watches this channel.
	chanArb.forceCloseReqs <- &forceCloseReq{
		errResp: errChan,
		closeTx: respChan,
	}

	// It should transition to StateBroadcastCommit.
	chanArbCtx.AssertStateTransitions(StateBroadcastCommit)

	// When it is broadcasting the force close, its state should be
	// StateBroadcastCommit.
	select {
	case state := <-stateChan:
		if state != StateBroadcastCommit {
			t.Fatalf("state during PublishTx was %v", state)
		}
	case <-time.After(stateTimeout):
		t.Fatalf("did not get state update")
	}

	// After broadcasting, transition should be to
	// StateCommitmentBroadcasted.
	chanArbCtx.AssertStateTransitions(StateCommitmentBroadcasted)

	select {
	case <-respChan:
	case <-time.After(defaultTimeout):
		t.Fatalf("no response received")
	}

	select {
	case err := <-errChan:
		if err != nil {
			t.Fatalf("error force closing channel: %v", err)
		}
	case <-time.After(defaultTimeout):
		t.Fatalf("no response received")
	}

	// After broadcasting the close tx, it should be in state
	// StateCommitmentBroadcasted.
	chanArbCtx.AssertState(StateCommitmentBroadcasted)

	// Now notify about the local force close getting confirmed.
	chanArb.cfg.ChainEvents.LocalUnilateralClosure <- &LocalUnilateralCloseInfo{
		SpendDetail: &chainntnfs.SpendDetail{},
		LocalForceCloseSummary: &lnwallet.LocalForceCloseSummary{
			CloseTx:         &wire.MsgTx{},
			HtlcResolutions: &lnwallet.HtlcResolutions{},
		},
		ChannelCloseSummary: &channeldb.ChannelCloseSummary{},
	}

	// It should transition StateContractClosed -> StateFullyResolved.
	chanArbCtx.AssertStateTransitions(StateContractClosed, StateFullyResolved)

	// It should also mark the channel as resolved.
	select {
	case <-chanArbCtx.resolvedChan:
		// Expected.
	case <-time.After(defaultTimeout):
		t.Fatalf("contract was not resolved")
	}
}

// TestChannelArbitratorBreachClose tests that the ChannelArbitrator goes
// through the expected states in case we notice a breach in the chain, and
// gracefully exits.
func TestChannelArbitratorBreachClose(t *testing.T) {
	log := &mockArbitratorLog{
		state:     StateDefault,
		newStates: make(chan ArbitratorState, 5),
	}

	chanArbCtx, err := createTestChannelArbitrator(t, log)
	if err != nil {
		t.Fatalf("unable to create ChannelArbitrator: %v", err)
	}
	chanArb := chanArbCtx.chanArb

	if err := chanArb.Start(); err != nil {
		t.Fatalf("unable to start ChannelArbitrator: %v", err)
	}
	defer func() {
		if err := chanArb.Stop(); err != nil {
			t.Fatal(err)
		}
	}()

	// It should start out in the default state.
	chanArbCtx.AssertState(StateDefault)

	// Send a breach close event.
	chanArb.cfg.ChainEvents.ContractBreach <- &lnwallet.BreachRetribution{}

	// It should transition StateDefault -> StateFullyResolved.
	chanArbCtx.AssertStateTransitions(
		StateFullyResolved,
	)

	// It should also mark the channel as resolved.
	select {
	case <-chanArbCtx.resolvedChan:
		// Expected.
	case <-time.After(defaultTimeout):
		t.Fatalf("contract was not resolved")
	}
}

// TestChannelArbitratorLocalForceClosePendingHtlc tests that the
// ChannelArbitrator goes through the expected states in case we request it to
// force close a channel that still has an HTLC pending.
func TestChannelArbitratorLocalForceClosePendingHtlc(t *testing.T) {
	// We create a new test context for this channel arb, notice that we
	// pass in a nil ArbitratorLog which means that a default one backed by
	// a real DB will be created. We need this for our test as we want to
	// test proper restart recovery and resolver population.
	chanArbCtx, err := createTestChannelArbitrator(t, nil)
	if err != nil {
		t.Fatalf("unable to create ChannelArbitrator: %v", err)
	}
	chanArb := chanArbCtx.chanArb
	chanArb.cfg.PreimageDB = newMockWitnessBeacon()
	chanArb.cfg.Registry = &mockRegistry{}

	if err := chanArb.Start(); err != nil {
		t.Fatalf("unable to start ChannelArbitrator: %v", err)
	}
	defer chanArb.Stop()

	// Create htlcUpdates channel.
	htlcUpdates := make(chan *ContractUpdate)

	signals := &ContractSignals{
		HtlcUpdates: htlcUpdates,
		ShortChanID: lnwire.ShortChannelID{},
	}
	chanArb.UpdateContractSignals(signals)

	// Add HTLC to channel arbitrator.
	htlcAmt := 10000
	htlc := channeldb.HTLC{
		Incoming:  false,
		Amt:       lnwire.MilliSatoshi(htlcAmt),
		HtlcIndex: 99,
	}

	outgoingDustHtlc := channeldb.HTLC{
		Incoming:    false,
		Amt:         100,
		HtlcIndex:   100,
		OutputIndex: -1,
	}

	incomingDustHtlc := channeldb.HTLC{
		Incoming:    true,
		Amt:         105,
		HtlcIndex:   101,
		OutputIndex: -1,
	}

	htlcSet := []channeldb.HTLC{
		htlc, outgoingDustHtlc, incomingDustHtlc,
	}

	htlcUpdates <- &ContractUpdate{
		HtlcKey: LocalHtlcSet,
		Htlcs:   htlcSet,
	}

	errChan := make(chan error, 1)
	respChan := make(chan *wire.MsgTx, 1)

	// With the channel found, and the request crafted, we'll send over a
	// force close request to the arbitrator that watches this channel.
	chanArb.forceCloseReqs <- &forceCloseReq{
		errResp: errChan,
		closeTx: respChan,
	}

	// The force close request should trigger broadcast of the commitment
	// transaction.
	chanArbCtx.AssertStateTransitions(
		StateBroadcastCommit,
		StateCommitmentBroadcasted,
	)
	select {
	case <-respChan:
	case <-time.After(defaultTimeout):
		t.Fatalf("no response received")
	}

	select {
	case err := <-errChan:
		if err != nil {
			t.Fatalf("error force closing channel: %v", err)
		}
	case <-time.After(defaultTimeout):
		t.Fatalf("no response received")
	}

	// Now notify about the local force close getting confirmed.
	closeTx := &wire.MsgTx{
		TxIn: []*wire.TxIn{
			{
				PreviousOutPoint: wire.OutPoint{},
				Witness: [][]byte{
					{0x1},
					{0x2},
				},
			},
		},
	}

	htlcOp := wire.OutPoint{
		Hash:  closeTx.TxHash(),
		Index: 0,
	}

	// Set up the outgoing resolution. Populate SignedTimeoutTx because our
	// commitment transaction got confirmed.
	outgoingRes := lnwallet.OutgoingHtlcResolution{
		Expiry: 10,
		SweepSignDesc: input.SignDescriptor{
			Output: &wire.TxOut{},
		},
		SignedTimeoutTx: &wire.MsgTx{
			TxIn: []*wire.TxIn{
				{
					PreviousOutPoint: htlcOp,
					Witness:          [][]byte{{}},
				},
			},
			TxOut: []*wire.TxOut{
				{},
			},
		},
	}

	chanArb.cfg.ChainEvents.LocalUnilateralClosure <- &LocalUnilateralCloseInfo{
		SpendDetail: &chainntnfs.SpendDetail{},
		LocalForceCloseSummary: &lnwallet.LocalForceCloseSummary{
			CloseTx: closeTx,
			HtlcResolutions: &lnwallet.HtlcResolutions{
				OutgoingHTLCs: []lnwallet.OutgoingHtlcResolution{
					outgoingRes,
				},
			},
		},
		ChannelCloseSummary: &channeldb.ChannelCloseSummary{},
		CommitSet: CommitSet{
			ConfCommitKey: &LocalHtlcSet,
			HtlcSets: map[HtlcSetKey][]channeldb.HTLC{
				LocalHtlcSet: htlcSet,
			},
		},
	}

	chanArbCtx.AssertStateTransitions(
		StateContractClosed,
		StateWaitingFullResolution,
	)

	// We expect an immediate resolution message for the outgoing dust htlc.
	// It is not resolvable on-chain.
	select {
	case msgs := <-chanArbCtx.resolutions:
		if len(msgs) != 1 {
			t.Fatalf("expected 1 message, instead got %v", len(msgs))
		}

		if msgs[0].HtlcIndex != outgoingDustHtlc.HtlcIndex {
			t.Fatalf("wrong htlc index: expected %v, got %v",
				outgoingDustHtlc.HtlcIndex, msgs[0].HtlcIndex)
		}
	case <-time.After(defaultTimeout):
		t.Fatalf("resolution msgs not sent")
	}

	// We'll grab the old notifier here as our resolvers are still holding
	// a reference to this instance, and a new one will be created when we
	// restart the channel arb below.
	oldNotifier := chanArb.cfg.Notifier.(*mockNotifier)

	// At this point, in order to simulate a restart, we'll re-create the
	// channel arbitrator. We do this to ensure that all information
	// required to properly resolve this HTLC are populated.
	if err := chanArb.Stop(); err != nil {
		t.Fatalf("unable to stop chan arb: %v", err)
	}

	// We'll no re-create the resolver, notice that we use the existing
	// arbLog so it carries over the same on-disk state.
	chanArbCtxNew, err := chanArbCtx.Restart(nil)
	if err != nil {
		t.Fatalf("unable to create ChannelArbitrator: %v", err)
	}
	chanArb = chanArbCtxNew.chanArb
	defer chanArbCtxNew.CleanUp()

	// Post restart, it should be the case that our resolver was properly
	// supplemented, and we only have a single resolver in the final set.
	if len(chanArb.activeResolvers) != 1 {
		t.Fatalf("expected single resolver, instead got: %v",
			len(chanArb.activeResolvers))
	}

	// We'll now examine the in-memory state of the active resolvers to
	// ensure t hey were populated properly.
	resolver := chanArb.activeResolvers[0]
	outgoingResolver, ok := resolver.(*htlcOutgoingContestResolver)
	if !ok {
		t.Fatalf("expected outgoing contest resolver, got %vT",
			resolver)
	}

	// The resolver should have its htlc amt field populated as it.
	if int64(outgoingResolver.htlc.Amt) != int64(htlcAmt) {
		t.Fatalf("wrong htlc amount: expected %v, got %v,",
			htlcAmt, int64(outgoingResolver.htlc.Amt))
	}

	// htlcOutgoingContestResolver is now active and waiting for the HTLC to
	// expire. It should not yet have passed it on for incubation.
	select {
	case <-chanArbCtx.incubationRequests:
		t.Fatalf("contract should not be incubated yet")
	default:
	}

	// Send a notification that the expiry height has been reached.
	oldNotifier.epochChan <- &chainntnfs.BlockEpoch{Height: 10}

	// htlcOutgoingContestResolver is now transforming into a
	// htlcTimeoutResolver and should send the contract off for incubation.
	select {
	case <-chanArbCtx.incubationRequests:
	case <-time.After(defaultTimeout):
		t.Fatalf("no response received")
	}

	// Notify resolver that the HTLC output of the commitment has been
	// spent.
	oldNotifier.spendChan <- &chainntnfs.SpendDetail{SpendingTx: closeTx}

	// Finally, we should also receive a resolution message instructing the
	// switch to cancel back the HTLC.
	select {
	case msgs := <-chanArbCtx.resolutions:
		if len(msgs) != 1 {
			t.Fatalf("expected 1 message, instead got %v", len(msgs))
		}

		if msgs[0].HtlcIndex != htlc.HtlcIndex {
			t.Fatalf("wrong htlc index: expected %v, got %v",
				htlc.HtlcIndex, msgs[0].HtlcIndex)
		}
	case <-time.After(defaultTimeout):
		t.Fatalf("resolution msgs not sent")
	}

	// As this is our own commitment transaction, the HTLC will go through
	// to the second level. Channel arbitrator should still not be marked
	// as resolved.
	select {
	case <-chanArbCtxNew.resolvedChan:
		t.Fatalf("channel resolved prematurely")
	default:
	}

	// Notify resolver that the second level transaction is spent.
	oldNotifier.spendChan <- &chainntnfs.SpendDetail{SpendingTx: closeTx}

	// At this point channel should be marked as resolved.
	chanArbCtxNew.AssertStateTransitions(StateFullyResolved)
	select {
	case <-chanArbCtxNew.resolvedChan:
	case <-time.After(defaultTimeout):
		t.Fatalf("contract was not resolved")
	}
}

// TestChannelArbitratorLocalForceCloseRemoteConfiremd tests that the
// ChannelArbitrator behaves as expected in the case where we request a local
// force close, but a remote commitment ends up being confirmed in chain.
func TestChannelArbitratorLocalForceCloseRemoteConfirmed(t *testing.T) {
	log := &mockArbitratorLog{
		state:     StateDefault,
		newStates: make(chan ArbitratorState, 5),
	}

	chanArbCtx, err := createTestChannelArbitrator(t, log)
	if err != nil {
		t.Fatalf("unable to create ChannelArbitrator: %v", err)
	}
	chanArb := chanArbCtx.chanArb

	if err := chanArb.Start(); err != nil {
		t.Fatalf("unable to start ChannelArbitrator: %v", err)
	}
	defer chanArb.Stop()

	// It should start out in the default state.
	chanArbCtx.AssertState(StateDefault)

	// Create a channel we can use to assert the state when it publishes
	// the close tx.
	stateChan := make(chan ArbitratorState)
	chanArb.cfg.PublishTx = func(*wire.MsgTx) error {
		// When the force close tx is being broadcasted, check that the
		// state is correct at that point.
		select {
		case stateChan <- chanArb.state:
		case <-chanArb.quit:
			return fmt.Errorf("exiting")
		}
		return nil
	}

	errChan := make(chan error, 1)
	respChan := make(chan *wire.MsgTx, 1)

	// With the channel found, and the request crafted, we'll send over a
	// force close request to the arbitrator that watches this channel.
	chanArb.forceCloseReqs <- &forceCloseReq{
		errResp: errChan,
		closeTx: respChan,
	}

	// It should transition to StateBroadcastCommit.
	chanArbCtx.AssertStateTransitions(StateBroadcastCommit)

	// We expect it to be in state StateBroadcastCommit when publishing
	// the force close.
	select {
	case state := <-stateChan:
		if state != StateBroadcastCommit {
			t.Fatalf("state during PublishTx was %v", state)
		}
	case <-time.After(stateTimeout):
		t.Fatalf("no state update received")
	}

	// After broadcasting, transition should be to
	// StateCommitmentBroadcasted.
	chanArbCtx.AssertStateTransitions(StateCommitmentBroadcasted)

	// Wait for a response to the force close.
	select {
	case <-respChan:
	case <-time.After(defaultTimeout):
		t.Fatalf("no response received")
	}

	select {
	case err := <-errChan:
		if err != nil {
			t.Fatalf("error force closing channel: %v", err)
		}
	case <-time.After(defaultTimeout):
		t.Fatalf("no response received")
	}

	// The state should be StateCommitmentBroadcasted.
	chanArbCtx.AssertState(StateCommitmentBroadcasted)

	// Now notify about the _REMOTE_ commitment getting confirmed.
	commitSpend := &chainntnfs.SpendDetail{
		SpenderTxHash: &chainhash.Hash{},
	}
	uniClose := &lnwallet.UnilateralCloseSummary{
		SpendDetail:     commitSpend,
		HtlcResolutions: &lnwallet.HtlcResolutions{},
	}
	chanArb.cfg.ChainEvents.RemoteUnilateralClosure <- &RemoteUnilateralCloseInfo{
		UnilateralCloseSummary: uniClose,
	}

	// It should transition StateContractClosed -> StateFullyResolved.
	chanArbCtx.AssertStateTransitions(StateContractClosed, StateFullyResolved)

	// It should resolve.
	select {
	case <-chanArbCtx.resolvedChan:
		// Expected.
	case <-time.After(stateTimeout):
		t.Fatalf("contract was not resolved")
	}
}

// TestChannelArbitratorLocalForceCloseDoubleSpend tests that the
// ChannelArbitrator behaves as expected in the case where we request a local
// force close, but we fail broadcasting our commitment because a remote
// commitment has already been published.
func TestChannelArbitratorLocalForceDoubleSpend(t *testing.T) {
	log := &mockArbitratorLog{
		state:     StateDefault,
		newStates: make(chan ArbitratorState, 5),
	}

	chanArbCtx, err := createTestChannelArbitrator(t, log)
	if err != nil {
		t.Fatalf("unable to create ChannelArbitrator: %v", err)
	}
	chanArb := chanArbCtx.chanArb

	if err := chanArb.Start(); err != nil {
		t.Fatalf("unable to start ChannelArbitrator: %v", err)
	}
	defer chanArb.Stop()

	// It should start out in the default state.
	chanArbCtx.AssertState(StateDefault)

	// Return ErrDoubleSpend when attempting to publish the tx.
	stateChan := make(chan ArbitratorState)
	chanArb.cfg.PublishTx = func(*wire.MsgTx) error {
		// When the force close tx is being broadcasted, check that the
		// state is correct at that point.
		select {
		case stateChan <- chanArb.state:
		case <-chanArb.quit:
			return fmt.Errorf("exiting")
		}
		return lnwallet.ErrDoubleSpend
	}

	errChan := make(chan error, 1)
	respChan := make(chan *wire.MsgTx, 1)

	// With the channel found, and the request crafted, we'll send over a
	// force close request to the arbitrator that watches this channel.
	chanArb.forceCloseReqs <- &forceCloseReq{
		errResp: errChan,
		closeTx: respChan,
	}

	// It should transition to StateBroadcastCommit.
	chanArbCtx.AssertStateTransitions(StateBroadcastCommit)

	// We expect it to be in state StateBroadcastCommit when publishing
	// the force close.
	select {
	case state := <-stateChan:
		if state != StateBroadcastCommit {
			t.Fatalf("state during PublishTx was %v", state)
		}
	case <-time.After(stateTimeout):
		t.Fatalf("no state update received")
	}

	// After broadcasting, transition should be to
	// StateCommitmentBroadcasted.
	chanArbCtx.AssertStateTransitions(StateCommitmentBroadcasted)

	// Wait for a response to the force close.
	select {
	case <-respChan:
	case <-time.After(defaultTimeout):
		t.Fatalf("no response received")
	}

	select {
	case err := <-errChan:
		if err != nil {
			t.Fatalf("error force closing channel: %v", err)
		}
	case <-time.After(defaultTimeout):
		t.Fatalf("no response received")
	}

	// The state should be StateCommitmentBroadcasted.
	chanArbCtx.AssertState(StateCommitmentBroadcasted)

	// Now notify about the _REMOTE_ commitment getting confirmed.
	commitSpend := &chainntnfs.SpendDetail{
		SpenderTxHash: &chainhash.Hash{},
	}
	uniClose := &lnwallet.UnilateralCloseSummary{
		SpendDetail:     commitSpend,
		HtlcResolutions: &lnwallet.HtlcResolutions{},
	}
	chanArb.cfg.ChainEvents.RemoteUnilateralClosure <- &RemoteUnilateralCloseInfo{
		UnilateralCloseSummary: uniClose,
	}

	// It should transition StateContractClosed -> StateFullyResolved.
	chanArbCtx.AssertStateTransitions(StateContractClosed, StateFullyResolved)

	// It should resolve.
	select {
	case <-chanArbCtx.resolvedChan:
		// Expected.
	case <-time.After(stateTimeout):
		t.Fatalf("contract was not resolved")
	}
}

// TestChannelArbitratorPersistence tests that the ChannelArbitrator is able to
// keep advancing the state machine from various states after restart.
func TestChannelArbitratorPersistence(t *testing.T) {
	// Start out with a log that will fail writing the set of resolutions.
	log := &mockArbitratorLog{
		state:     StateDefault,
		newStates: make(chan ArbitratorState, 5),
		failLog:   true,
	}

	chanArbCtx, err := createTestChannelArbitrator(t, log)
	if err != nil {
		t.Fatalf("unable to create ChannelArbitrator: %v", err)
	}

	chanArb := chanArbCtx.chanArb
	if err := chanArb.Start(); err != nil {
		t.Fatalf("unable to start ChannelArbitrator: %v", err)
	}

	// It should start in StateDefault.
	chanArbCtx.AssertState(StateDefault)

	// Send a remote force close event.
	commitSpend := &chainntnfs.SpendDetail{
		SpenderTxHash: &chainhash.Hash{},
	}

	uniClose := &lnwallet.UnilateralCloseSummary{
		SpendDetail:     commitSpend,
		HtlcResolutions: &lnwallet.HtlcResolutions{},
	}
	chanArb.cfg.ChainEvents.RemoteUnilateralClosure <- &RemoteUnilateralCloseInfo{
		UnilateralCloseSummary: uniClose,
	}

	// Since writing the resolutions fail, the arbitrator should not
	// advance to the next state.
	time.Sleep(100 * time.Millisecond)
	if log.state != StateDefault {
		t.Fatalf("expected to stay in StateDefault")
	}

	// Restart the channel arb, this'll use the same long and prior
	// context.
	chanArbCtx, err = chanArbCtx.Restart(nil)
	if err != nil {
		t.Fatalf("unable to restart channel arb: %v", err)
	}
	chanArb = chanArbCtx.chanArb

	// Again, it should start up in the default state.
	chanArbCtx.AssertState(StateDefault)

	// Now we make the log succeed writing the resolutions, but fail when
	// attempting to close the channel.
	log.failLog = false
	chanArb.cfg.MarkChannelClosed = func(*channeldb.ChannelCloseSummary,
		...channeldb.ChannelStatus) error {

		return fmt.Errorf("intentional close error")
	}

	// Send a new remote force close event.
	chanArb.cfg.ChainEvents.RemoteUnilateralClosure <- &RemoteUnilateralCloseInfo{
		UnilateralCloseSummary: uniClose,
	}

	// Since closing the channel failed, the arbitrator should stay in the
	// default state.
	time.Sleep(100 * time.Millisecond)
	if log.state != StateDefault {
		t.Fatalf("expected to stay in StateDefault")
	}

	// Restart once again to simulate yet another restart.
	chanArbCtx, err = chanArbCtx.Restart(nil)
	if err != nil {
		t.Fatalf("unable to restart channel arb: %v", err)
	}
	chanArb = chanArbCtx.chanArb

	// Starts out in StateDefault.
	chanArbCtx.AssertState(StateDefault)

	// Now make fetching the resolutions fail.
	log.failFetch = fmt.Errorf("intentional fetch failure")
	chanArb.cfg.ChainEvents.RemoteUnilateralClosure <- &RemoteUnilateralCloseInfo{
		UnilateralCloseSummary: uniClose,
	}

	// Since logging the resolutions and closing the channel now succeeds,
	// it should advance to StateContractClosed.
	chanArbCtx.AssertStateTransitions(StateContractClosed)

	// It should not advance further, however, as fetching resolutions
	// failed.
	time.Sleep(100 * time.Millisecond)
	if log.state != StateContractClosed {
		t.Fatalf("expected to stay in StateContractClosed")
	}
	chanArb.Stop()

	// Create a new arbitrator, and now make fetching resolutions succeed.
	log.failFetch = nil
	chanArbCtx, err = chanArbCtx.Restart(nil)
	if err != nil {
		t.Fatalf("unable to restart channel arb: %v", err)
	}
	defer chanArbCtx.CleanUp()

	// Finally it should advance to StateFullyResolved.
	chanArbCtx.AssertStateTransitions(StateFullyResolved)

	// It should also mark the channel as resolved.
	select {
	case <-chanArbCtx.resolvedChan:
		// Expected.
	case <-time.After(defaultTimeout):
		t.Fatalf("contract was not resolved")
	}
}

// TestChannelArbitratorForceCloseBreachedChannel tests that the channel
// arbitrator is able to handle a channel in the process of being force closed
// is breached by the remote node. In these cases we expect the
// ChannelArbitrator to gracefully exit, as the breach is handled by other
// subsystems.
func TestChannelArbitratorForceCloseBreachedChannel(t *testing.T) {
	log := &mockArbitratorLog{
		state:     StateDefault,
		newStates: make(chan ArbitratorState, 5),
	}

	chanArbCtx, err := createTestChannelArbitrator(t, log)
	if err != nil {
		t.Fatalf("unable to create ChannelArbitrator: %v", err)
	}

	chanArb := chanArbCtx.chanArb
	if err := chanArb.Start(); err != nil {
		t.Fatalf("unable to start ChannelArbitrator: %v", err)
	}

	// It should start in StateDefault.
	chanArbCtx.AssertState(StateDefault)

	// We start by attempting a local force close. We'll return an
	// unexpected publication error, causing the state machine to halt.
	expErr := errors.New("intentional publication error")
	stateChan := make(chan ArbitratorState)
	chanArb.cfg.PublishTx = func(*wire.MsgTx) error {
		// When the force close tx is being broadcasted, check that the
		// state is correct at that point.
		select {
		case stateChan <- chanArb.state:
		case <-chanArb.quit:
			return fmt.Errorf("exiting")
		}
		return expErr
	}

	errChan := make(chan error, 1)
	respChan := make(chan *wire.MsgTx, 1)

	// With the channel found, and the request crafted, we'll send over a
	// force close request to the arbitrator that watches this channel.
	chanArb.forceCloseReqs <- &forceCloseReq{
		errResp: errChan,
		closeTx: respChan,
	}

	// It should transition to StateBroadcastCommit.
	chanArbCtx.AssertStateTransitions(StateBroadcastCommit)

	// We expect it to be in state StateBroadcastCommit when attempting
	// the force close.
	select {
	case state := <-stateChan:
		if state != StateBroadcastCommit {
			t.Fatalf("state during PublishTx was %v", state)
		}
	case <-time.After(stateTimeout):
		t.Fatalf("no state update received")
	}

	// Make sure we get the expected error.
	select {
	case err := <-errChan:
		if err != expErr {
			t.Fatalf("unexpected error force closing channel: %v",
				err)
		}
	case <-time.After(defaultTimeout):
		t.Fatalf("no response received")
	}

	// We mimic that the channel is breached while the channel arbitrator
	// is down. This means that on restart it will be started with a
	// pending close channel, of type BreachClose.
	chanArbCtx, err = chanArbCtx.Restart(func(c *chanArbTestCtx) {
		c.chanArb.cfg.IsPendingClose = true
		c.chanArb.cfg.ClosingHeight = 100
		c.chanArb.cfg.CloseType = channeldb.BreachClose
	})
	if err != nil {
		t.Fatalf("unable to create ChannelArbitrator: %v", err)
	}
	defer chanArbCtx.CleanUp()

	// Finally it should advance to StateFullyResolved.
	chanArbCtx.AssertStateTransitions(StateFullyResolved)

	// It should also mark the channel as resolved.
	select {
	case <-chanArbCtx.resolvedChan:
		// Expected.
	case <-time.After(defaultTimeout):
		t.Fatalf("contract was not resolved")
	}
}

// TestChannelArbitratorCommitFailure tests that the channel arbitrator is able
// to recover from a failed CommitState call at restart.
func TestChannelArbitratorCommitFailure(t *testing.T) {

	testCases := []struct {

		// closeType is the type of channel close we want ot test.
		closeType channeldb.ClosureType

		// sendEvent is a function that will send the event
		// corresponding to this test's closeType to the passed
		// ChannelArbitrator.
		sendEvent func(chanArb *ChannelArbitrator)

		// expectedStates is the states we expect the state machine to
		// go through after a restart and successful log commit.
		expectedStates []ArbitratorState
	}{
		{
			closeType: channeldb.CooperativeClose,
			sendEvent: func(chanArb *ChannelArbitrator) {
				closeInfo := &CooperativeCloseInfo{
					&channeldb.ChannelCloseSummary{},
				}
				chanArb.cfg.ChainEvents.CooperativeClosure <- closeInfo
			},
			expectedStates: []ArbitratorState{StateFullyResolved},
		},
		{
			closeType: channeldb.RemoteForceClose,
			sendEvent: func(chanArb *ChannelArbitrator) {
				commitSpend := &chainntnfs.SpendDetail{
					SpenderTxHash: &chainhash.Hash{},
				}

				uniClose := &lnwallet.UnilateralCloseSummary{
					SpendDetail:     commitSpend,
					HtlcResolutions: &lnwallet.HtlcResolutions{},
				}
				chanArb.cfg.ChainEvents.RemoteUnilateralClosure <- &RemoteUnilateralCloseInfo{
					UnilateralCloseSummary: uniClose,
				}
			},
			expectedStates: []ArbitratorState{StateContractClosed, StateFullyResolved},
		},
		{
			closeType: channeldb.LocalForceClose,
			sendEvent: func(chanArb *ChannelArbitrator) {
				chanArb.cfg.ChainEvents.LocalUnilateralClosure <- &LocalUnilateralCloseInfo{
					SpendDetail: &chainntnfs.SpendDetail{},
					LocalForceCloseSummary: &lnwallet.LocalForceCloseSummary{
						CloseTx:         &wire.MsgTx{},
						HtlcResolutions: &lnwallet.HtlcResolutions{},
					},
					ChannelCloseSummary: &channeldb.ChannelCloseSummary{},
				}
			},
			expectedStates: []ArbitratorState{StateContractClosed, StateFullyResolved},
		},
	}

	for _, test := range testCases {
		test := test

		log := &mockArbitratorLog{
			state:      StateDefault,
			newStates:  make(chan ArbitratorState, 5),
			failCommit: true,

			// Set the log to fail on the first expected state
			// after state machine progress for this test case.
			failCommitState: test.expectedStates[0],
		}

		chanArbCtx, err := createTestChannelArbitrator(t, log)
		if err != nil {
			t.Fatalf("unable to create ChannelArbitrator: %v", err)
		}

		chanArb := chanArbCtx.chanArb
		if err := chanArb.Start(); err != nil {
			t.Fatalf("unable to start ChannelArbitrator: %v", err)
		}

		// It should start in StateDefault.
		chanArbCtx.AssertState(StateDefault)

		closed := make(chan struct{})
		chanArb.cfg.MarkChannelClosed = func(
			*channeldb.ChannelCloseSummary,
			...channeldb.ChannelStatus) error {
			close(closed)
			return nil
		}

		// Send the test event to trigger the state machine.
		test.sendEvent(chanArb)

		select {
		case <-closed:
		case <-time.After(defaultTimeout):
			t.Fatalf("channel was not marked closed")
		}

		// Since the channel was marked closed in the database, but the
		// commit to the next state failed, the state should still be
		// StateDefault.
		time.Sleep(100 * time.Millisecond)
		if log.state != StateDefault {
			t.Fatalf("expected to stay in StateDefault, instead "+
				"has %v", log.state)
		}
		chanArb.Stop()

		// Start the arbitrator again, with IsPendingClose reporting
		// the channel closed in the database.
		log.failCommit = false
		chanArbCtx, err = chanArbCtx.Restart(func(c *chanArbTestCtx) {
			c.chanArb.cfg.IsPendingClose = true
			c.chanArb.cfg.ClosingHeight = 100
			c.chanArb.cfg.CloseType = test.closeType
		})
		if err != nil {
			t.Fatalf("unable to create ChannelArbitrator: %v", err)
		}

		// Since the channel is marked closed in the database, it
		// should advance to the expected states.
		chanArbCtx.AssertStateTransitions(test.expectedStates...)

		// It should also mark the channel as resolved.
		select {
		case <-chanArbCtx.resolvedChan:
			// Expected.
		case <-time.After(defaultTimeout):
			t.Fatalf("contract was not resolved")
		}
	}
}

// TestChannelArbitratorEmptyResolutions makes sure that a channel that is
// pending close in the database, but haven't had any resolutions logged will
// not be marked resolved. This situation must be handled to avoid closing
// channels from earlier versions of the ChannelArbitrator, which didn't have a
// proper handoff from the ChainWatcher, and we could risk ending up in a state
// where the channel was closed in the DB, but the resolutions weren't properly
// written.
func TestChannelArbitratorEmptyResolutions(t *testing.T) {
	// Start out with a log that will fail writing the set of resolutions.
	log := &mockArbitratorLog{
		state:     StateDefault,
		newStates: make(chan ArbitratorState, 5),
		failFetch: errNoResolutions,
	}

	chanArbCtx, err := createTestChannelArbitrator(t, log)
	if err != nil {
		t.Fatalf("unable to create ChannelArbitrator: %v", err)
	}

	chanArb := chanArbCtx.chanArb
	chanArb.cfg.IsPendingClose = true
	chanArb.cfg.ClosingHeight = 100
	chanArb.cfg.CloseType = channeldb.RemoteForceClose

	if err := chanArb.Start(); err != nil {
		t.Fatalf("unable to start ChannelArbitrator: %v", err)
	}

	// It should not advance its state beyond StateContractClosed, since
	// fetching resolutions fails.
	chanArbCtx.AssertStateTransitions(StateContractClosed)

	// It should not advance further, however, as fetching resolutions
	// failed.
	time.Sleep(100 * time.Millisecond)
	if log.state != StateContractClosed {
		t.Fatalf("expected to stay in StateContractClosed")
	}
	chanArb.Stop()
}

// TestChannelArbitratorAlreadyForceClosed ensures that we cannot force close a
// channel that is already in the process of doing so.
func TestChannelArbitratorAlreadyForceClosed(t *testing.T) {
	t.Parallel()

	// We'll create the arbitrator and its backing log to signal that it's
	// already in the process of being force closed.
	log := &mockArbitratorLog{
		state: StateCommitmentBroadcasted,
	}
	chanArbCtx, err := createTestChannelArbitrator(t, log)
	if err != nil {
		t.Fatalf("unable to create ChannelArbitrator: %v", err)
	}
	chanArb := chanArbCtx.chanArb
	if err := chanArb.Start(); err != nil {
		t.Fatalf("unable to start ChannelArbitrator: %v", err)
	}
	defer chanArb.Stop()

	// Then, we'll create a request to signal a force close request to the
	// channel arbitrator.
	errChan := make(chan error, 1)
	respChan := make(chan *wire.MsgTx, 1)

	select {
	case chanArb.forceCloseReqs <- &forceCloseReq{
		closeTx: respChan,
		errResp: errChan,
	}:
	case <-chanArb.quit:
	}

	// Finally, we should ensure that we are not able to do so by seeing
	// the expected errAlreadyForceClosed error.
	select {
	case err = <-errChan:
		if err != errAlreadyForceClosed {
			t.Fatalf("expected errAlreadyForceClosed, got %v", err)
		}
	case <-time.After(time.Second):
		t.Fatal("expected to receive error response")
	}
}

// TestChannelArbitratorDanglingCommitForceClose tests that if there're HTLCs
// on the remote party's commitment, but not ours, and they're about to time
// out, then we'll go on chain so we can cancel back the HTLCs on the incoming
// commitment.
func TestChannelArbitratorDanglingCommitForceClose(t *testing.T) {
	t.Parallel()

	type testCase struct {
		htlcExpired       bool
		remotePendingHTLC bool
		confCommit        HtlcSetKey
	}
	var testCases []testCase

	testOptions := []bool{true, false}
	confOptions := []HtlcSetKey{
		LocalHtlcSet, RemoteHtlcSet, RemotePendingHtlcSet,
	}
	for _, htlcExpired := range testOptions {
		for _, remotePendingHTLC := range testOptions {
			for _, commitConf := range confOptions {
				switch {
				// If the HTLC is on the remote commitment, and
				// that one confirms, then there's no special
				// behavior, we should play all the HTLCs on
				// that remote commitment as normal.
				case !remotePendingHTLC && commitConf == RemoteHtlcSet:
					fallthrough

				// If the HTLC is on the remote pending, and
				// that confirms, then we don't have any
				// special actions.
				case remotePendingHTLC && commitConf == RemotePendingHtlcSet:
					continue
				}

				testCases = append(testCases, testCase{
					htlcExpired:       htlcExpired,
					remotePendingHTLC: remotePendingHTLC,
					confCommit:        commitConf,
				})
			}
		}
	}

	for _, testCase := range testCases {
		testCase := testCase
		testName := fmt.Sprintf("testCase: htlcExpired=%v,"+
			"remotePendingHTLC=%v,remotePendingCommitConf=%v",
			testCase.htlcExpired, testCase.remotePendingHTLC,
			testCase.confCommit)

		t.Run(testName, func(t *testing.T) {
			t.Parallel()

			arbLog := &mockArbitratorLog{
				state:     StateDefault,
				newStates: make(chan ArbitratorState, 5),
				resolvers: make(map[ContractResolver]struct{}),
			}

			chanArbCtx, err := createTestChannelArbitrator(
				t, arbLog,
			)
			if err != nil {
				t.Fatalf("unable to create ChannelArbitrator: %v", err)
			}
			chanArb := chanArbCtx.chanArb
			if err := chanArb.Start(); err != nil {
				t.Fatalf("unable to start ChannelArbitrator: %v", err)
			}
			defer chanArb.Stop()

			// Now that our channel arb has started, we'll set up
			// its contract signals channel so we can send it
			// various HTLC updates for this test.
			htlcUpdates := make(chan *ContractUpdate)
			signals := &ContractSignals{
				HtlcUpdates: htlcUpdates,
				ShortChanID: lnwire.ShortChannelID{},
			}
			chanArb.UpdateContractSignals(signals)

			htlcKey := RemoteHtlcSet
			if testCase.remotePendingHTLC {
				htlcKey = RemotePendingHtlcSet
			}

			// Next, we'll send it a new HTLC that is set to expire
			// in 10 blocks, this HTLC will only appear on the
			// commitment transaction of the _remote_ party.
			htlcIndex := uint64(99)
			htlcExpiry := uint32(10)
			danglingHTLC := channeldb.HTLC{
				Incoming:      false,
				Amt:           10000,
				HtlcIndex:     htlcIndex,
				RefundTimeout: htlcExpiry,
			}
			htlcUpdates <- &ContractUpdate{
				HtlcKey: htlcKey,
				Htlcs:   []channeldb.HTLC{danglingHTLC},
			}

			// At this point, we now have a split commitment state
			// from the PoV of the channel arb. There's now an HTLC
			// that only exists on the commitment transaction of
			// the remote party.
			errChan := make(chan error, 1)
			respChan := make(chan *wire.MsgTx, 1)
			switch {
			// If we want an HTLC expiration trigger, then We'll
			// now mine a block (height 5), which is 5 blocks away
			// (our grace delta) from the expiry of that HTLC.
			case testCase.htlcExpired:
				chanArbCtx.blockEpochs <- &chainntnfs.BlockEpoch{Height: 5}

			// Otherwise, we'll just trigger a regular force close
			// request.
			case !testCase.htlcExpired:
				chanArb.forceCloseReqs <- &forceCloseReq{
					errResp: errChan,
					closeTx: respChan,
				}

			}

			// At this point, the resolver should now have
			// determined that it needs to go to chain in order to
			// block off the redemption path so it can cancel the
			// incoming HTLC.
			chanArbCtx.AssertStateTransitions(
				StateBroadcastCommit,
				StateCommitmentBroadcasted,
			)

			// Next we'll craft a fake commitment transaction to
			// send to signal that the channel has closed out on
			// chain.
			closeTx := &wire.MsgTx{
				TxIn: []*wire.TxIn{
					{
						PreviousOutPoint: wire.OutPoint{},
						Witness: [][]byte{
							{0x9},
						},
					},
				},
			}

			// We'll now signal to the channel arb that the HTLC
			// has fully closed on chain. Our local commit set
			// shows now HTLC on our commitment, but one on the
			// remote commitment. This should result in the HTLC
			// being canalled back. Also note that there're no HTLC
			// resolutions sent since we have none on our
			// commitment transaction.
			uniCloseInfo := &LocalUnilateralCloseInfo{
				SpendDetail: &chainntnfs.SpendDetail{},
				LocalForceCloseSummary: &lnwallet.LocalForceCloseSummary{
					CloseTx:         closeTx,
					HtlcResolutions: &lnwallet.HtlcResolutions{},
				},
				ChannelCloseSummary: &channeldb.ChannelCloseSummary{},
				CommitSet: CommitSet{
					ConfCommitKey: &testCase.confCommit,
					HtlcSets:      make(map[HtlcSetKey][]channeldb.HTLC),
				},
			}

			// If the HTLC was meant to expire, then we'll mark the
			// closing transaction at the proper expiry height
			// since our comparison "need to timeout" comparison is
			// based on the confirmation height.
			if testCase.htlcExpired {
				uniCloseInfo.SpendDetail.SpendingHeight = 5
			}

			// Depending on if we're testing the remote pending
			// commitment or not, we'll populate either a fake
			// dangling remote commitment, or a regular locked in
			// one.
			htlcs := []channeldb.HTLC{danglingHTLC}
			if testCase.remotePendingHTLC {
				uniCloseInfo.CommitSet.HtlcSets[RemotePendingHtlcSet] = htlcs
			} else {
				uniCloseInfo.CommitSet.HtlcSets[RemoteHtlcSet] = htlcs
			}

			chanArb.cfg.ChainEvents.LocalUnilateralClosure <- uniCloseInfo

			// The channel arb should now transition to waiting
			// until the HTLCs have been fully resolved.
			chanArbCtx.AssertStateTransitions(
				StateContractClosed,
				StateWaitingFullResolution,
			)

			// Now that we've sent this signal, we should have that
			// HTLC be canceled back immediately.
			select {
			case msgs := <-chanArbCtx.resolutions:
				if len(msgs) != 1 {
					t.Fatalf("expected 1 message, "+
						"instead got %v", len(msgs))
				}

				if msgs[0].HtlcIndex != htlcIndex {
					t.Fatalf("wrong htlc index: expected %v, got %v",
						htlcIndex, msgs[0].HtlcIndex)
				}
			case <-time.After(defaultTimeout):
				t.Fatalf("resolution msgs not sent")
			}

			// There's no contract to send a fully resolve message,
			// so instead, we'll mine another block which'll cause
			// it to re-examine its state and realize there're no
			// more HTLCs.
			chanArbCtx.blockEpochs <- &chainntnfs.BlockEpoch{Height: 6}
			chanArbCtx.AssertStateTransitions(StateFullyResolved)
		})
	}
}

// TestChannelArbitratorPendingExpiredHTLC tests that if we have pending htlc
// that is expired we will only go to chain if we are running at least the
// time defined in PaymentsExpirationGracePeriod.
// During this time the remote party is expected to send his updates and cancel
// The htlc.
func TestChannelArbitratorPendingExpiredHTLC(t *testing.T) {
	t.Parallel()

	// We'll create the arbitrator and its backing log in a default state.
	log := &mockArbitratorLog{
		state:     StateDefault,
		newStates: make(chan ArbitratorState, 5),
		resolvers: make(map[ContractResolver]struct{}),
	}
	chanArbCtx, err := createTestChannelArbitrator(t, log)
	if err != nil {
		t.Fatalf("unable to create ChannelArbitrator: %v", err)
	}
	chanArb := chanArbCtx.chanArb

	// We'll inject a test clock implementation so we can control the uptime.
	startTime := time.Date(2020, time.February, 3, 13, 0, 0, 0, time.UTC)
	testClock := clock.NewTestClock(startTime)
	chanArb.cfg.Clock = testClock

	// We also configure the grace period and the IsForwardedHTLC to identify
	// the htlc as our initiated payment.
	chanArb.cfg.PaymentsExpirationGracePeriod = time.Second * 15
	chanArb.cfg.IsForwardedHTLC = func(chanID lnwire.ShortChannelID,
		htlcIndex uint64) bool {

		return false
	}

	if err := chanArb.Start(); err != nil {
		t.Fatalf("unable to start ChannelArbitrator: %v", err)
	}
	defer func() {
		if err := chanArb.Stop(); err != nil {
			t.Fatalf("unable to stop chan arb: %v", err)
		}
	}()

	// Now that our channel arb has started, we'll set up
	// its contract signals channel so we can send it
	// various HTLC updates for this test.
	htlcUpdates := make(chan *ContractUpdate)
	signals := &ContractSignals{
		HtlcUpdates: htlcUpdates,
		ShortChanID: lnwire.ShortChannelID{},
	}
	chanArb.UpdateContractSignals(signals)

	// Next, we'll send it a new HTLC that is set to expire
	// in 10 blocks.
	htlcIndex := uint64(99)
	htlcExpiry := uint32(10)
	pendingHTLC := channeldb.HTLC{
		Incoming:      false,
		Amt:           10000,
		HtlcIndex:     htlcIndex,
		RefundTimeout: htlcExpiry,
	}
	htlcUpdates <- &ContractUpdate{
		HtlcKey: RemoteHtlcSet,
		Htlcs:   []channeldb.HTLC{pendingHTLC},
	}

	// We will advance the uptime to 10 seconds which should be still within
	// the grace period and should not trigger going to chain.
	testClock.SetTime(startTime.Add(time.Second * 10))
	chanArbCtx.blockEpochs <- &chainntnfs.BlockEpoch{Height: 5}
	chanArbCtx.AssertState(StateDefault)

	// We will advance the uptime to 16 seconds which should trigger going
	// to chain.
	testClock.SetTime(startTime.Add(time.Second * 16))
	chanArbCtx.blockEpochs <- &chainntnfs.BlockEpoch{Height: 6}
	chanArbCtx.AssertStateTransitions(
		StateBroadcastCommit,
		StateCommitmentBroadcasted,
	)
<<<<<<< HEAD
=======
}

// TestRemoteCloseInitiator tests the setting of close initiator statuses
// for remote force closes and breaches.
func TestRemoteCloseInitiator(t *testing.T) {
	// getCloseSummary returns a unilateral close summary for the channel
	// provided.
	getCloseSummary := func(channel *channeldb.OpenChannel) *RemoteUnilateralCloseInfo {
		return &RemoteUnilateralCloseInfo{
			UnilateralCloseSummary: &lnwallet.UnilateralCloseSummary{
				SpendDetail: &chainntnfs.SpendDetail{
					SpenderTxHash: &chainhash.Hash{},
					SpendingTx: &wire.MsgTx{
						TxIn:  []*wire.TxIn{},
						TxOut: []*wire.TxOut{},
					},
				},
				ChannelCloseSummary: channeldb.ChannelCloseSummary{
					ChanPoint:         channel.FundingOutpoint,
					RemotePub:         channel.IdentityPub,
					SettledBalance:    btcutil.Amount(500),
					TimeLockedBalance: btcutil.Amount(10000),
					IsPending:         false,
				},
				HtlcResolutions: &lnwallet.HtlcResolutions{},
			},
		}
	}

	tests := []struct {
		name string

		// notifyClose sends the appropriate chain event to indicate
		// that the channel has closed. The event subscription channel
		// is expected to be buffered, as is the default for test
		// channel arbitrators.
		notifyClose func(sub *ChainEventSubscription,
			channel *channeldb.OpenChannel)

		// expectedStates is the set of states we expect the arbitrator
		// to progress through.
		expectedStates []ArbitratorState
	}{
		{
			name: "force close",
			notifyClose: func(sub *ChainEventSubscription,
				channel *channeldb.OpenChannel) {

				s := getCloseSummary(channel)
				sub.RemoteUnilateralClosure <- s
			},
			expectedStates: []ArbitratorState{
				StateContractClosed, StateFullyResolved,
			},
		},
	}

	for _, test := range tests {
		test := test

		t.Run(test.name, func(t *testing.T) {
			t.Parallel()

			// First, create alice's channel.
			alice, _, cleanUp, err := lnwallet.CreateTestChannels(
				channeldb.SingleFunderTweaklessBit,
			)
			if err != nil {
				t.Fatalf("unable to create test channels: %v",
					err)
			}
			defer cleanUp()

			// Create a mock log which will not block the test's
			// expected number of transitions transitions, and has
			// no commit resolutions so that the channel will
			// resolve immediately.
			log := &mockArbitratorLog{
				state: StateDefault,
				newStates: make(chan ArbitratorState,
					len(test.expectedStates)),
				resolutions: &ContractResolutions{
					CommitHash:       chainhash.Hash{},
					CommitResolution: nil,
				},
			}

			// Mock marking the channel as closed, we only care
			// about setting of channel status.
			mockMarkClosed := func(_ *channeldb.ChannelCloseSummary,
				statuses ...channeldb.ChannelStatus) error {
				for _, status := range statuses {
					err := alice.State().ApplyChanStatus(status)
					if err != nil {
						return err
					}
				}
				return nil
			}

			chanArbCtx, err := createTestChannelArbitrator(
				t, log, withMarkClosed(mockMarkClosed),
			)
			if err != nil {
				t.Fatalf("unable to create "+
					"ChannelArbitrator: %v", err)
			}
			chanArb := chanArbCtx.chanArb

			if err := chanArb.Start(); err != nil {
				t.Fatalf("unable to start "+
					"ChannelArbitrator: %v", err)
			}
			defer func() {
				if err := chanArb.Stop(); err != nil {
					t.Fatal(err)
				}
			}()

			// It should start out in the default state.
			chanArbCtx.AssertState(StateDefault)

			// Notify the close event.
			test.notifyClose(chanArb.cfg.ChainEvents, alice.State())

			// Check that the channel transitions as expected.
			chanArbCtx.AssertStateTransitions(
				test.expectedStates...,
			)

			// It should also mark the channel as resolved.
			select {
			case <-chanArbCtx.resolvedChan:
				// Expected.
			case <-time.After(defaultTimeout):
				t.Fatalf("contract was not resolved")
			}

			// Check that alice has the status we expect.
			if !alice.State().HasChanStatus(
				channeldb.ChanStatusRemoteCloseInitiator,
			) {
				t.Fatalf("expected remote close initiator, "+
					"got: %v", alice.State().ChanStatus())
			}
		})
	}
}

// TestChannelArbitratorAnchors asserts that the commitment tx anchor is swept.
func TestChannelArbitratorAnchors(t *testing.T) {
	log := &mockArbitratorLog{
		state:     StateDefault,
		newStates: make(chan ArbitratorState, 5),
	}

	chanArbCtx, err := createTestChannelArbitrator(t, log)
	if err != nil {
		t.Fatalf("unable to create ChannelArbitrator: %v", err)
	}
	chanArb := chanArbCtx.chanArb
	chanArb.cfg.PreimageDB = newMockWitnessBeacon()
	chanArb.cfg.Registry = &mockRegistry{}

	// Setup two pre-confirmation anchor resolutions on the mock channel.
	chanArb.cfg.Channel.(*mockChannel).anchorResolutions =
		[]*lnwallet.AnchorResolution{
			{}, {},
		}

	if err := chanArb.Start(); err != nil {
		t.Fatalf("unable to start ChannelArbitrator: %v", err)
	}
	defer func() {
		if err := chanArb.Stop(); err != nil {
			t.Fatal(err)
		}
	}()

	// Create htlcUpdates channel.
	htlcUpdates := make(chan *ContractUpdate)

	signals := &ContractSignals{
		HtlcUpdates: htlcUpdates,
		ShortChanID: lnwire.ShortChannelID{},
	}
	chanArb.UpdateContractSignals(signals)

	errChan := make(chan error, 1)
	respChan := make(chan *wire.MsgTx, 1)

	// With the channel found, and the request crafted, we'll send over a
	// force close request to the arbitrator that watches this channel.
	chanArb.forceCloseReqs <- &forceCloseReq{
		errResp: errChan,
		closeTx: respChan,
	}

	// The force close request should trigger broadcast of the commitment
	// transaction.
	chanArbCtx.AssertStateTransitions(
		StateBroadcastCommit,
		StateCommitmentBroadcasted,
	)

	// With the commitment tx still unconfirmed, we expect sweep attempts
	// for all three versions of the commitment transaction.
	<-chanArbCtx.sweeper.sweptInputs
	<-chanArbCtx.sweeper.sweptInputs

	select {
	case <-respChan:
	case <-time.After(5 * time.Second):
		t.Fatalf("no response received")
	}

	select {
	case err := <-errChan:
		if err != nil {
			t.Fatalf("error force closing channel: %v", err)
		}
	case <-time.After(5 * time.Second):
		t.Fatalf("no response received")
	}

	// Now notify about the local force close getting confirmed.
	closeTx := &wire.MsgTx{
		TxIn: []*wire.TxIn{
			{
				PreviousOutPoint: wire.OutPoint{},
				Witness: [][]byte{
					{0x1},
					{0x2},
				},
			},
		},
	}

	chanArb.cfg.ChainEvents.LocalUnilateralClosure <- &LocalUnilateralCloseInfo{
		SpendDetail: &chainntnfs.SpendDetail{},
		LocalForceCloseSummary: &lnwallet.LocalForceCloseSummary{
			CloseTx:         closeTx,
			HtlcResolutions: &lnwallet.HtlcResolutions{},
			AnchorResolution: &lnwallet.AnchorResolution{
				AnchorSignDescriptor: input.SignDescriptor{
					Output: &wire.TxOut{
						Value: 1,
					},
				},
			},
		},
		ChannelCloseSummary: &channeldb.ChannelCloseSummary{},
		CommitSet: CommitSet{
			ConfCommitKey: &LocalHtlcSet,
			HtlcSets:      map[HtlcSetKey][]channeldb.HTLC{},
		},
	}

	chanArbCtx.AssertStateTransitions(
		StateContractClosed,
		StateWaitingFullResolution,
	)

	// We expect to only have the anchor resolver active.
	if len(chanArb.activeResolvers) != 1 {
		t.Fatalf("expected single resolver, instead got: %v",
			len(chanArb.activeResolvers))
	}

	resolver := chanArb.activeResolvers[0]
	_, ok := resolver.(*anchorResolver)
	if !ok {
		t.Fatalf("expected anchor resolver, got %T", resolver)
	}

	// The anchor resolver is expected to offer the anchor input to the
	// sweeper.
	<-chanArbCtx.sweeper.updatedInputs

	// The mock sweeper immediately signals success for that input. This
	// should transition the channel to the resolved state.
	chanArbCtx.AssertStateTransitions(StateFullyResolved)
	select {
	case <-chanArbCtx.resolvedChan:
	case <-time.After(5 * time.Second):
		t.Fatalf("contract was not resolved")
	}
}

type mockChannel struct {
	anchorResolutions []*lnwallet.AnchorResolution
}

func (m *mockChannel) NewAnchorResolutions() ([]*lnwallet.AnchorResolution,
	error) {

	return m.anchorResolutions, nil
}

func (m *mockChannel) ForceCloseChan() (*lnwallet.LocalForceCloseSummary, error) {
	summary := &lnwallet.LocalForceCloseSummary{
		CloseTx:         &wire.MsgTx{},
		HtlcResolutions: &lnwallet.HtlcResolutions{},
	}
	return summary, nil
>>>>>>> 30efca1a
}<|MERGE_RESOLUTION|>--- conflicted
+++ resolved
@@ -15,10 +15,7 @@
 	"github.com/btcsuite/btcutil"
 	"github.com/lightningnetwork/lnd/chainntnfs"
 	"github.com/lightningnetwork/lnd/channeldb"
-<<<<<<< HEAD
-=======
 	"github.com/lightningnetwork/lnd/channeldb/kvdb"
->>>>>>> 30efca1a
 	"github.com/lightningnetwork/lnd/clock"
 	"github.com/lightningnetwork/lnd/input"
 	"github.com/lightningnetwork/lnd/lnwallet"
@@ -354,12 +351,8 @@
 
 			return true
 		},
-<<<<<<< HEAD
-		Clock: clock.NewDefaultClock(),
-=======
 		Clock:   clock.NewDefaultClock(),
 		Sweeper: mockSweeper,
->>>>>>> 30efca1a
 	}
 
 	// We'll use the resolvedChan to synchronize on call to
@@ -1951,8 +1944,6 @@
 		StateBroadcastCommit,
 		StateCommitmentBroadcasted,
 	)
-<<<<<<< HEAD
-=======
 }
 
 // TestRemoteCloseInitiator tests the setting of close initiator statuses
@@ -2258,5 +2249,4 @@
 		HtlcResolutions: &lnwallet.HtlcResolutions{},
 	}
 	return summary, nil
->>>>>>> 30efca1a
 }
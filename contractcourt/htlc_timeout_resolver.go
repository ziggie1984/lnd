--- conflicted
+++ resolved
@@ -251,11 +251,8 @@
 	// points to. We can directly grab the outpoint, then also extract the
 	// witness script (the last element of the witness stack) to
 	// re-construct the pkScript we need to watch.
-<<<<<<< HEAD
-=======
 	//
 	//nolint:lll
->>>>>>> 9786a1fa
 	outPointToWatch := h.htlcResolution.SignedTimeoutTx.TxIn[0].PreviousOutPoint
 	witness := h.htlcResolution.SignedTimeoutTx.TxIn[0].Witness
 
@@ -310,13 +307,9 @@
 
 // isPreimageSpend returns true if the passed spend on the specified commitment
 // is a success spend that reveals the pre-image or not.
-<<<<<<< HEAD
-func isPreimageSpend(spend *chainntnfs.SpendDetail, localCommit bool) bool {
-=======
 func isPreimageSpend(isTaproot bool, spend *chainntnfs.SpendDetail,
 	localCommit bool) bool {
 
->>>>>>> 9786a1fa
 	// Based on the spending input index and transaction, obtain the
 	// witness that tells us what type of spend this is.
 	spenderIndex := spend.SpenderInputIndex
@@ -410,12 +403,8 @@
 	// workflow to pass the pre-image back to the incoming link, add it to
 	// the witness cache, and exit.
 	if isPreimageSpend(
-<<<<<<< HEAD
-		commitSpend, h.htlcResolution.SignedTimeoutTx != nil,
-=======
 		h.isTaproot(), commitSpend,
 		h.htlcResolution.SignedTimeoutTx != nil,
->>>>>>> 9786a1fa
 	) {
 
 		log.Infof("%T(%v): HTLC has been swept with pre-image by "+
@@ -453,15 +442,6 @@
 		h, h.htlc.RHash[:],
 		spew.Sdump(h.htlcResolution.SignedTimeoutTx))
 
-<<<<<<< HEAD
-	inp := input.MakeHtlcSecondLevelTimeoutAnchorInput(
-		h.htlcResolution.SignedTimeoutTx,
-		h.htlcResolution.SignDetails,
-		h.broadcastHeight,
-	)
-	_, err := h.Sweeper.SweepInput(
-		&inp, sweep.Params{
-=======
 	var inp input.Input
 	if h.isTaproot() {
 		inp = lnutils.Ptr(input.MakeHtlcSecondLevelTimeoutTaprootInput(
@@ -479,19 +459,15 @@
 	_, err := h.Sweeper.SweepInput(
 		inp,
 		sweep.Params{
->>>>>>> 9786a1fa
 			Fee: sweep.FeePreference{
 				ConfTarget: secondLevelConfTarget,
 			},
 			Force: true,
 		},
 	)
-<<<<<<< HEAD
-=======
 	if err != nil {
 		return err
 	}
->>>>>>> 9786a1fa
 
 	// TODO(yy): checkpoint here?
 	return err
@@ -530,10 +506,7 @@
 	case h.htlcResolution.SignDetails != nil && !h.outputIncubating:
 		if err := h.sweepSecondLevelTx(); err != nil {
 			log.Errorf("Sending timeout tx to sweeper: %v", err)
-<<<<<<< HEAD
-=======
-
->>>>>>> 9786a1fa
+
 			return nil, err
 		}
 
@@ -542,10 +515,7 @@
 	case h.htlcResolution.SignDetails == nil && !h.outputIncubating:
 		if err := h.sendSecondLevelTxLegacy(); err != nil {
 			log.Errorf("Sending timeout tx to nursery: %v", err)
-<<<<<<< HEAD
-=======
-
->>>>>>> 9786a1fa
+
 			return nil, err
 		}
 	}
@@ -1083,11 +1053,7 @@
 			// Check whether the spend reveals the preimage, if not
 			// continue the loop.
 			hasPreimage := isPreimageSpend(
-<<<<<<< HEAD
-				spendDetail,
-=======
 				h.isTaproot(), spendDetail,
->>>>>>> 9786a1fa
 				h.htlcResolution.SignedTimeoutTx != nil,
 			)
 			if !hasPreimage {

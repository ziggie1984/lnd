package discovery

import (
	"bytes"
	"encoding/hex"
	"fmt"
	"io/ioutil"
	"math/big"
	prand "math/rand"
	"net"
	"os"
	"reflect"
	"strings"
	"sync"
	"sync/atomic"
	"testing"
	"time"

	"github.com/btcsuite/btcd/btcec"
	"github.com/btcsuite/btcd/chaincfg/chainhash"
	"github.com/btcsuite/btcd/wire"
	"github.com/btcsuite/btcutil"
	"github.com/davecgh/go-spew/spew"
	"github.com/go-errors/errors"
	"github.com/lightningnetwork/lnd/batch"
	"github.com/lightningnetwork/lnd/chainntnfs"
	"github.com/lightningnetwork/lnd/channeldb"
	"github.com/lightningnetwork/lnd/lnpeer"
	"github.com/lightningnetwork/lnd/lntest/mock"
	"github.com/lightningnetwork/lnd/lntest/wait"
	"github.com/lightningnetwork/lnd/lnwire"
	"github.com/lightningnetwork/lnd/netann"
	"github.com/lightningnetwork/lnd/routing"
	"github.com/lightningnetwork/lnd/routing/route"
	"github.com/lightningnetwork/lnd/ticker"
	"github.com/stretchr/testify/require"
)

var (
	testAddr = &net.TCPAddr{IP: (net.IP)([]byte{0xA, 0x0, 0x0, 0x1}),
		Port: 9000}
	testAddrs    = []net.Addr{testAddr}
	testFeatures = lnwire.NewRawFeatureVector()
	testSig      = &btcec.Signature{
		R: new(big.Int),
		S: new(big.Int),
	}
	_, _ = testSig.R.SetString("63724406601629180062774974542967536251589935445068131219452686511677818569431", 10)
	_, _ = testSig.S.SetString("18801056069249825825291287104931333862866033135609736119018462340006816851118", 10)

	selfKeyPriv, _ = btcec.NewPrivateKey(btcec.S256())
	selfKeyPub     = selfKeyPriv.PubKey()

	bitcoinKeyPriv1, _ = btcec.NewPrivateKey(btcec.S256())
	bitcoinKeyPub1     = bitcoinKeyPriv1.PubKey()

	remoteKeyPriv1, _ = btcec.NewPrivateKey(btcec.S256())
	remoteKeyPub1     = remoteKeyPriv1.PubKey()

	bitcoinKeyPriv2, _ = btcec.NewPrivateKey(btcec.S256())
	bitcoinKeyPub2     = bitcoinKeyPriv2.PubKey()

	remoteKeyPriv2, _ = btcec.NewPrivateKey(btcec.S256())

	trickleDelay     = time.Millisecond * 100
	retransmitDelay  = time.Hour * 1
	proofMatureDelta uint32

	// The test timestamp + rebroadcast interval makes sure messages won't
	// be rebroadcasted automaticallty during the tests.
	testTimestamp       = uint32(1234567890)
	rebroadcastInterval = time.Hour * 1000000
)

// makeTestDB creates a new instance of the ChannelDB for testing purposes. A
// callback which cleans up the created temporary directories is also returned
// and intended to be executed after the test completes.
func makeTestDB() (*channeldb.DB, func(), error) {
	// First, create a temporary directory to be used for the duration of
	// this test.
	tempDirName, err := ioutil.TempDir("", "channeldb")
	if err != nil {
		return nil, nil, err
	}

	// Next, create channeldb for the first time.
	cdb, err := channeldb.Open(tempDirName)
	if err != nil {
		return nil, nil, err
	}

	cleanUp := func() {
		cdb.Close()
		os.RemoveAll(tempDirName)
	}

	return cdb, cleanUp, nil
}

type mockGraphSource struct {
	bestHeight uint32

	mu            sync.Mutex
	nodes         []channeldb.LightningNode
	infos         map[uint64]channeldb.ChannelEdgeInfo
	edges         map[uint64][]channeldb.ChannelEdgePolicy
	zombies       map[uint64][][33]byte
	chansToReject map[uint64]struct{}
}

func newMockRouter(height uint32) *mockGraphSource {
	return &mockGraphSource{
		bestHeight:    height,
		infos:         make(map[uint64]channeldb.ChannelEdgeInfo),
		edges:         make(map[uint64][]channeldb.ChannelEdgePolicy),
		zombies:       make(map[uint64][][33]byte),
		chansToReject: make(map[uint64]struct{}),
	}
}

var _ routing.ChannelGraphSource = (*mockGraphSource)(nil)

func (r *mockGraphSource) AddNode(node *channeldb.LightningNode,
	_ ...batch.SchedulerOption) error {

	r.mu.Lock()
	defer r.mu.Unlock()

	r.nodes = append(r.nodes, *node)
	return nil
}

func (r *mockGraphSource) AddEdge(info *channeldb.ChannelEdgeInfo,
	_ ...batch.SchedulerOption) error {

	r.mu.Lock()
	defer r.mu.Unlock()

	if _, ok := r.infos[info.ChannelID]; ok {
		return errors.New("info already exist")
	}

	if _, ok := r.chansToReject[info.ChannelID]; ok {
		return errors.New("validation failed")
	}

	r.infos[info.ChannelID] = *info
	return nil
}

<<<<<<< HEAD
=======
func (r *mockGraphSource) queueValidationFail(chanID uint64) {
	r.mu.Lock()
	defer r.mu.Unlock()

	r.chansToReject[chanID] = struct{}{}
}

>>>>>>> dec49aa1
func (r *mockGraphSource) UpdateEdge(edge *channeldb.ChannelEdgePolicy,
	_ ...batch.SchedulerOption) error {

	r.mu.Lock()
	defer r.mu.Unlock()

	if len(r.edges[edge.ChannelID]) == 0 {
		r.edges[edge.ChannelID] = make([]channeldb.ChannelEdgePolicy, 2)
	}

	if edge.ChannelFlags&lnwire.ChanUpdateDirection == 0 {
		r.edges[edge.ChannelID][0] = *edge
	} else {
		r.edges[edge.ChannelID][1] = *edge
	}

	return nil
}

func (r *mockGraphSource) CurrentBlockHeight() (uint32, error) {
	return r.bestHeight, nil
}

func (r *mockGraphSource) AddProof(chanID lnwire.ShortChannelID,
	proof *channeldb.ChannelAuthProof) error {

	r.mu.Lock()
	defer r.mu.Unlock()

	chanIDInt := chanID.ToUint64()
	info, ok := r.infos[chanIDInt]
	if !ok {
		return errors.New("channel does not exist")
	}

	info.AuthProof = proof
	r.infos[chanIDInt] = info

	return nil
}

func (r *mockGraphSource) ForEachNode(func(node *channeldb.LightningNode) error) error {
	return nil
}

func (r *mockGraphSource) ForAllOutgoingChannels(cb func(i *channeldb.ChannelEdgeInfo,
	c *channeldb.ChannelEdgePolicy) error) error {

	r.mu.Lock()
	defer r.mu.Unlock()

	chans := make(map[uint64]channeldb.ChannelEdge)
	for _, info := range r.infos {
		info := info

		edgeInfo := chans[info.ChannelID]
		edgeInfo.Info = &info
		chans[info.ChannelID] = edgeInfo
	}
	for _, edges := range r.edges {
		edges := edges

		edge := chans[edges[0].ChannelID]
		edge.Policy1 = &edges[0]
		chans[edges[0].ChannelID] = edge
	}

	for _, channel := range chans {
		cb(channel.Info, channel.Policy1)
	}

	return nil
}

func (r *mockGraphSource) ForEachChannel(func(chanInfo *channeldb.ChannelEdgeInfo,
	e1, e2 *channeldb.ChannelEdgePolicy) error) error {
	return nil
}

func (r *mockGraphSource) GetChannelByID(chanID lnwire.ShortChannelID) (
	*channeldb.ChannelEdgeInfo,
	*channeldb.ChannelEdgePolicy,
	*channeldb.ChannelEdgePolicy, error) {

	r.mu.Lock()
	defer r.mu.Unlock()

	chanIDInt := chanID.ToUint64()
	chanInfo, ok := r.infos[chanIDInt]
	if !ok {
		pubKeys, isZombie := r.zombies[chanIDInt]
		if !isZombie {
			return nil, nil, nil, channeldb.ErrEdgeNotFound
		}

		return &channeldb.ChannelEdgeInfo{
			NodeKey1Bytes: pubKeys[0],
			NodeKey2Bytes: pubKeys[1],
		}, nil, nil, channeldb.ErrZombieEdge
	}

	edges := r.edges[chanID.ToUint64()]
	if len(edges) == 0 {
		return &chanInfo, nil, nil, nil
	}

	var edge1 *channeldb.ChannelEdgePolicy
	if !reflect.DeepEqual(edges[0], channeldb.ChannelEdgePolicy{}) {
		edge1 = &edges[0]
	}

	var edge2 *channeldb.ChannelEdgePolicy
	if !reflect.DeepEqual(edges[1], channeldb.ChannelEdgePolicy{}) {
		edge2 = &edges[1]
	}

	return &chanInfo, edge1, edge2, nil
}

func (r *mockGraphSource) FetchLightningNode(
	nodePub route.Vertex) (*channeldb.LightningNode, error) {

	for _, node := range r.nodes {
		if bytes.Equal(nodePub[:], node.PubKeyBytes[:]) {
			return &node, nil
		}
	}

	return nil, channeldb.ErrGraphNodeNotFound
}

// IsStaleNode returns true if the graph source has a node announcement for the
// target node with a more recent timestamp.
func (r *mockGraphSource) IsStaleNode(nodePub route.Vertex, timestamp time.Time) bool {
	r.mu.Lock()
	defer r.mu.Unlock()

	for _, node := range r.nodes {
		if node.PubKeyBytes == nodePub {
			return node.LastUpdate.After(timestamp) ||
				node.LastUpdate.Equal(timestamp)
		}
	}

	// If we did not find the node among our existing graph nodes, we
	// require the node to already have a channel in the graph to not be
	// considered stale.
	for _, info := range r.infos {
		if info.NodeKey1Bytes == nodePub {
			return false
		}
		if info.NodeKey2Bytes == nodePub {
			return false
		}
	}
	return true
}

// IsPublicNode determines whether the given vertex is seen as a public node in
// the graph from the graph's source node's point of view.
func (r *mockGraphSource) IsPublicNode(node route.Vertex) (bool, error) {
	for _, info := range r.infos {
		if !bytes.Equal(node[:], info.NodeKey1Bytes[:]) &&
			!bytes.Equal(node[:], info.NodeKey2Bytes[:]) {
			continue
		}

		if info.AuthProof != nil {
			return true, nil
		}
	}
	return false, nil
}

// IsKnownEdge returns true if the graph source already knows of the passed
// channel ID either as a live or zombie channel.
func (r *mockGraphSource) IsKnownEdge(chanID lnwire.ShortChannelID) bool {
	r.mu.Lock()
	defer r.mu.Unlock()

	chanIDInt := chanID.ToUint64()
	_, exists := r.infos[chanIDInt]
	_, isZombie := r.zombies[chanIDInt]
	return exists || isZombie
}

// IsStaleEdgePolicy returns true if the graph source has a channel edge for
// the passed channel ID (and flags) that have a more recent timestamp.
func (r *mockGraphSource) IsStaleEdgePolicy(chanID lnwire.ShortChannelID,
	timestamp time.Time, flags lnwire.ChanUpdateChanFlags) bool {

	r.mu.Lock()
	defer r.mu.Unlock()

	chanIDInt := chanID.ToUint64()
	edges, ok := r.edges[chanIDInt]
	if !ok {
		// Since the edge doesn't exist, we'll check our zombie index as
		// well.
		_, isZombie := r.zombies[chanIDInt]
		if !isZombie {
			return false
		}

		// Since it exists within our zombie index, we'll check that it
		// respects the router's live edge horizon to determine whether
		// it is stale or not.
		return time.Since(timestamp) > routing.DefaultChannelPruneExpiry
	}

	switch {
	case flags&lnwire.ChanUpdateDirection == 0 &&
		!reflect.DeepEqual(edges[0], channeldb.ChannelEdgePolicy{}):

		return !timestamp.After(edges[0].LastUpdate)

	case flags&lnwire.ChanUpdateDirection == 1 &&
		!reflect.DeepEqual(edges[1], channeldb.ChannelEdgePolicy{}):

		return !timestamp.After(edges[1].LastUpdate)

	default:
		return false
	}
}

// MarkEdgeLive clears an edge from our zombie index, deeming it as live.
//
// NOTE: This method is part of the ChannelGraphSource interface.
func (r *mockGraphSource) MarkEdgeLive(chanID lnwire.ShortChannelID) error {
	r.mu.Lock()
	defer r.mu.Unlock()
	delete(r.zombies, chanID.ToUint64())
	return nil
}

// MarkEdgeZombie marks an edge as a zombie within our zombie index.
func (r *mockGraphSource) MarkEdgeZombie(chanID lnwire.ShortChannelID, pubKey1,
	pubKey2 [33]byte) error {

	r.mu.Lock()
	defer r.mu.Unlock()

	r.zombies[chanID.ToUint64()] = [][33]byte{pubKey1, pubKey2}

	return nil
}

type mockNotifier struct {
	clientCounter uint32
	epochClients  map[uint32]chan *chainntnfs.BlockEpoch

	sync.RWMutex
}

func newMockNotifier() *mockNotifier {
	return &mockNotifier{
		epochClients: make(map[uint32]chan *chainntnfs.BlockEpoch),
	}
}

func (m *mockNotifier) RegisterConfirmationsNtfn(txid *chainhash.Hash,
	_ []byte, numConfs, _ uint32) (*chainntnfs.ConfirmationEvent, error) {

	return nil, nil
}

func (m *mockNotifier) RegisterSpendNtfn(outpoint *wire.OutPoint, _ []byte,
	_ uint32) (*chainntnfs.SpendEvent, error) {
	return nil, nil
}

func (m *mockNotifier) notifyBlock(hash chainhash.Hash, height uint32) {
	m.RLock()
	defer m.RUnlock()

	for _, client := range m.epochClients {
		client <- &chainntnfs.BlockEpoch{
			Height: int32(height),
			Hash:   &hash,
		}
	}
}

func (m *mockNotifier) RegisterBlockEpochNtfn(
	bestBlock *chainntnfs.BlockEpoch) (*chainntnfs.BlockEpochEvent, error) {
	m.RLock()
	defer m.RUnlock()

	epochChan := make(chan *chainntnfs.BlockEpoch)
	clientID := m.clientCounter
	m.clientCounter++
	m.epochClients[clientID] = epochChan

	return &chainntnfs.BlockEpochEvent{
		Epochs: epochChan,
		Cancel: func() {},
	}, nil
}

func (m *mockNotifier) Start() error {
	return nil
}

func (m *mockNotifier) Started() bool {
	return true
}

func (m *mockNotifier) Stop() error {
	return nil
}

type annBatch struct {
	nodeAnn1 *lnwire.NodeAnnouncement
	nodeAnn2 *lnwire.NodeAnnouncement

	chanAnn *lnwire.ChannelAnnouncement

	chanUpdAnn1 *lnwire.ChannelUpdate
	chanUpdAnn2 *lnwire.ChannelUpdate

	localProofAnn  *lnwire.AnnounceSignatures
	remoteProofAnn *lnwire.AnnounceSignatures
}

func createLocalAnnouncements(blockHeight uint32) (*annBatch, error) {
	return createAnnouncements(blockHeight, selfKeyPriv, remoteKeyPriv1)
}

func createRemoteAnnouncements(blockHeight uint32) (*annBatch, error) {
	return createAnnouncements(blockHeight, remoteKeyPriv1, remoteKeyPriv2)
}

func createAnnouncements(blockHeight uint32, key1, key2 *btcec.PrivateKey) (*annBatch, error) {
	var err error
	var batch annBatch
	timestamp := testTimestamp

	batch.nodeAnn1, err = createNodeAnnouncement(key1, timestamp)
	if err != nil {
		return nil, err
	}

	batch.nodeAnn2, err = createNodeAnnouncement(key2, timestamp)
	if err != nil {
		return nil, err
	}

	batch.chanAnn, err = createChannelAnnouncement(blockHeight, key1, key2)
	if err != nil {
		return nil, err
	}

	batch.remoteProofAnn = &lnwire.AnnounceSignatures{
		ShortChannelID: lnwire.ShortChannelID{
			BlockHeight: blockHeight,
		},
		NodeSignature:    batch.chanAnn.NodeSig2,
		BitcoinSignature: batch.chanAnn.BitcoinSig2,
	}

	batch.localProofAnn = &lnwire.AnnounceSignatures{
		ShortChannelID: lnwire.ShortChannelID{
			BlockHeight: blockHeight,
		},
		NodeSignature:    batch.chanAnn.NodeSig1,
		BitcoinSignature: batch.chanAnn.BitcoinSig1,
	}

	batch.chanUpdAnn1, err = createUpdateAnnouncement(
		blockHeight, 0, key1, timestamp,
	)
	if err != nil {
		return nil, err
	}

	batch.chanUpdAnn2, err = createUpdateAnnouncement(
		blockHeight, 1, key2, timestamp,
	)
	if err != nil {
		return nil, err
	}

	return &batch, nil

}

func createNodeAnnouncement(priv *btcec.PrivateKey,
	timestamp uint32, extraBytes ...[]byte) (*lnwire.NodeAnnouncement, error) {

	var err error
	k := hex.EncodeToString(priv.Serialize())
	alias, err := lnwire.NewNodeAlias("kek" + k[:10])
	if err != nil {
		return nil, err
	}

	a := &lnwire.NodeAnnouncement{
		Timestamp: timestamp,
		Addresses: testAddrs,
		Alias:     alias,
		Features:  testFeatures,
	}
	copy(a.NodeID[:], priv.PubKey().SerializeCompressed())
	if len(extraBytes) == 1 {
		a.ExtraOpaqueData = extraBytes[0]
	}

	signer := mock.SingleSigner{Privkey: priv}
	sig, err := netann.SignAnnouncement(&signer, priv.PubKey(), a)
	if err != nil {
		return nil, err
	}

	a.Signature, err = lnwire.NewSigFromSignature(sig)
	if err != nil {
		return nil, err
	}

	return a, nil
}

func createUpdateAnnouncement(blockHeight uint32,
	flags lnwire.ChanUpdateChanFlags,
	nodeKey *btcec.PrivateKey, timestamp uint32,
	extraBytes ...[]byte) (*lnwire.ChannelUpdate, error) {

	var err error

	htlcMinMsat := lnwire.MilliSatoshi(prand.Int63())
	a := &lnwire.ChannelUpdate{
		ShortChannelID: lnwire.ShortChannelID{
			BlockHeight: blockHeight,
		},
		Timestamp:       timestamp,
		MessageFlags:    lnwire.ChanUpdateOptionMaxHtlc,
		ChannelFlags:    flags,
		TimeLockDelta:   uint16(prand.Int63()),
		HtlcMinimumMsat: htlcMinMsat,

		// Since the max HTLC must be greater than the min HTLC to pass channel
		// update validation, set it to double the min htlc.
		HtlcMaximumMsat: 2 * htlcMinMsat,
		FeeRate:         uint32(prand.Int31()),
		BaseFee:         uint32(prand.Int31()),
	}
	if len(extraBytes) == 1 {
		a.ExtraOpaqueData = extraBytes[0]
	}

	err = signUpdate(nodeKey, a)
	if err != nil {
		return nil, err
	}

	return a, nil
}

func signUpdate(nodeKey *btcec.PrivateKey, a *lnwire.ChannelUpdate) error {
	pub := nodeKey.PubKey()
	signer := mock.SingleSigner{Privkey: nodeKey}
	sig, err := netann.SignAnnouncement(&signer, pub, a)
	if err != nil {
		return err
	}

	a.Signature, err = lnwire.NewSigFromSignature(sig)
	if err != nil {
		return err
	}

	return nil
}

func createAnnouncementWithoutProof(blockHeight uint32,
	key1, key2 *btcec.PublicKey,
	extraBytes ...[]byte) *lnwire.ChannelAnnouncement {

	a := &lnwire.ChannelAnnouncement{
		ShortChannelID: lnwire.ShortChannelID{
			BlockHeight: blockHeight,
			TxIndex:     0,
			TxPosition:  0,
		},
		Features: testFeatures,
	}
	copy(a.NodeID1[:], key1.SerializeCompressed())
	copy(a.NodeID2[:], key2.SerializeCompressed())
	copy(a.BitcoinKey1[:], bitcoinKeyPub1.SerializeCompressed())
	copy(a.BitcoinKey2[:], bitcoinKeyPub2.SerializeCompressed())
	if len(extraBytes) == 1 {
		a.ExtraOpaqueData = extraBytes[0]
	}

	return a
}

func createRemoteChannelAnnouncement(blockHeight uint32,
	extraBytes ...[]byte) (*lnwire.ChannelAnnouncement, error) {

	return createChannelAnnouncement(blockHeight, remoteKeyPriv1, remoteKeyPriv2, extraBytes...)
}

func createChannelAnnouncement(blockHeight uint32, key1, key2 *btcec.PrivateKey,
	extraBytes ...[]byte) (*lnwire.ChannelAnnouncement, error) {

	a := createAnnouncementWithoutProof(blockHeight, key1.PubKey(), key2.PubKey(), extraBytes...)

	pub := key1.PubKey()
	signer := mock.SingleSigner{Privkey: key1}
	sig, err := netann.SignAnnouncement(&signer, pub, a)
	if err != nil {
		return nil, err
	}
	a.NodeSig1, err = lnwire.NewSigFromSignature(sig)
	if err != nil {
		return nil, err
	}

	pub = key2.PubKey()
	signer = mock.SingleSigner{Privkey: key2}
	sig, err = netann.SignAnnouncement(&signer, pub, a)
	if err != nil {
		return nil, err
	}
	a.NodeSig2, err = lnwire.NewSigFromSignature(sig)
	if err != nil {
		return nil, err
	}

	pub = bitcoinKeyPriv1.PubKey()
	signer = mock.SingleSigner{Privkey: bitcoinKeyPriv1}
	sig, err = netann.SignAnnouncement(&signer, pub, a)
	if err != nil {
		return nil, err
	}
	a.BitcoinSig1, err = lnwire.NewSigFromSignature(sig)
	if err != nil {
		return nil, err
	}

	pub = bitcoinKeyPriv2.PubKey()
	signer = mock.SingleSigner{Privkey: bitcoinKeyPriv2}
	sig, err = netann.SignAnnouncement(&signer, pub, a)
	if err != nil {
		return nil, err
	}
	a.BitcoinSig2, err = lnwire.NewSigFromSignature(sig)
	if err != nil {
		return nil, err
	}

	return a, nil
}

type testCtx struct {
	gossiper           *AuthenticatedGossiper
	router             *mockGraphSource
	notifier           *mockNotifier
	broadcastedMessage chan msgWithSenders
}

func createTestCtx(startHeight uint32) (*testCtx, func(), error) {
	// Next we'll initialize an instance of the channel router with mock
	// versions of the chain and channel notifier. As we don't need to test
	// any p2p functionality, the peer send and switch send,
	// broadcast functions won't be populated.
	notifier := newMockNotifier()
	router := newMockRouter(startHeight)

	db, cleanUpDb, err := makeTestDB()
	if err != nil {
		return nil, nil, err
	}

	waitingProofStore, err := channeldb.NewWaitingProofStore(db)
	if err != nil {
		cleanUpDb()
		return nil, nil, err
	}

	broadcastedMessage := make(chan msgWithSenders, 10)
	gossiper := New(Config{
		Notifier: notifier,
		Broadcast: func(senders map[route.Vertex]struct{},
			msgs ...lnwire.Message) error {

			for _, msg := range msgs {
				broadcastedMessage <- msgWithSenders{
					msg:     msg,
					senders: senders,
				}
			}

			return nil
		},
		NotifyWhenOnline: func(target [33]byte,
			peerChan chan<- lnpeer.Peer) {

			pk, _ := btcec.ParsePubKey(target[:], btcec.S256())
			peerChan <- &mockPeer{pk, nil, nil}
		},
		NotifyWhenOffline: func(_ [33]byte) <-chan struct{} {
			c := make(chan struct{})
			return c
		},
		SelfNodeAnnouncement: func(bool) (lnwire.NodeAnnouncement, error) {
			return lnwire.NodeAnnouncement{
				Timestamp: testTimestamp,
			}, nil
		},
		Router:                router,
		TrickleDelay:          trickleDelay,
		RetransmitTicker:      ticker.NewForce(retransmitDelay),
		RebroadcastInterval:   rebroadcastInterval,
		ProofMatureDelta:      proofMatureDelta,
		WaitingProofStore:     waitingProofStore,
		MessageStore:          newMockMessageStore(),
		RotateTicker:          ticker.NewForce(DefaultSyncerRotationInterval),
		HistoricalSyncTicker:  ticker.NewForce(DefaultHistoricalSyncInterval),
		NumActiveSyncers:      3,
<<<<<<< HEAD
		AnnSigner:             &mock.SingleSigner{Privkey: nodeKeyPriv1},
=======
		AnnSigner:             &mock.SingleSigner{Privkey: selfKeyPriv},
>>>>>>> dec49aa1
		SubBatchDelay:         time.Second * 5,
		MinimumBatchSize:      10,
		MaxChannelUpdateBurst: DefaultMaxChannelUpdateBurst,
		ChannelUpdateInterval: DefaultChannelUpdateInterval,
<<<<<<< HEAD
	}, nodeKeyPub1)
=======
	}, selfKeyPub)
>>>>>>> dec49aa1

	if err := gossiper.Start(); err != nil {
		cleanUpDb()
		return nil, nil, fmt.Errorf("unable to start router: %v", err)
	}

	// Mark the graph as synced in order to allow the announcements to be
	// broadcast.
	gossiper.syncMgr.markGraphSynced()

	cleanUp := func() {
		gossiper.Stop()
		cleanUpDb()
	}

	return &testCtx{
		router:             router,
		notifier:           notifier,
		gossiper:           gossiper,
		broadcastedMessage: broadcastedMessage,
	}, cleanUp, nil
}

// TestProcessAnnouncement checks that mature announcements are propagated to
// the router subsystem.
func TestProcessAnnouncement(t *testing.T) {
	t.Parallel()

	timestamp := testTimestamp
	ctx, cleanup, err := createTestCtx(0)
	if err != nil {
		t.Fatalf("can't create context: %v", err)
	}
	defer cleanup()

	assertSenderExistence := func(sender *btcec.PublicKey, msg msgWithSenders) {
		if _, ok := msg.senders[route.NewVertex(sender)]; !ok {
			t.Fatalf("sender=%x not present in %v",
				sender.SerializeCompressed(), spew.Sdump(msg))
		}
	}

	nodePeer := &mockPeer{remoteKeyPriv1.PubKey(), nil, nil}

	// First, we'll craft a valid remote channel announcement and send it to
	// the gossiper so that it can be processed.
	ca, err := createRemoteChannelAnnouncement(0)
	if err != nil {
		t.Fatalf("can't create channel announcement: %v", err)
	}

	select {
	case err = <-ctx.gossiper.ProcessRemoteAnnouncement(ca, nodePeer):
	case <-time.After(2 * time.Second):
		t.Fatal("remote announcement not processed")
	}
	if err != nil {
		t.Fatalf("can't process remote announcement: %v", err)
	}

	// The announcement should be broadcast and included in our local view
	// of the graph.
	select {
	case msg := <-ctx.broadcastedMessage:
		assertSenderExistence(nodePeer.IdentityKey(), msg)
	case <-time.After(2 * trickleDelay):
		t.Fatal("announcement wasn't proceeded")
	}

	if len(ctx.router.infos) != 1 {
		t.Fatalf("edge wasn't added to router: %v", err)
	}

	// We'll then craft the channel policy of the remote party and also send
	// it to the gossiper.
	ua, err := createUpdateAnnouncement(0, 0, remoteKeyPriv1, timestamp)
	if err != nil {
		t.Fatalf("can't create update announcement: %v", err)
	}

	select {
	case err = <-ctx.gossiper.ProcessRemoteAnnouncement(ua, nodePeer):
	case <-time.After(2 * time.Second):
		t.Fatal("remote announcement not processed")
	}
	if err != nil {
		t.Fatalf("can't process remote announcement: %v", err)
	}

	// The channel policy should be broadcast to the rest of the network.
	select {
	case msg := <-ctx.broadcastedMessage:
		assertSenderExistence(nodePeer.IdentityKey(), msg)
	case <-time.After(2 * trickleDelay):
		t.Fatal("announcement wasn't proceeded")
	}

	if len(ctx.router.edges) != 1 {
		t.Fatalf("edge update wasn't added to router: %v", err)
	}

	// Finally, we'll craft the remote party's node announcement.
	na, err := createNodeAnnouncement(remoteKeyPriv1, timestamp)
	if err != nil {
		t.Fatalf("can't create node announcement: %v", err)
	}

	select {
	case err = <-ctx.gossiper.ProcessRemoteAnnouncement(na, nodePeer):
	case <-time.After(2 * time.Second):
		t.Fatal("remote announcement not processed")
	}
	if err != nil {
		t.Fatalf("can't process remote announcement: %v", err)
	}

	// It should also be broadcast to the network and included in our local
	// view of the graph.
	select {
	case msg := <-ctx.broadcastedMessage:
		assertSenderExistence(nodePeer.IdentityKey(), msg)
	case <-time.After(2 * trickleDelay):
		t.Fatal("announcement wasn't proceeded")
	}

	if len(ctx.router.nodes) != 1 {
		t.Fatalf("node wasn't added to router: %v", err)
	}
}

// TestPrematureAnnouncement checks that premature announcements are not
// propagated to the router subsystem.
func TestPrematureAnnouncement(t *testing.T) {
	t.Parallel()

	timestamp := testTimestamp

	ctx, cleanup, err := createTestCtx(0)
	if err != nil {
		t.Fatalf("can't create context: %v", err)
	}
	defer cleanup()

	_, err = createNodeAnnouncement(remoteKeyPriv1, timestamp)
	if err != nil {
		t.Fatalf("can't create node announcement: %v", err)
	}

	nodePeer := &mockPeer{remoteKeyPriv1.PubKey(), nil, nil}

	// Pretending that we receive the valid channel announcement from
	// remote side, but block height of this announcement is greater than
	// highest know to us, for that reason it should be ignored and not
	// added to the router.
	ca, err := createRemoteChannelAnnouncement(1)
	if err != nil {
		t.Fatalf("can't create channel announcement: %v", err)
	}

	select {
	case <-ctx.gossiper.ProcessRemoteAnnouncement(ca, nodePeer):
<<<<<<< HEAD
		t.Fatal("announcement was proceeded")
	case <-time.After(100 * time.Millisecond):
=======
	case <-time.After(time.Second):
		t.Fatal("announcement was not processed")
>>>>>>> dec49aa1
	}

	if len(ctx.router.infos) != 0 {
		t.Fatal("edge was added to router")
	}
<<<<<<< HEAD

	// Pretending that we receive the valid channel update announcement from
	// remote side, but block height of this announcement is greater than
	// highest known to us, so it should be rejected.
	ua, err := createUpdateAnnouncement(1, 0, nodeKeyPriv1, timestamp)
	if err != nil {
		t.Fatalf("can't create update announcement: %v", err)
	}

	select {
	case <-ctx.gossiper.ProcessRemoteAnnouncement(ua, nodePeer):
		t.Fatal("announcement was proceeded")
	case <-time.After(100 * time.Millisecond):
	}

	if len(ctx.router.edges) != 0 {
		t.Fatal("edge update was added to router")
	}
=======
>>>>>>> dec49aa1
}

// TestSignatureAnnouncementLocalFirst ensures that the AuthenticatedGossiper
// properly processes partial and fully announcement signatures message.
func TestSignatureAnnouncementLocalFirst(t *testing.T) {
	t.Parallel()

	ctx, cleanup, err := createTestCtx(uint32(proofMatureDelta))
	if err != nil {
		t.Fatalf("can't create context: %v", err)
	}
	defer cleanup()

	// Set up a channel that we can use to inspect the messages sent
	// directly from the gossiper.
	sentMsgs := make(chan lnwire.Message, 10)
	ctx.gossiper.reliableSender.cfg.NotifyWhenOnline = func(target [33]byte,
		peerChan chan<- lnpeer.Peer) {

		pk, _ := btcec.ParsePubKey(target[:], btcec.S256())

		select {
		case peerChan <- &mockPeer{pk, sentMsgs, ctx.gossiper.quit}:
		case <-ctx.gossiper.quit:
		}
	}

	batch, err := createLocalAnnouncements(0)
	if err != nil {
		t.Fatalf("can't generate announcements: %v", err)
	}

	remoteKey, err := btcec.ParsePubKey(batch.nodeAnn2.NodeID[:], btcec.S256())
	if err != nil {
		t.Fatalf("unable to parse pubkey: %v", err)
	}
	remotePeer := &mockPeer{remoteKey, sentMsgs, ctx.gossiper.quit}

	// Recreate lightning network topology. Initialize router with channel
	// between two nodes.
	select {
	case err = <-ctx.gossiper.ProcessLocalAnnouncement(batch.chanAnn):
	case <-time.After(2 * time.Second):
		t.Fatal("did not process local announcement")
	}
	if err != nil {
		t.Fatalf("unable to process channel ann: %v", err)
	}
	select {
	case <-ctx.broadcastedMessage:
		t.Fatal("channel announcement was broadcast")
	case <-time.After(2 * trickleDelay):
	}

	select {
	case err = <-ctx.gossiper.ProcessLocalAnnouncement(batch.chanUpdAnn1):
	case <-time.After(2 * time.Second):
		t.Fatal("did not process local announcement")
	}
	if err != nil {
		t.Fatalf("unable to process channel update: %v", err)
	}
	select {
	case <-ctx.broadcastedMessage:
		t.Fatal("channel update announcement was broadcast")
	case <-time.After(2 * trickleDelay):
	}

	select {
	case err = <-ctx.gossiper.ProcessLocalAnnouncement(batch.nodeAnn1):
	case <-time.After(2 * time.Second):
		t.Fatal("did not process local announcement")
	}
	if err != nil {
		t.Fatalf("unable to process node ann: %v", err)
	}
	select {
	case <-ctx.broadcastedMessage:
		t.Fatal("node announcement was broadcast")
	case <-time.After(2 * trickleDelay):
	}

	// The local ChannelUpdate should now be sent directly to the remote peer,
	// such that the edge can be used for routing, regardless if this channel
	// is announced or not (private channel).
	select {
	case msg := <-sentMsgs:
		assertMessage(t, batch.chanUpdAnn1, msg)
	case <-time.After(1 * time.Second):
		t.Fatal("gossiper did not send channel update to peer")
	}

	select {
	case err = <-ctx.gossiper.ProcessRemoteAnnouncement(
		batch.chanUpdAnn2, remotePeer,
	):
	case <-time.After(2 * time.Second):
		t.Fatal("did not process remote announcement")
	}
	if err != nil {
		t.Fatalf("unable to process channel update: %v", err)
	}
	select {
	case <-ctx.broadcastedMessage:
		t.Fatal("channel update announcement was broadcast")
	case <-time.After(2 * trickleDelay):
	}

	select {
	case err = <-ctx.gossiper.ProcessRemoteAnnouncement(
		batch.nodeAnn2, remotePeer,
	):
	case <-time.After(2 * time.Second):
		t.Fatal("did not process remote announcement")
	}
	if err != nil {
		t.Fatalf("unable to process node ann: %v", err)
	}
	select {
	case <-ctx.broadcastedMessage:
		t.Fatal("node announcement was broadcast")
	case <-time.After(2 * trickleDelay):
	}

	// Pretending that we receive local channel announcement from funding
	// manager, thereby kick off the announcement exchange process.
	select {
	case err = <-ctx.gossiper.ProcessLocalAnnouncement(batch.localProofAnn):
	case <-time.After(2 * time.Second):
		t.Fatal("did not process remote announcement")
	}
	if err != nil {
		t.Fatalf("unable to process local proof: %v", err)
	}

	select {
	case <-ctx.broadcastedMessage:
		t.Fatal("announcements were broadcast")
	case <-time.After(2 * trickleDelay):
	}

	number := 0
	if err := ctx.gossiper.cfg.WaitingProofStore.ForAll(
		func(*channeldb.WaitingProof) error {
			number++
			return nil
		},
		func() {
			number = 0
		},
	); err != nil {
		t.Fatalf("unable to retrieve objects from store: %v", err)
	}

	if number != 1 {
		t.Fatal("wrong number of objects in storage")
	}

	select {
	case err = <-ctx.gossiper.ProcessRemoteAnnouncement(
		batch.remoteProofAnn, remotePeer,
	):
	case <-time.After(2 * time.Second):
		t.Fatal("did not process remote announcement")
	}
	if err != nil {
		t.Fatalf("unable to process remote proof: %v", err)
	}

	for i := 0; i < 5; i++ {
		select {
		case <-ctx.broadcastedMessage:
		case <-time.After(time.Second):
			t.Fatal("announcement wasn't broadcast")
		}
	}

	number = 0
	if err := ctx.gossiper.cfg.WaitingProofStore.ForAll(
		func(*channeldb.WaitingProof) error {
			number++
			return nil
		},
		func() {
			number = 0
		},
	); err != nil && err != channeldb.ErrWaitingProofNotFound {
		t.Fatalf("unable to retrieve objects from store: %v", err)
	}

	if number != 0 {
		t.Fatal("waiting proof should be removed from storage")
	}
}

// TestOrphanSignatureAnnouncement ensures that the gossiper properly
// processes announcement with unknown channel ids.
func TestOrphanSignatureAnnouncement(t *testing.T) {
	t.Parallel()

	ctx, cleanup, err := createTestCtx(uint32(proofMatureDelta))
	if err != nil {
		t.Fatalf("can't create context: %v", err)
	}
	defer cleanup()

	// Set up a channel that we can use to inspect the messages sent
	// directly from the gossiper.
	sentMsgs := make(chan lnwire.Message, 10)
	ctx.gossiper.reliableSender.cfg.NotifyWhenOnline = func(target [33]byte,
		peerChan chan<- lnpeer.Peer) {

		pk, _ := btcec.ParsePubKey(target[:], btcec.S256())

		select {
		case peerChan <- &mockPeer{pk, sentMsgs, ctx.gossiper.quit}:
		case <-ctx.gossiper.quit:
		}
	}

	batch, err := createLocalAnnouncements(0)
	if err != nil {
		t.Fatalf("can't generate announcements: %v", err)
	}

	remoteKey, err := btcec.ParsePubKey(batch.nodeAnn2.NodeID[:], btcec.S256())
	if err != nil {
		t.Fatalf("unable to parse pubkey: %v", err)
	}
	remotePeer := &mockPeer{remoteKey, sentMsgs, ctx.gossiper.quit}

	// Pretending that we receive local channel announcement from funding
	// manager, thereby kick off the announcement exchange process, in
	// this case the announcement should be added in the orphan batch
	// because we haven't announce the channel yet.
	select {
	case err = <-ctx.gossiper.ProcessRemoteAnnouncement(batch.remoteProofAnn,
		remotePeer):
	case <-time.After(2 * time.Second):
		t.Fatal("did not process remote announcement")
	}
	if err != nil {
		t.Fatalf("unable to proceed announcement: %v", err)
	}

	number := 0
	if err := ctx.gossiper.cfg.WaitingProofStore.ForAll(
		func(*channeldb.WaitingProof) error {
			number++
			return nil
		},
		func() {
			number = 0
		},
	); err != nil {
		t.Fatalf("unable to retrieve objects from store: %v", err)
	}

	if number != 1 {
		t.Fatal("wrong number of objects in storage")
	}

	// Recreate lightning network topology. Initialize router with channel
	// between two nodes.
	select {
	case err = <-ctx.gossiper.ProcessLocalAnnouncement(batch.chanAnn):
	case <-time.After(2 * time.Second):
		t.Fatal("did not process local announcement")
	}

	if err != nil {
		t.Fatalf("unable to process: %v", err)
	}

	select {
	case <-ctx.broadcastedMessage:
		t.Fatal("channel announcement was broadcast")
	case <-time.After(2 * trickleDelay):
	}

	select {
	case err = <-ctx.gossiper.ProcessLocalAnnouncement(batch.chanUpdAnn1):
	case <-time.After(2 * time.Second):
		t.Fatal("did not process local announcement")
	}
	if err != nil {
		t.Fatalf("unable to process: %v", err)
	}

	select {
	case <-ctx.broadcastedMessage:
		t.Fatal("channel update announcement was broadcast")
	case <-time.After(2 * trickleDelay):
	}

	select {
	case err = <-ctx.gossiper.ProcessLocalAnnouncement(batch.nodeAnn1):
	case <-time.After(2 * time.Second):
		t.Fatal("did not process local announcement")
	}
	if err != nil {
		t.Fatalf("unable to process node ann: %v", err)
	}
	select {
	case <-ctx.broadcastedMessage:
		t.Fatal("node announcement was broadcast")
	case <-time.After(2 * trickleDelay):
	}

	// The local ChannelUpdate should now be sent directly to the remote peer,
	// such that the edge can be used for routing, regardless if this channel
	// is announced or not (private channel).
	select {
	case msg := <-sentMsgs:
		assertMessage(t, batch.chanUpdAnn1, msg)
	case <-time.After(1 * time.Second):
		t.Fatal("gossiper did not send channel update to peer")
	}

	select {
	case err = <-ctx.gossiper.ProcessRemoteAnnouncement(batch.chanUpdAnn2,
		remotePeer):
	case <-time.After(2 * time.Second):
		t.Fatal("did not process remote announcement")
	}
	if err != nil {
		t.Fatalf("unable to process node ann: %v", err)
	}
	select {
	case <-ctx.broadcastedMessage:
		t.Fatal("channel update announcement was broadcast")
	case <-time.After(2 * trickleDelay):
	}

	select {
	case err = <-ctx.gossiper.ProcessRemoteAnnouncement(
		batch.nodeAnn2, remotePeer,
	):
	case <-time.After(2 * time.Second):
		t.Fatal("did not process remote announcement")
	}
	if err != nil {
		t.Fatalf("unable to process: %v", err)
	}
	select {
	case <-ctx.broadcastedMessage:
		t.Fatal("node announcement announcement was broadcast")
	case <-time.After(2 * trickleDelay):
	}

	// After that we process local announcement, and waiting to receive
	// the channel announcement.
	select {
	case err = <-ctx.gossiper.ProcessLocalAnnouncement(batch.localProofAnn):
	case <-time.After(2 * time.Second):
		t.Fatal("did not process remote announcement")
	}
	if err != nil {
		t.Fatalf("unable to process: %v", err)
	}

	// The local proof should be sent to the remote peer.
	select {
	case msg := <-sentMsgs:
		assertMessage(t, batch.localProofAnn, msg)
	case <-time.After(2 * time.Second):
		t.Fatalf("local proof was not sent to peer")
	}

	// And since both remote and local announcements are processed, we
	// should be broadcasting the final channel announcements.
	for i := 0; i < 5; i++ {
		select {
		case <-ctx.broadcastedMessage:
		case <-time.After(time.Second):
			t.Fatal("announcement wasn't broadcast")
		}
	}

	number = 0
	if err := ctx.gossiper.cfg.WaitingProofStore.ForAll(
		func(p *channeldb.WaitingProof) error {
			number++
			return nil
		},
		func() {
			number = 0
		},
	); err != nil {
		t.Fatalf("unable to retrieve objects from store: %v", err)
	}

	if number != 0 {
		t.Fatalf("wrong number of objects in storage: %v", number)
	}
}

// TestSignatureAnnouncementRetryAtStartup tests that if we restart the
// gossiper, it will retry sending the AnnounceSignatures to the peer if it did
// not succeed before shutting down, and the full channel proof is not yet
// assembled.
func TestSignatureAnnouncementRetryAtStartup(t *testing.T) {
	t.Parallel()

	ctx, cleanup, err := createTestCtx(uint32(proofMatureDelta))
	if err != nil {
		t.Fatalf("can't create context: %v", err)
	}
	defer cleanup()

	batch, err := createLocalAnnouncements(0)
	if err != nil {
		t.Fatalf("can't generate announcements: %v", err)
	}

	remoteKey, err := btcec.ParsePubKey(batch.nodeAnn2.NodeID[:], btcec.S256())
	if err != nil {
		t.Fatalf("unable to parse pubkey: %v", err)
	}

	// Set up a channel to intercept the messages sent to the remote peer.
	sentToPeer := make(chan lnwire.Message, 1)
	remotePeer := &mockPeer{remoteKey, sentToPeer, ctx.gossiper.quit}

	// Since the reliable send to the remote peer of the local channel proof
	// requires a notification when the peer comes online, we'll capture the
	// channel through which it gets sent to control exactly when to
	// dispatch it.
	notifyPeers := make(chan chan<- lnpeer.Peer, 1)
	ctx.gossiper.reliableSender.cfg.NotifyWhenOnline = func(peer [33]byte,
		connectedChan chan<- lnpeer.Peer) {
		notifyPeers <- connectedChan
	}

	// Recreate lightning network topology. Initialize router with channel
	// between two nodes.
	select {
	case err = <-ctx.gossiper.ProcessLocalAnnouncement(batch.chanAnn):
	case <-time.After(2 * time.Second):
		t.Fatal("did not process local announcement")
	}
	if err != nil {
		t.Fatalf("unable to process channel ann: %v", err)
	}
	select {
	case <-ctx.broadcastedMessage:
		t.Fatal("channel announcement was broadcast")
	case <-time.After(2 * trickleDelay):
	}

	// Pretending that we receive local channel announcement from funding
	// manager, thereby kick off the announcement exchange process.
	select {
	case err = <-ctx.gossiper.ProcessLocalAnnouncement(
		batch.localProofAnn,
	):
	case <-time.After(2 * time.Second):
		t.Fatal("did not process remote announcement")
	}
	if err != nil {
		t.Fatalf("unable to process :%v", err)
	}

	// The gossiper should register for a notification for when the peer is
	// online.
	select {
	case <-notifyPeers:
	case <-time.After(2 * time.Second):
		t.Fatalf("gossiper did not ask to get notified when " +
			"peer is online")
	}

	// The proof should not be broadcast yet since we're still missing the
	// remote party's.
	select {
	case <-ctx.broadcastedMessage:
		t.Fatal("announcements were broadcast")
	case <-time.After(2 * trickleDelay):
	}

	// And it shouldn't be sent to the peer either as they are offline.
	select {
	case msg := <-sentToPeer:
		t.Fatalf("received unexpected message: %v", spew.Sdump(msg))
	case <-time.After(time.Second):
	}

	number := 0
	if err := ctx.gossiper.cfg.WaitingProofStore.ForAll(
		func(*channeldb.WaitingProof) error {
			number++
			return nil
		},
		func() {
			number = 0
		},
	); err != nil {
		t.Fatalf("unable to retrieve objects from store: %v", err)
	}

	if number != 1 {
		t.Fatal("wrong number of objects in storage")
	}

	// Restart the gossiper and restore its original NotifyWhenOnline and
	// NotifyWhenOffline methods. This should trigger a new attempt to send
	// the message to the peer.
	ctx.gossiper.Stop()
	gossiper := New(Config{
		Notifier:             ctx.gossiper.cfg.Notifier,
		Broadcast:            ctx.gossiper.cfg.Broadcast,
		NotifyWhenOnline:     ctx.gossiper.reliableSender.cfg.NotifyWhenOnline,
		NotifyWhenOffline:    ctx.gossiper.reliableSender.cfg.NotifyWhenOffline,
		SelfNodeAnnouncement: ctx.gossiper.cfg.SelfNodeAnnouncement,
		Router:               ctx.gossiper.cfg.Router,
		TrickleDelay:         trickleDelay,
		RetransmitTicker:     ticker.NewForce(retransmitDelay),
		RebroadcastInterval:  rebroadcastInterval,
		ProofMatureDelta:     proofMatureDelta,
		WaitingProofStore:    ctx.gossiper.cfg.WaitingProofStore,
		MessageStore:         ctx.gossiper.cfg.MessageStore,
		RotateTicker:         ticker.NewForce(DefaultSyncerRotationInterval),
		HistoricalSyncTicker: ticker.NewForce(DefaultHistoricalSyncInterval),
		NumActiveSyncers:     3,
		MinimumBatchSize:     10,
		SubBatchDelay:        time.Second * 5,
	}, ctx.gossiper.selfKey)
	if err != nil {
		t.Fatalf("unable to recreate gossiper: %v", err)
	}
	if err := gossiper.Start(); err != nil {
		t.Fatalf("unable to start recreated gossiper: %v", err)
	}
	defer gossiper.Stop()

	// Mark the graph as synced in order to allow the announcements to be
	// broadcast.
	gossiper.syncMgr.markGraphSynced()

	ctx.gossiper = gossiper
	remotePeer.quit = ctx.gossiper.quit

	// After starting up, the gossiper will see that it has a proof in the
	// WaitingProofStore, and will retry sending its part to the remote.
	// It should register for a notification for when the peer is online.
	var peerChan chan<- lnpeer.Peer
	select {
	case peerChan = <-notifyPeers:
	case <-time.After(2 * time.Second):
		t.Fatalf("gossiper did not ask to get notified when " +
			"peer is online")
	}

	// Notify that peer is now online. This should allow the proof to be
	// sent.
	peerChan <- remotePeer

out:
	for {
		select {
		case msg := <-sentToPeer:
			// Since the ChannelUpdate will also be resent as it is
			// sent reliably, we'll need to filter it out.
			if _, ok := msg.(*lnwire.AnnounceSignatures); !ok {
				continue
			}

			assertMessage(t, batch.localProofAnn, msg)
			break out
		case <-time.After(2 * time.Second):
			t.Fatalf("gossiper did not send message when peer " +
				"came online")
		}
	}

	// Now exchanging the remote channel proof, the channel announcement
	// broadcast should continue as normal.
	select {
	case err = <-ctx.gossiper.ProcessRemoteAnnouncement(
		batch.remoteProofAnn, remotePeer,
	):
	case <-time.After(2 * time.Second):
		t.Fatal("did not process remote announcement")
	}
	if err != nil {
		t.Fatalf("unable to process :%v", err)
	}

	select {
	case <-ctx.broadcastedMessage:
	case <-time.After(time.Second):
		t.Fatal("announcement wasn't broadcast")
	}

	number = 0
	if err := ctx.gossiper.cfg.WaitingProofStore.ForAll(
		func(*channeldb.WaitingProof) error {
			number++
			return nil
		},
		func() {
			number = 0
		},
	); err != nil && err != channeldb.ErrWaitingProofNotFound {
		t.Fatalf("unable to retrieve objects from store: %v", err)
	}

	if number != 0 {
		t.Fatal("waiting proof should be removed from storage")
	}
}

// TestSignatureAnnouncementFullProofWhenRemoteProof tests that if a remote
// proof is received when we already have the full proof, the gossiper will send
// the full proof (ChannelAnnouncement) to the remote peer.
func TestSignatureAnnouncementFullProofWhenRemoteProof(t *testing.T) {
	t.Parallel()

	ctx, cleanup, err := createTestCtx(uint32(proofMatureDelta))
	if err != nil {
		t.Fatalf("can't create context: %v", err)
	}
	defer cleanup()

	batch, err := createLocalAnnouncements(0)
	if err != nil {
		t.Fatalf("can't generate announcements: %v", err)
	}

	remoteKey, err := btcec.ParsePubKey(batch.nodeAnn2.NodeID[:], btcec.S256())
	if err != nil {
		t.Fatalf("unable to parse pubkey: %v", err)
	}

	// Set up a channel we can use to inspect messages sent by the
	// gossiper to the remote peer.
	sentToPeer := make(chan lnwire.Message, 1)
	remotePeer := &mockPeer{remoteKey, sentToPeer, ctx.gossiper.quit}

	// Override NotifyWhenOnline to return the remote peer which we expect
	// meesages to be sent to.
	ctx.gossiper.reliableSender.cfg.NotifyWhenOnline = func(peer [33]byte,
		peerChan chan<- lnpeer.Peer) {

		peerChan <- remotePeer
	}

	// Recreate lightning network topology. Initialize router with channel
	// between two nodes.
	select {
	case err = <-ctx.gossiper.ProcessLocalAnnouncement(
		batch.chanAnn,
	):
	case <-time.After(2 * time.Second):
		t.Fatal("did not process local announcement")
	}
	if err != nil {
		t.Fatalf("unable to process channel ann: %v", err)
	}
	select {
	case <-ctx.broadcastedMessage:
		t.Fatal("channel announcement was broadcast")
	case <-time.After(2 * trickleDelay):
	}

	select {
	case err = <-ctx.gossiper.ProcessLocalAnnouncement(
		batch.chanUpdAnn1,
	):
	case <-time.After(2 * time.Second):
		t.Fatal("did not process local announcement")
	}
	if err != nil {
		t.Fatalf("unable to process channel update: %v", err)
	}
	select {
	case <-ctx.broadcastedMessage:
		t.Fatal("channel update announcement was broadcast")
	case <-time.After(2 * trickleDelay):
	}

	select {
	case msg := <-sentToPeer:
		assertMessage(t, batch.chanUpdAnn1, msg)
	case <-time.After(2 * time.Second):
		t.Fatal("gossiper did not send channel update to remove peer")
	}

	select {
	case err = <-ctx.gossiper.ProcessLocalAnnouncement(
		batch.nodeAnn1,
	):
	case <-time.After(2 * time.Second):
		t.Fatal("did not process local announcement")
	}
	if err != nil {
		t.Fatalf("unable to process node ann:%v", err)
	}
	select {
	case <-ctx.broadcastedMessage:
		t.Fatal("node announcement was broadcast")
	case <-time.After(2 * trickleDelay):
	}

	select {
	case err = <-ctx.gossiper.ProcessRemoteAnnouncement(
		batch.chanUpdAnn2, remotePeer,
	):
	case <-time.After(2 * time.Second):
		t.Fatal("did not process remote announcement")
	}
	if err != nil {
		t.Fatalf("unable to process channel update: %v", err)
	}
	select {
	case <-ctx.broadcastedMessage:
		t.Fatal("channel update announcement was broadcast")
	case <-time.After(2 * trickleDelay):
	}

	select {
	case err = <-ctx.gossiper.ProcessRemoteAnnouncement(
		batch.nodeAnn2, remotePeer,
	):
	case <-time.After(2 * time.Second):
		t.Fatal("did not process remote announcement")
	}
	if err != nil {
		t.Fatalf("unable to process node ann: %v", err)
	}
	select {
	case <-ctx.broadcastedMessage:
		t.Fatal("node announcement was broadcast")
	case <-time.After(2 * trickleDelay):
	}

	// Pretending that we receive local channel announcement from funding
	// manager, thereby kick off the announcement exchange process.
	select {
	case err = <-ctx.gossiper.ProcessLocalAnnouncement(
		batch.localProofAnn,
	):
	case <-time.After(2 * time.Second):
		t.Fatal("did not process local announcement")
	}
	if err != nil {
		t.Fatalf("unable to process local proof: %v", err)
	}

	select {
	case err = <-ctx.gossiper.ProcessRemoteAnnouncement(
		batch.remoteProofAnn, remotePeer,
	):
	case <-time.After(2 * time.Second):
		t.Fatal("did not process local announcement")
	}
	if err != nil {
		t.Fatalf("unable to process remote proof: %v", err)
	}

	// We expect the gossiper to send this message to the remote peer.
	select {
	case msg := <-sentToPeer:
		assertMessage(t, batch.localProofAnn, msg)
	case <-time.After(2 * time.Second):
		t.Fatal("did not send local proof to peer")
	}

	// All channel and node announcements should be broadcast.
	for i := 0; i < 5; i++ {
		select {
		case <-ctx.broadcastedMessage:
		case <-time.After(time.Second):
			t.Fatal("announcement wasn't broadcast")
		}
	}

	number := 0
	if err := ctx.gossiper.cfg.WaitingProofStore.ForAll(
		func(*channeldb.WaitingProof) error {
			number++
			return nil
		},
		func() {
			number = 0
		},
	); err != nil && err != channeldb.ErrWaitingProofNotFound {
		t.Fatalf("unable to retrieve objects from store: %v", err)
	}

	if number != 0 {
		t.Fatal("waiting proof should be removed from storage")
	}

	// Now give the gossiper the remote proof yet again. This should
	// trigger a send of the full ChannelAnnouncement.
	select {
	case err = <-ctx.gossiper.ProcessRemoteAnnouncement(
		batch.remoteProofAnn, remotePeer,
	):
	case <-time.After(2 * time.Second):
		t.Fatal("did not process local announcement")
	}
	if err != nil {
		t.Fatalf("unable to process remote proof: %v", err)
	}

	// We expect the gossiper to send this message to the remote peer.
	select {
	case msg := <-sentToPeer:
		_, ok := msg.(*lnwire.ChannelAnnouncement)
		if !ok {
			t.Fatalf("expected ChannelAnnouncement, instead got %T", msg)
		}
	case <-time.After(2 * time.Second):
		t.Fatal("did not send local proof to peer")
	}
}

// TestDeDuplicatedAnnouncements ensures that the deDupedAnnouncements struct
// properly stores and delivers the set of de-duplicated announcements.
func TestDeDuplicatedAnnouncements(t *testing.T) {
	t.Parallel()

	timestamp := testTimestamp
	announcements := deDupedAnnouncements{}
	announcements.Reset()

	// Ensure that after new deDupedAnnouncements struct is created and
	// reset that storage of each announcement type is empty.
	if len(announcements.channelAnnouncements) != 0 {
		t.Fatal("channel announcements map not empty after reset")
	}
	if len(announcements.channelUpdates) != 0 {
		t.Fatal("channel updates map not empty after reset")
	}
	if len(announcements.nodeAnnouncements) != 0 {
		t.Fatal("node announcements map not empty after reset")
	}

	// Ensure that remote channel announcements are properly stored
	// and de-duplicated.
	ca, err := createRemoteChannelAnnouncement(0)
	if err != nil {
		t.Fatalf("can't create remote channel announcement: %v", err)
	}

	nodePeer := &mockPeer{bitcoinKeyPub2, nil, nil}
	announcements.AddMsgs(networkMsg{
		msg:    ca,
		peer:   nodePeer,
		source: nodePeer.IdentityKey(),
	})
	if len(announcements.channelAnnouncements) != 1 {
		t.Fatal("new channel announcement not stored in batch")
	}

	// We'll create a second instance of the same announcement with the
	// same channel ID. Adding this shouldn't cause an increase in the
	// number of items as they should be de-duplicated.
	ca2, err := createRemoteChannelAnnouncement(0)
	if err != nil {
		t.Fatalf("can't create remote channel announcement: %v", err)
	}
	announcements.AddMsgs(networkMsg{
		msg:    ca2,
		peer:   nodePeer,
		source: nodePeer.IdentityKey(),
	})
	if len(announcements.channelAnnouncements) != 1 {
		t.Fatal("channel announcement not replaced in batch")
	}

	// Next, we'll ensure that channel update announcements are properly
	// stored and de-duplicated. We do this by creating two updates
	// announcements with the same short ID and flag.
	ua, err := createUpdateAnnouncement(0, 0, remoteKeyPriv1, timestamp)
	if err != nil {
		t.Fatalf("can't create update announcement: %v", err)
	}
	announcements.AddMsgs(networkMsg{
		msg:    ua,
		peer:   nodePeer,
		source: nodePeer.IdentityKey(),
	})
	if len(announcements.channelUpdates) != 1 {
		t.Fatal("new channel update not stored in batch")
	}

	// Adding the very same announcement shouldn't cause an increase in the
	// number of ChannelUpdate announcements stored.
	ua2, err := createUpdateAnnouncement(0, 0, remoteKeyPriv1, timestamp)
	if err != nil {
		t.Fatalf("can't create update announcement: %v", err)
	}
	announcements.AddMsgs(networkMsg{
		msg:    ua2,
		peer:   nodePeer,
		source: nodePeer.IdentityKey(),
	})
	if len(announcements.channelUpdates) != 1 {
		t.Fatal("channel update not replaced in batch")
	}

	// Adding an announcement with a later timestamp should replace the
	// stored one.
	ua3, err := createUpdateAnnouncement(0, 0, remoteKeyPriv1, timestamp+1)
	if err != nil {
		t.Fatalf("can't create update announcement: %v", err)
	}
	announcements.AddMsgs(networkMsg{
		msg:    ua3,
		peer:   nodePeer,
		source: nodePeer.IdentityKey(),
	})
	if len(announcements.channelUpdates) != 1 {
		t.Fatal("channel update not replaced in batch")
	}

	assertChannelUpdate := func(channelUpdate *lnwire.ChannelUpdate) {
		channelKey := channelUpdateID{
			ua3.ShortChannelID,
			ua3.ChannelFlags,
		}

		mws, ok := announcements.channelUpdates[channelKey]
		if !ok {
			t.Fatal("channel update not in batch")
		}
		if mws.msg != channelUpdate {
			t.Fatalf("expected channel update %v, got %v)",
				channelUpdate, mws.msg)
		}
	}

	// Check that ua3 is the currently stored channel update.
	assertChannelUpdate(ua3)

	// Adding a channel update with an earlier timestamp should NOT
	// replace the one stored.
	ua4, err := createUpdateAnnouncement(0, 0, remoteKeyPriv1, timestamp)
	if err != nil {
		t.Fatalf("can't create update announcement: %v", err)
	}
	announcements.AddMsgs(networkMsg{
		msg:    ua4,
		peer:   nodePeer,
		source: nodePeer.IdentityKey(),
	})
	if len(announcements.channelUpdates) != 1 {
		t.Fatal("channel update not in batch")
	}
	assertChannelUpdate(ua3)

	// Next well ensure that node announcements are properly de-duplicated.
	// We'll first add a single instance with a node's private key.
	na, err := createNodeAnnouncement(remoteKeyPriv1, timestamp)
	if err != nil {
		t.Fatalf("can't create node announcement: %v", err)
	}
	announcements.AddMsgs(networkMsg{
		msg:    na,
		peer:   nodePeer,
		source: nodePeer.IdentityKey(),
	})
	if len(announcements.nodeAnnouncements) != 1 {
		t.Fatal("new node announcement not stored in batch")
	}

	// We'll now add another node to the batch.
	na2, err := createNodeAnnouncement(remoteKeyPriv2, timestamp)
	if err != nil {
		t.Fatalf("can't create node announcement: %v", err)
	}
	announcements.AddMsgs(networkMsg{
		msg:    na2,
		peer:   nodePeer,
		source: nodePeer.IdentityKey(),
	})
	if len(announcements.nodeAnnouncements) != 2 {
		t.Fatal("second node announcement not stored in batch")
	}

	// Adding a new instance of the _same_ node shouldn't increase the size
	// of the node ann batch.
	na3, err := createNodeAnnouncement(remoteKeyPriv2, timestamp)
	if err != nil {
		t.Fatalf("can't create node announcement: %v", err)
	}
	announcements.AddMsgs(networkMsg{
		msg:    na3,
		peer:   nodePeer,
		source: nodePeer.IdentityKey(),
	})
	if len(announcements.nodeAnnouncements) != 2 {
		t.Fatal("second node announcement not replaced in batch")
	}

	// Ensure that node announcement with different pointer to same public
	// key is still de-duplicated.
	newNodeKeyPointer := remoteKeyPriv2
	na4, err := createNodeAnnouncement(newNodeKeyPointer, timestamp)
	if err != nil {
		t.Fatalf("can't create node announcement: %v", err)
	}
	announcements.AddMsgs(networkMsg{
		msg:    na4,
		peer:   nodePeer,
		source: nodePeer.IdentityKey(),
	})
	if len(announcements.nodeAnnouncements) != 2 {
		t.Fatal("second node announcement not replaced again in batch")
	}

	// Ensure that node announcement with increased timestamp replaces
	// what is currently stored.
	na5, err := createNodeAnnouncement(remoteKeyPriv2, timestamp+1)
	if err != nil {
		t.Fatalf("can't create node announcement: %v", err)
	}
	announcements.AddMsgs(networkMsg{
		msg:    na5,
		peer:   nodePeer,
		source: nodePeer.IdentityKey(),
	})
	if len(announcements.nodeAnnouncements) != 2 {
		t.Fatal("node announcement not replaced in batch")
	}
	nodeID := route.NewVertex(remoteKeyPriv2.PubKey())
	stored, ok := announcements.nodeAnnouncements[nodeID]
	if !ok {
		t.Fatalf("node announcement not found in batch")
	}
	if stored.msg != na5 {
		t.Fatalf("expected de-duped node announcement to be %v, got %v",
			na5, stored.msg)
	}

	// Ensure that announcement batch delivers channel announcements,
	// channel updates, and node announcements in proper order.
	batch := announcements.Emit()
	if len(batch) != 4 {
		t.Fatal("announcement batch incorrect length")
	}

	if !reflect.DeepEqual(batch[0].msg, ca2) {
		t.Fatalf("channel announcement not first in batch: got %v, "+
			"expected %v", spew.Sdump(batch[0].msg), spew.Sdump(ca2))
	}

	if !reflect.DeepEqual(batch[1].msg, ua3) {
		t.Fatalf("channel update not next in batch: got %v, "+
			"expected %v", spew.Sdump(batch[1].msg), spew.Sdump(ua2))
	}

	// We'll ensure that both node announcements are present. We check both
	// indexes as due to the randomized order of map iteration they may be
	// in either place.
	if !reflect.DeepEqual(batch[2].msg, na) && !reflect.DeepEqual(batch[3].msg, na) {
		t.Fatal("first node announcement not in last part of batch: "+
			"got %v, expected %v", batch[2].msg,
			na)
	}
	if !reflect.DeepEqual(batch[2].msg, na5) && !reflect.DeepEqual(batch[3].msg, na5) {
		t.Fatalf("second node announcement not in last part of batch: "+
			"got %v, expected %v", batch[3].msg,
			na5)
	}

	// Ensure that after reset, storage of each announcement type
	// in deDupedAnnouncements struct is empty again.
	announcements.Reset()
	if len(announcements.channelAnnouncements) != 0 {
		t.Fatal("channel announcements map not empty after reset")
	}
	if len(announcements.channelUpdates) != 0 {
		t.Fatal("channel updates map not empty after reset")
	}
	if len(announcements.nodeAnnouncements) != 0 {
		t.Fatal("node announcements map not empty after reset")
	}
}

// TestForwardPrivateNodeAnnouncement ensures that we do not forward node
// announcements for nodes who do not intend to publicly advertise themselves.
func TestForwardPrivateNodeAnnouncement(t *testing.T) {
	t.Parallel()

	const (
		startingHeight = 100
		timestamp      = 123456
	)

	ctx, cleanup, err := createTestCtx(startingHeight)
	if err != nil {
		t.Fatalf("can't create context: %v", err)
	}
	defer cleanup()

	// We'll start off by processing a channel announcement without a proof
	// (i.e., an unadvertised channel), followed by a node announcement for
	// this same channel announcement.
	chanAnn := createAnnouncementWithoutProof(startingHeight-2, selfKeyPub, remoteKeyPub1)
	pubKey := remoteKeyPriv1.PubKey()

	select {
	case err := <-ctx.gossiper.ProcessLocalAnnouncement(chanAnn):
		if err != nil {
			t.Fatalf("unable to process local announcement: %v", err)
		}
	case <-time.After(2 * time.Second):
		t.Fatalf("local announcement not processed")
	}

	// The gossiper should not broadcast the announcement due to it not
	// having its announcement signatures.
	select {
	case <-ctx.broadcastedMessage:
		t.Fatal("gossiper should not have broadcast channel announcement")
	case <-time.After(2 * trickleDelay):
	}

	nodeAnn, err := createNodeAnnouncement(remoteKeyPriv1, timestamp)
	if err != nil {
		t.Fatalf("unable to create node announcement: %v", err)
	}

	select {
	case err := <-ctx.gossiper.ProcessLocalAnnouncement(nodeAnn):
		if err != nil {
			t.Fatalf("unable to process remote announcement: %v", err)
		}
	case <-time.After(2 * time.Second):
		t.Fatal("remote announcement not processed")
	}

	// The gossiper should also not broadcast the node announcement due to
	// it not being part of any advertised channels.
	select {
	case <-ctx.broadcastedMessage:
		t.Fatal("gossiper should not have broadcast node announcement")
	case <-time.After(2 * trickleDelay):
	}

	// Now, we'll attempt to forward the NodeAnnouncement for the same node
	// by opening a public channel on the network. We'll create a
	// ChannelAnnouncement and hand it off to the gossiper in order to
	// process it.
	remoteChanAnn, err := createRemoteChannelAnnouncement(startingHeight - 1)
	if err != nil {
		t.Fatalf("unable to create remote channel announcement: %v", err)
	}
	peer := &mockPeer{pubKey, nil, nil}

	select {
	case err := <-ctx.gossiper.ProcessRemoteAnnouncement(remoteChanAnn, peer):
		if err != nil {
			t.Fatalf("unable to process remote announcement: %v", err)
		}
	case <-time.After(2 * time.Second):
		t.Fatal("remote announcement not processed")
	}

	select {
	case <-ctx.broadcastedMessage:
	case <-time.After(2 * trickleDelay):
		t.Fatal("gossiper should have broadcast the channel announcement")
	}

	// We'll recreate the NodeAnnouncement with an updated timestamp to
	// prevent a stale update. The NodeAnnouncement should now be forwarded.
	nodeAnn, err = createNodeAnnouncement(remoteKeyPriv1, timestamp+1)
	if err != nil {
		t.Fatalf("unable to create node announcement: %v", err)
	}

	select {
	case err := <-ctx.gossiper.ProcessRemoteAnnouncement(nodeAnn, peer):
		if err != nil {
			t.Fatalf("unable to process remote announcement: %v", err)
		}
	case <-time.After(2 * time.Second):
		t.Fatal("remote announcement not processed")
	}

	select {
	case <-ctx.broadcastedMessage:
	case <-time.After(2 * trickleDelay):
		t.Fatal("gossiper should have broadcast the node announcement")
	}
}

// TestRejectZombieEdge ensures that we properly reject any announcements for
// zombie edges.
func TestRejectZombieEdge(t *testing.T) {
	t.Parallel()

	// We'll start by creating our test context with a batch of
	// announcements.
	ctx, cleanup, err := createTestCtx(0)
	if err != nil {
		t.Fatalf("unable to create test context: %v", err)
	}
	defer cleanup()

	batch, err := createRemoteAnnouncements(0)
	if err != nil {
		t.Fatalf("unable to create announcements: %v", err)
	}
	remotePeer := &mockPeer{pk: remoteKeyPriv2.PubKey()}

	// processAnnouncements is a helper closure we'll use to test that we
	// properly process/reject announcements based on whether they're for a
	// zombie edge or not.
	processAnnouncements := func(isZombie bool) {
		t.Helper()

		errChan := ctx.gossiper.ProcessRemoteAnnouncement(
			batch.chanAnn, remotePeer,
		)
		select {
		case err := <-errChan:
			if isZombie && err != nil {
				t.Fatalf("expected to reject live channel "+
					"announcement with nil error: %v", err)
			}
			if !isZombie && err != nil {
				t.Fatalf("expected to process live channel "+
					"announcement: %v", err)
			}
		case <-time.After(time.Second):
			t.Fatal("expected to process channel announcement")
		}
		select {
		case <-ctx.broadcastedMessage:
			if isZombie {
				t.Fatal("expected to not broadcast zombie " +
					"channel announcement")
			}
		case <-time.After(2 * trickleDelay):
			if !isZombie {
				t.Fatal("expected to broadcast live channel " +
					"announcement")
			}
		}

		errChan = ctx.gossiper.ProcessRemoteAnnouncement(
			batch.chanUpdAnn2, remotePeer,
		)
		select {
		case err := <-errChan:
			if isZombie && err != nil {
				t.Fatalf("expected to reject zombie channel "+
					"update with nil error: %v", err)
			}
			if !isZombie && err != nil {
				t.Fatalf("expected to process live channel "+
					"update: %v", err)
			}
		case <-time.After(time.Second):
			t.Fatal("expected to process channel update")
		}
		select {
		case <-ctx.broadcastedMessage:
			if isZombie {
				t.Fatal("expected to not broadcast zombie " +
					"channel update")
			}
		case <-time.After(2 * trickleDelay):
			if !isZombie {
				t.Fatal("expected to broadcast live channel " +
					"update")
			}
		}
	}

	// We'll mark the edge for which we'll process announcements for as a
	// zombie within the router. This should reject any announcements for
	// this edge while it remains as a zombie.
	chanID := batch.chanAnn.ShortChannelID
	err = ctx.router.MarkEdgeZombie(
		chanID, batch.chanAnn.NodeID1, batch.chanAnn.NodeID2,
	)
	if err != nil {
		t.Fatalf("unable to mark channel %v as zombie: %v", chanID, err)
	}

	processAnnouncements(true)

	// If we then mark the edge as live, the edge's zombie status should be
	// overridden and the announcements should be processed.
	if err := ctx.router.MarkEdgeLive(chanID); err != nil {
		t.Fatalf("unable mark channel %v as zombie: %v", chanID, err)
	}

	processAnnouncements(false)
}

// TestProcessZombieEdgeNowLive ensures that we can detect when a zombie edge
// becomes live by receiving a fresh update.
func TestProcessZombieEdgeNowLive(t *testing.T) {
	t.Parallel()

	// We'll start by creating our test context with a batch of
	// announcements.
	ctx, cleanup, err := createTestCtx(0)
	if err != nil {
		t.Fatalf("unable to create test context: %v", err)
	}
	defer cleanup()

	batch, err := createRemoteAnnouncements(0)
	if err != nil {
		t.Fatalf("unable to create announcements: %v", err)
	}

	remotePeer := &mockPeer{pk: remoteKeyPriv1.PubKey()}

	// processAnnouncement is a helper closure we'll use to ensure an
	// announcement is properly processed/rejected based on whether the edge
	// is a zombie or not. The expectsErr boolean can be used to determine
	// whether we should expect an error when processing the message, while
	// the isZombie boolean can be used to determine whether the
	// announcement should be or not be broadcast.
	processAnnouncement := func(ann lnwire.Message, isZombie, expectsErr bool) {
		t.Helper()

		errChan := ctx.gossiper.ProcessRemoteAnnouncement(
			ann, remotePeer,
		)

		var err error
		select {
		case err = <-errChan:
		case <-time.After(time.Second):
			t.Fatal("expected to process announcement")
		}
		if expectsErr && err == nil {
			t.Fatal("expected error when processing announcement")
		}
		if !expectsErr && err != nil {
			t.Fatalf("received unexpected error when processing "+
				"announcement: %v", err)
		}

		select {
		case msgWithSenders := <-ctx.broadcastedMessage:
			if isZombie {
				t.Fatal("expected to not broadcast zombie " +
					"channel message")
			}
			assertMessage(t, ann, msgWithSenders.msg)

		case <-time.After(2 * trickleDelay):
			if !isZombie {
				t.Fatal("expected to broadcast live channel " +
					"message")
			}
		}
	}

	// We'll generate a channel update with a timestamp far enough in the
	// past to consider it a zombie.
	zombieTimestamp := time.Now().Add(-routing.DefaultChannelPruneExpiry)
	batch.chanUpdAnn2.Timestamp = uint32(zombieTimestamp.Unix())
	if err := signUpdate(remoteKeyPriv2, batch.chanUpdAnn2); err != nil {
		t.Fatalf("unable to sign update with new timestamp: %v", err)
	}

	// We'll also add the edge to our zombie index, provide a blank pubkey
	// for the first node as we're simulating the sitaution where the first
	// ndoe is updating but the second node isn't. In this case we only
	// want to allow a new update from the second node to allow the entire
	// edge to be resurrected.
	chanID := batch.chanAnn.ShortChannelID
	err = ctx.router.MarkEdgeZombie(
		chanID, [33]byte{}, batch.chanAnn.NodeID2,
	)
	if err != nil {
		t.Fatalf("unable mark channel %v as zombie: %v", chanID, err)
	}

	// If we send a new update but for the other direction of the channel,
	// then it should still be rejected as we want a fresh update from the
	// one that was considered stale.
	batch.chanUpdAnn1.Timestamp = uint32(time.Now().Unix())
	if err := signUpdate(remoteKeyPriv1, batch.chanUpdAnn1); err != nil {
		t.Fatalf("unable to sign update with new timestamp: %v", err)
	}
	processAnnouncement(batch.chanUpdAnn1, true, true)

	// At this point, the channel should still be consiered a zombie.
	_, _, _, err = ctx.router.GetChannelByID(chanID)
	if err != channeldb.ErrZombieEdge {
		t.Fatalf("channel should still be a zombie")
	}

	// Attempting to process the current channel update should fail due to
	// its edge being considered a zombie and its timestamp not being within
	// the live horizon. We should not expect an error here since it is just
	// a stale update.
	processAnnouncement(batch.chanUpdAnn2, true, false)

	// Now we'll generate a new update with a fresh timestamp. This should
	// allow the channel update to be processed even though it is still
	// marked as a zombie within the index, since it is a fresh new update.
	// This won't work however since we'll sign it with the wrong private
	// key (remote key 1 rather than remote key 2).
	batch.chanUpdAnn2.Timestamp = uint32(time.Now().Unix())
	if err := signUpdate(remoteKeyPriv1, batch.chanUpdAnn2); err != nil {
		t.Fatalf("unable to sign update with new timestamp: %v", err)
	}

	// We should expect an error due to the signature being invalid.
	processAnnouncement(batch.chanUpdAnn2, true, true)

	// Signing it with the correct private key should allow it to be
	// processed.
	if err := signUpdate(remoteKeyPriv2, batch.chanUpdAnn2); err != nil {
		t.Fatalf("unable to sign update with new timestamp: %v", err)
	}

	// The channel update cannot be successfully processed and broadcast
	// until the channel announcement is. Since the channel update indicates
	// a fresh new update, the gossiper should stash it until it sees the
	// corresponding channel announcement.
	updateErrChan := ctx.gossiper.ProcessRemoteAnnouncement(
		batch.chanUpdAnn2, remotePeer,
	)

	select {
	case <-ctx.broadcastedMessage:
		t.Fatal("expected to not broadcast live channel update " +
			"without announcement")
	case <-time.After(2 * trickleDelay):
	}

	// We'll go ahead and process the channel announcement to ensure the
	// channel update is processed thereafter.
<<<<<<< HEAD
	processAnnouncement(batch.remoteChanAnn, false, false)
=======
	processAnnouncement(batch.chanAnn, false, false)
>>>>>>> dec49aa1

	// After successfully processing the announcement, the channel update
	// should have been processed and broadcast successfully as well.
	select {
	case err := <-updateErrChan:
		if err != nil {
			t.Fatalf("expected to process live channel update: %v",
				err)
		}
	case <-time.After(time.Second):
		t.Fatal("expected to process announcement")
	}

	select {
	case msgWithSenders := <-ctx.broadcastedMessage:
		assertMessage(t, batch.chanUpdAnn2, msgWithSenders.msg)
	case <-time.After(2 * trickleDelay):
		t.Fatal("expected to broadcast live channel update")
	}
}

// TestReceiveRemoteChannelUpdateFirst tests that if we receive a ChannelUpdate
// from the remote before we have processed our own ChannelAnnouncement, it will
// be reprocessed later, after our ChannelAnnouncement.
func TestReceiveRemoteChannelUpdateFirst(t *testing.T) {
	t.Parallel()

	ctx, cleanup, err := createTestCtx(uint32(proofMatureDelta))
	if err != nil {
		t.Fatalf("can't create context: %v", err)
	}
	defer cleanup()

<<<<<<< HEAD
	batch, err := createAnnouncements(0)
=======
	batch, err := createLocalAnnouncements(0)
>>>>>>> dec49aa1
	if err != nil {
		t.Fatalf("can't generate announcements: %v", err)
	}

<<<<<<< HEAD
	localKey, err := btcec.ParsePubKey(batch.nodeAnn1.NodeID[:], btcec.S256())
	if err != nil {
		t.Fatalf("unable to parse pubkey: %v", err)
	}
=======
>>>>>>> dec49aa1
	remoteKey, err := btcec.ParsePubKey(batch.nodeAnn2.NodeID[:], btcec.S256())
	if err != nil {
		t.Fatalf("unable to parse pubkey: %v", err)
	}

	// Set up a channel that we can use to inspect the messages sent
	// directly from the gossiper.
	sentMsgs := make(chan lnwire.Message, 10)
	remotePeer := &mockPeer{remoteKey, sentMsgs, ctx.gossiper.quit}

	// Override NotifyWhenOnline to return the remote peer which we expect
	// meesages to be sent to.
	ctx.gossiper.reliableSender.cfg.NotifyWhenOnline = func(peer [33]byte,
		peerChan chan<- lnpeer.Peer) {

		peerChan <- remotePeer
	}

	// Recreate the case where the remote node is sending us its ChannelUpdate
	// before we have been able to process our own ChannelAnnouncement and
	// ChannelUpdate.
	errRemoteAnn := ctx.gossiper.ProcessRemoteAnnouncement(
		batch.chanUpdAnn2, remotePeer,
	)
	select {
	case <-ctx.broadcastedMessage:
		t.Fatal("channel update announcement was broadcast")
<<<<<<< HEAD
	case <-time.After(2 * trickleDelay):
	}

	err = <-ctx.gossiper.ProcessRemoteAnnouncement(batch.nodeAnn2, remotePeer)
	if err != nil {
		t.Fatalf("unable to process node ann: %v", err)
	}
	select {
	case <-ctx.broadcastedMessage:
		t.Fatal("node announcement was broadcast")
	case <-time.After(2 * trickleDelay):
	}

=======
	case <-time.After(2 * trickleDelay):
	}

	err = <-ctx.gossiper.ProcessRemoteAnnouncement(batch.nodeAnn2, remotePeer)
	if err != nil {
		t.Fatalf("unable to process node ann: %v", err)
	}
	select {
	case <-ctx.broadcastedMessage:
		t.Fatal("node announcement was broadcast")
	case <-time.After(2 * trickleDelay):
	}

>>>>>>> dec49aa1
	// Since the remote ChannelUpdate was added for an edge that
	// we did not already know about, it should have been added
	// to the map of premature ChannelUpdates. Check that nothing
	// was added to the graph.
	chanInfo, e1, e2, err := ctx.router.GetChannelByID(batch.chanUpdAnn1.ShortChannelID)
	if err != channeldb.ErrEdgeNotFound {
		t.Fatalf("Expected ErrEdgeNotFound, got: %v", err)
	}
	if chanInfo != nil {
		t.Fatalf("chanInfo was not nil")
	}
	if e1 != nil {
		t.Fatalf("e1 was not nil")
	}
	if e2 != nil {
		t.Fatalf("e2 was not nil")
	}

	// Recreate lightning network topology. Initialize router with channel
	// between two nodes.
<<<<<<< HEAD
	err = <-ctx.gossiper.ProcessLocalAnnouncement(batch.localChanAnn, localKey)
=======
	err = <-ctx.gossiper.ProcessLocalAnnouncement(batch.chanAnn)
>>>>>>> dec49aa1
	if err != nil {
		t.Fatalf("unable to process :%v", err)
	}
	select {
	case <-ctx.broadcastedMessage:
		t.Fatal("channel announcement was broadcast")
	case <-time.After(2 * trickleDelay):
	}

<<<<<<< HEAD
	err = <-ctx.gossiper.ProcessLocalAnnouncement(batch.chanUpdAnn1, localKey)
=======
	err = <-ctx.gossiper.ProcessLocalAnnouncement(batch.chanUpdAnn1)
>>>>>>> dec49aa1
	if err != nil {
		t.Fatalf("unable to process :%v", err)
	}
	select {
	case <-ctx.broadcastedMessage:
		t.Fatal("channel update announcement was broadcast")
	case <-time.After(2 * trickleDelay):
	}

<<<<<<< HEAD
	err = <-ctx.gossiper.ProcessLocalAnnouncement(batch.nodeAnn1, localKey)
=======
	err = <-ctx.gossiper.ProcessLocalAnnouncement(batch.nodeAnn1)
>>>>>>> dec49aa1
	if err != nil {
		t.Fatalf("unable to process :%v", err)
	}
	select {
	case <-ctx.broadcastedMessage:
		t.Fatal("node announcement was broadcast")
	case <-time.After(2 * trickleDelay):
	}

	// The local ChannelUpdate should now be sent directly to the remote peer,
	// such that the edge can be used for routing, regardless if this channel
	// is announced or not (private channel).
	select {
	case msg := <-sentMsgs:
		assertMessage(t, batch.chanUpdAnn1, msg)
	case <-time.After(1 * time.Second):
		t.Fatal("gossiper did not send channel update to peer")
	}

	// At this point the remote ChannelUpdate we received earlier should
	// be reprocessed, as we now have the necessary edge entry in the graph.
	select {
	case err := <-errRemoteAnn:
		if err != nil {
			t.Fatalf("error re-processing remote update: %v", err)
		}
	case <-time.After(2 * trickleDelay):
		t.Fatalf("remote update was not processed")
	}

	// Check that the ChannelEdgePolicy was added to the graph.
	chanInfo, e1, e2, err = ctx.router.GetChannelByID(
		batch.chanUpdAnn1.ShortChannelID,
	)
	if err != nil {
		t.Fatalf("unable to get channel from router: %v", err)
	}
	if chanInfo == nil {
		t.Fatalf("chanInfo was nil")
	}
	if e1 == nil {
		t.Fatalf("e1 was nil")
	}
	if e2 == nil {
		t.Fatalf("e2 was nil")
	}

	// Pretending that we receive local channel announcement from funding
	// manager, thereby kick off the announcement exchange process.
<<<<<<< HEAD
	err = <-ctx.gossiper.ProcessLocalAnnouncement(
		batch.localProofAnn, localKey,
	)
=======
	err = <-ctx.gossiper.ProcessLocalAnnouncement(batch.localProofAnn)
>>>>>>> dec49aa1
	if err != nil {
		t.Fatalf("unable to process :%v", err)
	}

	select {
	case <-ctx.broadcastedMessage:
		t.Fatal("announcements were broadcast")
	case <-time.After(2 * trickleDelay):
	}

	number := 0
	if err := ctx.gossiper.cfg.WaitingProofStore.ForAll(
		func(*channeldb.WaitingProof) error {
			number++
			return nil
		},
		func() {
			number = 0
		},
	); err != nil {
		t.Fatalf("unable to retrieve objects from store: %v", err)
	}

	if number != 1 {
		t.Fatal("wrong number of objects in storage")
	}

	err = <-ctx.gossiper.ProcessRemoteAnnouncement(
		batch.remoteProofAnn, remotePeer,
	)
	if err != nil {
		t.Fatalf("unable to process :%v", err)
	}

	for i := 0; i < 4; i++ {
		select {
		case <-ctx.broadcastedMessage:
		case <-time.After(time.Second):
			t.Fatal("announcement wasn't broadcast")
		}
	}

	number = 0
	if err := ctx.gossiper.cfg.WaitingProofStore.ForAll(
		func(*channeldb.WaitingProof) error {
			number++
			return nil
		},
		func() {
			number = 0
		},
	); err != nil && err != channeldb.ErrWaitingProofNotFound {
		t.Fatalf("unable to retrieve objects from store: %v", err)
	}

	if number != 0 {
		t.Fatal("waiting proof should be removed from storage")
	}
}

// TestExtraDataChannelAnnouncementValidation tests that we're able to properly
// validate a ChannelAnnouncement that includes opaque bytes that we don't
// currently know of.
func TestExtraDataChannelAnnouncementValidation(t *testing.T) {
	t.Parallel()

	ctx, cleanup, err := createTestCtx(0)
	if err != nil {
		t.Fatalf("can't create context: %v", err)
	}
	defer cleanup()

	remotePeer := &mockPeer{remoteKeyPriv1.PubKey(), nil, nil}

	// We'll now create an announcement that contains an extra set of bytes
	// that we don't know of ourselves, but should still include in the
	// final signature check.
	extraBytes := []byte("gotta validate this stil!")
	ca, err := createRemoteChannelAnnouncement(0, extraBytes)
	if err != nil {
		t.Fatalf("can't create channel announcement: %v", err)
	}

	// We'll now send the announcement to the main gossiper. We should be
	// able to validate this announcement to problem.
	select {
	case err = <-ctx.gossiper.ProcessRemoteAnnouncement(ca, remotePeer):
	case <-time.After(2 * time.Second):
		t.Fatal("did not process remote announcement")
	}
	if err != nil {
		t.Fatalf("unable to process :%v", err)
	}
}

// TestExtraDataChannelUpdateValidation tests that we're able to properly
// validate a ChannelUpdate that includes opaque bytes that we don't currently
// know of.
func TestExtraDataChannelUpdateValidation(t *testing.T) {
	t.Parallel()

	timestamp := testTimestamp
	ctx, cleanup, err := createTestCtx(0)
	if err != nil {
		t.Fatalf("can't create context: %v", err)
	}
	defer cleanup()

	remotePeer := &mockPeer{remoteKeyPriv1.PubKey(), nil, nil}

	// In this scenario, we'll create two announcements, one regular
	// channel announcement, and another channel update announcement, that
	// has additional data that we won't be interpreting.
	chanAnn, err := createRemoteChannelAnnouncement(0)
	if err != nil {
		t.Fatalf("unable to create chan ann: %v", err)
	}
	chanUpdAnn1, err := createUpdateAnnouncement(
		0, 0, remoteKeyPriv1, timestamp,
		[]byte("must also validate"),
	)
	if err != nil {
		t.Fatalf("unable to create chan up: %v", err)
	}
	chanUpdAnn2, err := createUpdateAnnouncement(
		0, 1, remoteKeyPriv2, timestamp,
		[]byte("must also validate"),
	)
	if err != nil {
		t.Fatalf("unable to create chan up: %v", err)
	}

	// We should be able to properly validate all three messages without
	// any issue.
	select {
	case err = <-ctx.gossiper.ProcessRemoteAnnouncement(chanAnn, remotePeer):
	case <-time.After(2 * time.Second):
		t.Fatal("did not process remote announcement")
	}
	if err != nil {
		t.Fatalf("unable to process announcement: %v", err)
	}

	select {
	case err = <-ctx.gossiper.ProcessRemoteAnnouncement(chanUpdAnn1, remotePeer):
	case <-time.After(2 * time.Second):
		t.Fatal("did not process remote announcement")
	}
	if err != nil {
		t.Fatalf("unable to process announcement: %v", err)
	}

	select {
	case err = <-ctx.gossiper.ProcessRemoteAnnouncement(chanUpdAnn2, remotePeer):
	case <-time.After(2 * time.Second):
		t.Fatal("did not process remote announcement")
	}
	if err != nil {
		t.Fatalf("unable to process announcement: %v", err)
	}
}

// TestExtraDataNodeAnnouncementValidation tests that we're able to properly
// validate a NodeAnnouncement that includes opaque bytes that we don't
// currently know of.
func TestExtraDataNodeAnnouncementValidation(t *testing.T) {
	t.Parallel()

	ctx, cleanup, err := createTestCtx(0)
	if err != nil {
		t.Fatalf("can't create context: %v", err)
	}
	defer cleanup()

	remotePeer := &mockPeer{remoteKeyPriv1.PubKey(), nil, nil}
	timestamp := testTimestamp

	// We'll create a node announcement that includes a set of opaque data
	// which we don't know of, but will store anyway in order to ensure
	// upgrades can flow smoothly in the future.
	nodeAnn, err := createNodeAnnouncement(
		remoteKeyPriv1, timestamp, []byte("gotta validate"),
	)
	if err != nil {
		t.Fatalf("can't create node announcement: %v", err)
	}

	select {
	case err = <-ctx.gossiper.ProcessRemoteAnnouncement(nodeAnn, remotePeer):
	case <-time.After(2 * time.Second):
		t.Fatal("did not process remote announcement")
	}
	if err != nil {
		t.Fatalf("unable to process announcement: %v", err)
	}
}

// assertBroadcast checks that num messages are being broadcasted from the
// gossiper. The broadcasted messages are returned.
func assertBroadcast(t *testing.T, ctx *testCtx, num int) []lnwire.Message {
	t.Helper()

	var msgs []lnwire.Message
	for i := 0; i < num; i++ {
		select {
		case msg := <-ctx.broadcastedMessage:
			msgs = append(msgs, msg.msg)
		case <-time.After(time.Second):
			t.Fatalf("expected %d messages to be broadcast, only "+
				"got %d", num, i)
		}
	}

	// No more messages should be broadcast.
	select {
	case msg := <-ctx.broadcastedMessage:
		t.Fatalf("unexpected message was broadcast: %T", msg.msg)
	case <-time.After(2 * trickleDelay):
	}

	return msgs
}

// assertProcessAnnouncemnt is a helper method that checks that the result of
// processing an announcement is successful.
func assertProcessAnnouncement(t *testing.T, result chan error) {
	t.Helper()

	select {
	case err := <-result:
		if err != nil {
			t.Fatalf("unable to process :%v", err)
		}
	case <-time.After(2 * time.Second):
		t.Fatal("did not process announcement")
	}
}

// TestRetransmit checks that the expected announcements are retransmitted when
// the retransmit ticker ticks.
func TestRetransmit(t *testing.T) {
	t.Parallel()

	ctx, cleanup, err := createTestCtx(proofMatureDelta)
	if err != nil {
		t.Fatalf("can't create context: %v", err)
	}
	defer cleanup()

	batch, err := createLocalAnnouncements(0)
	if err != nil {
		t.Fatalf("can't generate announcements: %v", err)
	}

	remoteKey, err := btcec.ParsePubKey(batch.nodeAnn2.NodeID[:], btcec.S256())
	if err != nil {
		t.Fatalf("unable to parse pubkey: %v", err)
	}
	remotePeer := &mockPeer{remoteKey, nil, nil}

	// Process a local channel annoucement, channel update and node
	// announcement. No messages should be broadcasted yet, since no proof
	// has been exchanged.
	assertProcessAnnouncement(
		t, ctx.gossiper.ProcessLocalAnnouncement(batch.chanAnn),
	)
	assertBroadcast(t, ctx, 0)

	assertProcessAnnouncement(
		t, ctx.gossiper.ProcessLocalAnnouncement(batch.chanUpdAnn1),
	)
	assertBroadcast(t, ctx, 0)

	assertProcessAnnouncement(
		t, ctx.gossiper.ProcessLocalAnnouncement(batch.nodeAnn1),
	)
	assertBroadcast(t, ctx, 0)

	// Add the remote channel update to the gossiper. Similarly, nothing
	// should be broadcasted.
	assertProcessAnnouncement(
		t, ctx.gossiper.ProcessRemoteAnnouncement(
			batch.chanUpdAnn2, remotePeer,
		),
	)
	assertBroadcast(t, ctx, 0)

	// Now add the local and remote proof to the gossiper, which should
	// trigger a broadcast of the announcements.
	assertProcessAnnouncement(
		t, ctx.gossiper.ProcessLocalAnnouncement(batch.localProofAnn),
	)
	assertBroadcast(t, ctx, 0)

	assertProcessAnnouncement(
		t, ctx.gossiper.ProcessRemoteAnnouncement(
			batch.remoteProofAnn, remotePeer,
		),
	)

	// checkAnncouncments make sure the expected number of channel
	// announcements + channel updates + node announcements are broadcast.
	checkAnnouncements := func(t *testing.T, chanAnns, chanUpds,
		nodeAnns int) {

		t.Helper()

		num := chanAnns + chanUpds + nodeAnns
		anns := assertBroadcast(t, ctx, num)

		// Count the received announcements.
		var chanAnn, chanUpd, nodeAnn int
		for _, msg := range anns {
			switch msg.(type) {
			case *lnwire.ChannelAnnouncement:
				chanAnn++
			case *lnwire.ChannelUpdate:
				chanUpd++
			case *lnwire.NodeAnnouncement:
				nodeAnn++
			}
		}

		if chanAnn != chanAnns || chanUpd != chanUpds ||
			nodeAnn != nodeAnns {
			t.Fatalf("unexpected number of announcements: "+
				"chanAnn=%d, chanUpd=%d, nodeAnn=%d",
				chanAnn, chanUpd, nodeAnn)
		}
	}

	// All announcements should be broadcast, including the remote channel
	// update.
	checkAnnouncements(t, 1, 2, 1)

	// Now let the retransmit ticker tick, which should trigger updates to
	// be rebroadcast.
	now := time.Unix(int64(testTimestamp), 0)
	future := now.Add(rebroadcastInterval + 10*time.Second)
	select {
	case ctx.gossiper.cfg.RetransmitTicker.(*ticker.Force).Force <- future:
	case <-time.After(2 * time.Second):
		t.Fatalf("unable to force tick")
	}

	// The channel announcement + local channel update + node announcement
	// should be re-broadcast.
	checkAnnouncements(t, 1, 1, 1)
}

// TestNodeAnnouncementNoChannels tests that NodeAnnouncements for nodes with
// no existing channels in the graph do not get forwarded.
func TestNodeAnnouncementNoChannels(t *testing.T) {
	t.Parallel()

	ctx, cleanup, err := createTestCtx(0)
	if err != nil {
		t.Fatalf("can't create context: %v", err)
	}
	defer cleanup()

	batch, err := createRemoteAnnouncements(0)
	if err != nil {
		t.Fatalf("can't generate announcements: %v", err)
	}

	remoteKey, err := btcec.ParsePubKey(batch.nodeAnn2.NodeID[:],
		btcec.S256())
	if err != nil {
		t.Fatalf("unable to parse pubkey: %v", err)
	}
	remotePeer := &mockPeer{remoteKey, nil, nil}

	// Process the remote node announcement.
	select {
	case err = <-ctx.gossiper.ProcessRemoteAnnouncement(batch.nodeAnn2,
		remotePeer):
	case <-time.After(2 * time.Second):
		t.Fatal("did not process remote announcement")
	}
	if err != nil {
		t.Fatalf("unable to process announcement: %v", err)
	}

	// Since no channels or node announcements were already in the graph,
	// the node announcement should be ignored, and not forwarded.
	select {
	case <-ctx.broadcastedMessage:
		t.Fatal("node announcement was broadcast")
	case <-time.After(2 * trickleDelay):
	}

	// Now add the node's channel to the graph by processing the channel
	// announement and channel update.
	select {
	case err = <-ctx.gossiper.ProcessRemoteAnnouncement(batch.chanAnn,
		remotePeer):
	case <-time.After(2 * time.Second):
		t.Fatal("did not process remote announcement")
	}
	if err != nil {
		t.Fatalf("unable to process announcement: %v", err)
	}

	select {
	case err = <-ctx.gossiper.ProcessRemoteAnnouncement(batch.chanUpdAnn2,
		remotePeer):
	case <-time.After(2 * time.Second):
		t.Fatal("did not process remote announcement")
	}
	if err != nil {
		t.Fatalf("unable to process announcement: %v", err)
	}

	// Now process the node announcement again.
	select {
	case err = <-ctx.gossiper.ProcessRemoteAnnouncement(batch.nodeAnn2, remotePeer):
	case <-time.After(2 * time.Second):
		t.Fatal("did not process remote announcement")
	}
	if err != nil {
		t.Fatalf("unable to process announcement: %v", err)
	}

	// This time the node announcement should be forwarded. The same should
	// the channel announcement and update be.
	for i := 0; i < 3; i++ {
		select {
		case <-ctx.broadcastedMessage:
		case <-time.After(time.Second):
			t.Fatal("announcement wasn't broadcast")
		}
	}

	// Processing the same node announement again should be ignored, as it
	// is stale.
	select {
	case err = <-ctx.gossiper.ProcessRemoteAnnouncement(batch.nodeAnn2,
		remotePeer):
	case <-time.After(2 * time.Second):
		t.Fatal("did not process remote announcement")
	}
	if err != nil {
		t.Fatalf("unable to process announcement: %v", err)
	}

	select {
	case <-ctx.broadcastedMessage:
		t.Fatal("node announcement was broadcast")
	case <-time.After(2 * trickleDelay):
	}
}

// TestOptionalFieldsChannelUpdateValidation tests that we're able to properly
// validate the msg flags and optional max HTLC field of a ChannelUpdate.
func TestOptionalFieldsChannelUpdateValidation(t *testing.T) {
	t.Parallel()

	ctx, cleanup, err := createTestCtx(0)
	if err != nil {
		t.Fatalf("can't create context: %v", err)
	}
	defer cleanup()

	chanUpdateHeight := uint32(0)
	timestamp := uint32(123456)
	nodePeer := &mockPeer{remoteKeyPriv1.PubKey(), nil, nil}

	// In this scenario, we'll test whether the message flags field in a channel
	// update is properly handled.
	chanAnn, err := createRemoteChannelAnnouncement(chanUpdateHeight)
	if err != nil {
		t.Fatalf("can't create channel announcement: %v", err)
	}

	select {
	case err = <-ctx.gossiper.ProcessRemoteAnnouncement(chanAnn, nodePeer):
	case <-time.After(2 * time.Second):
		t.Fatal("did not process remote announcement")
	}
	if err != nil {
		t.Fatalf("unable to process announcement: %v", err)
	}

	// The first update should fail from an invalid max HTLC field, which is
	// less than the min HTLC.
	chanUpdAnn, err := createUpdateAnnouncement(0, 0, remoteKeyPriv1, timestamp)
	if err != nil {
		t.Fatalf("unable to create channel update: %v", err)
	}

	chanUpdAnn.HtlcMinimumMsat = 5000
	chanUpdAnn.HtlcMaximumMsat = 4000
	if err := signUpdate(remoteKeyPriv1, chanUpdAnn); err != nil {
		t.Fatalf("unable to sign channel update: %v", err)
	}

	select {
	case err = <-ctx.gossiper.ProcessRemoteAnnouncement(chanUpdAnn, nodePeer):
	case <-time.After(2 * time.Second):
		t.Fatal("did not process remote announcement")
	}
	if err == nil || !strings.Contains(err.Error(), "invalid max htlc") {
		t.Fatalf("expected chan update to error, instead got %v", err)
	}

	// The second update should fail because the message flag is set but
	// the max HTLC field is 0.
	chanUpdAnn.HtlcMinimumMsat = 0
	chanUpdAnn.HtlcMaximumMsat = 0
	if err := signUpdate(remoteKeyPriv1, chanUpdAnn); err != nil {
		t.Fatalf("unable to sign channel update: %v", err)
	}

	select {
	case err = <-ctx.gossiper.ProcessRemoteAnnouncement(chanUpdAnn, nodePeer):
	case <-time.After(2 * time.Second):
		t.Fatal("did not process remote announcement")
	}
	if err == nil || !strings.Contains(err.Error(), "invalid max htlc") {
		t.Fatalf("expected chan update to error, instead got %v", err)
	}

	// The final update should succeed, since setting the flag 0 means the
	// nonsense max_htlc field will just be ignored.
	chanUpdAnn.MessageFlags = 0
	if err := signUpdate(remoteKeyPriv1, chanUpdAnn); err != nil {
		t.Fatalf("unable to sign channel update: %v", err)
	}

	select {
	case err = <-ctx.gossiper.ProcessRemoteAnnouncement(chanUpdAnn, nodePeer):
	case <-time.After(2 * time.Second):
		t.Fatal("did not process remote announcement")
	}
	if err != nil {
		t.Fatalf("unable to process announcement: %v", err)
	}
}

// TestSendChannelUpdateReliably ensures that the latest channel update for a
// channel is always sent upon the remote party reconnecting.
func TestSendChannelUpdateReliably(t *testing.T) {
	t.Parallel()

	// We'll start by creating our test context and a batch of
	// announcements.
	ctx, cleanup, err := createTestCtx(uint32(proofMatureDelta))
	if err != nil {
		t.Fatalf("unable to create test context: %v", err)
	}
	defer cleanup()

	batch, err := createLocalAnnouncements(0)
	if err != nil {
		t.Fatalf("can't generate announcements: %v", err)
	}

	// We'll also create two keys, one for ourselves and another for the
	// remote party.

	remoteKey, err := btcec.ParsePubKey(batch.nodeAnn2.NodeID[:], btcec.S256())
	if err != nil {
		t.Fatalf("unable to parse pubkey: %v", err)
	}

	// Set up a channel we can use to inspect messages sent by the
	// gossiper to the remote peer.
	sentToPeer := make(chan lnwire.Message, 1)
	remotePeer := &mockPeer{remoteKey, sentToPeer, ctx.gossiper.quit}

	// Since we first wait to be notified of the peer before attempting to
	// send the message, we'll overwrite NotifyWhenOnline and
	// NotifyWhenOffline to instead give us access to the channel that will
	// receive the notification.
	notifyOnline := make(chan chan<- lnpeer.Peer, 1)
	ctx.gossiper.reliableSender.cfg.NotifyWhenOnline = func(_ [33]byte,
		peerChan chan<- lnpeer.Peer) {

		notifyOnline <- peerChan
	}
	notifyOffline := make(chan chan struct{}, 1)
	ctx.gossiper.reliableSender.cfg.NotifyWhenOffline = func(
		_ [33]byte) <-chan struct{} {

		c := make(chan struct{}, 1)
		notifyOffline <- c
		return c
	}

	// assertMsgSent is a helper closure we'll use to determine if the
	// correct gossip message was sent.
	assertMsgSent := func(msg lnwire.Message) {
		t.Helper()

		select {
		case msgSent := <-sentToPeer:
			assertMessage(t, msg, msgSent)
		case <-time.After(2 * time.Second):
			t.Fatalf("did not send %v message to peer",
				msg.MsgType())
		}
	}

	// Process the channel announcement for which we'll send a channel
	// update for.
	select {
	case err = <-ctx.gossiper.ProcessLocalAnnouncement(batch.chanAnn):
	case <-time.After(2 * time.Second):
		t.Fatal("did not process local channel announcement")
	}
	if err != nil {
		t.Fatalf("unable to process local channel announcement: %v", err)
	}

	// It should not be broadcast due to not having an announcement proof.
	select {
	case <-ctx.broadcastedMessage:
		t.Fatal("channel announcement was broadcast")
	case <-time.After(2 * trickleDelay):
	}

	// Now, we'll process the channel update.
	select {
	case err = <-ctx.gossiper.ProcessLocalAnnouncement(batch.chanUpdAnn1):
	case <-time.After(2 * time.Second):
		t.Fatal("did not process local channel update")
	}
	if err != nil {
		t.Fatalf("unable to process local channel update: %v", err)
	}

	// It should also not be broadcast due to the announcement not having an
	// announcement proof.
	select {
	case <-ctx.broadcastedMessage:
		t.Fatal("channel announcement was broadcast")
	case <-time.After(2 * trickleDelay):
	}

	// It should however send it to the peer directly. In order to do so,
	// it'll request a notification for when the peer is online.
	var peerChan chan<- lnpeer.Peer
	select {
	case peerChan = <-notifyOnline:
	case <-time.After(2 * time.Second):
		t.Fatal("gossiper did not request notification upon peer " +
			"connection")
	}

	// We can go ahead and notify the peer, which should trigger the message
	// to be sent.
	peerChan <- remotePeer
	assertMsgSent(batch.chanUpdAnn1)

	// The gossiper should now request a notification for when the peer
	// disconnects. We'll also trigger this now.
	var offlineChan chan struct{}
	select {
	case offlineChan = <-notifyOffline:
	case <-time.After(2 * time.Second):
		t.Fatal("gossiper did not request notification upon peer " +
			"disconnection")
	}

	close(offlineChan)

	// Since it's offline, the gossiper should request another notification
	// for when it comes back online.
	select {
	case peerChan = <-notifyOnline:
	case <-time.After(2 * time.Second):
		t.Fatal("gossiper did not request notification upon peer " +
			"connection")
	}

	// Now that the remote peer is offline, we'll send a new channel update.
	batch.chanUpdAnn1.Timestamp++
	if err := signUpdate(selfKeyPriv, batch.chanUpdAnn1); err != nil {
		t.Fatalf("unable to sign new channel update: %v", err)
	}

	// With the new update created, we'll go ahead and process it.
	select {
	case err = <-ctx.gossiper.ProcessLocalAnnouncement(
		batch.chanUpdAnn1,
	):
	case <-time.After(2 * time.Second):
		t.Fatal("did not process local channel update")
	}
	if err != nil {
		t.Fatalf("unable to process local channel update: %v", err)
	}

	// It should also not be broadcast due to the announcement not having an
	// announcement proof.
	select {
	case <-ctx.broadcastedMessage:
		t.Fatal("channel announcement was broadcast")
	case <-time.After(2 * trickleDelay):
	}

	// The message should not be sent since the peer remains offline.
	select {
	case msg := <-sentToPeer:
		t.Fatalf("received unexpected message: %v", spew.Sdump(msg))
	case <-time.After(time.Second):
	}

	// Once again, we'll notify the peer is online and ensure the new
	// channel update is received. This will also cause an offline
	// notification to be requested again.
	peerChan <- remotePeer
	assertMsgSent(batch.chanUpdAnn1)

	select {
	case offlineChan = <-notifyOffline:
	case <-time.After(2 * time.Second):
		t.Fatal("gossiper did not request notification upon peer " +
			"disconnection")
	}

	// We'll then exchange proofs with the remote peer in order to announce
	// the channel.
	select {
	case err = <-ctx.gossiper.ProcessLocalAnnouncement(
		batch.localProofAnn,
	):
	case <-time.After(2 * time.Second):
		t.Fatal("did not process local channel proof")
	}
	if err != nil {
		t.Fatalf("unable to process local channel proof: %v", err)
	}

	// No messages should be broadcast as we don't have the full proof yet.
	select {
	case <-ctx.broadcastedMessage:
		t.Fatal("channel announcement was broadcast")
	case <-time.After(2 * trickleDelay):
	}

	// Our proof should be sent to the remote peer however.
	assertMsgSent(batch.localProofAnn)

	select {
	case err = <-ctx.gossiper.ProcessRemoteAnnouncement(
		batch.remoteProofAnn, remotePeer,
	):
	case <-time.After(2 * time.Second):
		t.Fatal("did not process remote channel proof")
	}
	if err != nil {
		t.Fatalf("unable to process remote channel proof: %v", err)
	}

	// Now that we've constructed our full proof, we can assert that the
	// channel has been announced.
	for i := 0; i < 2; i++ {
		select {
		case <-ctx.broadcastedMessage:
		case <-time.After(2 * trickleDelay):
			t.Fatal("expected channel to be announced")
		}
	}

	// With the channel announced, we'll generate a new channel update. This
	// one won't take the path of the reliable sender, as the channel has
	// already been announced. We'll keep track of the old message that is
	// now stale to use later on.
	staleChannelUpdate := batch.chanUpdAnn1
	newChannelUpdate := &lnwire.ChannelUpdate{}
	*newChannelUpdate = *staleChannelUpdate
	newChannelUpdate.Timestamp++
	if err := signUpdate(selfKeyPriv, newChannelUpdate); err != nil {
		t.Fatalf("unable to sign new channel update: %v", err)
	}

	// Process the new channel update. It should not be sent to the peer
	// directly since the reliable sender only applies when the channel is
	// not announced.
	select {
	case err = <-ctx.gossiper.ProcessLocalAnnouncement(
		newChannelUpdate,
	):
	case <-time.After(2 * time.Second):
		t.Fatal("did not process local channel update")
	}
	if err != nil {
		t.Fatalf("unable to process local channel update: %v", err)
	}
	select {
	case <-ctx.broadcastedMessage:
	case <-time.After(2 * trickleDelay):
		t.Fatal("channel update was not broadcast")
	}
	select {
	case msg := <-sentToPeer:
		t.Fatalf("received unexpected message: %v", spew.Sdump(msg))
	case <-time.After(time.Second):
	}

	// Then, we'll trigger the reliable sender to send its pending messages
	// by triggering an offline notification for the peer, followed by an
	// online one.
	close(offlineChan)

	select {
	case peerChan = <-notifyOnline:
	case <-time.After(2 * time.Second):
		t.Fatal("gossiper did not request notification upon peer " +
			"connection")
	}

	peerChan <- remotePeer

	// At this point, we should have sent both the AnnounceSignatures and
	// stale ChannelUpdate.
	for i := 0; i < 2; i++ {
		var msg lnwire.Message
		select {
		case msg = <-sentToPeer:
		case <-time.After(time.Second):
			t.Fatal("expected to send message")
		}

		switch msg := msg.(type) {
		case *lnwire.ChannelUpdate:
			assertMessage(t, staleChannelUpdate, msg)
		case *lnwire.AnnounceSignatures:
			assertMessage(t, batch.localProofAnn, msg)
		default:
			t.Fatalf("send unexpected %v message", msg.MsgType())
		}
	}

	// Since the messages above are now deemed as stale, they should be
	// removed from the message store.
	err = wait.NoError(func() error {
		msgs, err := ctx.gossiper.cfg.MessageStore.Messages()
		if err != nil {
			return fmt.Errorf("unable to retrieve pending "+
				"messages: %v", err)
		}
		if len(msgs) != 0 {
			return fmt.Errorf("expected no messages left, found %d",
				len(msgs))
		}
		return nil
	}, time.Second)
	if err != nil {
		t.Fatal(err)
	}
}

func sendLocalMsg(t *testing.T, ctx *testCtx, msg lnwire.Message,
	optionalMsgFields ...OptionalMsgField) {

	t.Helper()

	var err error
	select {
	case err = <-ctx.gossiper.ProcessLocalAnnouncement(
		msg, optionalMsgFields...,
	):
	case <-time.After(2 * time.Second):
		t.Fatal("did not process local announcement")
	}
	if err != nil {
		t.Fatalf("unable to process channel msg: %v", err)
	}
}

func sendRemoteMsg(t *testing.T, ctx *testCtx, msg lnwire.Message,
	remotePeer lnpeer.Peer) {

	t.Helper()

	select {
	case err := <-ctx.gossiper.ProcessRemoteAnnouncement(msg, remotePeer):
		if err != nil {
			t.Fatalf("unable to process channel msg: %v", err)
		}
	case <-time.After(2 * time.Second):
		t.Fatal("did not process local announcement")
	}
}

func assertBroadcastMsg(t *testing.T, ctx *testCtx,
	predicate func(lnwire.Message) error) {

	t.Helper()

	// We don't care about the order of the broadcast, only that our target
	// predicate returns true for any of the messages, so we'll continue to
	// retry until either we hit our timeout, or it returns with no error
	// (message found).
	err := wait.NoError(func() error {
		select {
		case msg := <-ctx.broadcastedMessage:
			return predicate(msg.msg)
		case <-time.After(2 * trickleDelay):
			return fmt.Errorf("no message broadcast")
		}
	}, time.Second*5)
	if err != nil {
		t.Fatal(err)
	}
}

// TestPropagateChanPolicyUpdate tests that we're able to issue requests to
// update policies for all channels and also select target channels.
// Additionally, we ensure that we don't propagate updates for any private
// channels.
func TestPropagateChanPolicyUpdate(t *testing.T) {
	t.Parallel()

	// First, we'll make out test context and add 3 random channels to the
	// graph.
	startingHeight := uint32(10)
	ctx, cleanup, err := createTestCtx(startingHeight)
	if err != nil {
		t.Fatalf("unable to create test context: %v", err)
	}
	defer cleanup()

	const numChannels = 3
	channelsToAnnounce := make([]*annBatch, 0, numChannels)
	for i := 0; i < numChannels; i++ {
		newChan, err := createLocalAnnouncements(uint32(i + 1))
		if err != nil {
			t.Fatalf("unable to make new channel ann: %v", err)
		}

		channelsToAnnounce = append(channelsToAnnounce, newChan)
	}

	remoteKey := remoteKeyPriv1.PubKey()

	sentMsgs := make(chan lnwire.Message, 10)
	remotePeer := &mockPeer{remoteKey, sentMsgs, ctx.gossiper.quit}

	// The forced code path for sending the private ChannelUpdate to the
	// remote peer will be hit, forcing it to request a notification that
	// the remote peer is active. We'll ensure that it targets the proper
	// pubkey, and hand it our mock peer above.
	notifyErr := make(chan error, 1)
	ctx.gossiper.reliableSender.cfg.NotifyWhenOnline = func(
		targetPub [33]byte, peerChan chan<- lnpeer.Peer) {

		if !bytes.Equal(targetPub[:], remoteKey.SerializeCompressed()) {
			notifyErr <- fmt.Errorf("reliableSender attempted to send the "+
				"message to the wrong peer: expected %x got %x",
				remoteKey.SerializeCompressed(),
				targetPub)
		}

		peerChan <- remotePeer
	}

	// With our channel announcements created, we'll now send them all to
	// the gossiper in order for it to process. However, we'll hold back
	// the channel ann proof from the first channel in order to have it be
	// marked as private channel.
	firstChanID := channelsToAnnounce[0].chanAnn.ShortChannelID
	for i, batch := range channelsToAnnounce {
		// channelPoint ensures that each channel policy in the map
		// returned by PropagateChanPolicyUpdate has a unique key. Since
		// the map is keyed by wire.OutPoint, we want to ensure that
		// each channel has a unique channel point.
		channelPoint := ChannelPoint(wire.OutPoint{Index: uint32(i)})

		sendLocalMsg(t, ctx, batch.chanAnn, channelPoint)
		sendLocalMsg(t, ctx, batch.chanUpdAnn1)
		sendLocalMsg(t, ctx, batch.nodeAnn1)

		sendRemoteMsg(t, ctx, batch.chanUpdAnn2, remotePeer)
		sendRemoteMsg(t, ctx, batch.nodeAnn2, remotePeer)

		// We'll skip sending the auth proofs from the first channel to
		// ensure that it's seen as a private channel.
		if batch.chanAnn.ShortChannelID == firstChanID {
			continue
		}

		sendLocalMsg(t, ctx, batch.localProofAnn)
		sendRemoteMsg(t, ctx, batch.remoteProofAnn, remotePeer)
	}

	// Drain out any broadcast or direct messages we might not have read up
	// to this point. We'll also check out notifyErr to detect if the
	// reliable sender had an issue sending to the remote peer.
out:
	for {
		select {
		case <-ctx.broadcastedMessage:
		case <-sentMsgs:
		case err := <-notifyErr:
			t.Fatal(err)
		default:
			break out
		}
	}

	// Now that all of our channels are loaded, we'll attempt to update the
	// policy of all of them.
	const newTimeLockDelta = 100
	var edgesToUpdate []EdgeWithInfo
	err = ctx.router.ForAllOutgoingChannels(func(
		info *channeldb.ChannelEdgeInfo,
		edge *channeldb.ChannelEdgePolicy) error {

		edge.TimeLockDelta = uint16(newTimeLockDelta)
		edgesToUpdate = append(edgesToUpdate, EdgeWithInfo{
			Info: info,
			Edge: edge,
		})

		return nil
	})
	if err != nil {
		t.Fatal(err)
	}

	err = ctx.gossiper.PropagateChanPolicyUpdate(edgesToUpdate)
	if err != nil {
		t.Fatalf("unable to chan policies: %v", err)
	}

	// Two channel updates should now be broadcast, with neither of them
	// being the channel our first private channel.
	for i := 0; i < numChannels-1; i++ {
		assertBroadcastMsg(t, ctx, func(msg lnwire.Message) error {
			upd, ok := msg.(*lnwire.ChannelUpdate)
			if !ok {
				return fmt.Errorf("channel update not "+
					"broadcast, instead %T was", msg)
			}

			if upd.ShortChannelID == firstChanID {
				return fmt.Errorf("private channel upd " +
					"broadcast")
			}
			if upd.TimeLockDelta != newTimeLockDelta {
				return fmt.Errorf("wrong delta: expected %v, "+
					"got %v", newTimeLockDelta,
					upd.TimeLockDelta)
			}

			return nil
		})
	}

	// Finally the ChannelUpdate should have been sent directly to the
	// remote peer via the reliable sender.
	select {
	case msg := <-sentMsgs:
		upd, ok := msg.(*lnwire.ChannelUpdate)
		if !ok {
			t.Fatalf("channel update not "+
				"broadcast, instead %T was", msg)
		}
		if upd.TimeLockDelta != newTimeLockDelta {
			t.Fatalf("wrong delta: expected %v, "+
				"got %v", newTimeLockDelta,
				upd.TimeLockDelta)
		}
		if upd.ShortChannelID != firstChanID {
			t.Fatalf("private channel upd " +
				"broadcast")
		}
	case <-time.After(time.Second * 5):
		t.Fatalf("message not sent directly to peer")
	}

	// At this point, no other ChannelUpdate messages should be broadcast
	// as we sent the two public ones to the network, and the private one
	// was sent directly to the peer.
	for {
		select {
		case msg := <-ctx.broadcastedMessage:
			if upd, ok := msg.msg.(*lnwire.ChannelUpdate); ok {
				if upd.ShortChannelID == firstChanID {
					t.Fatalf("chan update msg received: %v",
						spew.Sdump(msg))
				}
			}
		default:
			return
		}
	}
}

// TestProcessChannelAnnouncementOptionalMsgFields ensures that the gossiper can
// properly handled optional message fields provided by the caller when
// processing a channel announcement.
func TestProcessChannelAnnouncementOptionalMsgFields(t *testing.T) {
	t.Parallel()

	// We'll start by creating our test context and a set of test channel
	// announcements.
	ctx, cleanup, err := createTestCtx(0)
	if err != nil {
		t.Fatalf("unable to create test context: %v", err)
	}
	defer cleanup()

	chanAnn1 := createAnnouncementWithoutProof(100, selfKeyPub, remoteKeyPub1)
	chanAnn2 := createAnnouncementWithoutProof(101, selfKeyPub, remoteKeyPub1)

	// assertOptionalMsgFields is a helper closure that ensures the optional
	// message fields were set as intended.
	assertOptionalMsgFields := func(chanID lnwire.ShortChannelID,
		capacity btcutil.Amount, channelPoint wire.OutPoint) {

		t.Helper()

		edge, _, _, err := ctx.router.GetChannelByID(chanID)
		if err != nil {
			t.Fatalf("unable to get channel by id: %v", err)
		}
		if edge.Capacity != capacity {
			t.Fatalf("expected capacity %v, got %v", capacity,
				edge.Capacity)
		}
		if edge.ChannelPoint != channelPoint {
			t.Fatalf("expected channel point %v, got %v",
				channelPoint, edge.ChannelPoint)
		}
	}

	// We'll process the first announcement without any optional fields. We
	// should see the channel's capacity and outpoint have a zero value.
	sendLocalMsg(t, ctx, chanAnn1)
	assertOptionalMsgFields(chanAnn1.ShortChannelID, 0, wire.OutPoint{})

	// Providing the capacity and channel point as optional fields should
	// propagate them all the way down to the router.
	capacity := btcutil.Amount(1000)
	channelPoint := wire.OutPoint{Index: 1}
	sendLocalMsg(
		t, ctx, chanAnn2, ChannelCapacity(capacity),
		ChannelPoint(channelPoint),
	)
	assertOptionalMsgFields(chanAnn2.ShortChannelID, capacity, channelPoint)
}

func assertMessage(t *testing.T, expected, got lnwire.Message) {
	t.Helper()

	if !reflect.DeepEqual(expected, got) {
		t.Fatalf("expected: %v\ngot: %v", spew.Sdump(expected),
			spew.Sdump(got))
	}
}

// TestSplitAnnouncementsCorrectSubBatches checks that we split a given
// sizes of announcement list into the correct number of batches.
func TestSplitAnnouncementsCorrectSubBatches(t *testing.T) {
	t.Parallel()

	const subBatchSize = 10

	announcementBatchSizes := []int{2, 5, 20, 45, 80, 100, 1005}
	expectedNumberMiniBatches := []int{1, 1, 2, 5, 8, 10, 101}

	lengthAnnouncementBatchSizes := len(announcementBatchSizes)
	lengthExpectedNumberMiniBatches := len(expectedNumberMiniBatches)

	if lengthAnnouncementBatchSizes != lengthExpectedNumberMiniBatches {
		t.Fatal("Length of announcementBatchSizes and " +
			"expectedNumberMiniBatches should be equal")
	}

	for testIndex := range announcementBatchSizes {
		var batchSize = announcementBatchSizes[testIndex]
		announcementBatch := make([]msgWithSenders, batchSize)

		splitAnnouncementBatch := splitAnnouncementBatches(
			subBatchSize, announcementBatch,
		)

		lengthMiniBatches := len(splitAnnouncementBatch)

		if lengthMiniBatches != expectedNumberMiniBatches[testIndex] {
			t.Fatalf("Expecting %d mini batches, actual %d",
				expectedNumberMiniBatches[testIndex], lengthMiniBatches)
		}
	}
}

func assertCorrectSubBatchSize(t *testing.T, expectedSubBatchSize,
	actualSubBatchSize int) {

	t.Helper()

	if actualSubBatchSize != expectedSubBatchSize {
		t.Fatalf("Expecting subBatch size of %d, actual %d",
			expectedSubBatchSize, actualSubBatchSize)
	}
}

// TestCalculateCorrectSubBatchSize checks that we check the correct
// sub batch size for each of the input vectors of batch sizes.
func TestCalculateCorrectSubBatchSizes(t *testing.T) {
	t.Parallel()

	const minimumSubBatchSize = 10
	const batchDelay = time.Duration(100)
	const subBatchDelay = time.Duration(10)

	batchSizes := []int{2, 200, 250, 305, 352, 10010, 1000001}
	expectedSubBatchSize := []int{10, 20, 25, 31, 36, 1001, 100001}

	for testIndex := range batchSizes {
		batchSize := batchSizes[testIndex]
		expectedBatchSize := expectedSubBatchSize[testIndex]

		actualSubBatchSize := calculateSubBatchSize(
			batchDelay, subBatchDelay, minimumSubBatchSize, batchSize,
		)

		assertCorrectSubBatchSize(t, expectedBatchSize, actualSubBatchSize)
	}
}

// TestCalculateCorrectSubBatchSizesDifferentDelay checks that we check the
// correct sub batch size for each of different delay.
func TestCalculateCorrectSubBatchSizesDifferentDelay(t *testing.T) {
	t.Parallel()

	const batchSize = 100
	const minimumSubBatchSize = 10

	batchDelays := []time.Duration{100, 50, 20, 25, 5, 0}
	const subBatchDelay = 10

	expectedSubBatchSize := []int{10, 20, 50, 40, 100, 100}

	for testIndex := range batchDelays {
		batchDelay := batchDelays[testIndex]
		expectedBatchSize := expectedSubBatchSize[testIndex]

		actualSubBatchSize := calculateSubBatchSize(
			batchDelay, subBatchDelay, minimumSubBatchSize, batchSize,
		)

		assertCorrectSubBatchSize(t, expectedBatchSize, actualSubBatchSize)
	}
}

// markGraphSynced allows us to report that the initial historical sync has
// completed.
func (m *SyncManager) markGraphSyncing() {
	atomic.StoreInt32(&m.initialHistoricalSyncCompleted, 0)
}

// TestBroadcastAnnsAfterGraphSynced ensures that we only broadcast
// announcements after the graph has been considered as synced, i.e., after our
// initial historical sync has completed.
func TestBroadcastAnnsAfterGraphSynced(t *testing.T) {
	t.Parallel()

	ctx, cleanup, err := createTestCtx(10)
	if err != nil {
		t.Fatalf("can't create context: %v", err)
	}
	defer cleanup()

	// We'll mark the graph as not synced. This should prevent us from
	// broadcasting any messages we've received as part of our initial
	// historical sync.
	ctx.gossiper.syncMgr.markGraphSyncing()

	assertBroadcast := func(msg lnwire.Message, isRemote bool,
		shouldBroadcast bool) {

		t.Helper()

		nodePeer := &mockPeer{remoteKeyPriv1.PubKey(), nil, nil}
		var errChan chan error
		if isRemote {
			errChan = ctx.gossiper.ProcessRemoteAnnouncement(
				msg, nodePeer,
			)
		} else {
			errChan = ctx.gossiper.ProcessLocalAnnouncement(msg)
		}

		select {
		case err := <-errChan:
			if err != nil {
				t.Fatalf("unable to process gossip message: %v",
					err)
			}
		case <-time.After(2 * time.Second):
			t.Fatal("gossip message not processed")
		}

		select {
		case <-ctx.broadcastedMessage:
			if !shouldBroadcast {
				t.Fatal("gossip message was broadcast")
			}
		case <-time.After(2 * trickleDelay):
			if shouldBroadcast {
				t.Fatal("gossip message wasn't broadcast")
			}
		}
	}

	// A remote channel announcement should not be broadcast since the graph
	// has not yet been synced.
	chanAnn1, err := createRemoteChannelAnnouncement(0)
	if err != nil {
		t.Fatalf("unable to create channel announcement: %v", err)
	}
	assertBroadcast(chanAnn1, true, false)

	// A local channel announcement should be broadcast though, regardless
	// of whether we've synced our graph or not.
	chanUpd, err := createUpdateAnnouncement(0, 0, remoteKeyPriv1, 1)
	if err != nil {
		t.Fatalf("unable to create channel announcement: %v", err)
	}
	assertBroadcast(chanUpd, false, true)

	// Mark the graph as synced, which should allow the channel announcement
	// should to be broadcast.
	ctx.gossiper.syncMgr.markGraphSynced()

	chanAnn2, err := createRemoteChannelAnnouncement(1)
	if err != nil {
		t.Fatalf("unable to create channel announcement: %v", err)
	}
	assertBroadcast(chanAnn2, true, true)
}

// TestRateLimitChannelUpdates ensures that we properly rate limit incoming
// channel updates.
func TestRateLimitChannelUpdates(t *testing.T) {
	t.Parallel()

	// Create our test harness.
	const blockHeight = 100
	ctx, cleanup, err := createTestCtx(blockHeight)
	if err != nil {
		t.Fatalf("can't create context: %v", err)
	}
	defer cleanup()
	ctx.gossiper.cfg.RebroadcastInterval = time.Hour
	ctx.gossiper.cfg.MaxChannelUpdateBurst = 5
	ctx.gossiper.cfg.ChannelUpdateInterval = 5 * time.Second

	// The graph should start empty.
	require.Empty(t, ctx.router.infos)
	require.Empty(t, ctx.router.edges)

	// We'll create a batch of signed announcements, including updates for
	// both sides, for a channel and process them. They should all be
	// forwarded as this is our first time learning about the channel.
	batch, err := createRemoteAnnouncements(blockHeight)
	require.NoError(t, err)

	nodePeer1 := &mockPeer{remoteKeyPriv1.PubKey(), nil, nil}
	select {
	case err := <-ctx.gossiper.ProcessRemoteAnnouncement(
		batch.chanAnn, nodePeer1,
	):
		require.NoError(t, err)
	case <-time.After(time.Second):
		t.Fatal("remote announcement not processed")
	}

	select {
	case err := <-ctx.gossiper.ProcessRemoteAnnouncement(
		batch.chanUpdAnn1, nodePeer1,
	):
		require.NoError(t, err)
	case <-time.After(time.Second):
		t.Fatal("remote announcement not processed")
	}

	nodePeer2 := &mockPeer{remoteKeyPriv2.PubKey(), nil, nil}
	select {
	case err := <-ctx.gossiper.ProcessRemoteAnnouncement(
		batch.chanUpdAnn2, nodePeer2,
	):
		require.NoError(t, err)
	case <-time.After(time.Second):
		t.Fatal("remote announcement not processed")
	}

	timeout := time.After(2 * trickleDelay)
	for i := 0; i < 3; i++ {
		select {
		case <-ctx.broadcastedMessage:
		case <-timeout:
			t.Fatal("expected announcement to be broadcast")
		}
	}

	shortChanID := batch.chanAnn.ShortChannelID.ToUint64()
	require.Contains(t, ctx.router.infos, shortChanID)
	require.Contains(t, ctx.router.edges, shortChanID)

	// We'll define a helper to assert whether updates should be rate
	// limited or not depending on their contents.
	assertRateLimit := func(update *lnwire.ChannelUpdate, peer lnpeer.Peer,
		shouldRateLimit bool) {

		t.Helper()

		select {
		case err := <-ctx.gossiper.ProcessRemoteAnnouncement(update, peer):
			require.NoError(t, err)
		case <-time.After(time.Second):
			t.Fatal("remote announcement not processed")
		}

		select {
		case <-ctx.broadcastedMessage:
			if shouldRateLimit {
				t.Fatal("unexpected channel update broadcast")
			}
		case <-time.After(2 * trickleDelay):
			if !shouldRateLimit {
				t.Fatal("expected channel update broadcast")
			}
		}
	}

	// We'll start with the keep alive case.
	//
	// We rate limit any keep alive updates that have not at least spanned
	// our rebroadcast interval.
	rateLimitKeepAliveUpdate := *batch.chanUpdAnn1
	rateLimitKeepAliveUpdate.Timestamp++
	require.NoError(t, signUpdate(remoteKeyPriv1, &rateLimitKeepAliveUpdate))
	assertRateLimit(&rateLimitKeepAliveUpdate, nodePeer1, true)

	keepAliveUpdate := *batch.chanUpdAnn1
	keepAliveUpdate.Timestamp = uint32(
		time.Unix(int64(batch.chanUpdAnn1.Timestamp), 0).
			Add(ctx.gossiper.cfg.RebroadcastInterval).Unix(),
	)
	require.NoError(t, signUpdate(remoteKeyPriv1, &keepAliveUpdate))
	assertRateLimit(&keepAliveUpdate, nodePeer1, false)

	// Then, we'll move on to the non keep alive cases.
	//
	// For this test, non keep alive updates are rate limited to one per 5
	// seconds with a max burst of 5 per direction. We'll process the max
	// burst of one direction first. None of these should be rate limited.
	updateSameDirection := keepAliveUpdate
	for i := uint32(0); i < uint32(ctx.gossiper.cfg.MaxChannelUpdateBurst); i++ {
		updateSameDirection.Timestamp++
		updateSameDirection.BaseFee++
<<<<<<< HEAD
		require.NoError(t, signUpdate(nodeKeyPriv1, &updateSameDirection))
=======
		require.NoError(t, signUpdate(remoteKeyPriv1, &updateSameDirection))
>>>>>>> dec49aa1
		assertRateLimit(&updateSameDirection, nodePeer1, false)
	}

	// Following with another update should be rate limited as the max burst
	// has been reached and we haven't ticked at the next interval yet.
	updateSameDirection.Timestamp++
	updateSameDirection.BaseFee++
	require.NoError(t, signUpdate(remoteKeyPriv1, &updateSameDirection))
	assertRateLimit(&updateSameDirection, nodePeer1, true)

	// An update for the other direction should not be rate limited.
	updateDiffDirection := *batch.chanUpdAnn2
	updateDiffDirection.Timestamp++
	updateDiffDirection.BaseFee++
<<<<<<< HEAD
	require.NoError(t, signUpdate(nodeKeyPriv2, &updateDiffDirection))
=======
	require.NoError(t, signUpdate(remoteKeyPriv2, &updateDiffDirection))
>>>>>>> dec49aa1
	assertRateLimit(&updateDiffDirection, nodePeer2, false)

	// Wait for the next interval to tick. Since we've only waited for one,
	// only one more update is allowed.
	<-time.After(ctx.gossiper.cfg.ChannelUpdateInterval)
	for i := 0; i < ctx.gossiper.cfg.MaxChannelUpdateBurst; i++ {
		updateSameDirection.Timestamp++
		updateSameDirection.BaseFee++
<<<<<<< HEAD
		require.NoError(t, signUpdate(nodeKeyPriv1, &updateSameDirection))
=======
		require.NoError(t, signUpdate(remoteKeyPriv1, &updateSameDirection))
>>>>>>> dec49aa1

		shouldRateLimit := i != 0
		assertRateLimit(&updateSameDirection, nodePeer1, shouldRateLimit)
	}
<<<<<<< HEAD
=======
}

// TestIgnoreOwnAnnouncement tests that the gossiper will ignore announcements
// about our own channels when coming from a remote peer.
func TestIgnoreOwnAnnouncement(t *testing.T) {
	t.Parallel()

	ctx, cleanup, err := createTestCtx(proofMatureDelta)
	if err != nil {
		t.Fatalf("can't create context: %v", err)
	}
	defer cleanup()

	batch, err := createLocalAnnouncements(0)
	if err != nil {
		t.Fatalf("can't generate announcements: %v", err)
	}

	remoteKey, err := btcec.ParsePubKey(batch.nodeAnn2.NodeID[:], btcec.S256())
	if err != nil {
		t.Fatalf("unable to parse pubkey: %v", err)
	}
	remotePeer := &mockPeer{remoteKey, nil, nil}

	// Try to let the remote peer tell us about the channel we are part of.
	select {
	case err = <-ctx.gossiper.ProcessRemoteAnnouncement(
		batch.chanAnn, remotePeer,
	):
	case <-time.After(2 * time.Second):
		t.Fatal("did not process remote announcement")
	}
	// It should be ignored, since the gossiper only cares about local
	// announcements for its own channels.
	if err == nil || !strings.Contains(err.Error(), "ignoring") {
		t.Fatalf("expected gossiper to ignore announcement, got: %v", err)
	}

	// Now do the local channelannouncement, node announcement, and channel
	// update. No messages should be brodcasted yet, since we don't have
	// the announcement signatures.
	select {
	case err = <-ctx.gossiper.ProcessLocalAnnouncement(batch.chanAnn):
	case <-time.After(2 * time.Second):
		t.Fatal("did not process local announcement")
	}
	if err != nil {
		t.Fatalf("unable to process channel ann: %v", err)
	}
	select {
	case <-ctx.broadcastedMessage:
		t.Fatal("channel announcement was broadcast")
	case <-time.After(2 * trickleDelay):
	}

	select {
	case err = <-ctx.gossiper.ProcessLocalAnnouncement(batch.chanUpdAnn1):
	case <-time.After(2 * time.Second):
		t.Fatal("did not process local announcement")
	}
	if err != nil {
		t.Fatalf("unable to process channel update: %v", err)
	}
	select {
	case <-ctx.broadcastedMessage:
		t.Fatal("channel update announcement was broadcast")
	case <-time.After(2 * trickleDelay):
	}

	select {
	case err = <-ctx.gossiper.ProcessLocalAnnouncement(batch.nodeAnn1):
	case <-time.After(2 * time.Second):
		t.Fatal("did not process local announcement")
	}
	if err != nil {
		t.Fatalf("unable to process node ann: %v", err)
	}
	select {
	case <-ctx.broadcastedMessage:
		t.Fatal("node announcement was broadcast")
	case <-time.After(2 * trickleDelay):
	}

	// We should accept the remote's channel update and node announcement.
	select {
	case err = <-ctx.gossiper.ProcessRemoteAnnouncement(
		batch.chanUpdAnn2, remotePeer,
	):
	case <-time.After(2 * time.Second):
		t.Fatal("did not process remote announcement")
	}
	if err != nil {
		t.Fatalf("unable to process channel update: %v", err)
	}
	select {
	case <-ctx.broadcastedMessage:
		t.Fatal("channel update announcement was broadcast")
	case <-time.After(2 * trickleDelay):
	}

	select {
	case err = <-ctx.gossiper.ProcessRemoteAnnouncement(
		batch.nodeAnn2, remotePeer,
	):
	case <-time.After(2 * time.Second):
		t.Fatal("did not process remote announcement")
	}
	if err != nil {
		t.Fatalf("unable to process node ann: %v", err)
	}
	select {
	case <-ctx.broadcastedMessage:
		t.Fatal("node announcement was broadcast")
	case <-time.After(2 * trickleDelay):
	}

	// Now we exchange the proofs, the messages will be broadcasted to the
	// network.
	select {
	case err = <-ctx.gossiper.ProcessLocalAnnouncement(batch.localProofAnn):
	case <-time.After(2 * time.Second):
		t.Fatal("did not process remote announcement")
	}
	if err != nil {
		t.Fatalf("unable to process local proof: %v", err)
	}

	select {
	case <-ctx.broadcastedMessage:
		t.Fatal("announcements were broadcast")
	case <-time.After(2 * trickleDelay):
	}

	select {
	case err = <-ctx.gossiper.ProcessRemoteAnnouncement(
		batch.remoteProofAnn, remotePeer,
	):
	case <-time.After(2 * time.Second):
		t.Fatal("did not process remote announcement")
	}
	if err != nil {
		t.Fatalf("unable to process remote proof: %v", err)
	}

	for i := 0; i < 5; i++ {
		select {
		case <-ctx.broadcastedMessage:
		case <-time.After(time.Second):
			t.Fatal("announcement wasn't broadcast")
		}
	}

	// Finally, we again check that we'll ignore the remote giving us
	// announcements about our own channel.
	select {
	case err = <-ctx.gossiper.ProcessRemoteAnnouncement(
		batch.chanAnn, remotePeer,
	):
	case <-time.After(2 * time.Second):
		t.Fatal("did not process remote announcement")
	}
	if err == nil || !strings.Contains(err.Error(), "ignoring") {
		t.Fatalf("expected gossiper to ignore announcement, got: %v", err)
	}
}

// TestRejectCacheChannelAnn checks that if we reject a channel announcement,
// then if we attempt to validate it again, we'll reject it with the proper
// error.
func TestRejectCacheChannelAnn(t *testing.T) {
	t.Parallel()

	ctx, cleanup, err := createTestCtx(proofMatureDelta)
	if err != nil {
		t.Fatalf("can't create context: %v", err)
	}
	defer cleanup()

	// First, we create a channel announcement to send over to our test
	// peer.
	batch, err := createRemoteAnnouncements(0)
	if err != nil {
		t.Fatalf("can't generate announcements: %v", err)
	}

	remoteKey, err := btcec.ParsePubKey(batch.nodeAnn2.NodeID[:], btcec.S256())
	if err != nil {
		t.Fatalf("unable to parse pubkey: %v", err)
	}
	remotePeer := &mockPeer{remoteKey, nil, nil}

	// Before sending over the announcement, we'll modify it such that we
	// know it will always fail.
	chanID := batch.chanAnn.ShortChannelID.ToUint64()
	ctx.router.queueValidationFail(chanID)

	// If we process the batch the first time we should get an error.
	select {
	case err = <-ctx.gossiper.ProcessRemoteAnnouncement(
		batch.chanAnn, remotePeer,
	):
		require.NotNil(t, err)
	case <-time.After(2 * time.Second):
		t.Fatal("did not process remote announcement")
	}

	// If we process it a *second* time, then we should get an error saying
	// we rejected it already.
	select {
	case err = <-ctx.gossiper.ProcessRemoteAnnouncement(
		batch.chanAnn, remotePeer,
	):
		errStr := err.Error()
		require.Contains(t, errStr, "recently rejected")
	case <-time.After(2 * time.Second):
		t.Fatal("did not process remote announcement")
	}
>>>>>>> dec49aa1
}<|MERGE_RESOLUTION|>--- conflicted
+++ resolved
@@ -148,8 +148,6 @@
 	return nil
 }
 
-<<<<<<< HEAD
-=======
 func (r *mockGraphSource) queueValidationFail(chanID uint64) {
 	r.mu.Lock()
 	defer r.mu.Unlock()
@@ -157,7 +155,6 @@
 	r.chansToReject[chanID] = struct{}{}
 }
 
->>>>>>> dec49aa1
 func (r *mockGraphSource) UpdateEdge(edge *channeldb.ChannelEdgePolicy,
 	_ ...batch.SchedulerOption) error {
 
@@ -779,20 +776,12 @@
 		RotateTicker:          ticker.NewForce(DefaultSyncerRotationInterval),
 		HistoricalSyncTicker:  ticker.NewForce(DefaultHistoricalSyncInterval),
 		NumActiveSyncers:      3,
-<<<<<<< HEAD
-		AnnSigner:             &mock.SingleSigner{Privkey: nodeKeyPriv1},
-=======
 		AnnSigner:             &mock.SingleSigner{Privkey: selfKeyPriv},
->>>>>>> dec49aa1
 		SubBatchDelay:         time.Second * 5,
 		MinimumBatchSize:      10,
 		MaxChannelUpdateBurst: DefaultMaxChannelUpdateBurst,
 		ChannelUpdateInterval: DefaultChannelUpdateInterval,
-<<<<<<< HEAD
-	}, nodeKeyPub1)
-=======
 	}, selfKeyPub)
->>>>>>> dec49aa1
 
 	if err := gossiper.Start(); err != nil {
 		cleanUpDb()
@@ -954,39 +943,13 @@
 
 	select {
 	case <-ctx.gossiper.ProcessRemoteAnnouncement(ca, nodePeer):
-<<<<<<< HEAD
-		t.Fatal("announcement was proceeded")
-	case <-time.After(100 * time.Millisecond):
-=======
 	case <-time.After(time.Second):
 		t.Fatal("announcement was not processed")
->>>>>>> dec49aa1
 	}
 
 	if len(ctx.router.infos) != 0 {
 		t.Fatal("edge was added to router")
 	}
-<<<<<<< HEAD
-
-	// Pretending that we receive the valid channel update announcement from
-	// remote side, but block height of this announcement is greater than
-	// highest known to us, so it should be rejected.
-	ua, err := createUpdateAnnouncement(1, 0, nodeKeyPriv1, timestamp)
-	if err != nil {
-		t.Fatalf("can't create update announcement: %v", err)
-	}
-
-	select {
-	case <-ctx.gossiper.ProcessRemoteAnnouncement(ua, nodePeer):
-		t.Fatal("announcement was proceeded")
-	case <-time.After(100 * time.Millisecond):
-	}
-
-	if len(ctx.router.edges) != 0 {
-		t.Fatal("edge update was added to router")
-	}
-=======
->>>>>>> dec49aa1
 }
 
 // TestSignatureAnnouncementLocalFirst ensures that the AuthenticatedGossiper
@@ -2426,11 +2389,7 @@
 
 	// We'll go ahead and process the channel announcement to ensure the
 	// channel update is processed thereafter.
-<<<<<<< HEAD
-	processAnnouncement(batch.remoteChanAnn, false, false)
-=======
 	processAnnouncement(batch.chanAnn, false, false)
->>>>>>> dec49aa1
 
 	// After successfully processing the announcement, the channel update
 	// should have been processed and broadcast successfully as well.
@@ -2464,22 +2423,11 @@
 	}
 	defer cleanup()
 
-<<<<<<< HEAD
-	batch, err := createAnnouncements(0)
-=======
 	batch, err := createLocalAnnouncements(0)
->>>>>>> dec49aa1
 	if err != nil {
 		t.Fatalf("can't generate announcements: %v", err)
 	}
 
-<<<<<<< HEAD
-	localKey, err := btcec.ParsePubKey(batch.nodeAnn1.NodeID[:], btcec.S256())
-	if err != nil {
-		t.Fatalf("unable to parse pubkey: %v", err)
-	}
-=======
->>>>>>> dec49aa1
 	remoteKey, err := btcec.ParsePubKey(batch.nodeAnn2.NodeID[:], btcec.S256())
 	if err != nil {
 		t.Fatalf("unable to parse pubkey: %v", err)
@@ -2507,7 +2455,6 @@
 	select {
 	case <-ctx.broadcastedMessage:
 		t.Fatal("channel update announcement was broadcast")
-<<<<<<< HEAD
 	case <-time.After(2 * trickleDelay):
 	}
 
@@ -2521,21 +2468,6 @@
 	case <-time.After(2 * trickleDelay):
 	}
 
-=======
-	case <-time.After(2 * trickleDelay):
-	}
-
-	err = <-ctx.gossiper.ProcessRemoteAnnouncement(batch.nodeAnn2, remotePeer)
-	if err != nil {
-		t.Fatalf("unable to process node ann: %v", err)
-	}
-	select {
-	case <-ctx.broadcastedMessage:
-		t.Fatal("node announcement was broadcast")
-	case <-time.After(2 * trickleDelay):
-	}
-
->>>>>>> dec49aa1
 	// Since the remote ChannelUpdate was added for an edge that
 	// we did not already know about, it should have been added
 	// to the map of premature ChannelUpdates. Check that nothing
@@ -2556,11 +2488,7 @@
 
 	// Recreate lightning network topology. Initialize router with channel
 	// between two nodes.
-<<<<<<< HEAD
-	err = <-ctx.gossiper.ProcessLocalAnnouncement(batch.localChanAnn, localKey)
-=======
 	err = <-ctx.gossiper.ProcessLocalAnnouncement(batch.chanAnn)
->>>>>>> dec49aa1
 	if err != nil {
 		t.Fatalf("unable to process :%v", err)
 	}
@@ -2570,11 +2498,7 @@
 	case <-time.After(2 * trickleDelay):
 	}
 
-<<<<<<< HEAD
-	err = <-ctx.gossiper.ProcessLocalAnnouncement(batch.chanUpdAnn1, localKey)
-=======
 	err = <-ctx.gossiper.ProcessLocalAnnouncement(batch.chanUpdAnn1)
->>>>>>> dec49aa1
 	if err != nil {
 		t.Fatalf("unable to process :%v", err)
 	}
@@ -2584,11 +2508,7 @@
 	case <-time.After(2 * trickleDelay):
 	}
 
-<<<<<<< HEAD
-	err = <-ctx.gossiper.ProcessLocalAnnouncement(batch.nodeAnn1, localKey)
-=======
 	err = <-ctx.gossiper.ProcessLocalAnnouncement(batch.nodeAnn1)
->>>>>>> dec49aa1
 	if err != nil {
 		t.Fatalf("unable to process :%v", err)
 	}
@@ -2638,13 +2558,7 @@
 
 	// Pretending that we receive local channel announcement from funding
 	// manager, thereby kick off the announcement exchange process.
-<<<<<<< HEAD
-	err = <-ctx.gossiper.ProcessLocalAnnouncement(
-		batch.localProofAnn, localKey,
-	)
-=======
 	err = <-ctx.gossiper.ProcessLocalAnnouncement(batch.localProofAnn)
->>>>>>> dec49aa1
 	if err != nil {
 		t.Fatalf("unable to process :%v", err)
 	}
@@ -4103,11 +4017,7 @@
 	for i := uint32(0); i < uint32(ctx.gossiper.cfg.MaxChannelUpdateBurst); i++ {
 		updateSameDirection.Timestamp++
 		updateSameDirection.BaseFee++
-<<<<<<< HEAD
-		require.NoError(t, signUpdate(nodeKeyPriv1, &updateSameDirection))
-=======
 		require.NoError(t, signUpdate(remoteKeyPriv1, &updateSameDirection))
->>>>>>> dec49aa1
 		assertRateLimit(&updateSameDirection, nodePeer1, false)
 	}
 
@@ -4122,11 +4032,7 @@
 	updateDiffDirection := *batch.chanUpdAnn2
 	updateDiffDirection.Timestamp++
 	updateDiffDirection.BaseFee++
-<<<<<<< HEAD
-	require.NoError(t, signUpdate(nodeKeyPriv2, &updateDiffDirection))
-=======
 	require.NoError(t, signUpdate(remoteKeyPriv2, &updateDiffDirection))
->>>>>>> dec49aa1
 	assertRateLimit(&updateDiffDirection, nodePeer2, false)
 
 	// Wait for the next interval to tick. Since we've only waited for one,
@@ -4135,17 +4041,11 @@
 	for i := 0; i < ctx.gossiper.cfg.MaxChannelUpdateBurst; i++ {
 		updateSameDirection.Timestamp++
 		updateSameDirection.BaseFee++
-<<<<<<< HEAD
-		require.NoError(t, signUpdate(nodeKeyPriv1, &updateSameDirection))
-=======
 		require.NoError(t, signUpdate(remoteKeyPriv1, &updateSameDirection))
->>>>>>> dec49aa1
 
 		shouldRateLimit := i != 0
 		assertRateLimit(&updateSameDirection, nodePeer1, shouldRateLimit)
 	}
-<<<<<<< HEAD
-=======
 }
 
 // TestIgnoreOwnAnnouncement tests that the gossiper will ignore announcements
@@ -4363,5 +4263,4 @@
 	case <-time.After(2 * time.Second):
 		t.Fatal("did not process remote announcement")
 	}
->>>>>>> dec49aa1
 }
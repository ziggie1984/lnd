# Table of Contents
- [Table of Contents](#table-of-contents)
- [Installation](#installation)
  - [Installing a binary release](#installing-a-binary-release)
  - [Building a tagged version with Docker](#building-a-tagged-version-with-docker)
  - [Building a development version from source](#building-a-development-version-from-source)
    - [Installing Go](#installing-go)
    - [Go modules](#go-modules)
    - [Installing lnd from source](#installing-lnd-from-source)
- [Available Backend Operating Modes](#available-backend-operating-modes)
  - [btcd Options](#btcd-options)
  - [Neutrino Options](#neutrino-options)
  - [Bitcoind Options](#bitcoind-options)
  - [Using btcd](#using-btcd)
    - [Installing btcd](#installing-btcd)
    - [Starting btcd](#starting-btcd)
    - [Running lnd using the btcd backend](#running-lnd-using-the-btcd-backend)
  - [Using Neutrino](#using-neutrino)
  - [Using bitcoind or litecoind](#using-bitcoind-or-litecoind)
- [Creating a wallet](#creating-a-wallet)
- [Macaroons](#macaroons)
- [Network Reachability](#network-reachability)
- [Simnet vs. Testnet Development](#simnet-vs-testnet-development)
- [Creating an lnd.conf (Optional)](#creating-an-lndconf-optional)

# Installation

There are multiple ways to install `lnd`. For most users the easiest way is to
[download and install an official release binary](#installing-a-binary-release).
Those release binaries are always built with production in mind and have all
RPC subservers enabled.

More advanced users that want to build `lnd` from source also have multiple
options. To build a tagged version, there is a docker build helper script that
allows users to
[build `lnd` from source without needing to install `golang`](#building-a-tagged-version-with-docker).
That is also the preferred way to build and verify the reproducible builds that
are released by the team. See
[release.md for more information about reproducible builds](release.md).

Finally, there is the option to build `lnd` fully manually. This requires more
tooling to be set up first but allows to produce non-production (debug,
development) builds.

## Installing a binary release

Downloading and installing an official release binary is recommended for use on
mainnet.
[Visit the release page on GitHub](https://github.com/lightningnetwork/lnd/releases)
and select the latest version that does not have the "Pre-release" label set
(unless you explicitly want to help test a Release Candidate, RC).

Choose the package that best fits your operating system and system architecture.
It is recommended to choose 64bit versions over 32bit ones, if your operating
system supports both.

Extract the package and place the two binaries (`lnd` and `lncli` or `lnd.exe`
and `lncli.exe` on Windows) somewhere where the operating system can find them.

## Building a tagged version with Docker

To use the Docker build helper, you need to have the following software
installed and set up on your machine:
 - Docker
 - `make`
 - `bash`

To build a specific git tag of `lnd`, simply run the following steps (assuming
`v0.x.y-beta` is the tagged version to build):

```shell
⛰  git clone https://github.com/lightningnetwork/lnd
⛰  cd lnd
⛰  git checkout v0.x.y-beta
⛰  make docker-release tag=v0.x.y-beta
```

This will create a directory called `lnd-v0.x.y-beta` that contains the release
binaries for all operating system and architecture pairs. A single pair can also
be selected by specifying the `sys=linux-amd64` flag for example. See
[release.md for more information on reproducible builds](release.md).

## Building a development version from source

Building and installing `lnd` from source is only recommended for advanced users
and/or developers. Running the latest commit from the `master` branch is not
recommended for mainnet. The `master` branch can at times be unstable and
running your node off of it can prevent it to go back to a previous, stable
version if there are database migrations present.

In order to work with [`lnd`](https://github.com/lightningnetwork/lnd), the 
following build dependencies are required:

### Installing Go

`lnd` is written in Go, with a minimum version of 1.18. To install, run one of 
the following commands for your OS:

<details>
  <summary>Linux (x86-64)</summary>
  
  ```
  wget https://dl.google.com/go/go1.18.linux-amd64.tar.gz
  sha256sum go1.18.linux-amd64.tar.gz | awk -F " " '{ print $1 }'
  ```

  The final output of the command above should be
  `e85278e98f57cdb150fe8409e6e5df5343ecb13cebf03a5d5ff12bd55a80264f`. If it
  isn't, then the target REPO HAS BEEN MODIFIED, and you shouldn't install
  this version of Go. If it matches, then proceed to install Go:
  ```
  sudo tar -C /usr/local -xzf go1.18.linux-amd64.tar.gz
  export PATH=$PATH:/usr/local/go/bin
  ```
</details>

<details>
  <summary>Linux (ARMv6)</summary>
  
  ```
  wget https://dl.google.com/go/go1.18.linux-armv6l.tar.gz
  sha256sum go1.18.linux-armv6l.tar.gz | awk -F " " '{ print $1 }'
  ```

  The final output of the command above should be
  `a80fa43d1f4575fb030adbfbaa94acd860c6847820764eecb06c63b7c103612b`. If it
  isn't, then the target REPO HAS BEEN MODIFIED, and you shouldn't install
  this version of Go. If it matches, then proceed to install Go:
  ```
  tar -C /usr/local -xzf go1.17.1.linux-armv6l.tar.gz
  export PATH=$PATH:/usr/local/go/bin
  ```  
  
</details>

<details>
  <summary>macOS</summary>
  
  First, install [Homebrew](https://brew.sh) if you don‘t already have it.

  Then

  ```
  brew install go
  ```

</details>

<details>
  <summary>FreeBSD</summary>
  
  ```
  pkg install go
  ```

  Alternatively, one can download the pre-compiled binaries hosted on the
  [Golang download page](https://golang.org/dl/). If one seeks to install
  from source, then more detailed installation instructions can be found
  [here](https://golang.org/doc/install).
</details>

***Important***

At this point, you should set your `$GOPATH` environment variable, which
represents the path to your workspace. By default, `$GOPATH` is set to
`~/go`. You will also need to add `$GOPATH/bin` to your `PATH`. This ensures
that your shell will be able to detect the binaries you install.

```shell
⛰  export GOPATH=~/go
⛰  export PATH=$PATH:$GOPATH/bin
```

--- 

We recommend placing the above in your `.bashrc`, `.zshrc` or in a setup script 
so that you can avoid typing this every time you open a new terminal window.

### Go modules

This project uses [Go modules](https://github.com/golang/go/wiki/Modules) 
to manage dependencies as well as to provide *reproducible builds*.

Usage of Go modules (with Go 1.13) means that you no longer need to clone
`lnd` into your `$GOPATH` for development purposes. Instead, your `lnd`
repo can now live anywhere!

---
Note: For mobile development, having the source code in `$GOPATH` is still
required due to a current limitation in 
[Go mobile](https://pkg.go.dev/golang.org/x/mobile). Take a look at the 
documentation for [building mobile libraries](../mobile) to learn more.

---

### Installing lnd from source

With the preliminary steps completed, to install `lnd`, `lncli`, and all
related dependencies run the following commands:
```shell
⛰  git clone https://github.com/lightningnetwork/lnd
⛰  cd lnd
⛰  make install
```

The command above will install the current _master_ branch of `lnd`. If you
wish to install a tagged release of `lnd` (as the master branch can at times be
unstable), then [visit then release page to locate the latest
release](https://github.com/lightningnetwork/lnd/releases). Assuming the name
of the release is `v0.x.x`, then you can compile this release from source with
a small modification to the above command: 
```shell
⛰  git clone https://github.com/lightningnetwork/lnd
⛰  cd lnd
⛰  git checkout v0.x.x
⛰  make install
```

**NOTE**: Our instructions still use the `$GOPATH` directory from prior
versions of Go, but with Go 1.13, it's now possible for `lnd` to live
_anywhere_ on your file system.

For Windows WSL users, make will need to be referenced directly via
/usr/bin/make/, or alternatively by wrapping quotation marks around make,
like so:

```shell
⛰  /usr/bin/make && /usr/bin/make install

⛰  "make" && "make" install
```

On FreeBSD, use gmake instead of make.

Alternatively, if one doesn't wish to use `make`, then the `go` commands can be
used directly:
```shell
⛰  go install -v ./...
<<<<<<< HEAD
=======
```

**Tags**

Release binaries and installations from source using `make release-install`
will have the following tags:

- [autopilotrpc](/lnrpc/autopilotrpc/autopilot.proto)
- [signrpc](/lnrpc/signrpc/signer.proto)
- [walletrpc](/lnrpc/walletrpc/walletkit.proto)
- [chainrpc](/lnrpc/chainrpc/chainnotifier.proto)
- [invoicesrpc](/lnrpc/invoicesrpc/invoices.proto)
- [neutrinorpc](/lnrpc/neutrinorpc/neutrino.proto)
- [routerrpc](/lnrpc/routerrpc/router.proto)
- [watchtowerrpc](/lnrpc/watchtowerrpc/watchtower.proto)
- [monitoring](/monitoring) (for Prometheus integration)
- [peersrpc](/lnrpc/peersrpc/peers.proto)
- [kvdb_postrgres](/docs/postgres.md)
- [kvdb_etcd](/docs/etcd.md)

The `dev` tag is used for development builds, and is not included in the
release builds & installation.

You can specify a custom set of tags when installing from source using the `tags=""` parameter. For example:

```shell
make install tags="signrpc walletrpc routerrpc invoicesrpc"
>>>>>>> ca4d5314
```

**Updating**

To update your version of `lnd` to the latest version run the following
commands:
```shell
⛰  cd $GOPATH/src/github.com/lightningnetwork/lnd
⛰  git pull
⛰  make clean && make && make install
```

On FreeBSD, use gmake instead of make.

Alternatively, if one doesn't wish to use `make`, then the `go` commands can be
used directly:
```shell
⛰  cd $GOPATH/src/github.com/lightningnetwork/lnd
⛰  git pull
⛰  go install -v ./...
```

**Tests**

To check that `lnd` was installed properly run the following command:
```shell
⛰   make check
```

This command requires `bitcoind` (almost any version should do) to be available
in the system's `$PATH` variable. Otherwise some of the tests will fail.

**Command-line completion for `lncli`**

_Bash_: See `contrib/lncli.bash-completion`  
_Fish_: Run: `lncli fish-completion > $HOME/.config/fish/completions/lncli.fish`

# Available Backend Operating Modes

In order to run, `lnd` requires, that the user specify a chain backend. At the
time of writing of this document, there are three available chain backends:
`btcd`, `neutrino`, `bitcoind`. All including neutrino can run on mainnet with
an out of the box `lnd` instance. We don't require `--txindex` when running
with `bitcoind` or `btcd` but activating the `txindex` will generally make
`lnd` run faster. Note that since version 0.13 pruned nodes are supported
although they cause performance penalty and higher network usage.

The set of arguments for each of the backend modes is as follows:

## btcd Options
```text
btcd:
      --btcd.dir=                                             The base directory that contains the node's data, logs, configuration file, etc. (default: /Users/roasbeef/Library/Application Support/Btcd)
      --btcd.rpchost=                                         The daemon's rpc listening address. If a port is omitted, then the default port for the selected chain parameters will be used. (default: localhost)
      --btcd.rpcuser=                                         Username for RPC connections
      --btcd.rpcpass=                                         Password for RPC connections
      --btcd.rpccert=                                         File containing the daemon's certificate file (default: /Users/roasbeef/Library/Application Support/Btcd/rpc.cert)
      --btcd.rawrpccert=                                      The raw bytes of the daemon's PEM-encoded certificate chain which will be used to authenticate the RPC connection.
```

## Neutrino Options
```text
neutrino:
  -a, --neutrino.addpeer=                                     Add a peer to connect with at startup
      --neutrino.connect=                                     Connect only to the specified peers at startup
      --neutrino.maxpeers=                                    Max number of inbound and outbound peers
      --neutrino.banduration=                                 How long to ban misbehaving peers.  Valid time units are {s, m, h}.  Minimum 1 second
      --neutrino.banthreshold=                                Maximum allowed ban score before disconnecting and banning misbehaving peers.
      --neutrino.useragentname=                               Used to help identify ourselves to other bitcoin peers.
      --neutrino.useragentversion=                            Used to help identify ourselves to other bitcoin peers.
```

## Bitcoind Options
```text
bitcoind:
      --bitcoind.dir=                                         The base directory that contains the node's data, logs, configuration file, etc. (default: /Users/roasbeef/Library/Application Support/Bitcoin)
      --bitcoind.rpchost=                                     The daemon's rpc listening address. If a port is omitted, then the default port for the selected chain parameters will be used. (default: localhost)
      --bitcoind.rpcuser=                                     Username for RPC connections
      --bitcoind.rpcpass=                                     Password for RPC connections
      --bitcoind.zmqpubrawblock=                              The address listening for ZMQ connections to deliver raw block notifications
      --bitcoind.zmqpubrawtx=                                 The address listening for ZMQ connections to deliver raw transaction notifications
      --bitcoind.estimatemode=                                The fee estimate mode. Must be either "ECONOMICAL" or "CONSERVATIVE". (default: CONSERVATIVE)
```

## Using btcd

### Installing btcd

On FreeBSD, use gmake instead of make.

In order to be able to utilize the latest Taproot features, [`btcd` version
`v0.23.1`](https://github.com/btcsuite/btcd/releases/tag/v0.23.1) MUST be used.

To install btcd, run the following commands:

Install **btcd**:
```shell
⛰   make btcd
```

Alternatively, you can install [`btcd` directly from its
repo](https://github.com/btcsuite/btcd).

### Starting btcd

Running the following command will create `rpc.cert` and default `btcd.conf`.

```shell
⛰   btcd --testnet --rpcuser=REPLACEME --rpcpass=REPLACEME
```
If you want to use `lnd` on testnet, `btcd` needs to first fully sync the
testnet blockchain. Depending on your hardware, this may take up to a few
hours. Note that adding `--txindex` is optional, as it will take longer to sync
the node, but then `lnd` will generally operate faster as it can hit the index
directly, rather than scanning blocks or BIP 158 filters for relevant items.

(NOTE: It may take several minutes to find segwit-enabled peers.)

While `btcd` is syncing you can check on its progress using btcd's `getinfo`
RPC command:
```shell
⛰   btcctl --testnet --rpcuser=REPLACEME --rpcpass=REPLACEME getinfo
{
  "version": 120000,
  "protocolversion": 70002,
  "blocks": 1114996,
  "timeoffset": 0,
  "connections": 7,
  "proxy": "",
  "difficulty": 422570.58270815,
  "testnet": true,
  "relayfee": 0.00001,
  "errors": ""
}
```

Additionally, you can monitor btcd's logs to track its syncing progress in real
time.

You can test your `btcd` node's connectivity using the `getpeerinfo` command:
```shell
⛰   btcctl --testnet --rpcuser=REPLACEME --rpcpass=REPLACEME getpeerinfo | more
```

### Running lnd using the btcd backend

If you are on testnet, run this command after `btcd` has finished syncing.
Otherwise, replace `--bitcoin.testnet` with `--bitcoin.simnet`. If you are
installing `lnd` in preparation for the
[tutorial](https://dev.lightning.community/tutorial), you may skip this step.
```shell
⛰   lnd --bitcoin.active --bitcoin.testnet --debuglevel=debug \
       --btcd.rpcuser=kek --btcd.rpcpass=kek --externalip=X.X.X.X
```

## Using Neutrino

In order to run `lnd` in its light client mode, you'll need to locate a
full-node which is capable of serving this new light client mode. `lnd` uses
[BIP 157](https://github.com/bitcoin/bips/blob/master/bip-0157.mediawiki) and [BIP
158](https://github.com/bitcoin/bips/blob/master/bip-0158.mediawiki) for its light client
mode.  A public instance of such a node can be found at
`faucet.lightning.community`.

To run lnd in neutrino mode, run `lnd` with the following arguments, (swapping
in `--bitcoin.simnet` if needed), and also your own `btcd` node if available:
```shell
⛰   lnd --bitcoin.active --bitcoin.testnet --debuglevel=debug \
       --bitcoin.node=neutrino --neutrino.connect=faucet.lightning.community
```


## Using bitcoind or litecoind

The configuration for bitcoind and litecoind are nearly identical, the
following steps can be mirrored without loss of generality to enable a litecoind
backend.  Setup will be described in regards to `bitcoind`, but note that `lnd`
uses a distinct `litecoin.node=litecoind` argument and analogous
subconfigurations prefixed by `litecoind`. Note that adding `--txindex` is
optional, as it will take longer to sync the node, but then `lnd` will
generally operate faster as it can hit the index directly, rather than scanning
blocks or BIP 158 filters for relevant items.

To configure your bitcoind backend for use with lnd, first complete and verify
the following:

- Since `lnd` uses
  [ZeroMQ](https://github.com/bitcoin/bitcoin/blob/master/doc/zmq.md) to
  interface with `bitcoind`, *your `bitcoind` installation must be compiled with
  ZMQ*. Note that if you installed `bitcoind` from source and ZMQ was not present, 
  then ZMQ support will be disabled, and `lnd` will quit on a `connection refused` error. 
  If you installed `bitcoind` via Homebrew in the past ZMQ may not be included 
  ([this has now been fixed](https://github.com/Homebrew/homebrew-core/pull/23088) 
  in the latest Homebrew recipe for bitcoin)
- Configure the `bitcoind` instance for ZMQ with `--zmqpubrawblock` and
  `--zmqpubrawtx`. These options must each use their own unique address in order
  to provide a reliable delivery of notifications (e.g.
  `--zmqpubrawblock=tcp://127.0.0.1:28332` and
  `--zmqpubrawtx=tcp://127.0.0.1:28333`).
- Start `bitcoind` running against testnet, and let it complete a full sync with
  the testnet chain (alternatively, use `--bitcoind.regtest` instead).

Here's a sample `bitcoin.conf` for use with lnd:
```text
testnet=1
server=1
daemon=1
zmqpubrawblock=tcp://127.0.0.1:28332
zmqpubrawtx=tcp://127.0.0.1:28333
```

Once all of the above is complete, and you've confirmed `bitcoind` is fully
updated with the latest blocks on testnet, run the command below to launch
`lnd` with `bitcoind` as your backend (as with `bitcoind`, you can create an
`lnd.conf` to save these options, more info on that is described further
below):

```shell
⛰   lnd --bitcoin.active --bitcoin.testnet --debuglevel=debug \
       --bitcoin.node=bitcoind --bitcoind.rpcuser=REPLACEME \
       --bitcoind.rpcpass=REPLACEME \
       --bitcoind.zmqpubrawblock=tcp://127.0.0.1:28332 \
       --bitcoind.zmqpubrawtx=tcp://127.0.0.1:28333 \
       --externalip=X.X.X.X
```

*NOTE:*
- The auth parameters `rpcuser` and `rpcpass` parameters can typically be
  determined by `lnd` for a `bitcoind` instance running under the same user,
  including when using cookie auth. In this case, you can exclude them from the
  `lnd` options entirely.
- If you DO choose to explicitly pass the auth parameters in your `lnd.conf` or
  command line options for `lnd` (`bitcoind.rpcuser` and `bitcoind.rpcpass` as
  shown in example command above), you must also specify the
  `bitcoind.zmqpubrawblock` and `bitcoind.zmqpubrawtx` options. Otherwise, `lnd`
  will attempt to get the configuration from your `bitcoin.conf`.
- You must ensure the same addresses are used for the `bitcoind.zmqpubrawblock`
  and `bitcoind.zmqpubrawtx` options passed to `lnd` as for the `zmqpubrawblock`
  and `zmqpubrawtx` passed in the `bitcoind` options respectively.
- When running lnd and bitcoind on the same Windows machine, ensure you use
  127.0.0.1, not localhost, for all configuration options that require a TCP/IP
  host address.  If you use "localhost" as the host name, you may see extremely
  slow inter-process-communication between lnd and the bitcoind backend.  If lnd
  is experiencing this issue, you'll see "Waiting for chain backend to finish
  sync, start_height=XXXXXX" as the last entry in the console or log output, and
  lnd will appear to hang.  Normal lnd output will quickly show multiple
  messages like this as lnd consumes blocks from bitcoind.
- Don't connect more than two or three instances of `lnd` to `bitcoind`. With
  the default `bitcoind` settings, having more than one instance of `lnd`, or
  `lnd` plus any application that consumes the RPC could cause `lnd` to miss
  crucial updates from the backend.
- The default fee estimate mode in `bitcoind` is CONSERVATIVE. You can set
  `bitcoind.estimatemode=ECONOMICAL` to change it into ECONOMICAL. Furthermore,
  if you start `bitcoind` in `regtest`, this configuration won't take any effect.


# Creating a wallet
If `lnd` is being run for the first time, create a new wallet with:
```shell
⛰   lncli create
```
This will prompt for a wallet password, and optionally a cipher seed
passphrase.

`lnd` will then print a 24 word cipher seed mnemonic, which can be used to
recover the wallet in case of data loss. The user should write this down and
keep in a safe place.

More [information about managing wallets can be found in the wallet management
document](wallet.md).

# Macaroons

`lnd`'s authentication system is called **macaroons**, which are decentralized
bearer credentials allowing for delegation, attenuation, and other cool
features. You can learn more about them in Alex Akselrod's [writeup on
Github](https://github.com/lightningnetwork/lnd/issues/20).

Running `lncli create` to create a wallet, will by default generate 
the `admin.macaroon`, `read_only.macaroon`, and `macaroons.db` 
files that are used to authenticate
into `lnd`. They will be stored in the network directory (default:
`lnddir/data/chain/bitcoin/mainnet`) so that it's possible to use a distinct
password for mainnet, testnet, simnet, etc. Note that if you specified an
alternative data directory (via the `--datadir` argument), you will have to
additionally pass the updated location of the `admin.macaroon` file into `lncli`
using the `--macaroonpath` argument.

To disable macaroons for testing, pass the `--no-macaroons` flag into *both*
`lnd` and `lncli`.

# Network Reachability

If you'd like to signal to other nodes on the network that you'll accept
incoming channels (as peers need to connect inbound to initiate a channel
funding workflow), then the `--externalip` flag should be set to your publicly
reachable IP address.

# Simnet vs. Testnet Development

If you are doing local development, such as for the tutorial, you'll want to
start both `btcd` and `lnd` in the `simnet` mode. Simnet is similar to regtest
in that you'll be able to instantly mine blocks as needed to test `lnd`
locally. In order to start either daemon in the `simnet` mode use `simnet`
instead of `testnet`, adding the `--bitcoin.simnet` flag instead of the
`--bitcoin.testnet` flag.

Another relevant command line flag for local testing of new `lnd` developments
is the `--debughtlc` flag. When starting `lnd` with this flag, it'll be able to
automatically settle a special type of HTLC sent to it. This means that you
won't need to manually insert invoices in order to test payment connectivity.
To send this "special" HTLC type, include the `--debugsend` command at the end
of your `sendpayment` commands.


There are currently two primary ways to run `lnd`: one requires a local `btcd`
instance with the RPC service exposed, and the other uses a fully integrated
light client powered by [neutrino](https://github.com/lightninglabs/neutrino).

# Creating an lnd.conf (Optional)

Optionally, if you'd like to have a persistent configuration between `lnd`
launches, allowing you to simply type `lnd --bitcoin.testnet --bitcoin.active`
at the command line, you can create an `lnd.conf`.

**On MacOS, located at:**
`/Users/[username]/Library/Application Support/Lnd/lnd.conf`

**On Linux, located at:**
`~/.lnd/lnd.conf`

Here's a sample `lnd.conf` for `btcd` to get you started:
```text
[Application Options]
debuglevel=trace
maxpendingchannels=10

[Bitcoin]
bitcoin.active=1
```

Notice the `[Bitcoin]` section. This section houses the parameters for the
Bitcoin chain. `lnd` also supports Litecoin testnet4 (but not both BTC and LTC
at the same time), so when working with Litecoin be sure to set to parameters
for Litecoin accordingly. See a more detailed sample config file available
[here](https://github.com/lightningnetwork/lnd/blob/master/sample-lnd.conf)
and explore the other sections for node configuration, including `[Btcd]`,
`[Bitcoind]`, `[Neutrino]`, `[Ltcd]`, and `[Litecoind]` depending on which
chain and node type you're using.<|MERGE_RESOLUTION|>--- conflicted
+++ resolved
@@ -236,8 +236,6 @@
 used directly:
 ```shell
 ⛰  go install -v ./...
-<<<<<<< HEAD
-=======
 ```
 
 **Tags**
@@ -265,7 +263,6 @@
 
 ```shell
 make install tags="signrpc walletrpc routerrpc invoicesrpc"
->>>>>>> ca4d5314
 ```
 
 **Updating**

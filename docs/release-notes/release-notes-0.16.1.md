--- conflicted
+++ resolved
@@ -101,14 +101,6 @@
   sweeper transactions (have a conflict mined or in the
   mempool)](https://github.com/lightningnetwork/lnd/pull/7599).
 
-<<<<<<< HEAD
-## Documentation
-
-* [Update Postgres.md](https://github.com/lightningnetwork/lnd/pull/7442)
-  to clarify how the database is currently used as a Key-Value store, but
-  in the future will have new schema introduced.
-=======
->>>>>>> 9786a1fa
 
 # Contributors (Alphabetical Order)
 

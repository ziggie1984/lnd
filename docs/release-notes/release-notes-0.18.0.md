--- conflicted
+++ resolved
@@ -53,16 +53,14 @@
   walletrpc endpoint `RemoveTransaction` is introduced which let one easily
   remove unconfirmed transaction manually.
   
-<<<<<<< HEAD
 * [Fixed](https://github.com/lightningnetwork/lnd/pull/8096) a case where `lnd`
   might dip below its channel reserve when htlcs are added concurrently.
-=======
+  
 * [Fixed](https://github.com/lightningnetwork/lnd/pull/7805) a case where `lnd`
   might propose a low fee rate for the channel (when initiator) due to the
   mempool not having enough data yet or the channel might be drained locally
   which with the default fee allocation in place will eventually lead to the
   downsizing to the fee floor (1 sat/vbyte) in the worst case.
->>>>>>> 3eb8e875
 
 # New Features
 ## Functional Enhancements

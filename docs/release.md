--- conflicted
+++ resolved
@@ -99,12 +99,8 @@
 example):
 
 ```shell
-<<<<<<< HEAD
-⛰  docker run --rm --entrypoint="" lightninglabs/lnd:v0.12.1-beta /verify-install.sh v0.12.1-beta
-=======
 ⛰  docker pull lightninglabs/lnd:v0.12.0-beta
 ⛰  docker run --rm --entrypoint="" lightninglabs/lnd:v0.12.0-beta /verify-install.sh
->>>>>>> dec49aa1
 ⛰  OK=$?
 ⛰  if [ "$OK" -ne "0" ]; then echo "Verification failed!"; exit 1; done
 ⛰  docker run lightninglabs/lnd [command-line options]

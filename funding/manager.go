package funding

import (
	"bytes"
	"encoding/binary"
	"fmt"
	"io"
	"sync"
	"time"

	"github.com/btcsuite/btcd/btcec/v2"
	"github.com/btcsuite/btcd/btcec/v2/ecdsa"
	"github.com/btcsuite/btcd/btcutil"
	"github.com/btcsuite/btcd/chaincfg/chainhash"
	"github.com/btcsuite/btcd/txscript"
	"github.com/btcsuite/btcd/wire"
	"github.com/davecgh/go-spew/spew"
	"github.com/go-errors/errors"
	"github.com/lightningnetwork/lnd/chainntnfs"
	"github.com/lightningnetwork/lnd/chainreg"
	"github.com/lightningnetwork/lnd/chanacceptor"
	"github.com/lightningnetwork/lnd/channeldb"
	"github.com/lightningnetwork/lnd/discovery"
	"github.com/lightningnetwork/lnd/htlcswitch"
	"github.com/lightningnetwork/lnd/input"
	"github.com/lightningnetwork/lnd/keychain"
	"github.com/lightningnetwork/lnd/labels"
	"github.com/lightningnetwork/lnd/lnpeer"
	"github.com/lightningnetwork/lnd/lnrpc"
	"github.com/lightningnetwork/lnd/lnwallet"
	"github.com/lightningnetwork/lnd/lnwallet/chainfee"
	"github.com/lightningnetwork/lnd/lnwallet/chanfunding"
	"github.com/lightningnetwork/lnd/lnwire"
	"github.com/lightningnetwork/lnd/routing"
	"golang.org/x/crypto/salsa20"
)

var (
	// byteOrder defines the endian-ness we use for encoding to and from
	// buffers.
	byteOrder = binary.BigEndian

	// checkPeerFundingLockInterval is used when we are waiting for the
	// peer to send us FundingLocked. We will check every 1 second to see
	// if the message is received.
	//
	// NOTE: for itest, this value is changed to 10ms.
	checkPeerFundingLockInterval = 1 * time.Second
)

// WriteOutpoint writes an outpoint to an io.Writer. This is not the same as
// the channeldb variant as this uses WriteVarBytes for the Hash.
func WriteOutpoint(w io.Writer, o *wire.OutPoint) error {
	scratch := make([]byte, 4)

	if err := wire.WriteVarBytes(w, 0, o.Hash[:]); err != nil {
		return err
	}

	byteOrder.PutUint32(scratch, o.Index)
	_, err := w.Write(scratch)
	return err
}

const (
	// MinBtcRemoteDelay is the minimum CSV delay we will require the remote
	// to use for its commitment transaction.
	MinBtcRemoteDelay uint16 = 144

	// MaxBtcRemoteDelay is the maximum CSV delay we will require the remote
	// to use for its commitment transaction.
	MaxBtcRemoteDelay uint16 = 2016

	// MinLtcRemoteDelay is the minimum Litecoin CSV delay we will require
	// the remote to use for its commitment transaction.
	MinLtcRemoteDelay uint16 = 576

	// MaxLtcRemoteDelay is the maximum Litecoin CSV delay we will require
	// the remote to use for its commitment transaction.
	MaxLtcRemoteDelay uint16 = 8064

	// MinChanFundingSize is the smallest channel that we'll allow to be
	// created over the RPC interface.
	MinChanFundingSize = btcutil.Amount(20000)

	// MaxBtcFundingAmount is a soft-limit of the maximum channel size
	// currently accepted on the Bitcoin chain within the Lightning
	// Protocol. This limit is defined in BOLT-0002, and serves as an
	// initial precautionary limit while implementations are battle tested
	// in the real world.
	MaxBtcFundingAmount = btcutil.Amount(1<<24) - 1

	// MaxBtcFundingAmountWumbo is a soft-limit on the maximum size of wumbo
	// channels. This limit is 10 BTC and is the only thing standing between
	// you and limitless channel size (apart from 21 million cap).
	MaxBtcFundingAmountWumbo = btcutil.Amount(1000000000)

	// MaxLtcFundingAmount is a soft-limit of the maximum channel size
	// currently accepted on the Litecoin chain within the Lightning
	// Protocol.
	MaxLtcFundingAmount = MaxBtcFundingAmount *
		chainreg.BtcToLtcConversionRate

	// TODO(roasbeef): tune.
	msgBufferSize = 50

	// maxWaitNumBlocksFundingConf is the maximum number of blocks to wait
	// for the funding transaction to be confirmed before forgetting
	// channels that aren't initiated by us. 2016 blocks is ~2 weeks.
	maxWaitNumBlocksFundingConf = 2016

	// pendingChansLimit is the maximum number of pending channels that we
	// can have. After this point, pending channel opens will start to be
	// rejected.
	pendingChansLimit = 1_000
)

var (
	// ErrFundingManagerShuttingDown is an error returned when attempting to
	// process a funding request/message but the funding manager has already
	// been signaled to shut down.
	ErrFundingManagerShuttingDown = errors.New("funding manager shutting " +
		"down")

	// ErrConfirmationTimeout is an error returned when we as a responder
	// are waiting for a funding transaction to confirm, but too many
	// blocks pass without confirmation.
	ErrConfirmationTimeout = errors.New("timeout waiting for funding " +
		"confirmation")

	// errUpfrontShutdownScriptNotSupported is returned if an upfront
	// shutdown script is set for a peer that does not support the feature
	// bit.
	errUpfrontShutdownScriptNotSupported = errors.New("peer does not " +
		"support option upfront shutdown script")

	zeroID [32]byte
)

// reservationWithCtx encapsulates a pending channel reservation. This wrapper
// struct is used internally within the funding manager to track and progress
// the funding workflow initiated by incoming/outgoing methods from the target
// peer. Additionally, this struct houses a response and error channel which is
// used to respond to the caller in the case a channel workflow is initiated
// via a local signal such as RPC.
//
// TODO(roasbeef): actually use the context package
//   - deadlines, etc.
type reservationWithCtx struct {
	reservation *lnwallet.ChannelReservation
	peer        lnpeer.Peer

	chanAmt btcutil.Amount

	// forwardingPolicy is the policy provided by the initFundingMsg.
	forwardingPolicy htlcswitch.ForwardingPolicy

	// Constraints we require for the remote.
	remoteCsvDelay    uint16
	remoteMinHtlc     lnwire.MilliSatoshi
	remoteMaxValue    lnwire.MilliSatoshi
	remoteMaxHtlcs    uint16
	remoteChanReserve btcutil.Amount

	// maxLocalCsv is the maximum csv we will accept from the remote.
	maxLocalCsv uint16

	// channelType is the explicit channel type proposed by the initiator of
	// the channel.
	channelType *lnwire.ChannelType

	updateMtx   sync.RWMutex
	lastUpdated time.Time

	updates chan *lnrpc.OpenStatusUpdate
	err     chan error
}

// isLocked checks the reservation's timestamp to determine whether it is
// locked.
func (r *reservationWithCtx) isLocked() bool {
	r.updateMtx.RLock()
	defer r.updateMtx.RUnlock()

	// The time zero value represents a locked reservation.
	return r.lastUpdated.IsZero()
}

// updateTimestamp updates the reservation's timestamp with the current time.
func (r *reservationWithCtx) updateTimestamp() {
	r.updateMtx.Lock()
	defer r.updateMtx.Unlock()

	r.lastUpdated = time.Now()
}

// InitFundingMsg is sent by an outside subsystem to the funding manager in
// order to kick off a funding workflow with a specified target peer. The
// original request which defines the parameters of the funding workflow are
// embedded within this message giving the funding manager full context w.r.t
// the workflow.
type InitFundingMsg struct {
	// Peer is the peer that we want to open a channel to.
	Peer lnpeer.Peer

	// TargetPubkey is the public key of the peer.
	TargetPubkey *btcec.PublicKey

	// ChainHash is the target genesis hash for this channel.
	ChainHash chainhash.Hash

	// SubtractFees set to true means that fees will be subtracted
	// from the LocalFundingAmt.
	SubtractFees bool

	// LocalFundingAmt is the size of the channel.
	LocalFundingAmt btcutil.Amount

	// BaseFee is the base fee charged for routing payments regardless of
	// the number of milli-satoshis sent.
	BaseFee *uint64

	// FeeRate is the fee rate in ppm (parts per million) that will be
	// charged proportionally based on the value of each forwarded HTLC, the
	// lowest possible rate is 0 with a granularity of 0.000001
	// (millionths).
	FeeRate *uint64

	// PushAmt is the amount pushed to the counterparty.
	PushAmt lnwire.MilliSatoshi

	// FundingFeePerKw is the fee for the funding transaction.
	FundingFeePerKw chainfee.SatPerKWeight

	// Private determines whether or not this channel will be private.
	Private bool

	// MinHtlcIn is the minimum incoming HTLC that we accept.
	MinHtlcIn lnwire.MilliSatoshi

	// RemoteCsvDelay is the CSV delay we require for the remote peer.
	RemoteCsvDelay uint16

	// RemoteChanReserve is the channel reserve we required for the remote
	// peer.
	RemoteChanReserve btcutil.Amount

	// MinConfs indicates the minimum number of confirmations that each
	// output selected to fund the channel should satisfy.
	MinConfs int32

	// ShutdownScript is an optional upfront shutdown script for the
	// channel. This value is optional, so may be nil.
	ShutdownScript lnwire.DeliveryAddress

	// MaxValueInFlight is the maximum amount of coins in MilliSatoshi
	// that can be pending within the channel. It only applies to the
	// remote party.
	MaxValueInFlight lnwire.MilliSatoshi

	// MaxHtlcs is the maximum number of HTLCs that the remote peer
	// can offer us.
	MaxHtlcs uint16

	// MaxLocalCsv is the maximum local csv delay we will accept from our
	// peer.
	MaxLocalCsv uint16

	// ChanFunder is an optional channel funder that allows the caller to
	// control exactly how the channel funding is carried out. If not
	// specified, then the default chanfunding.WalletAssembler will be
	// used.
	ChanFunder chanfunding.Assembler

	// PendingChanID is not all zeroes (the default value), then this will
	// be the pending channel ID used for the funding flow within the wire
	// protocol.
	PendingChanID [32]byte

	// ChannelType allows the caller to use an explicit channel type for the
	// funding negotiation. This type will only be observed if BOTH sides
	// support explicit channel type negotiation.
	ChannelType *lnwire.ChannelType

	// Updates is a channel which updates to the opening status of the
	// channel are sent on.
	Updates chan *lnrpc.OpenStatusUpdate

	// Err is a channel which errors encountered during the funding flow are
	// sent on.
	Err chan error
}

// fundingMsg is sent by the ProcessFundingMsg function and packages a
// funding-specific lnwire.Message along with the lnpeer.Peer that sent it.
type fundingMsg struct {
	msg  lnwire.Message
	peer lnpeer.Peer
}

// pendingChannels is a map instantiated per-peer which tracks all active
// pending single funded channels indexed by their pending channel identifier,
// which is a set of 32-bytes generated via a CSPRNG.
type pendingChannels map[[32]byte]*reservationWithCtx

// serializedPubKey is used within the FundingManager's activeReservations list
// to identify the nodes with which the FundingManager is actively working to
// initiate new channels.
type serializedPubKey [33]byte

// newSerializedKey creates a new serialized public key from an instance of a
// live pubkey object.
func newSerializedKey(pubKey *btcec.PublicKey) serializedPubKey {
	var s serializedPubKey
	copy(s[:], pubKey.SerializeCompressed())
	return s
}

// Config defines the configuration for the FundingManager. All elements
// within the configuration MUST be non-nil for the FundingManager to carry out
// its duties.
type Config struct {
	// NoWumboChans indicates if we're to reject all incoming wumbo channel
	// requests, and also reject all outgoing wumbo channel requests.
	NoWumboChans bool

	// IDKey is the PublicKey that is used to identify this node within the
	// Lightning Network.
	IDKey *btcec.PublicKey

	// IDKeyLoc is the locator for the key that is used to identify this
	// node within the LightningNetwork.
	IDKeyLoc keychain.KeyLocator

	// Wallet handles the parts of the funding process that involves moving
	// funds from on-chain transaction outputs into Lightning channels.
	Wallet *lnwallet.LightningWallet

	// PublishTransaction facilitates the process of broadcasting a
	// transaction to the network.
	PublishTransaction func(*wire.MsgTx, string) error

	// UpdateLabel updates the label that a transaction has in our wallet,
	// overwriting any existing labels.
	UpdateLabel func(chainhash.Hash, string) error

	// FeeEstimator calculates appropriate fee rates based on historical
	// transaction information.
	FeeEstimator chainfee.Estimator

	// Notifier is used by the FundingManager to determine when the
	// channel's funding transaction has been confirmed on the blockchain
	// so that the channel creation process can be completed.
	Notifier chainntnfs.ChainNotifier

	// SignMessage signs an arbitrary message with a given public key. The
	// actual digest signed is the double sha-256 of the message. In the
	// case that the private key corresponding to the passed public key
	// cannot be located, then an error is returned.
	//
	// TODO(roasbeef): should instead pass on this responsibility to a
	// distinct sub-system?
	SignMessage func(keyLoc keychain.KeyLocator,
		msg []byte, doubleHash bool) (*ecdsa.Signature, error)

	// CurrentNodeAnnouncement should return the latest, fully signed node
	// announcement from the backing Lightning Network node.
	CurrentNodeAnnouncement func() (lnwire.NodeAnnouncement, error)

	// SendAnnouncement is used by the FundingManager to send announcement
	// messages to the Gossiper to possibly broadcast to the greater
	// network. A set of optional message fields can be provided to populate
	// any information within the graph that is not included in the gossip
	// message.
	SendAnnouncement func(msg lnwire.Message,
		optionalFields ...discovery.OptionalMsgField) chan error

	// NotifyWhenOnline allows the FundingManager to register with a
	// subsystem that will notify it when the peer comes online. This is
	// used when sending the fundingLocked message, since it MUST be
	// delivered after the funding transaction is confirmed.
	//
	// NOTE: The peerChan channel must be buffered.
	NotifyWhenOnline func(peer [33]byte, peerChan chan<- lnpeer.Peer)

	// FindChannel queries the database for the channel with the given
	// channel ID. Providing the node's public key is an optimization that
	// prevents deserializing and scanning through all possible channels.
	FindChannel func(node *btcec.PublicKey,
		chanID lnwire.ChannelID) (*channeldb.OpenChannel, error)

	// TempChanIDSeed is a cryptographically random string of bytes that's
	// used as a seed to generate pending channel ID's.
	TempChanIDSeed [32]byte

	// DefaultRoutingPolicy is the default routing policy used when
	// initially announcing channels.
	DefaultRoutingPolicy htlcswitch.ForwardingPolicy

	// DefaultMinHtlcIn is the default minimum incoming htlc value that is
	// set as a channel parameter.
	DefaultMinHtlcIn lnwire.MilliSatoshi

	// NumRequiredConfs is a function closure that helps the funding
	// manager decide how many confirmations it should require for a
	// channel extended to it. The function is able to take into account
	// the amount of the channel, and any funds we'll be pushed in the
	// process to determine how many confirmations we'll require.
	NumRequiredConfs func(btcutil.Amount, lnwire.MilliSatoshi) uint16

	// RequiredRemoteDelay is a function that maps the total amount in a
	// proposed channel to the CSV delay that we'll require for the remote
	// party. Naturally a larger channel should require a higher CSV delay
	// in order to give us more time to claim funds in the case of a
	// contract breach.
	RequiredRemoteDelay func(btcutil.Amount) uint16

	// RequiredRemoteChanReserve is a function closure that, given the
	// channel capacity and dust limit, will return an appropriate amount
	// for the remote peer's required channel reserve that is to be adhered
	// to at all times.
	RequiredRemoteChanReserve func(capacity,
		dustLimit btcutil.Amount) btcutil.Amount

	// RequiredRemoteMaxValue is a function closure that, given the channel
	// capacity, returns the amount of MilliSatoshis that our remote peer
	// can have in total outstanding HTLCs with us.
	RequiredRemoteMaxValue func(btcutil.Amount) lnwire.MilliSatoshi

	// RequiredRemoteMaxHTLCs is a function closure that, given the channel
	// capacity, returns the number of maximum HTLCs the remote peer can
	// offer us.
	RequiredRemoteMaxHTLCs func(btcutil.Amount) uint16

	// WatchNewChannel is to be called once a new channel enters the final
	// funding stage: waiting for on-chain confirmation. This method sends
	// the channel to the ChainArbitrator so it can watch for any on-chain
	// events related to the channel. We also provide the public key of the
	// node we're establishing a channel with for reconnection purposes.
	WatchNewChannel func(*channeldb.OpenChannel, *btcec.PublicKey) error

	// ReportShortChanID allows the funding manager to report the confirmed
	// short channel ID of a formerly pending zero-conf channel to outside
	// sub-systems.
	ReportShortChanID func(wire.OutPoint) error

	// ZombieSweeperInterval is the periodic time interval in which the
	// zombie sweeper is run.
	ZombieSweeperInterval time.Duration

	// ReservationTimeout is the length of idle time that must pass before
	// a reservation is considered a zombie.
	ReservationTimeout time.Duration

	// MinChanSize is the smallest channel size that we'll accept as an
	// inbound channel. We have such a parameter, as otherwise, nodes could
	// flood us with very small channels that would never really be usable
	// due to fees.
	MinChanSize btcutil.Amount

	// MaxChanSize is the largest channel size that we'll accept as an
	// inbound channel. We have such a parameter, so that you may decide how
	// WUMBO you would like your channel.
	MaxChanSize btcutil.Amount

	// MaxPendingChannels is the maximum number of pending channels we
	// allow for each peer.
	MaxPendingChannels int

	// RejectPush is set true if the fundingmanager should reject any
	// incoming channels having a non-zero push amount.
	RejectPush bool

	// MaxLocalCSVDelay is the maximum csv delay we will allow for our
	// commit output. Channels that exceed this value will be failed.
	MaxLocalCSVDelay uint16

	// NotifyOpenChannelEvent informs the ChannelNotifier when channels
	// transition from pending open to open.
	NotifyOpenChannelEvent func(wire.OutPoint)

	// OpenChannelPredicate is a predicate on the lnwire.OpenChannel message
	// and on the requesting node's public key that returns a bool which
	// tells the funding manager whether or not to accept the channel.
	OpenChannelPredicate chanacceptor.ChannelAcceptor

	// NotifyPendingOpenChannelEvent informs the ChannelNotifier when
	// channels enter a pending state.
	NotifyPendingOpenChannelEvent func(wire.OutPoint,
		*channeldb.OpenChannel)

	// EnableUpfrontShutdown specifies whether the upfront shutdown script
	// is enabled.
	EnableUpfrontShutdown bool

	// RegisteredChains keeps track of all chains that have been registered
	// with the daemon.
	RegisteredChains *chainreg.ChainRegistry

	// MaxAnchorsCommitFeeRate is the max commitment fee rate we'll use as
	// the initiator for channels of the anchor type.
	MaxAnchorsCommitFeeRate chainfee.SatPerKWeight

	// DeleteAliasEdge allows the Manager to delete an alias channel edge
	// from the graph. It also returns our local to-be-deleted policy.
	DeleteAliasEdge func(scid lnwire.ShortChannelID) (
		*channeldb.ChannelEdgePolicy, error)

	// AliasManager is an implementation of the aliasHandler interface that
	// abstracts away the handling of many alias functions.
	AliasManager aliasHandler
}

// Manager acts as an orchestrator/bridge between the wallet's
// 'ChannelReservation' workflow, and the wire protocol's funding initiation
// messages. Any requests to initiate the funding workflow for a channel,
// either kicked-off locally or remotely are handled by the funding manager.
// Once a channel's funding workflow has been completed, any local callers, the
// local peer, and possibly the remote peer are notified of the completion of
// the channel workflow. Additionally, any temporary or permanent access
// controls between the wallet and remote peers are enforced via the funding
// manager.
type Manager struct {
	started sync.Once
	stopped sync.Once

	// cfg is a copy of the configuration struct that the FundingManager
	// was initialized with.
	cfg *Config

	// chanIDKey is a cryptographically random key that's used to generate
	// temporary channel ID's.
	chanIDKey [32]byte

	// chanIDNonce is a nonce that's incremented for each new funding
	// reservation created.
	nonceMtx    sync.RWMutex
	chanIDNonce uint64

	// activeReservations is a map which houses the state of all pending
	// funding workflows.
	activeReservations map[serializedPubKey]pendingChannels

	// signedReservations is a utility map that maps the permanent channel
	// ID of a funding reservation to its temporary channel ID. This is
	// required as mid funding flow, we switch to referencing the channel
	// by its full channel ID once the commitment transactions have been
	// signed by both parties.
	signedReservations map[lnwire.ChannelID][32]byte

	// resMtx guards both of the maps above to ensure that all access is
	// goroutine safe.
	resMtx sync.RWMutex

	// fundingMsgs is a channel that relays fundingMsg structs from
	// external sub-systems using the ProcessFundingMsg call.
	fundingMsgs chan *fundingMsg

	// fundingRequests is a channel used to receive channel initiation
	// requests from a local subsystem within the daemon.
	fundingRequests chan *InitFundingMsg

	// newChanBarriers is a map from a channel ID to a 'barrier' which will
	// be signalled once the channel is fully open. This barrier acts as a
	// synchronization point for any incoming/outgoing HTLCs before the
	// channel has been fully opened.
	barrierMtx      sync.RWMutex
	newChanBarriers map[lnwire.ChannelID]chan struct{}

	localDiscoveryMtx     sync.Mutex
	localDiscoverySignals map[lnwire.ChannelID]chan struct{}

	handleFundingLockedMtx      sync.RWMutex
	handleFundingLockedBarriers map[lnwire.ChannelID]struct{}

	quit chan struct{}
	wg   sync.WaitGroup
}

// channelOpeningState represents the different states a channel can be in
// between the funding transaction has been confirmed and the channel is
// announced to the network and ready to be used.
type channelOpeningState uint8

const (
	// markedOpen is the opening state of a channel if the funding
	// transaction is confirmed on-chain, but fundingLocked is not yet
	// successfully sent to the other peer.
	markedOpen channelOpeningState = iota

	// fundingLockedSent is the opening state of a channel if the
	// fundingLocked message has successfully been sent to the other peer,
	// but we still haven't announced the channel to the network.
	fundingLockedSent

	// addedToRouterGraph is the opening state of a channel if the
	// channel has been successfully added to the router graph
	// immediately after the fundingLocked message has been sent, but
	// we still haven't announced the channel to the network.
	addedToRouterGraph
)

func (c channelOpeningState) String() string {
	switch c {
	case markedOpen:
		return "markedOpen"
	case fundingLockedSent:
		return "fundingLocked"
	case addedToRouterGraph:
		return "addedToRouterGraph"
	default:
		return "unknown"
	}
}

// NewFundingManager creates and initializes a new instance of the
// fundingManager.
func NewFundingManager(cfg Config) (*Manager, error) {
	return &Manager{
		cfg:                         &cfg,
		chanIDKey:                   cfg.TempChanIDSeed,
		activeReservations:          make(map[serializedPubKey]pendingChannels),
		signedReservations:          make(map[lnwire.ChannelID][32]byte),
		newChanBarriers:             make(map[lnwire.ChannelID]chan struct{}),
		fundingMsgs:                 make(chan *fundingMsg, msgBufferSize),
		fundingRequests:             make(chan *InitFundingMsg, msgBufferSize),
		localDiscoverySignals:       make(map[lnwire.ChannelID]chan struct{}),
		handleFundingLockedBarriers: make(map[lnwire.ChannelID]struct{}),
		quit:                        make(chan struct{}),
	}, nil
}

// Start launches all helper goroutines required for handling requests sent
// to the funding manager.
func (f *Manager) Start() error {
	var err error
	f.started.Do(func() {
		log.Info("Funding manager starting")
		err = f.start()
	})
	return err
}

func (f *Manager) start() error {
	// Upon restart, the Funding Manager will check the database to load any
	// channels that were  waiting for their funding transactions to be
	// confirmed on the blockchain at the time when the daemon last went
	// down.
	// TODO(roasbeef): store height that funding finished?
	//  * would then replace call below
	allChannels, err := f.cfg.Wallet.Cfg.Database.FetchAllChannels()
	if err != nil {
		return err
	}

	for _, channel := range allChannels {
		chanID := lnwire.NewChanIDFromOutPoint(&channel.FundingOutpoint)

		// For any channels that were in a pending state when the
		// daemon was last connected, the Funding Manager will
		// re-initialize the channel barriers, and republish the
		// funding transaction if we're the initiator.
		if channel.IsPending {
			f.barrierMtx.Lock()
			log.Tracef("Loading pending ChannelPoint(%v), "+
				"creating chan barrier",
				channel.FundingOutpoint)

			f.newChanBarriers[chanID] = make(chan struct{})
			f.barrierMtx.Unlock()

			f.localDiscoveryMtx.Lock()
			f.localDiscoverySignals[chanID] = make(chan struct{})
			f.localDiscoveryMtx.Unlock()

			// Rebroadcast the funding transaction for any pending
			// channel that we initiated. No error will be returned
			// if the transaction already has been broadcast.
			chanType := channel.ChanType
			if chanType.IsSingleFunder() &&
				chanType.HasFundingTx() &&
				channel.IsInitiator {

				f.rebroadcastFundingTx(channel)
			}
		} else if channel.ChanType.IsSingleFunder() &&
			channel.ChanType.HasFundingTx() &&
			channel.IsZeroConf() && channel.IsInitiator &&
			!channel.ZeroConfConfirmed() {

			// Rebroadcast the funding transaction for unconfirmed
			// zero-conf channels if we have the funding tx and are
			// also the initiator.
			f.rebroadcastFundingTx(channel)
		}

		// We will restart the funding state machine for all channels,
		// which will wait for the channel's funding transaction to be
		// confirmed on the blockchain, and transmit the messages
		// necessary for the channel to be operational.
		f.wg.Add(1)
		go f.advanceFundingState(channel, chanID, nil)
	}

	f.wg.Add(1) // TODO(roasbeef): tune
	go f.reservationCoordinator()

	return nil
}

// Stop signals all helper goroutines to execute a graceful shutdown. This
// method will block until all goroutines have exited.
func (f *Manager) Stop() error {
	f.stopped.Do(func() {
		log.Info("Funding manager shutting down")
		close(f.quit)
		f.wg.Wait()
	})

	return nil
}

// rebroadcastFundingTx publishes the funding tx on startup for each
// unconfirmed channel.
func (f *Manager) rebroadcastFundingTx(c *channeldb.OpenChannel) {
	var fundingTxBuf bytes.Buffer
	err := c.FundingTxn.Serialize(&fundingTxBuf)
	if err != nil {
		log.Errorf("Unable to serialize funding transaction %v: %v",
			c.FundingTxn.TxHash(), err)

		// Clear the buffer of any bytes that were written before the
		// serialization error to prevent logging an incomplete
		// transaction.
		fundingTxBuf.Reset()
	} else {
		log.Debugf("Rebroadcasting funding tx for ChannelPoint(%v): "+
			"%x", c.FundingOutpoint, fundingTxBuf.Bytes())
	}

	// Set a nil short channel ID at this stage because we do not know it
	// until our funding tx confirms.
	label := labels.MakeLabel(labels.LabelTypeChannelOpen, nil)

	err = f.cfg.PublishTransaction(c.FundingTxn, label)
	if err != nil {
		log.Errorf("Unable to rebroadcast funding tx %x for "+
			"ChannelPoint(%v): %v", fundingTxBuf.Bytes(),
			c.FundingOutpoint, err)
	}
}

// nextPendingChanID returns the next free pending channel ID to be used to
// identify a particular future channel funding workflow.
func (f *Manager) nextPendingChanID() [32]byte {
	// Obtain a fresh nonce. We do this by encoding the current nonce
	// counter, then incrementing it by one.
	f.nonceMtx.Lock()
	var nonce [8]byte
	binary.LittleEndian.PutUint64(nonce[:], f.chanIDNonce)
	f.chanIDNonce++
	f.nonceMtx.Unlock()

	// We'll generate the next pending channelID by "encrypting" 32-bytes
	// of zeroes which'll extract 32 random bytes from our stream cipher.
	var (
		nextChanID [32]byte
		zeroes     [32]byte
	)
	salsa20.XORKeyStream(nextChanID[:], zeroes[:], nonce[:], &f.chanIDKey)

	return nextChanID
}

// CancelPeerReservations cancels all active reservations associated with the
// passed node. This will ensure any outputs which have been pre committed,
// (and thus locked from coin selection), are properly freed.
func (f *Manager) CancelPeerReservations(nodePub [33]byte) {
	log.Debugf("Cancelling all reservations for peer %x", nodePub[:])

	f.resMtx.Lock()
	defer f.resMtx.Unlock()

	// We'll attempt to look up this node in the set of active
	// reservations.  If they don't have any, then there's no further work
	// to be done.
	nodeReservations, ok := f.activeReservations[nodePub]
	if !ok {
		log.Debugf("No active reservations for node: %x", nodePub[:])
		return
	}

	// If they do have any active reservations, then we'll cancel all of
	// them (which releases any locked UTXO's), and also delete it from the
	// reservation map.
	for pendingID, resCtx := range nodeReservations {
		if err := resCtx.reservation.Cancel(); err != nil {
			log.Errorf("unable to cancel reservation for "+
				"node=%x: %v", nodePub[:], err)
		}

		resCtx.err <- fmt.Errorf("peer disconnected")
		delete(nodeReservations, pendingID)
	}

	// Finally, we'll delete the node itself from the set of reservations.
	delete(f.activeReservations, nodePub)
}

// failFundingFlow will fail the active funding flow with the target peer,
// identified by its unique temporary channel ID. This method will send an
// error to the remote peer, and also remove the reservation from our set of
// pending reservations.
//
// TODO(roasbeef): if peer disconnects, and haven't yet broadcast funding
// transaction, then all reservations should be cleared.
func (f *Manager) failFundingFlow(peer lnpeer.Peer, tempChanID [32]byte,
	fundingErr error) {

	log.Debugf("Failing funding flow for pending_id=%x: %v",
		tempChanID, fundingErr)

	ctx, err := f.cancelReservationCtx(
		peer.IdentityKey(), tempChanID, false,
	)
	if err != nil {
		log.Errorf("unable to cancel reservation: %v", err)
	}

	// In case the case where the reservation existed, send the funding
	// error on the error channel.
	if ctx != nil {
		ctx.err <- fundingErr
	}

	// We only send the exact error if it is part of out whitelisted set of
	// errors (lnwire.FundingError or lnwallet.ReservationError).
	var msg lnwire.ErrorData
	switch e := fundingErr.(type) {
	// Let the actual error message be sent to the remote for the
	// whitelisted types.
	case lnwallet.ReservationError:
		msg = lnwire.ErrorData(e.Error())
	case lnwire.FundingError:
		msg = lnwire.ErrorData(e.Error())
	case chanacceptor.ChanAcceptError:
		msg = lnwire.ErrorData(e.Error())

	// For all other error types we just send a generic error.
	default:
		msg = lnwire.ErrorData("funding failed due to internal error")
	}

	errMsg := &lnwire.Error{
		ChanID: tempChanID,
		Data:   msg,
	}

	log.Debugf("Sending funding error to peer (%x): %v",
		peer.IdentityKey().SerializeCompressed(), spew.Sdump(errMsg))
	if err := peer.SendMessage(false, errMsg); err != nil {
		log.Errorf("unable to send error message to peer %v", err)
	}
}

// reservationCoordinator is the primary goroutine tasked with progressing the
// funding workflow between the wallet, and any outside peers or local callers.
//
// NOTE: This MUST be run as a goroutine.
func (f *Manager) reservationCoordinator() {
	defer f.wg.Done()

	zombieSweepTicker := time.NewTicker(f.cfg.ZombieSweeperInterval)
	defer zombieSweepTicker.Stop()

	for {
		select {
		case fmsg := <-f.fundingMsgs:
			switch msg := fmsg.msg.(type) {
			case *lnwire.OpenChannel:
				f.handleFundingOpen(fmsg.peer, msg)

			case *lnwire.AcceptChannel:
				f.handleFundingAccept(fmsg.peer, msg)

			case *lnwire.FundingCreated:
				f.handleFundingCreated(fmsg.peer, msg)

			case *lnwire.FundingSigned:
				f.handleFundingSigned(fmsg.peer, msg)

			case *lnwire.FundingLocked:
				f.wg.Add(1)
				go f.handleFundingLocked(fmsg.peer, msg)

			case *lnwire.Warning:
				f.handleWarningMsg(fmsg.peer, msg)

			case *lnwire.Error:
				f.handleErrorMsg(fmsg.peer, msg)
			}
		case req := <-f.fundingRequests:
			f.handleInitFundingMsg(req)

		case <-zombieSweepTicker.C:
			f.pruneZombieReservations()

		case <-f.quit:
			return
		}
	}
}

// advanceFundingState will advance the channel through the steps after the
// funding transaction is broadcasted, up until the point where the channel is
// ready for operation. This includes waiting for the funding transaction to
// confirm, sending funding locked to the peer, adding the channel to the
// router graph, and announcing the channel. The updateChan can be set non-nil
// to get OpenStatusUpdates.
//
// NOTE: This MUST be run as a goroutine.
func (f *Manager) advanceFundingState(channel *channeldb.OpenChannel,
	pendingChanID [32]byte, updateChan chan<- *lnrpc.OpenStatusUpdate) {

	defer f.wg.Done()

	// If the channel is still pending we must wait for the funding
	// transaction to confirm.
	if channel.IsPending {
		err := f.advancePendingChannelState(channel, pendingChanID)
		if err != nil {
			log.Errorf("Unable to advance pending state of "+
				"ChannelPoint(%v): %v",
				channel.FundingOutpoint, err)
			return
		}
	}

	// We create the state-machine object which wraps the database state.
	lnChannel, err := lnwallet.NewLightningChannel(
		nil, channel, nil,
	)
	if err != nil {
		log.Errorf("Unable to create LightningChannel(%v): %v",
			channel.FundingOutpoint, err)
		return
	}

	for {
		channelState, shortChanID, err := f.getChannelOpeningState(
			&channel.FundingOutpoint,
		)
		if err == channeldb.ErrChannelNotFound {
			// Channel not in fundingManager's opening database,
			// meaning it was successfully announced to the
			// network.
			// TODO(halseth): could do graph consistency check
			// here, and re-add the edge if missing.
			log.Debugf("ChannelPoint(%v) with chan_id=%x not "+
				"found in opening database, assuming already "+
				"announced to the network",
				channel.FundingOutpoint, pendingChanID)
			return
		} else if err != nil {
			log.Errorf("Unable to query database for "+
				"channel opening state(%v): %v",
				channel.FundingOutpoint, err)
			return
		}

		// If we did find the channel in the opening state database, we
		// have seen the funding transaction being confirmed, but there
		// are still steps left of the setup procedure. We continue the
		// procedure where we left off.
		err = f.stateStep(
			channel, lnChannel, shortChanID, pendingChanID,
			channelState, updateChan,
		)
		if err != nil {
			log.Errorf("Unable to advance state(%v): %v",
				channel.FundingOutpoint, err)
			return
		}
	}
}

// stateStep advances the confirmed channel one step in the funding state
// machine. This method is synchronous and the new channel opening state will
// have been written to the database when it successfully returns. The
// updateChan can be set non-nil to get OpenStatusUpdates.
func (f *Manager) stateStep(channel *channeldb.OpenChannel,
	lnChannel *lnwallet.LightningChannel,
	shortChanID *lnwire.ShortChannelID, pendingChanID [32]byte,
	channelState channelOpeningState,
	updateChan chan<- *lnrpc.OpenStatusUpdate) error {

	chanID := lnwire.NewChanIDFromOutPoint(&channel.FundingOutpoint)
	log.Debugf("Channel(%v) with ShortChanID %v has opening state %v",
		chanID, shortChanID, channelState)

	switch channelState {
	// The funding transaction was confirmed, but we did not successfully
	// send the fundingLocked message to the peer, so let's do that now.
	case markedOpen:
		err := f.sendFundingLocked(channel, lnChannel)
		if err != nil {
			return fmt.Errorf("failed sending fundingLocked: %v",
				err)
		}

		// As the fundingLocked message is now sent to the peer, the
		// channel is moved to the next state of the state machine. It
		// will be moved to the last state (actually deleted from the
		// database) after the channel is finally announced.
		err = f.saveChannelOpeningState(
			&channel.FundingOutpoint, fundingLockedSent,
			shortChanID,
		)
		if err != nil {
			return fmt.Errorf("error setting channel state to"+
				" fundingLockedSent: %v", err)
		}

		log.Debugf("Channel(%v) with ShortChanID %v: successfully "+
			"sent FundingLocked", chanID, shortChanID)

		return nil

	// fundingLocked was sent to peer, but the channel was not added to the
	// router graph and the channel announcement was not sent.
	case fundingLockedSent:
		// We must wait until we've received the peer's funding locked
		// before sending a channel_update according to BOLT#07.
		received, err := f.receivedFundingLocked(
			channel.IdentityPub, chanID,
		)
		if err != nil {
			return fmt.Errorf("failed to check if funding locked "+
				"was received: %v", err)
		}

		if !received {
			// We haven't received FundingLocked, so we'll continue
<<<<<<< HEAD
			// to the next iteration of the loop.
=======
			// to the next iteration of the loop after sleeping for
			// checkPeerFundingLockInterval.
			select {
			case <-time.After(checkPeerFundingLockInterval):
			case <-f.quit:
				return ErrFundingManagerShuttingDown
			}

>>>>>>> c855d83a
			return nil
		}

		var peerAlias *lnwire.ShortChannelID
		if channel.IsZeroConf() {
			// We'll need to wait until funding_locked has been
			// received and the peer lets us know the alias they
			// want to use for the channel. With this information,
			// we can then construct a ChannelUpdate for them.
			// If an alias does not yet exist, we'll just return,
			// letting the next iteration of the loop check again.
			var defaultAlias lnwire.ShortChannelID
			chanID := lnwire.NewChanIDFromOutPoint(
				&channel.FundingOutpoint,
			)
			foundAlias, _ := f.cfg.AliasManager.GetPeerAlias(
				chanID,
			)
			if foundAlias == defaultAlias {
				return nil
			}

			peerAlias = &foundAlias
		}

		err = f.addToRouterGraph(channel, shortChanID, peerAlias, nil)
		if err != nil {
			return fmt.Errorf("failed adding to "+
				"router graph: %v", err)
		}

		// As the channel is now added to the ChannelRouter's topology,
		// the channel is moved to the next state of the state machine.
		// It will be moved to the last state (actually deleted from
		// the database) after the channel is finally announced.
		err = f.saveChannelOpeningState(
			&channel.FundingOutpoint, addedToRouterGraph,
			shortChanID,
		)
		if err != nil {
			return fmt.Errorf("error setting channel state to"+
				" addedToRouterGraph: %v", err)
		}

		log.Debugf("Channel(%v) with ShortChanID %v: successfully "+
			"added to router graph", chanID, shortChanID)

		// Give the caller a final update notifying them that
		// the channel is now open.
		// TODO(roasbeef): only notify after recv of funding locked?
		fundingPoint := channel.FundingOutpoint
		cp := &lnrpc.ChannelPoint{
			FundingTxid: &lnrpc.ChannelPoint_FundingTxidBytes{
				FundingTxidBytes: fundingPoint.Hash[:],
			},
			OutputIndex: fundingPoint.Index,
		}

		if updateChan != nil {
			upd := &lnrpc.OpenStatusUpdate{
				Update: &lnrpc.OpenStatusUpdate_ChanOpen{
					ChanOpen: &lnrpc.ChannelOpenUpdate{
						ChannelPoint: cp,
					},
				},
				PendingChanId: pendingChanID[:],
			}

			select {
			case updateChan <- upd:
			case <-f.quit:
				return ErrFundingManagerShuttingDown
			}
		}

		return nil

	// The channel was added to the Router's topology, but the channel
	// announcement was not sent.
	case addedToRouterGraph:
		if channel.IsZeroConf() {
			// If this is a zero-conf channel, then we will wait
			// for it to be confirmed before announcing it to the
			// greater network.
			err := f.waitForZeroConfChannel(channel, pendingChanID)
			if err != nil {
				return fmt.Errorf("failed waiting for zero "+
					"channel: %v", err)
			}

			// Update the local shortChanID variable such that
			// annAfterSixConfs uses the confirmed SCID.
			confirmedScid := channel.ZeroConfRealScid()
			shortChanID = &confirmedScid
		}

		err := f.annAfterSixConfs(channel, shortChanID)
		if err != nil {
			return fmt.Errorf("error sending channel "+
				"announcement: %v", err)
		}

		// We delete the channel opening state from our internal
		// database as the opening process has succeeded. We can do
		// this because we assume the AuthenticatedGossiper queues the
		// announcement messages, and persists them in case of a daemon
		// shutdown.
		err = f.deleteChannelOpeningState(&channel.FundingOutpoint)
		if err != nil {
			return fmt.Errorf("error deleting channel state: %v",
				err)
		}

		log.Debugf("Channel(%v) with ShortChanID %v: successfully "+
			"announced", chanID, shortChanID)

		return nil
	}

	return fmt.Errorf("undefined channelState: %v", channelState)
}

// advancePendingChannelState waits for a pending channel's funding tx to
// confirm, and marks it open in the database when that happens.
func (f *Manager) advancePendingChannelState(
	channel *channeldb.OpenChannel, pendingChanID [32]byte) error {

	if channel.IsZeroConf() {
		// Persist the alias to the alias database.
		baseScid := channel.ShortChannelID
		err := f.cfg.AliasManager.AddLocalAlias(
			baseScid, baseScid, true,
		)
		if err != nil {
			return fmt.Errorf("error adding local alias to "+
				"store: %v", err)
		}

		// We don't wait for zero-conf channels to be confirmed and
		// instead immediately proceed with the rest of the funding
		// flow. The channel opening state is stored under the alias
		// SCID.
		err = f.saveChannelOpeningState(
			&channel.FundingOutpoint, markedOpen,
			&channel.ShortChannelID,
		)
		if err != nil {
			return fmt.Errorf("error setting zero-conf channel "+
				"state to markedOpen: %v", err)
		}

		// The ShortChannelID is already set since it's an alias, but
		// we still need to mark the channel as no longer pending.
		err = channel.MarkAsOpen(channel.ShortChannelID)
		if err != nil {
			return fmt.Errorf("error setting zero-conf channel's "+
				"pending flag to false: %v", err)
		}

		// Inform the ChannelNotifier that the channel has transitioned
		// from pending open to open.
		f.cfg.NotifyOpenChannelEvent(channel.FundingOutpoint)

		// Find and close the discoverySignal for this channel such
		// that FundingLocked messages will be processed.
		chanID := lnwire.NewChanIDFromOutPoint(
			&channel.FundingOutpoint,
		)
		f.localDiscoveryMtx.Lock()
		defer f.localDiscoveryMtx.Unlock()
		if discoverySignal, ok := f.localDiscoverySignals[chanID]; ok {
			close(discoverySignal)
		}

		return nil
	}

	confChannel, err := f.waitForFundingWithTimeout(channel)
	if err == ErrConfirmationTimeout {
		return f.fundingTimeout(channel, pendingChanID)
	} else if err != nil {
		return fmt.Errorf("error waiting for funding "+
			"confirmation for ChannelPoint(%v): %v",
			channel.FundingOutpoint, err)
	}

	// Success, funding transaction was confirmed.
	chanID := lnwire.NewChanIDFromOutPoint(&channel.FundingOutpoint)
	log.Debugf("ChannelID(%v) is now fully confirmed! "+
		"(shortChanID=%v)", chanID, confChannel.shortChanID)

	err = f.handleFundingConfirmation(channel, confChannel)
	if err != nil {
		return fmt.Errorf("unable to handle funding "+
			"confirmation for ChannelPoint(%v): %v",
			channel.FundingOutpoint, err)
	}

	return nil
}

// ProcessFundingMsg sends a message to the internal fundingManager goroutine,
// allowing it to handle the lnwire.Message.
func (f *Manager) ProcessFundingMsg(msg lnwire.Message, peer lnpeer.Peer) {
	select {
	case f.fundingMsgs <- &fundingMsg{msg, peer}:
	case <-f.quit:
		return
	}
}

// handleFundingOpen creates an initial 'ChannelReservation' within the wallet,
// then responds to the source peer with an accept channel message progressing
// the funding workflow.
//
// TODO(roasbeef): add error chan to all, let channelManager handle
// error+propagate.
func (f *Manager) handleFundingOpen(peer lnpeer.Peer,
	msg *lnwire.OpenChannel) {

	// Check number of pending channels to be smaller than maximum allowed
	// number and send ErrorGeneric to remote peer if condition is
	// violated.
	peerPubKey := peer.IdentityKey()
	peerIDKey := newSerializedKey(peerPubKey)

	amt := msg.FundingAmount

	// We get all pending channels for this peer. This is the list of the
	// active reservations and the channels pending open in the database.
	f.resMtx.RLock()
	reservations := f.activeReservations[peerIDKey]

	// We don't count reservations that were created from a canned funding
	// shim. The user has registered the shim and therefore expects this
	// channel to arrive.
	numPending := 0
	for _, res := range reservations {
		if !res.reservation.IsCannedShim() {
			numPending++
		}
	}
	f.resMtx.RUnlock()

	// Also count the channels that are already pending. There we don't know
	// the underlying intent anymore, unfortunately.
	channels, err := f.cfg.Wallet.Cfg.Database.FetchOpenChannels(peerPubKey)
	if err != nil {
		f.failFundingFlow(
			peer, msg.PendingChannelID, err,
		)
		return
	}

	for _, c := range channels {
		// Pending channels that have a non-zero thaw height were also
		// created through a canned funding shim. Those also don't
		// count towards the DoS protection limit.
		//
		// TODO(guggero): Properly store the funding type (wallet, shim,
		// PSBT) on the channel so we don't need to use the thaw height.
		if c.IsPending && c.ThawHeight == 0 {
			numPending++
		}
	}

	// TODO(roasbeef): modify to only accept a _single_ pending channel per
	// block unless white listed
	if numPending >= f.cfg.MaxPendingChannels {
		f.failFundingFlow(
			peer, msg.PendingChannelID,
			lnwire.ErrMaxPendingChannels,
		)
		return
	}

	// Ensure that the pendingChansLimit is respected.
	pendingChans, err := f.cfg.Wallet.Cfg.Database.FetchPendingChannels()
	if err != nil {
		f.failFundingFlow(
			peer, msg.PendingChannelID, err,
		)

		return
	}

	if len(pendingChans) > pendingChansLimit {
		f.failFundingFlow(
			peer, msg.PendingChannelID,
			lnwire.ErrMaxPendingChannels,
		)

		return
	}

	// We'll also reject any requests to create channels until we're fully
	// synced to the network as we won't be able to properly validate the
	// confirmation of the funding transaction.
	isSynced, _, err := f.cfg.Wallet.IsSynced()
	if err != nil || !isSynced {
		if err != nil {
			log.Errorf("unable to query wallet: %v", err)
		}
		err := errors.New("Synchronizing blockchain")
		f.failFundingFlow(
			peer, msg.PendingChannelID,
			err,
		)
		return
	}

	// Ensure that the remote party respects our maximum channel size.
	if amt > f.cfg.MaxChanSize {
		f.failFundingFlow(
			peer, msg.PendingChannelID,
			lnwallet.ErrChanTooLarge(amt, f.cfg.MaxChanSize),
		)
		return
	}

	// We'll, also ensure that the remote party isn't attempting to propose
	// a channel that's below our current min channel size.
	if amt < f.cfg.MinChanSize {
		f.failFundingFlow(
			peer, msg.PendingChannelID,
			lnwallet.ErrChanTooSmall(amt, f.cfg.MinChanSize),
		)
		return
	}

	// If request specifies non-zero push amount and 'rejectpush' is set,
	// signal an error.
	if f.cfg.RejectPush && msg.PushAmount > 0 {
		f.failFundingFlow(
			peer, msg.PendingChannelID,
			lnwallet.ErrNonZeroPushAmount(),
		)
		return
	}

	// Send the OpenChannel request to the ChannelAcceptor to determine
	// whether this node will accept the channel.
	chanReq := &chanacceptor.ChannelAcceptRequest{
		Node:        peer.IdentityKey(),
		OpenChanMsg: msg,
	}

	// Query our channel acceptor to determine whether we should reject
	// the channel.
	acceptorResp := f.cfg.OpenChannelPredicate.Accept(chanReq)
	if acceptorResp.RejectChannel() {
		f.failFundingFlow(
			peer, msg.PendingChannelID,
			acceptorResp.ChanAcceptError,
		)
		return
	}

	log.Infof("Recv'd fundingRequest(amt=%v, push=%v, delay=%v, "+
		"pendingId=%x) from peer(%x)", amt, msg.PushAmount,
		msg.CsvDelay, msg.PendingChannelID,
		peer.IdentityKey().SerializeCompressed())

	// Attempt to initialize a reservation within the wallet. If the wallet
	// has insufficient resources to create the channel, then the
	// reservation attempt may be rejected. Note that since we're on the
	// responding side of a single funder workflow, we don't commit any
	// funds to the channel ourselves.
	//
	// Before we init the channel, we'll also check to see what commitment
	// format we can use with this peer. This is dependent on *both* us and
	// the remote peer are signaling the proper feature bit if we're using
	// implicit negotiation, and simply the channel type sent over if we're
	// using explicit negotiation.
	wasExplicit, _, commitType, err := negotiateCommitmentType(
		msg.ChannelType, peer.LocalFeatures(), peer.RemoteFeatures(),
		false,
	)
	if err != nil {
		// TODO(roasbeef): should be using soft errors
		log.Errorf("channel type negotiation failed: %v", err)
		f.failFundingFlow(peer, msg.PendingChannelID, err)
		return
	}

	var scidFeatureVal bool
	if hasFeatures(
		peer.LocalFeatures(), peer.RemoteFeatures(),
		lnwire.ScidAliasOptional,
	) {

		scidFeatureVal = true
	}

	var (
		chanTypeFeatureBits *lnwire.ChannelType
		zeroConf            bool
		scid                bool
	)

	if wasExplicit {
<<<<<<< HEAD
		// Only echo back a channel type in AcceptChannel if we
		// actually used explicit negotiation above.
=======
		// Only echo back a channel type in AcceptChannel if we actually
		// used explicit negotiation above.
>>>>>>> c855d83a
		chanTypeFeatureBits = msg.ChannelType

		// Check if the channel type includes the zero-conf or
		// scid-alias bits.
		featureVec := lnwire.RawFeatureVector(*chanTypeFeatureBits)
		zeroConf = featureVec.IsSet(lnwire.ZeroConfRequired)
		scid = featureVec.IsSet(lnwire.ScidAliasRequired)

		// If the zero-conf channel type was negotiated, ensure that
		// the acceptor allows it.
		if zeroConf && !acceptorResp.ZeroConf {
			// Fail the funding flow.
			flowErr := fmt.Errorf("channel acceptor blocked " +
				"zero-conf channel negotiation")
			f.failFundingFlow(
				peer, msg.PendingChannelID, flowErr,
			)
			return
		}

		// If the zero-conf channel type wasn't negotiated and the
		// fundee still wants a zero-conf channel, perform more checks.
		// Require that both sides have the scid-alias feature bit set.
		// We don't require anchors here - this is for compatibility
		// with LDK.
		if !zeroConf && acceptorResp.ZeroConf {
			if !scidFeatureVal {
				// Fail the funding flow.
				flowErr := fmt.Errorf("scid-alias feature " +
					"must be negotiated for zero-conf")
				f.failFundingFlow(
					peer, msg.PendingChannelID, flowErr,
				)
				return
			}

			// Set zeroConf to true to enable the zero-conf flow.
			zeroConf = true
		}
	}

	// Sending the option-scid-alias channel type for a public channel is
	// disallowed.
	public := msg.ChannelFlags&lnwire.FFAnnounceChannel != 0
	if public && scid {
		err = fmt.Errorf("option-scid-alias chantype for public " +
			"channel")
		log.Error(err)
		f.failFundingFlow(peer, msg.PendingChannelID, err)
		return
	}

	req := &lnwallet.InitFundingReserveMsg{
		ChainHash:        &msg.ChainHash,
		PendingChanID:    msg.PendingChannelID,
		NodeID:           peer.IdentityKey(),
		NodeAddr:         peer.Address(),
		LocalFundingAmt:  0,
		RemoteFundingAmt: amt,
		CommitFeePerKw:   chainfee.SatPerKWeight(msg.FeePerKiloWeight),
		FundingFeePerKw:  0,
		PushMSat:         msg.PushAmount,
		Flags:            msg.ChannelFlags,
		MinConfs:         1,
		CommitType:       commitType,
		ZeroConf:         zeroConf,
		OptionScidAlias:  scid,
		ScidAliasFeature: scidFeatureVal,
	}

	reservation, err := f.cfg.Wallet.InitChannelReservation(req)
	if err != nil {
		log.Errorf("Unable to initialize reservation: %v", err)
		f.failFundingFlow(peer, msg.PendingChannelID, err)
		return
	}

<<<<<<< HEAD
=======
	log.Debugf("Initialized channel reservation: zeroConf=%v, psbt=%v, "+
		"cannedShim=%v", reservation.IsZeroConf(),
		reservation.IsPsbt(), reservation.IsCannedShim())

>>>>>>> c855d83a
	if zeroConf {
		// Store an alias for zero-conf channels. Other option-scid
		// channels will do this at a later point.
		aliasScid, err := f.cfg.AliasManager.RequestAlias()
		if err != nil {
			log.Errorf("Unable to request alias: %v", err)
			f.failFundingFlow(peer, msg.PendingChannelID, err)
			return
		}

		reservation.AddAlias(aliasScid)
	}

	// As we're the responder, we get to specify the number of confirmations
	// that we require before both of us consider the channel open. We'll
	// use our mapping to derive the proper number of confirmations based on
	// the amount of the channel, and also if any funds are being pushed to
	// us. If a depth value was set by our channel acceptor, we will use
	// that value instead.
	numConfsReq := f.cfg.NumRequiredConfs(msg.FundingAmount, msg.PushAmount)
	if acceptorResp.MinAcceptDepth != 0 {
		numConfsReq = acceptorResp.MinAcceptDepth
	}

	// We'll ignore the min_depth calculated above if this is a zero-conf
	// channel.
	if zeroConf {
		numConfsReq = 0
	}

	reservation.SetNumConfsRequired(numConfsReq)

	// We'll also validate and apply all the constraints the initiating
	// party is attempting to dictate for our commitment transaction.
	channelConstraints := &channeldb.ChannelConstraints{
		DustLimit:        msg.DustLimit,
		ChanReserve:      msg.ChannelReserve,
		MaxPendingAmount: msg.MaxValueInFlight,
		MinHTLC:          msg.HtlcMinimum,
		MaxAcceptedHtlcs: msg.MaxAcceptedHTLCs,
		CsvDelay:         msg.CsvDelay,
	}
	err = reservation.CommitConstraints(
		channelConstraints, f.cfg.MaxLocalCSVDelay, true,
	)
	if err != nil {
		log.Errorf("Unacceptable channel constraints: %v", err)
		f.failFundingFlow(peer, msg.PendingChannelID, err)
		return
	}

	// Check whether the peer supports upfront shutdown, and get a new
	// wallet address if our node is configured to set shutdown addresses by
	// default. We use the upfront shutdown script provided by our channel
	// acceptor (if any) in lieu of user input.
	shutdown, err := getUpfrontShutdownScript(
		f.cfg.EnableUpfrontShutdown, peer, acceptorResp.UpfrontShutdown,
		f.selectShutdownScript,
	)
	if err != nil {
		f.failFundingFlow(
			peer, msg.PendingChannelID,
			fmt.Errorf("getUpfrontShutdownScript error: %v", err),
		)
		return
	}
	reservation.SetOurUpfrontShutdown(shutdown)

	// If a script enforced channel lease is being proposed, we'll need to
	// validate its custom TLV records.
	if commitType == lnwallet.CommitmentTypeScriptEnforcedLease {
		if msg.LeaseExpiry == nil {
			err := errors.New("missing lease expiry")
			f.failFundingFlow(peer, msg.PendingChannelID, err)
			return
		}

		// If we had a shim registered for this channel prior to
		// receiving its corresponding OpenChannel message, then we'll
		// validate the proposed LeaseExpiry against what was registered
		// in our shim.
		if reservation.LeaseExpiry() != 0 {
			if uint32(*msg.LeaseExpiry) !=
				reservation.LeaseExpiry() {

				err := errors.New("lease expiry mismatch")
				f.failFundingFlow(
					peer, msg.PendingChannelID, err,
				)
				return
			}
		}
	}

	log.Infof("Requiring %v confirmations for pendingChan(%x): "+
		"amt=%v, push_amt=%v, committype=%v, upfrontShutdown=%x",
		numConfsReq, msg.PendingChannelID, amt, msg.PushAmount,
		commitType, msg.UpfrontShutdownScript)

	// Generate our required constraints for the remote party, using the
	// values provided by the channel acceptor if they are non-zero.
	remoteCsvDelay := f.cfg.RequiredRemoteDelay(amt)
	if acceptorResp.CSVDelay != 0 {
		remoteCsvDelay = acceptorResp.CSVDelay
	}

	// If our default dust limit was above their ChannelReserve, we change
	// it to the ChannelReserve. We must make sure the ChannelReserve we
	// send in the AcceptChannel message is above both dust limits.
	// Therefore, take the maximum of msg.DustLimit and our dust limit.
	//
	// NOTE: Even with this bounding, the ChannelAcceptor may return an
	// BOLT#02-invalid ChannelReserve.
	maxDustLimit := reservation.OurContribution().DustLimit
	if msg.DustLimit > maxDustLimit {
		maxDustLimit = msg.DustLimit
	}

	chanReserve := f.cfg.RequiredRemoteChanReserve(amt, maxDustLimit)
	if acceptorResp.Reserve != 0 {
		chanReserve = acceptorResp.Reserve
	}

	remoteMaxValue := f.cfg.RequiredRemoteMaxValue(amt)
	if acceptorResp.InFlightTotal != 0 {
		remoteMaxValue = acceptorResp.InFlightTotal
	}

	maxHtlcs := f.cfg.RequiredRemoteMaxHTLCs(amt)
	if acceptorResp.HtlcLimit != 0 {
		maxHtlcs = acceptorResp.HtlcLimit
	}

	// Default to our default minimum hltc value, replacing it with the
	// channel acceptor's value if it is set.
	minHtlc := f.cfg.DefaultMinHtlcIn
	if acceptorResp.MinHtlcIn != 0 {
		minHtlc = acceptorResp.MinHtlcIn
	}

	// If we are handling a FundingOpen request then we need to
	// specify the default channel fees since they are not provided
	// by the responder interactively.
	forwardingPolicy := htlcswitch.ForwardingPolicy{
		BaseFee: f.cfg.DefaultRoutingPolicy.BaseFee,
		FeeRate: f.cfg.DefaultRoutingPolicy.FeeRate,
	}

	// Once the reservation has been created successfully, we add it to
	// this peer's map of pending reservations to track this particular
	// reservation until either abort or completion.
	f.resMtx.Lock()
	if _, ok := f.activeReservations[peerIDKey]; !ok {
		f.activeReservations[peerIDKey] = make(pendingChannels)
	}
	resCtx := &reservationWithCtx{
		reservation:       reservation,
		chanAmt:           amt,
		forwardingPolicy:  forwardingPolicy,
		remoteCsvDelay:    remoteCsvDelay,
		remoteMinHtlc:     minHtlc,
		remoteMaxValue:    remoteMaxValue,
		remoteMaxHtlcs:    maxHtlcs,
		remoteChanReserve: chanReserve,
		maxLocalCsv:       f.cfg.MaxLocalCSVDelay,
		channelType:       msg.ChannelType,
		err:               make(chan error, 1),
		peer:              peer,
	}
	f.activeReservations[peerIDKey][msg.PendingChannelID] = resCtx
	f.resMtx.Unlock()

	// Update the timestamp once the fundingOpenMsg has been handled.
	defer resCtx.updateTimestamp()

	// With our parameters set, we'll now process their contribution so we
	// can move the funding workflow ahead.
	remoteContribution := &lnwallet.ChannelContribution{
		FundingAmount:        amt,
		FirstCommitmentPoint: msg.FirstCommitmentPoint,
		ChannelConfig: &channeldb.ChannelConfig{
			ChannelConstraints: channeldb.ChannelConstraints{
				DustLimit:        msg.DustLimit,
				MaxPendingAmount: remoteMaxValue,
				ChanReserve:      chanReserve,
				MinHTLC:          minHtlc,
				MaxAcceptedHtlcs: maxHtlcs,
				CsvDelay:         remoteCsvDelay,
			},
			MultiSigKey: keychain.KeyDescriptor{
				PubKey: copyPubKey(msg.FundingKey),
			},
			RevocationBasePoint: keychain.KeyDescriptor{
				PubKey: copyPubKey(msg.RevocationPoint),
			},
			PaymentBasePoint: keychain.KeyDescriptor{
				PubKey: copyPubKey(msg.PaymentPoint),
			},
			DelayBasePoint: keychain.KeyDescriptor{
				PubKey: copyPubKey(msg.DelayedPaymentPoint),
			},
			HtlcBasePoint: keychain.KeyDescriptor{
				PubKey: copyPubKey(msg.HtlcPoint),
			},
		},
		UpfrontShutdown: msg.UpfrontShutdownScript,
	}
	err = reservation.ProcessSingleContribution(remoteContribution)
	if err != nil {
		log.Errorf("unable to add contribution reservation: %v", err)
		f.failFundingFlow(peer, msg.PendingChannelID, err)
		return
	}

	log.Infof("Sending fundingResp for pending_id(%x)",
		msg.PendingChannelID)
	log.Debugf("Remote party accepted commitment constraints: %v",
		spew.Sdump(remoteContribution.ChannelConfig.ChannelConstraints))

	// With the initiator's contribution recorded, respond with our
	// contribution in the next message of the workflow.
	ourContribution := reservation.OurContribution()
	fundingAccept := lnwire.AcceptChannel{
		PendingChannelID:      msg.PendingChannelID,
		DustLimit:             ourContribution.DustLimit,
		MaxValueInFlight:      remoteMaxValue,
		ChannelReserve:        chanReserve,
		MinAcceptDepth:        uint32(numConfsReq),
		HtlcMinimum:           minHtlc,
		CsvDelay:              remoteCsvDelay,
		MaxAcceptedHTLCs:      maxHtlcs,
		FundingKey:            ourContribution.MultiSigKey.PubKey,
		RevocationPoint:       ourContribution.RevocationBasePoint.PubKey,
		PaymentPoint:          ourContribution.PaymentBasePoint.PubKey,
		DelayedPaymentPoint:   ourContribution.DelayBasePoint.PubKey,
		HtlcPoint:             ourContribution.HtlcBasePoint.PubKey,
		FirstCommitmentPoint:  ourContribution.FirstCommitmentPoint,
		UpfrontShutdownScript: ourContribution.UpfrontShutdown,
		ChannelType:           chanTypeFeatureBits,
		LeaseExpiry:           msg.LeaseExpiry,
	}

	if err := peer.SendMessage(true, &fundingAccept); err != nil {
		log.Errorf("unable to send funding response to peer: %v", err)
		f.failFundingFlow(peer, msg.PendingChannelID, err)
		return
	}
}

// handleFundingAccept processes a response to the workflow initiation sent by
// the remote peer. This message then queues a message with the funding
// outpoint, and a commitment signature to the remote peer.
func (f *Manager) handleFundingAccept(peer lnpeer.Peer,
	msg *lnwire.AcceptChannel) {

	pendingChanID := msg.PendingChannelID
	peerKey := peer.IdentityKey()
	var peerKeyBytes []byte
	if peerKey != nil {
		peerKeyBytes = peerKey.SerializeCompressed()
	}

	resCtx, err := f.getReservationCtx(peerKey, pendingChanID)
	if err != nil {
		log.Warnf("Can't find reservation (peerKey:%x, chan_id:%v)",
			peerKeyBytes, pendingChanID)
		return
	}

	// Update the timestamp once the fundingAcceptMsg has been handled.
	defer resCtx.updateTimestamp()

	log.Infof("Recv'd fundingResponse for pending_id(%x)",
		pendingChanID[:])

	// Perform some basic validation of any custom TLV records included.
	//
	// TODO: Return errors as funding.Error to give context to remote peer?
	if resCtx.channelType != nil {
		// We'll want to quickly check that the ChannelType echoed by
		// the channel request recipient matches what we proposed.
		if msg.ChannelType == nil {
			err := errors.New("explicit channel type not echoed " +
				"back")
			f.failFundingFlow(peer, msg.PendingChannelID, err)
			return
		}
		proposedFeatures := lnwire.RawFeatureVector(*resCtx.channelType)
		ackedFeatures := lnwire.RawFeatureVector(*msg.ChannelType)
		if !proposedFeatures.Equals(&ackedFeatures) {
			err := errors.New("channel type mismatch")
			f.failFundingFlow(peer, msg.PendingChannelID, err)
			return
		}

		// We'll want to do the same with the LeaseExpiry if one should
		// be set.
		if resCtx.reservation.LeaseExpiry() != 0 {
			if msg.LeaseExpiry == nil {
				err := errors.New("lease expiry not echoed " +
					"back")
				f.failFundingFlow(
					peer, msg.PendingChannelID, err,
				)
				return
			}
			if uint32(*msg.LeaseExpiry) !=
				resCtx.reservation.LeaseExpiry() {

				err := errors.New("lease expiry mismatch")
				f.failFundingFlow(
					peer, msg.PendingChannelID, err,
				)
				return
			}
		}
	} else if msg.ChannelType != nil {
		// The spec isn't too clear about whether it's okay to set the
		// channel type in the accept_channel response if we didn't
		// explicitly set it in the open_channel message. For now, let's
		// just log the problem instead of failing the funding flow.
		_, implicitChannelType := implicitNegotiateCommitmentType(
			peer.LocalFeatures(), peer.RemoteFeatures(),
		)

		// We pass in false here as the funder since at this point, we
		// didn't set a chan type ourselves, so falling back to
		// implicit funding is acceptable.
		_, _, negotiatedChannelType, err := negotiateCommitmentType(
			msg.ChannelType, peer.LocalFeatures(),
			peer.RemoteFeatures(), false,
		)
		if err != nil {
			err := errors.New("received unexpected channel type")
			f.failFundingFlow(peer, msg.PendingChannelID, err)
			return
		}

		// Even though we don't expect a channel type to be set when we
		// didn't send one in the first place, we check that it's the
		// same type we'd have arrived through implicit negotiation. If
		// it's another type, we fail the flow.
		if implicitChannelType != negotiatedChannelType {
			err := errors.New("negotiated unexpected channel type")
			f.failFundingFlow(peer, msg.PendingChannelID, err)
			return
		}
	}

	// The required number of confirmations should not be greater than the
	// maximum number of confirmations required by the ChainNotifier to
	// properly dispatch confirmations.
	if msg.MinAcceptDepth > chainntnfs.MaxNumConfs {
		err := lnwallet.ErrNumConfsTooLarge(
			msg.MinAcceptDepth, chainntnfs.MaxNumConfs,
		)
		log.Warnf("Unacceptable channel constraints: %v", err)
		f.failFundingFlow(peer, msg.PendingChannelID, err)
		return
	}

	// Check that zero-conf channels have minimum depth set to 0.
	if resCtx.reservation.IsZeroConf() && msg.MinAcceptDepth != 0 {
		err = fmt.Errorf("zero-conf channel has min_depth non-zero")
		log.Warn(err)
		f.failFundingFlow(peer, msg.PendingChannelID, err)
		return
	}

	// Fail early if minimum depth is set to 0 and the channel is not
	// zero-conf.
	if !resCtx.reservation.IsZeroConf() && msg.MinAcceptDepth == 0 {
		err = fmt.Errorf("non-zero-conf channel has min depth zero")
		log.Warn(err)
		f.failFundingFlow(peer, msg.PendingChannelID, err)
		return
	}

	// We'll also specify the responder's preference for the number of
	// required confirmations, and also the set of channel constraints
	// they've specified for commitment states we can create.
	resCtx.reservation.SetNumConfsRequired(uint16(msg.MinAcceptDepth))
	channelConstraints := &channeldb.ChannelConstraints{
		DustLimit:        msg.DustLimit,
		ChanReserve:      msg.ChannelReserve,
		MaxPendingAmount: msg.MaxValueInFlight,
		MinHTLC:          msg.HtlcMinimum,
		MaxAcceptedHtlcs: msg.MaxAcceptedHTLCs,
		CsvDelay:         msg.CsvDelay,
	}
	err = resCtx.reservation.CommitConstraints(
		channelConstraints, resCtx.maxLocalCsv, false,
	)
	if err != nil {
		log.Warnf("Unacceptable channel constraints: %v", err)
		f.failFundingFlow(peer, msg.PendingChannelID, err)
		return
	}

	// The remote node has responded with their portion of the channel
	// contribution. At this point, we can process their contribution which
	// allows us to construct and sign both the commitment transaction, and
	// the funding transaction.
	remoteContribution := &lnwallet.ChannelContribution{
		FirstCommitmentPoint: msg.FirstCommitmentPoint,
		ChannelConfig: &channeldb.ChannelConfig{
			ChannelConstraints: channeldb.ChannelConstraints{
				DustLimit:        msg.DustLimit,
				MaxPendingAmount: resCtx.remoteMaxValue,
				ChanReserve:      resCtx.remoteChanReserve,
				MinHTLC:          resCtx.remoteMinHtlc,
				MaxAcceptedHtlcs: resCtx.remoteMaxHtlcs,
				CsvDelay:         resCtx.remoteCsvDelay,
			},
			MultiSigKey: keychain.KeyDescriptor{
				PubKey: copyPubKey(msg.FundingKey),
			},
			RevocationBasePoint: keychain.KeyDescriptor{
				PubKey: copyPubKey(msg.RevocationPoint),
			},
			PaymentBasePoint: keychain.KeyDescriptor{
				PubKey: copyPubKey(msg.PaymentPoint),
			},
			DelayBasePoint: keychain.KeyDescriptor{
				PubKey: copyPubKey(msg.DelayedPaymentPoint),
			},
			HtlcBasePoint: keychain.KeyDescriptor{
				PubKey: copyPubKey(msg.HtlcPoint),
			},
		},
		UpfrontShutdown: msg.UpfrontShutdownScript,
	}
	err = resCtx.reservation.ProcessContribution(remoteContribution)

	// The wallet has detected that a PSBT funding process was requested by
	// the user and has halted the funding process after negotiating the
	// multisig keys. We now have everything that is needed for the user to
	// start constructing a PSBT that sends to the multisig funding address.
	var psbtIntent *chanfunding.PsbtIntent
	if psbtErr, ok := err.(*lnwallet.PsbtFundingRequired); ok {
		// Return the information that is needed by the user to
		// construct the PSBT back to the caller.
		addr, amt, packet, err := psbtErr.Intent.FundingParams()
		if err != nil {
			log.Errorf("Unable to process PSBT funding params "+
				"for contribution from %x: %v", peerKeyBytes,
				err)
			f.failFundingFlow(peer, msg.PendingChannelID, err)
			return
		}
		var buf bytes.Buffer
		err = packet.Serialize(&buf)
		if err != nil {
			log.Errorf("Unable to serialize PSBT for "+
				"contribution from %x: %v", peerKeyBytes, err)
			f.failFundingFlow(peer, msg.PendingChannelID, err)
			return
		}
		resCtx.updates <- &lnrpc.OpenStatusUpdate{
			PendingChanId: pendingChanID[:],
			Update: &lnrpc.OpenStatusUpdate_PsbtFund{
				PsbtFund: &lnrpc.ReadyForPsbtFunding{
					FundingAddress: addr.EncodeAddress(),
					FundingAmount:  amt,
					Psbt:           buf.Bytes(),
				},
			},
		}
		psbtIntent = psbtErr.Intent
	} else if err != nil {
		log.Errorf("Unable to process contribution from %x: %v",
			peerKeyBytes, err)
		f.failFundingFlow(peer, msg.PendingChannelID, err)
		return
	}

	log.Infof("pendingChan(%x): remote party proposes num_confs=%v, "+
		"csv_delay=%v", pendingChanID[:], msg.MinAcceptDepth,
		msg.CsvDelay)
	log.Debugf("Remote party accepted commitment constraints: %v",
		spew.Sdump(remoteContribution.ChannelConfig.ChannelConstraints))

	// If the user requested funding through a PSBT, we cannot directly
	// continue now and need to wait for the fully funded and signed PSBT
	// to arrive. To not block any other channels from opening, we wait in
	// a separate goroutine.
	if psbtIntent != nil {
		f.wg.Add(1)
		go func() {
			defer f.wg.Done()

			f.waitForPsbt(psbtIntent, resCtx, pendingChanID)
		}()

		// With the new goroutine spawned, we can now exit to unblock
		// the main event loop.
		return
	}

	// In a normal, non-PSBT funding flow, we can jump directly to the next
	// step where we expect our contribution to be finalized.
	f.continueFundingAccept(resCtx, pendingChanID)
}

// waitForPsbt blocks until either a signed PSBT arrives, an error occurs or
// the funding manager shuts down. In the case of a valid PSBT, the funding flow
// is continued.
//
// NOTE: This method must be called as a goroutine.
func (f *Manager) waitForPsbt(intent *chanfunding.PsbtIntent,
	resCtx *reservationWithCtx, pendingChanID [32]byte) {

	// failFlow is a helper that logs an error message with the current
	// context and then fails the funding flow.
	peerKey := resCtx.peer.IdentityKey()
	failFlow := func(errMsg string, cause error) {
		log.Errorf("Unable to handle funding accept message "+
			"for peer_key=%x, pending_chan_id=%x: %s: %v",
			peerKey.SerializeCompressed(), pendingChanID, errMsg,
			cause)
		f.failFundingFlow(resCtx.peer, pendingChanID, cause)
	}

	// We'll now wait until the intent has received the final and complete
	// funding transaction. If the channel is closed without any error being
	// sent, we know everything's going as expected.
	select {
	case err := <-intent.PsbtReady:
		switch err {
		// If the user canceled the funding reservation, we need to
		// inform the other peer about us canceling the reservation.
		case chanfunding.ErrUserCanceled:
			failFlow("aborting PSBT flow", err)
			return

		// If the remote canceled the funding reservation, we don't need
		// to send another fail message. But we want to inform the user
		// about what happened.
		case chanfunding.ErrRemoteCanceled:
			log.Infof("Remote canceled, aborting PSBT flow "+
				"for peer_key=%x, pending_chan_id=%x",
				peerKey.SerializeCompressed(), pendingChanID)
			return

		// Nil error means the flow continues normally now.
		case nil:

		// For any other error, we'll fail the funding flow.
		default:
			failFlow("error waiting for PSBT flow", err)
			return
		}

		// A non-nil error means we can continue the funding flow.
		// Notify the wallet so it can prepare everything we need to
		// continue.
		err = resCtx.reservation.ProcessPsbt()
		if err != nil {
			failFlow("error continuing PSBT flow", err)
			return
		}

		// We are now ready to continue the funding flow.
		f.continueFundingAccept(resCtx, pendingChanID)

	// Handle a server shutdown as well because the reservation won't
	// survive a restart as it's in memory only.
	case <-f.quit:
		log.Errorf("Unable to handle funding accept message "+
			"for peer_key=%x, pending_chan_id=%x: funding manager "+
			"shutting down", peerKey.SerializeCompressed(),
			pendingChanID)
		return
	}
}

// continueFundingAccept continues the channel funding flow once our
// contribution is finalized, the channel output is known and the funding
// transaction is signed.
func (f *Manager) continueFundingAccept(resCtx *reservationWithCtx,
	pendingChanID [32]byte) {

	// Now that we have their contribution, we can extract, then send over
	// both the funding out point and our signature for their version of
	// the commitment transaction to the remote peer.
	outPoint := resCtx.reservation.FundingOutpoint()
	_, sig := resCtx.reservation.OurSignatures()

	// A new channel has almost finished the funding process. In order to
	// properly synchronize with the writeHandler goroutine, we add a new
	// channel to the barriers map which will be closed once the channel is
	// fully open.
	f.barrierMtx.Lock()
	channelID := lnwire.NewChanIDFromOutPoint(outPoint)
	log.Debugf("Creating chan barrier for ChanID(%v)", channelID)
	f.newChanBarriers[channelID] = make(chan struct{})
	f.barrierMtx.Unlock()

	// The next message that advances the funding flow will reference the
	// channel via its permanent channel ID, so we'll set up this mapping
	// so we can retrieve the reservation context once we get the
	// FundingSigned message.
	f.resMtx.Lock()
	f.signedReservations[channelID] = pendingChanID
	f.resMtx.Unlock()

	log.Infof("Generated ChannelPoint(%v) for pending_id(%x)", outPoint,
		pendingChanID[:])

	var err error
	fundingCreated := &lnwire.FundingCreated{
		PendingChannelID: pendingChanID,
		FundingPoint:     *outPoint,
	}
	fundingCreated.CommitSig, err = lnwire.NewSigFromSignature(sig)
	if err != nil {
		log.Errorf("Unable to parse signature: %v", err)
		f.failFundingFlow(resCtx.peer, pendingChanID, err)
		return
	}
	if err := resCtx.peer.SendMessage(true, fundingCreated); err != nil {
		log.Errorf("Unable to send funding complete message: %v", err)
		f.failFundingFlow(resCtx.peer, pendingChanID, err)
		return
	}
}

// handleFundingCreated progresses the funding workflow when the daemon is on
// the responding side of a single funder workflow. Once this message has been
// processed, a signature is sent to the remote peer allowing it to broadcast
// the funding transaction, progressing the workflow into the final stage.
func (f *Manager) handleFundingCreated(peer lnpeer.Peer,
	msg *lnwire.FundingCreated) {

	peerKey := peer.IdentityKey()
	pendingChanID := msg.PendingChannelID

	resCtx, err := f.getReservationCtx(peerKey, pendingChanID)
	if err != nil {
		log.Warnf("can't find reservation (peer_id:%v, chan_id:%x)",
			peerKey, pendingChanID[:])
		return
	}

	// The channel initiator has responded with the funding outpoint of the
	// final funding transaction, as well as a signature for our version of
	// the commitment transaction. So at this point, we can validate the
	// initiator's commitment transaction, then send our own if it's valid.
	// TODO(roasbeef): make case (p vs P) consistent throughout
	fundingOut := msg.FundingPoint
	log.Infof("completing pending_id(%x) with ChannelPoint(%v)",
		pendingChanID[:], fundingOut)

	commitSig, err := msg.CommitSig.ToSignature()
	if err != nil {
		log.Errorf("unable to parse signature: %v", err)
		f.failFundingFlow(peer, pendingChanID, err)
		return
	}

	// With all the necessary data available, attempt to advance the
	// funding workflow to the next stage. If this succeeds then the
	// funding transaction will broadcast after our next message.
	// CompleteReservationSingle will also mark the channel as 'IsPending'
	// in the database.
	completeChan, err := resCtx.reservation.CompleteReservationSingle(
		&fundingOut, commitSig,
	)
	if err != nil {
		// TODO(roasbeef): better error logging: peerID, channelID, etc.
		log.Errorf("unable to complete single reservation: %v", err)
		f.failFundingFlow(peer, pendingChanID, err)
		return
	}

	// Get forwarding policy before deleting the reservation context.
	forwardingPolicy := resCtx.forwardingPolicy

	// The channel is marked IsPending in the database, and can be removed
	// from the set of active reservations.
	f.deleteReservationCtx(peerKey, msg.PendingChannelID)

	// If something goes wrong before the funding transaction is confirmed,
	// we use this convenience method to delete the pending OpenChannel
	// from the database.
	deleteFromDatabase := func() {
		localBalance := completeChan.LocalCommitment.LocalBalance.ToSatoshis()
		closeInfo := &channeldb.ChannelCloseSummary{
			ChanPoint:               completeChan.FundingOutpoint,
			ChainHash:               completeChan.ChainHash,
			RemotePub:               completeChan.IdentityPub,
			CloseType:               channeldb.FundingCanceled,
			Capacity:                completeChan.Capacity,
			SettledBalance:          localBalance,
			RemoteCurrentRevocation: completeChan.RemoteCurrentRevocation,
			RemoteNextRevocation:    completeChan.RemoteNextRevocation,
			LocalChanConfig:         completeChan.LocalChanCfg,
		}

		// Close the channel with us as the initiator because we are
		// deciding to exit the funding flow due to an internal error.
		if err := completeChan.CloseChannel(
			closeInfo, channeldb.ChanStatusLocalCloseInitiator,
		); err != nil {
			log.Errorf("Failed closing channel %v: %v",
				completeChan.FundingOutpoint, err)
		}
	}

	// A new channel has almost finished the funding process. In order to
	// properly synchronize with the writeHandler goroutine, we add a new
	// channel to the barriers map which will be closed once the channel is
	// fully open.
	f.barrierMtx.Lock()
	channelID := lnwire.NewChanIDFromOutPoint(&fundingOut)
	log.Debugf("Creating chan barrier for ChanID(%v)", channelID)
	f.newChanBarriers[channelID] = make(chan struct{})
	f.barrierMtx.Unlock()

	log.Infof("sending FundingSigned for pending_id(%x) over "+
		"ChannelPoint(%v)", pendingChanID[:], fundingOut)

	// With their signature for our version of the commitment transaction
	// verified, we can now send over our signature to the remote peer.
	_, sig := resCtx.reservation.OurSignatures()
	ourCommitSig, err := lnwire.NewSigFromSignature(sig)
	if err != nil {
		log.Errorf("unable to parse signature: %v", err)
		f.failFundingFlow(peer, pendingChanID, err)
		deleteFromDatabase()
		return
	}

	fundingSigned := &lnwire.FundingSigned{
		ChanID:    channelID,
		CommitSig: ourCommitSig,
	}
	if err := peer.SendMessage(true, fundingSigned); err != nil {
		log.Errorf("unable to send FundingSigned message: %v", err)
		f.failFundingFlow(peer, pendingChanID, err)
		deleteFromDatabase()
		return
	}

	// With a permanent channel id established we can save the respective
	// forwarding policy in the database. In the channel announcement phase
	// this forwarding policy is retrieved and applied.
	err = f.saveInitialFwdingPolicy(channelID, &forwardingPolicy)
	if err != nil {
		log.Errorf("Unable to store the forwarding policy: %v", err)
	}

	// Now that we've sent over our final signature for this channel, we'll
	// send it to the ChainArbitrator so it can watch for any on-chain
	// actions during this final confirmation stage.
	if err := f.cfg.WatchNewChannel(completeChan, peerKey); err != nil {
		log.Errorf("Unable to send new ChannelPoint(%v) for "+
			"arbitration: %v", fundingOut, err)
	}

	// Create an entry in the local discovery map so we can ensure that we
	// process the channel confirmation fully before we receive a funding
	// locked message.
	f.localDiscoveryMtx.Lock()
	f.localDiscoverySignals[channelID] = make(chan struct{})
	f.localDiscoveryMtx.Unlock()

	// Inform the ChannelNotifier that the channel has entered
	// pending open state.
	f.cfg.NotifyPendingOpenChannelEvent(fundingOut, completeChan)

	// At this point we have sent our last funding message to the
	// initiating peer before the funding transaction will be broadcast.
	// With this last message, our job as the responder is now complete.
	// We'll wait for the funding transaction to reach the specified number
	// of confirmations, then start normal operations.
	//
	// When we get to this point we have sent the signComplete message to
	// the channel funder, and BOLT#2 specifies that we MUST remember the
	// channel for reconnection. The channel is already marked
	// as pending in the database, so in case of a disconnect or restart,
	// we will continue waiting for the confirmation the next time we start
	// the funding manager. In case the funding transaction never appears
	// on the blockchain, we must forget this channel. We therefore
	// completely forget about this channel if we haven't seen the funding
	// transaction in 288 blocks (~ 48 hrs), by canceling the reservation
	// and canceling the wait for the funding confirmation.
	f.wg.Add(1)
	go f.advanceFundingState(completeChan, pendingChanID, nil)
}

// handleFundingSigned processes the final message received in a single funder
// workflow. Once this message is processed, the funding transaction is
// broadcast. Once the funding transaction reaches a sufficient number of
// confirmations, a message is sent to the responding peer along with a compact
// encoding of the location of the channel within the blockchain.
func (f *Manager) handleFundingSigned(peer lnpeer.Peer,
	msg *lnwire.FundingSigned) {

	// As the funding signed message will reference the reservation by its
	// permanent channel ID, we'll need to perform an intermediate look up
	// before we can obtain the reservation.
	f.resMtx.Lock()
	pendingChanID, ok := f.signedReservations[msg.ChanID]
	delete(f.signedReservations, msg.ChanID)
	f.resMtx.Unlock()
	if !ok {
		err := fmt.Errorf("unable to find signed reservation for "+
			"chan_id=%x", msg.ChanID)
		log.Warnf(err.Error())
		f.failFundingFlow(peer, msg.ChanID, err)
		return
	}

	peerKey := peer.IdentityKey()
	resCtx, err := f.getReservationCtx(peerKey, pendingChanID)
	if err != nil {
		log.Warnf("Unable to find reservation (peer_id:%v, "+
			"chan_id:%x)", peerKey, pendingChanID[:])
		// TODO: add ErrChanNotFound?
		f.failFundingFlow(peer, pendingChanID, err)
		return
	}

	// Create an entry in the local discovery map so we can ensure that we
	// process the channel confirmation fully before we receive a funding
	// locked message.
	fundingPoint := resCtx.reservation.FundingOutpoint()
	permChanID := lnwire.NewChanIDFromOutPoint(fundingPoint)
	f.localDiscoveryMtx.Lock()
	f.localDiscoverySignals[permChanID] = make(chan struct{})
	f.localDiscoveryMtx.Unlock()

	// We have to store the forwardingPolicy before the reservation context
	// is deleted. The policy will then be read and applied in
	// newChanAnnouncement.
	err = f.saveInitialFwdingPolicy(permChanID, &resCtx.forwardingPolicy)
	if err != nil {
		log.Errorf("Unable to store the forwarding policy: %v", err)
	}

	// The remote peer has responded with a signature for our commitment
	// transaction. We'll verify the signature for validity, then commit
	// the state to disk as we can now open the channel.
	commitSig, err := msg.CommitSig.ToSignature()
	if err != nil {
		log.Errorf("Unable to parse signature: %v", err)
		f.failFundingFlow(peer, pendingChanID, err)
		return
	}

	completeChan, err := resCtx.reservation.CompleteReservation(
		nil, commitSig,
	)
	if err != nil {
		log.Errorf("Unable to complete reservation sign "+
			"complete: %v", err)
		f.failFundingFlow(peer, pendingChanID, err)
		return
	}

	// The channel is now marked IsPending in the database, and we can
	// delete it from our set of active reservations.
	f.deleteReservationCtx(peerKey, pendingChanID)

	// Broadcast the finalized funding transaction to the network, but only
	// if we actually have the funding transaction.
	if completeChan.ChanType.HasFundingTx() {
		fundingTx := completeChan.FundingTxn
		var fundingTxBuf bytes.Buffer
		if err := fundingTx.Serialize(&fundingTxBuf); err != nil {
			log.Errorf("Unable to serialize funding "+
				"transaction %v: %v", fundingTx.TxHash(), err)

			// Clear the buffer of any bytes that were written
			// before the serialization error to prevent logging an
			// incomplete transaction.
			fundingTxBuf.Reset()
		}

		log.Infof("Broadcasting funding tx for ChannelPoint(%v): %x",
			completeChan.FundingOutpoint, fundingTxBuf.Bytes())

		// Set a nil short channel ID at this stage because we do not
		// know it until our funding tx confirms.
		label := labels.MakeLabel(
			labels.LabelTypeChannelOpen, nil,
		)

		err = f.cfg.PublishTransaction(fundingTx, label)
		if err != nil {
			log.Errorf("Unable to broadcast funding tx %x for "+
				"ChannelPoint(%v): %v", fundingTxBuf.Bytes(),
				completeChan.FundingOutpoint, err)

			// We failed to broadcast the funding transaction, but
			// watch the channel regardless, in case the
			// transaction made it to the network. We will retry
			// broadcast at startup.
			//
			// TODO(halseth): retry more often? Handle with CPFP?
			// Just delete from the DB?
		}
	}

	// Now that we have a finalized reservation for this funding flow,
	// we'll send the to be active channel to the ChainArbitrator so it can
	// watch for any on-chain actions before the channel has fully
	// confirmed.
	if err := f.cfg.WatchNewChannel(completeChan, peerKey); err != nil {
		log.Errorf("Unable to send new ChannelPoint(%v) for "+
			"arbitration: %v", fundingPoint, err)
	}

	log.Infof("Finalizing pending_id(%x) over ChannelPoint(%v), "+
		"waiting for channel open on-chain", pendingChanID[:],
		fundingPoint)

	// Send an update to the upstream client that the negotiation process
	// is over.
	//
	// TODO(roasbeef): add abstraction over updates to accommodate
	// long-polling, or SSE, etc.
	upd := &lnrpc.OpenStatusUpdate{
		Update: &lnrpc.OpenStatusUpdate_ChanPending{
			ChanPending: &lnrpc.PendingUpdate{
				Txid:        fundingPoint.Hash[:],
				OutputIndex: fundingPoint.Index,
			},
		},
		PendingChanId: pendingChanID[:],
	}

	select {
	case resCtx.updates <- upd:
		// Inform the ChannelNotifier that the channel has entered
		// pending open state.
		f.cfg.NotifyPendingOpenChannelEvent(*fundingPoint, completeChan)
	case <-f.quit:
		return
	}

	// At this point we have broadcast the funding transaction and done all
	// necessary processing.
	f.wg.Add(1)
	go f.advanceFundingState(completeChan, pendingChanID, resCtx.updates)
}

// confirmedChannel wraps a confirmed funding transaction, as well as the short
// channel ID which identifies that channel into a single struct. We'll use
// this to pass around the final state of a channel after it has been
// confirmed.
type confirmedChannel struct {
	// shortChanID expresses where in the block the funding transaction was
	// located.
	shortChanID lnwire.ShortChannelID

	// fundingTx is the funding transaction that created the channel.
	fundingTx *wire.MsgTx
}

// fundingTimeout is called when callers of waitForFundingWithTimeout receive
// an ErrConfirmationTimeout. It is used to clean-up channel state and mark the
// channel as closed. The error is only returned for the responder of the
// channel flow.
func (f *Manager) fundingTimeout(c *channeldb.OpenChannel,
	pendingID [32]byte) error {

	// We'll get a timeout if the number of blocks mined since the channel
	// was initiated reaches maxWaitNumBlocksFundingConf and we are not the
	// channel initiator.
	localBalance := c.LocalCommitment.LocalBalance.ToSatoshis()
	closeInfo := &channeldb.ChannelCloseSummary{
		ChainHash:               c.ChainHash,
		ChanPoint:               c.FundingOutpoint,
		RemotePub:               c.IdentityPub,
		Capacity:                c.Capacity,
		SettledBalance:          localBalance,
		CloseType:               channeldb.FundingCanceled,
		RemoteCurrentRevocation: c.RemoteCurrentRevocation,
		RemoteNextRevocation:    c.RemoteNextRevocation,
		LocalChanConfig:         c.LocalChanCfg,
	}

	// Close the channel with us as the initiator because we are timing the
	// channel out.
	if err := c.CloseChannel(
		closeInfo, channeldb.ChanStatusLocalCloseInitiator,
	); err != nil {
		return fmt.Errorf("failed closing channel %v: %v",
			c.FundingOutpoint, err)
	}

	timeoutErr := fmt.Errorf("timeout waiting for funding tx (%v) to "+
		"confirm", c.FundingOutpoint)

	// When the peer comes online, we'll notify it that we are now
	// considering the channel flow canceled.
	f.wg.Add(1)
	go func() {
		defer f.wg.Done()

<<<<<<< HEAD
		peerChan := make(chan lnpeer.Peer, 1)
		var peerKey [33]byte
		copy(peerKey[:], c.IdentityPub.SerializeCompressed())

		f.cfg.NotifyWhenOnline(peerKey, peerChan)

		var peer lnpeer.Peer
		select {
		case peer = <-peerChan:
		case <-f.quit:
			return
		}
=======
		peer, err := f.waitForPeerOnline(c.IdentityPub)
		switch err {
		// We're already shutting down, so we can just return.
		case ErrFundingManagerShuttingDown:
			return

		// nil error means we continue on.
		case nil:

		// For unexpected errors, we print the error and still try to
		// fail the funding flow.
		default:
			log.Errorf("Unexpected error while waiting for peer "+
				"to come online: %v", err)
		}

>>>>>>> c855d83a
		// TODO(halseth): should this send be made
		// reliable?

		// The reservation won't exist at this point, but we'll send an
		// Error message over anyways with ChanID set to pendingID.
		f.failFundingFlow(peer, pendingID, timeoutErr)
	}()

	return timeoutErr
}

// waitForFundingWithTimeout is a wrapper around waitForFundingConfirmation and
// waitForTimeout that will return ErrConfirmationTimeout if we are not the
// channel initiator and the maxWaitNumBlocksFundingConf has passed from the
// funding broadcast height. In case of confirmation, the short channel ID of
// the channel and the funding transaction will be returned.
func (f *Manager) waitForFundingWithTimeout(
	ch *channeldb.OpenChannel) (*confirmedChannel, error) {

	confChan := make(chan *confirmedChannel)
	timeoutChan := make(chan error, 1)
	cancelChan := make(chan struct{})

	f.wg.Add(1)
	go f.waitForFundingConfirmation(ch, cancelChan, confChan)

	// If we are not the initiator, we have no money at stake and will
	// timeout waiting for the funding transaction to confirm after a
	// while.
	if !ch.IsInitiator && !ch.IsZeroConf() {
		f.wg.Add(1)
		go f.waitForTimeout(ch, cancelChan, timeoutChan)
	}
	defer close(cancelChan)

	select {
	case err := <-timeoutChan:
		if err != nil {
			return nil, err
		}
		return nil, ErrConfirmationTimeout

	case <-f.quit:
		// The fundingManager is shutting down, and will resume wait on
		// startup.
		return nil, ErrFundingManagerShuttingDown

	case confirmedChannel, ok := <-confChan:
		if !ok {
			return nil, fmt.Errorf("waiting for funding" +
				"confirmation failed")
		}
		return confirmedChannel, nil
	}
}

// makeFundingScript re-creates the funding script for the funding transaction
// of the target channel.
func makeFundingScript(channel *channeldb.OpenChannel) ([]byte, error) {
	localKey := channel.LocalChanCfg.MultiSigKey.PubKey.SerializeCompressed()
	remoteKey := channel.RemoteChanCfg.MultiSigKey.PubKey.SerializeCompressed()

	multiSigScript, err := input.GenMultiSigScript(localKey, remoteKey)
	if err != nil {
		return nil, err
	}

	return input.WitnessScriptHash(multiSigScript)
}

// waitForFundingConfirmation handles the final stages of the channel funding
// process once the funding transaction has been broadcast. The primary
// function of waitForFundingConfirmation is to wait for blockchain
// confirmation, and then to notify the other systems that must be notified
// when a channel has become active for lightning transactions.
// The wait can be canceled by closing the cancelChan. In case of success,
// a *lnwire.ShortChannelID will be passed to confChan.
//
// NOTE: This MUST be run as a goroutine.
func (f *Manager) waitForFundingConfirmation(
	completeChan *channeldb.OpenChannel, cancelChan <-chan struct{},
	confChan chan<- *confirmedChannel) {

	defer f.wg.Done()
	defer close(confChan)

	// Register with the ChainNotifier for a notification once the funding
	// transaction reaches `numConfs` confirmations.
	txid := completeChan.FundingOutpoint.Hash
	fundingScript, err := makeFundingScript(completeChan)
	if err != nil {
		log.Errorf("unable to create funding script for "+
			"ChannelPoint(%v): %v", completeChan.FundingOutpoint,
			err)
		return
	}
	numConfs := uint32(completeChan.NumConfsRequired)

	// If the underlying channel is a zero-conf channel, we'll set numConfs
	// to 6, since it will be zero here.
	if completeChan.IsZeroConf() {
		numConfs = 6
	}

	confNtfn, err := f.cfg.Notifier.RegisterConfirmationsNtfn(
		&txid, fundingScript, numConfs,
		completeChan.BroadcastHeight(),
	)
	if err != nil {
		log.Errorf("Unable to register for confirmation of "+
			"ChannelPoint(%v): %v", completeChan.FundingOutpoint,
			err)
		return
	}

	log.Infof("Waiting for funding tx (%v) to reach %v confirmations",
		txid, numConfs)

	var confDetails *chainntnfs.TxConfirmation
	var ok bool

	// Wait until the specified number of confirmations has been reached,
	// we get a cancel signal, or the wallet signals a shutdown.
	select {
	case confDetails, ok = <-confNtfn.Confirmed:
		// fallthrough

	case <-cancelChan:
		log.Warnf("canceled waiting for funding confirmation, "+
			"stopping funding flow for ChannelPoint(%v)",
			completeChan.FundingOutpoint)
		return

	case <-f.quit:
		log.Warnf("fundingManager shutting down, stopping funding "+
			"flow for ChannelPoint(%v)",
			completeChan.FundingOutpoint)
		return
	}

	if !ok {
		log.Warnf("ChainNotifier shutting down, cannot complete "+
			"funding flow for ChannelPoint(%v)",
			completeChan.FundingOutpoint)
		return
	}

	fundingPoint := completeChan.FundingOutpoint
	log.Infof("ChannelPoint(%v) is now active: ChannelID(%v)",
		fundingPoint, lnwire.NewChanIDFromOutPoint(&fundingPoint))

	// With the block height and the transaction index known, we can
	// construct the compact chanID which is used on the network to unique
	// identify channels.
	shortChanID := lnwire.ShortChannelID{
		BlockHeight: confDetails.BlockHeight,
		TxIndex:     confDetails.TxIndex,
		TxPosition:  uint16(fundingPoint.Index),
	}

	select {
	case confChan <- &confirmedChannel{
		shortChanID: shortChanID,
		fundingTx:   confDetails.Tx,
	}:
	case <-f.quit:
		return
	}
}

// waitForTimeout will close the timeout channel if maxWaitNumBlocksFundingConf
// has passed from the broadcast height of the given channel. In case of error,
// the error is sent on timeoutChan. The wait can be canceled by closing the
// cancelChan.
//
// NOTE: timeoutChan MUST be buffered.
// NOTE: This MUST be run as a goroutine.
func (f *Manager) waitForTimeout(completeChan *channeldb.OpenChannel,
	cancelChan <-chan struct{}, timeoutChan chan<- error) {

	defer f.wg.Done()

	epochClient, err := f.cfg.Notifier.RegisterBlockEpochNtfn(nil)
	if err != nil {
		timeoutChan <- fmt.Errorf("unable to register for epoch "+
			"notification: %v", err)
		return
	}

	defer epochClient.Cancel()

	// On block maxHeight we will cancel the funding confirmation wait.
	broadcastHeight := completeChan.BroadcastHeight()
	maxHeight := broadcastHeight + maxWaitNumBlocksFundingConf
	for {
		select {
		case epoch, ok := <-epochClient.Epochs:
			if !ok {
				timeoutChan <- fmt.Errorf("epoch client " +
					"shutting down")
				return
			}

			// Close the timeout channel and exit if the block is
			// above the max height.
			if uint32(epoch.Height) >= maxHeight {
				log.Warnf("Waited for %v blocks without "+
					"seeing funding transaction confirmed,"+
					" cancelling.",
					maxWaitNumBlocksFundingConf)

				// Notify the caller of the timeout.
				close(timeoutChan)
				return
			}

			// TODO: If we are the channel initiator implement
			// a method for recovering the funds from the funding
			// transaction

		case <-cancelChan:
			return

		case <-f.quit:
			// The fundingManager is shutting down, will resume
			// waiting for the funding transaction on startup.
			return
		}
	}
}

// makeLabelForTx updates the label for the confirmed funding transaction. If
// we opened the channel, and lnd's wallet published our funding tx (which is
// not the case for some channels) then we update our transaction label with
// our short channel ID, which is known now that our funding transaction has
// confirmed. We do not label transactions we did not publish, because our
// wallet has no knowledge of them.
func (f *Manager) makeLabelForTx(c *channeldb.OpenChannel) {
	if c.IsInitiator && c.ChanType.HasFundingTx() {
		shortChanID := c.ShortChanID()

		// For zero-conf channels, we'll use the actually-confirmed
		// short channel id.
		if c.IsZeroConf() {
			shortChanID = c.ZeroConfRealScid()
		}

		label := labels.MakeLabel(
			labels.LabelTypeChannelOpen, &shortChanID,
		)

		err := f.cfg.UpdateLabel(c.FundingOutpoint.Hash, label)
		if err != nil {
			log.Errorf("unable to update label: %v", err)
		}
	}
}

// handleFundingConfirmation marks a channel as open in the database, and set
// the channelOpeningState markedOpen. In addition it will report the now
// decided short channel ID to the switch, and close the local discovery signal
// for this channel.
func (f *Manager) handleFundingConfirmation(
	completeChan *channeldb.OpenChannel,
	confChannel *confirmedChannel) error {

	fundingPoint := completeChan.FundingOutpoint
	chanID := lnwire.NewChanIDFromOutPoint(&fundingPoint)

	// TODO(roasbeef): ideally persistent state update for chan above
	// should be abstracted

	// Now that that the channel has been fully confirmed, we'll request
	// that the wallet fully verify this channel to ensure that it can be
	// used.
	err := f.cfg.Wallet.ValidateChannel(completeChan, confChannel.fundingTx)
	if err != nil {
		// TODO(roasbeef): delete chan state?
		return fmt.Errorf("unable to validate channel: %v", err)
	}

	// Now that the channel has been validated, we'll persist an alias for
	// this channel if the option-scid-alias feature-bit was negotiated.
	if completeChan.NegotiatedAliasFeature() {
		aliasScid, err := f.cfg.AliasManager.RequestAlias()
		if err != nil {
			return fmt.Errorf("unable to request alias: %v", err)
		}

		err = f.cfg.AliasManager.AddLocalAlias(
			aliasScid, confChannel.shortChanID, true,
		)
		if err != nil {
			return fmt.Errorf("unable to request alias: %v", err)
		}
	}

	// The funding transaction now being confirmed, we add this channel to
	// the fundingManager's internal persistent state machine that we use
	// to track the remaining process of the channel opening. This is
	// useful to resume the opening process in case of restarts. We set the
	// opening state before we mark the channel opened in the database,
	// such that we can receover from one of the db writes failing.
	err = f.saveChannelOpeningState(
		&fundingPoint, markedOpen, &confChannel.shortChanID,
	)
	if err != nil {
		return fmt.Errorf("error setting channel state to "+
			"markedOpen: %v", err)
	}

	// Now that the channel has been fully confirmed and we successfully
	// saved the opening state, we'll mark it as open within the database.
	err = completeChan.MarkAsOpen(confChannel.shortChanID)
	if err != nil {
		return fmt.Errorf("error setting channel pending flag to "+
			"false:	%v", err)
	}

	// Update the confirmed funding transaction label.
	f.makeLabelForTx(completeChan)

	// Inform the ChannelNotifier that the channel has transitioned from
	// pending open to open.
	f.cfg.NotifyOpenChannelEvent(completeChan.FundingOutpoint)

<<<<<<< HEAD
	// Update the confirmed funding transaction label.
	f.makeLabelForTx(completeChan)

=======
>>>>>>> c855d83a
	// Close the discoverySignal channel, indicating to a separate
	// goroutine that the channel now is marked as open in the database
	// and that it is acceptable to process funding locked messages
	// from the peer.
	f.localDiscoveryMtx.Lock()
	if discoverySignal, ok := f.localDiscoverySignals[chanID]; ok {
		close(discoverySignal)
	}
	f.localDiscoveryMtx.Unlock()

	return nil
}

// sendFundingLocked creates and sends the fundingLocked message.
// This should be called after the funding transaction has been confirmed,
// and the channelState is 'markedOpen'.
func (f *Manager) sendFundingLocked(completeChan *channeldb.OpenChannel,
	channel *lnwallet.LightningChannel) error {

	chanID := lnwire.NewChanIDFromOutPoint(&completeChan.FundingOutpoint)

	var peerKey [33]byte
	copy(peerKey[:], completeChan.IdentityPub.SerializeCompressed())

	// Next, we'll send over the funding locked message which marks that we
	// consider the channel open by presenting the remote party with our
	// next revocation key. Without the revocation key, the remote party
	// will be unable to propose state transitions.
	nextRevocation, err := channel.NextRevocationKey()
	if err != nil {
		return fmt.Errorf("unable to create next revocation: %v", err)
	}
	fundingLockedMsg := lnwire.NewFundingLocked(chanID, nextRevocation)

	// If the channel negotiated the option-scid-alias feature bit, we'll
	// send a TLV segment that includes an alias the peer can use in their
	// invoice hop hints. We'll send the first alias we find for the
	// channel since it does not matter which alias we send. We'll error
	// out in the odd case that no aliases are found.
	if completeChan.NegotiatedAliasFeature() {
		aliases := f.cfg.AliasManager.GetAliases(
			completeChan.ShortChanID(),
		)
		if len(aliases) == 0 {
			return fmt.Errorf("no aliases found")
		}

		// We can use a pointer to aliases since GetAliases returns a
		// copy of the alias slice.
		fundingLockedMsg.AliasScid = &aliases[0]
	}

	// If the peer has disconnected before we reach this point, we will need
	// to wait for him to come back online before sending the fundingLocked
	// message. This is special for fundingLocked, since failing to send any
	// of the previous messages in the funding flow just cancels the flow.
	// But now the funding transaction is confirmed, the channel is open
	// and we have to make sure the peer gets the fundingLocked message when
	// it comes back online. This is also crucial during restart of lnd,
	// where we might try to resend the fundingLocked message before the
	// server has had the time to connect to the peer. We keep trying to
	// send fundingLocked until we succeed, or the fundingManager is shut
	// down.
	for {
		peer, err := f.waitForPeerOnline(completeChan.IdentityPub)
		if err != nil {
			return err
		}

		localAlias := peer.LocalFeatures().HasFeature(
			lnwire.ScidAliasOptional,
		)
		remoteAlias := peer.RemoteFeatures().HasFeature(
			lnwire.ScidAliasOptional,
		)

		// We could also refresh the channel state instead of checking
		// whether the feature was negotiated, but this saves us a
		// database read.
		if fundingLockedMsg.AliasScid == nil && localAlias &&
			remoteAlias {

			// If an alias was not assigned above and the scid
			// alias feature was negotiated, check if we already
			// have an alias stored in case handleFundingLocked was
			// called before this. If an alias exists, use that in
			// funding_locked. Otherwise, request and store an
			// alias and use that.
			aliases := f.cfg.AliasManager.GetAliases(
				completeChan.ShortChannelID,
			)
			if len(aliases) == 0 {
				// No aliases were found.
				alias, err := f.cfg.AliasManager.RequestAlias()
				if err != nil {
					return err
				}

				err = f.cfg.AliasManager.AddLocalAlias(
					alias, completeChan.ShortChannelID,
					false,
				)
				if err != nil {
					return err
				}

				fundingLockedMsg.AliasScid = &alias
			} else {
				fundingLockedMsg.AliasScid = &aliases[0]
			}
		}

		localAlias := peer.LocalFeatures().HasFeature(
			lnwire.ScidAliasOptional,
		)
		remoteAlias := peer.RemoteFeatures().HasFeature(
			lnwire.ScidAliasOptional,
		)

		// We could also refresh the channel state instead of checking
		// whether the feature was negotiated, but this saves us a
		// database read.
		if fundingLockedMsg.AliasScid == nil && localAlias &&
			remoteAlias {

			// If an alias was not assigned above and the scid
			// alias feature was negotiated, check if we already
			// have an alias stored in case handleFundingLocked was
			// called before this. If an alias exists, use that in
			// funding_locked. Otherwise, request and store an
			// alias and use that.
			aliases := f.cfg.AliasManager.GetAliases(
				completeChan.ShortChannelID,
			)
			if len(aliases) == 0 {
				// No aliases were found.
				alias, err := f.cfg.AliasManager.RequestAlias()
				if err != nil {
					return err
				}

				err = f.cfg.AliasManager.AddLocalAlias(
					alias, completeChan.ShortChannelID,
					false,
				)
				if err != nil {
					return err
				}

				fundingLockedMsg.AliasScid = &alias
			} else {
				fundingLockedMsg.AliasScid = &aliases[0]
			}
		}

		log.Infof("Peer(%x) is online, sending FundingLocked "+
			"for ChannelID(%v)", peerKey, chanID)

		if err := peer.SendMessage(true, fundingLockedMsg); err == nil {
			// Sending succeeded, we can break out and continue the
			// funding flow.
			break
		}

		log.Warnf("Unable to send fundingLocked to peer %x: %v. "+
			"Will retry when online", peerKey, err)
	}

	return nil
}

// receivedFundingLocked checks whether or not we've received a FundingLocked
// from the remote peer. If we have, RemoteNextRevocation will be set.
func (f *Manager) receivedFundingLocked(node *btcec.PublicKey,
	chanID lnwire.ChannelID) (bool, error) {

	// If the funding manager has exited, return an error to stop looping.
	// Note that the peer may appear as online while the funding manager
	// has stopped due to the shutdown order in the server.
	select {
	case <-f.quit:
		return false, ErrFundingManagerShuttingDown
	default:
	}

<<<<<<< HEAD
	// Check whether the peer is online. If it's not, we'll wait for them
	// to come online before proceeding. This is to avoid a tight loop if
	// they're offline.
	connected := make(chan lnpeer.Peer, 1)
	var peerKey [33]byte
	copy(peerKey[:], node.SerializeCompressed())
	f.cfg.NotifyWhenOnline(peerKey, connected)

	select {
	case <-connected:
	case <-f.quit:
		return false, ErrFundingManagerShuttingDown
=======
	// Avoid a tight loop if peer is offline.
	if _, err := f.waitForPeerOnline(node); err != nil {
		log.Errorf("Wait for peer online failed: %v", err)
		return false, err
>>>>>>> c855d83a
	}

	channel, err := f.cfg.FindChannel(node, chanID)
	if err != nil {
		log.Errorf("Unable to locate ChannelID(%v) to determine if "+
			"FundingLocked was received", chanID)
		return false, err
	}

	return channel.RemoteNextRevocation != nil, nil
}

// extractAnnounceParams extracts the various channel announcement and update
// parameters that will be needed to construct a ChannelAnnouncement and a
// ChannelUpdate.
func (f *Manager) extractAnnounceParams(c *channeldb.OpenChannel) (
	lnwire.MilliSatoshi, lnwire.MilliSatoshi) {

	// We'll obtain the min HTLC value we can forward in our direction, as
	// we'll use this value within our ChannelUpdate. This constraint is
	// originally set by the remote node, as it will be the one that will
	// need to determine the smallest HTLC it deems economically relevant.
	fwdMinHTLC := c.LocalChanCfg.MinHTLC

	// We don't necessarily want to go as low as the remote party allows.
	// Check it against our default forwarding policy.
	if fwdMinHTLC < f.cfg.DefaultRoutingPolicy.MinHTLCOut {
		fwdMinHTLC = f.cfg.DefaultRoutingPolicy.MinHTLCOut
	}

	// We'll obtain the max HTLC value we can forward in our direction, as
	// we'll use this value within our ChannelUpdate. This value must be <=
	// channel capacity and <= the maximum in-flight msats set by the peer.
	fwdMaxHTLC := c.LocalChanCfg.MaxPendingAmount
	capacityMSat := lnwire.NewMSatFromSatoshis(c.Capacity)
	if fwdMaxHTLC > capacityMSat {
		fwdMaxHTLC = capacityMSat
	}

	return fwdMinHTLC, fwdMaxHTLC
}

// addToRouterGraph sends a ChannelAnnouncement and a ChannelUpdate to the
// gossiper so that the channel is added to the Router's internal graph.
// These announcement messages are NOT broadcasted to the greater network,
// only to the channel counter party. The proofs required to announce the
// channel to the greater network will be created and sent in annAfterSixConfs.
// The peerAlias is used for zero-conf channels to give the counter-party a
// ChannelUpdate they understand. ourPolicy may be set for various
// option-scid-alias channels to re-use the same policy.
func (f *Manager) addToRouterGraph(completeChan *channeldb.OpenChannel,
	shortChanID *lnwire.ShortChannelID,
	peerAlias *lnwire.ShortChannelID,
	ourPolicy *channeldb.ChannelEdgePolicy) error {

	chanID := lnwire.NewChanIDFromOutPoint(&completeChan.FundingOutpoint)

	fwdMinHTLC, fwdMaxHTLC := f.extractAnnounceParams(completeChan)

	ann, err := f.newChanAnnouncement(
		f.cfg.IDKey, completeChan.IdentityPub,
		&completeChan.LocalChanCfg.MultiSigKey,
		completeChan.RemoteChanCfg.MultiSigKey.PubKey, *shortChanID,
		chanID, fwdMinHTLC, fwdMaxHTLC, ourPolicy,
	)
	if err != nil {
		return fmt.Errorf("error generating channel "+
			"announcement: %v", err)
	}

	// Send ChannelAnnouncement and ChannelUpdate to the gossiper to add
	// to the Router's topology.
	errChan := f.cfg.SendAnnouncement(
		ann.chanAnn, discovery.ChannelCapacity(completeChan.Capacity),
		discovery.ChannelPoint(completeChan.FundingOutpoint),
	)
	select {
	case err := <-errChan:
		if err != nil {
			if routing.IsError(err, routing.ErrOutdated,
				routing.ErrIgnored) {

				log.Debugf("Router rejected "+
					"ChannelAnnouncement: %v", err)
			} else {
				return fmt.Errorf("error sending channel "+
					"announcement: %v", err)
			}
		}
	case <-f.quit:
		return ErrFundingManagerShuttingDown
	}

	errChan = f.cfg.SendAnnouncement(
		ann.chanUpdateAnn, discovery.RemoteAlias(peerAlias),
	)
	select {
	case err := <-errChan:
		if err != nil {
			if routing.IsError(err, routing.ErrOutdated,
				routing.ErrIgnored) {

				log.Debugf("Router rejected "+
					"ChannelUpdate: %v", err)
			} else {
				return fmt.Errorf("error sending channel "+
					"update: %v", err)
			}
		}
	case <-f.quit:
		return ErrFundingManagerShuttingDown
	}

	return nil
}

// annAfterSixConfs broadcasts the necessary channel announcement messages to
// the network after 6 confs. Should be called after the fundingLocked message
// is sent and the channel is added to the router graph (channelState is
// 'addedToRouterGraph') and the channel is ready to be used. This is the last
// step in the channel opening process, and the opening state will be deleted
// from the database if successful.
func (f *Manager) annAfterSixConfs(completeChan *channeldb.OpenChannel,
	shortChanID *lnwire.ShortChannelID) error {

	// If this channel is not meant to be announced to the greater network,
	// we'll only send our NodeAnnouncement to our counterparty to ensure we
	// don't leak any of our information.
	announceChan := completeChan.ChannelFlags&lnwire.FFAnnounceChannel != 0
	if !announceChan {
		log.Debugf("Will not announce private channel %v.",
			shortChanID.ToUint64())

		peer, err := f.waitForPeerOnline(completeChan.IdentityPub)
		if err != nil {
			return err
		}

		nodeAnn, err := f.cfg.CurrentNodeAnnouncement()
		if err != nil {
			return fmt.Errorf("unable to retrieve current node "+
				"announcement: %v", err)
		}

		chanID := lnwire.NewChanIDFromOutPoint(
			&completeChan.FundingOutpoint,
		)
		pubKey := peer.PubKey()
		log.Debugf("Sending our NodeAnnouncement for "+
			"ChannelID(%v) to %x", chanID, pubKey)

		// TODO(halseth): make reliable. If the peer is not online this
		// will fail, and the opening process will stop. Should instead
		// block here, waiting for the peer to come online.
		if err := peer.SendMessage(true, &nodeAnn); err != nil {
			return fmt.Errorf("unable to send node announcement "+
				"to peer %x: %v", pubKey, err)
		}

		// For private channels we do not announce the channel policy
		// to the network but still need to delete them from the
		// database.
		err = f.deleteInitialFwdingPolicy(chanID)
		if err != nil {
			log.Infof("Could not delete channel fees "+
				"for chanId %x.", chanID)
		}
	} else {
		// Otherwise, we'll wait until the funding transaction has
		// reached 6 confirmations before announcing it.
		numConfs := uint32(completeChan.NumConfsRequired)
		if numConfs < 6 {
			numConfs = 6
		}
		txid := completeChan.FundingOutpoint.Hash
		log.Debugf("Will announce channel %v after ChannelPoint"+
			"(%v) has gotten %d confirmations",
			shortChanID.ToUint64(), completeChan.FundingOutpoint,
			numConfs)

		fundingScript, err := makeFundingScript(completeChan)
		if err != nil {
			return fmt.Errorf("unable to create funding script "+
				"for ChannelPoint(%v): %v",
				completeChan.FundingOutpoint, err)
		}

		// Register with the ChainNotifier for a notification once the
		// funding transaction reaches at least 6 confirmations.
		confNtfn, err := f.cfg.Notifier.RegisterConfirmationsNtfn(
			&txid, fundingScript, numConfs,
			completeChan.BroadcastHeight(),
		)
		if err != nil {
			return fmt.Errorf("unable to register for "+
				"confirmation of ChannelPoint(%v): %v",
				completeChan.FundingOutpoint, err)
		}

		// Wait until 6 confirmations has been reached or the wallet
		// signals a shutdown.
		select {
		case _, ok := <-confNtfn.Confirmed:
			if !ok {
				return fmt.Errorf("ChainNotifier shutting "+
					"down, cannot complete funding flow "+
					"for ChannelPoint(%v)",
					completeChan.FundingOutpoint)
			}
			// Fallthrough.

		case <-f.quit:
			return fmt.Errorf("%v, stopping funding flow for "+
				"ChannelPoint(%v)",
				ErrFundingManagerShuttingDown,
				completeChan.FundingOutpoint)
		}

		fundingPoint := completeChan.FundingOutpoint
		chanID := lnwire.NewChanIDFromOutPoint(&fundingPoint)

		log.Infof("Announcing ChannelPoint(%v), short_chan_id=%v",
			&fundingPoint, shortChanID)

		// If this is a non-zero-conf option-scid-alias channel, we'll
		// delete the mappings the gossiper uses so that ChannelUpdates
		// with aliases won't be accepted. This is done elsewhere for
		// zero-conf channels.
		isScidFeature := completeChan.NegotiatedAliasFeature()
		isZeroConf := completeChan.IsZeroConf()
		if isScidFeature && !isZeroConf {
			baseScid := completeChan.ShortChanID()
			err := f.cfg.AliasManager.DeleteSixConfs(baseScid)
			if err != nil {
				return fmt.Errorf("failed deleting six confs "+
					"maps: %v", err)
			}

			// We'll delete the edge and add it again via
			// addToRouterGraph. This is because the peer may have
			// sent us a ChannelUpdate with an alias and we don't
			// want to relay this.
			ourPolicy, err := f.cfg.DeleteAliasEdge(baseScid)
			if err != nil {
				return fmt.Errorf("failed deleting real edge "+
					"for alias channel from graph: %v",
					err)
			}

			err = f.addToRouterGraph(
				completeChan, &baseScid, nil, ourPolicy,
			)
			if err != nil {
				return fmt.Errorf("failed to re-add to "+
					"router graph: %v", err)
			}
		}

		// Create and broadcast the proofs required to make this channel
		// public and usable for other nodes for routing.
		err = f.announceChannel(
			f.cfg.IDKey, completeChan.IdentityPub,
			&completeChan.LocalChanCfg.MultiSigKey,
			completeChan.RemoteChanCfg.MultiSigKey.PubKey,
			*shortChanID, chanID,
		)
		if err != nil {
			return fmt.Errorf("channel announcement failed: %w",
				err)
		}

		log.Debugf("Channel with ChannelPoint(%v), short_chan_id=%v "+
			"sent to gossiper", &fundingPoint, shortChanID)
	}

	return nil
}

// waitForZeroConfChannel is called when the state is addedToRouterGraph with
// a zero-conf channel. This will wait for the real confirmation, add the
// confirmed SCID to the router graph, and then announce after six confs.
func (f *Manager) waitForZeroConfChannel(c *channeldb.OpenChannel,
<<<<<<< HEAD
	_ [32]byte) error {
=======
	pendingID [32]byte) error {
>>>>>>> c855d83a

	// First we'll check whether the channel is confirmed on-chain. If it
	// is already confirmed, the chainntnfs subsystem will return with the
	// confirmed tx. Otherwise, we'll wait here until confirmation occurs.
	confChan, err := f.waitForFundingWithTimeout(c)
	if err != nil {
		return fmt.Errorf("error waiting for zero-conf funding "+
			"confirmation for ChannelPoint(%v): %v",
			c.FundingOutpoint, err)
	}

	// We'll need to refresh the channel state so that things are properly
	// populated when validating the channel state. Otherwise, a panic may
	// occur due to inconsistency in the OpenChannel struct.
	err = c.Refresh()
	if err != nil {
		return fmt.Errorf("unable to refresh channel state: %v", err)
	}

	// Now that we have the confirmed transaction and the proper SCID,
	// we'll call ValidateChannel to ensure the confirmed tx is properly
	// formatted.
	err = f.cfg.Wallet.ValidateChannel(c, confChan.fundingTx)
	if err != nil {
		return fmt.Errorf("unable to validate zero-conf channel: "+
			"%v", err)
	}

	// Once we know the confirmed ShortChannelID, we'll need to save it to
	// the database and refresh the OpenChannel struct with it.
	err = c.MarkRealScid(confChan.shortChanID)
	if err != nil {
		return fmt.Errorf("unable to set confirmed SCID for zero "+
			"channel: %v", err)
	}

	// Six confirmations have been reached. If this channel is public,
	// we'll delete some of the alias mappings the gossiper uses.
	isPublic := c.ChannelFlags&lnwire.FFAnnounceChannel != 0
	if isPublic {
		err = f.cfg.AliasManager.DeleteSixConfs(c.ShortChannelID)
		if err != nil {
			return fmt.Errorf("unable to delete base alias after "+
				"six confirmations: %v", err)
		}

		// TODO: Make this atomic!
		ourPolicy, err := f.cfg.DeleteAliasEdge(c.ShortChanID())
		if err != nil {
			return fmt.Errorf("unable to delete alias edge from "+
				"graph: %v", err)
		}

		// We'll need to update the graph with the new ShortChannelID
		// via an addToRouterGraph call. We don't pass in the peer's
		// alias since we'll be using the confirmed SCID from now on
		// regardless if it's public or not.
		err = f.addToRouterGraph(
			c, &confChan.shortChanID, nil, ourPolicy,
		)
		if err != nil {
			return fmt.Errorf("failed adding confirmed zero-conf "+
				"SCID to router graph: %v", err)
		}
	}

	// Since we have now marked down the confirmed SCID, we'll also need to
	// tell the Switch to refresh the relevant ChannelLink so that forwards
	// under the confirmed SCID are possible if this is a public channel.
	err = f.cfg.ReportShortChanID(c.FundingOutpoint)
	if err != nil {
		// This should only fail if the link is not found in the
		// Switch's linkIndex map. If this is the case, then the peer
		// has gone offline and the next time the link is loaded, it
		// will have a refreshed state. Just log an error here.
		log.Errorf("unable to report scid for zero-conf channel "+
			"channel: %v", err)
	}

	// Update the confirmed transaction's label.
	f.makeLabelForTx(c)

	return nil
}

// handleFundingLocked finalizes the channel funding process and enables the
// channel to enter normal operating mode.
func (f *Manager) handleFundingLocked(peer lnpeer.Peer,
	msg *lnwire.FundingLocked) {

	defer f.wg.Done()
	log.Debugf("Received FundingLocked for ChannelID(%v) from "+
		"peer %x", msg.ChanID,
		peer.IdentityKey().SerializeCompressed())

	// If we are currently in the process of handling a funding locked
	// message for this channel, ignore.
	f.handleFundingLockedMtx.Lock()
	_, ok := f.handleFundingLockedBarriers[msg.ChanID]
	if ok {
		log.Infof("Already handling fundingLocked for "+
			"ChannelID(%v), ignoring.", msg.ChanID)
		f.handleFundingLockedMtx.Unlock()
		return
	}

	// If not already handling fundingLocked for this channel, set up
	// barrier, and move on.
	f.handleFundingLockedBarriers[msg.ChanID] = struct{}{}
	f.handleFundingLockedMtx.Unlock()

	defer func() {
		f.handleFundingLockedMtx.Lock()
		delete(f.handleFundingLockedBarriers, msg.ChanID)
		f.handleFundingLockedMtx.Unlock()
	}()

	f.localDiscoveryMtx.Lock()
	localDiscoverySignal, ok := f.localDiscoverySignals[msg.ChanID]
	f.localDiscoveryMtx.Unlock()

	if ok {
		// Before we proceed with processing the funding locked
		// message, we'll wait for the local waitForFundingConfirmation
		// goroutine to signal that it has the necessary state in
		// place. Otherwise, we may be missing critical information
		// required to handle forwarded HTLC's.
		select {
		case <-localDiscoverySignal:
			// Fallthrough
		case <-f.quit:
			return
		}

		// With the signal received, we can now safely delete the entry
		// from the map.
		f.localDiscoveryMtx.Lock()
		delete(f.localDiscoverySignals, msg.ChanID)
		f.localDiscoveryMtx.Unlock()
	}

	// First, we'll attempt to locate the channel whose funding workflow is
	// being finalized by this message. We go to the database rather than
	// our reservation map as we may have restarted, mid funding flow. Also
	// provide the node's public key to make the search faster.
	chanID := msg.ChanID
	channel, err := f.cfg.FindChannel(peer.IdentityKey(), chanID)
	if err != nil {
		log.Errorf("Unable to locate ChannelID(%v), cannot complete "+
			"funding", chanID)
		return
	}

	// We'll need to store the received TLV alias if the option_scid_alias
	// feature was negotiated. This will be used to provide route hints
	// during invoice creation. In the zero-conf case, it is also used to
	// provide a ChannelUpdate to the remote peer. This is done before the
	// call to InsertNextRevocation in case the call to PutPeerAlias fails.
	// If it were to fail on the first call to handleFundingLocked, we
	// wouldn't want the channel to be usable yet.
	if channel.NegotiatedAliasFeature() {
		// If the AliasScid field is nil, we must fail out. We will
		// most likely not be able to route through the peer.
		if msg.AliasScid == nil {
			log.Debugf("Consider closing ChannelID(%v), peer "+
				"does not implement the option-scid-alias "+
				"feature properly", chanID)
			return
		}

		// We'll store the AliasScid so that invoice creation can use
		// it.
		err = f.cfg.AliasManager.PutPeerAlias(chanID, *msg.AliasScid)
		if err != nil {
			log.Errorf("unable to store peer's alias: %v", err)
			return
		}

		// If we do not have an alias stored, we'll create one now.
		// This is only used in the upgrade case where a user toggles
		// the option-scid-alias feature-bit to on. We'll also send the
		// funding_locked message here in case the link is created
		// before sendFundingLocked is called.
		aliases := f.cfg.AliasManager.GetAliases(
			channel.ShortChannelID,
		)
		if len(aliases) == 0 {
			// No aliases were found so we'll request and store an
			// alias and use it in the funding_locked message.
			alias, err := f.cfg.AliasManager.RequestAlias()
			if err != nil {
				log.Errorf("unable to request alias: %v", err)
				return
			}

			err = f.cfg.AliasManager.AddLocalAlias(
				alias, channel.ShortChannelID, false,
			)
			if err != nil {
				log.Errorf("unable to add local alias: %v",
					err)
				return
			}

			secondPoint, err := channel.SecondCommitmentPoint()
			if err != nil {
				log.Errorf("unable to fetch second "+
					"commitment point: %v", err)
				return
			}

			fundingLockedMsg := lnwire.NewFundingLocked(
				chanID, secondPoint,
			)
			fundingLockedMsg.AliasScid = &alias

			err = peer.SendMessage(true, fundingLockedMsg)
			if err != nil {
				log.Errorf("unable to send funding locked: %v",
					err)
				return
			}
		}
	}

	// If the RemoteNextRevocation is non-nil, it means that we have
	// already processed fundingLocked for this channel, so ignore. This
	// check is after the alias logic so we store the peer's most recent
	// alias. The spec requires us to validate that subsequent
	// funding_locked messages use the same per commitment point (the
	// second), but it is not actually necessary since we'll just end up
	// ignoring it. We are, however, required to *send* the same per
	// commitment point, since another pedantic implementation might
	// verify it.
	if channel.RemoteNextRevocation != nil {
		log.Infof("Received duplicate fundingLocked for "+
			"ChannelID(%v), ignoring.", chanID)
		return
	}

	// The funding locked message contains the next commitment point we'll
	// need to create the next commitment state for the remote party. So
	// we'll insert that into the channel now before passing it along to
	// other sub-systems.
	err = channel.InsertNextRevocation(msg.NextPerCommitmentPoint)
	if err != nil {
		log.Errorf("unable to insert next commitment point: %v", err)
		return
	}

	// Launch a defer so we _ensure_ that the channel barrier is properly
	// closed even if the target peer is no longer online at this point.
	defer func() {
		// Close the active channel barrier signaling the readHandler
		// that commitment related modifications to this channel can
		// now proceed.
		f.barrierMtx.Lock()
		chanBarrier, ok := f.newChanBarriers[chanID]
		if ok {
			log.Tracef("Closing chan barrier for ChanID(%v)",
				chanID)
			close(chanBarrier)
			delete(f.newChanBarriers, chanID)
		}
		f.barrierMtx.Unlock()
	}()

	if err := peer.AddNewChannel(channel, f.quit); err != nil {
		log.Errorf("Unable to add new channel %v with peer %x: %v",
			channel.FundingOutpoint,
			peer.IdentityKey().SerializeCompressed(), err,
		)
	}
}

// chanAnnouncement encapsulates the two authenticated announcements that we
// send out to the network after a new channel has been created locally.
type chanAnnouncement struct {
	chanAnn       *lnwire.ChannelAnnouncement
	chanUpdateAnn *lnwire.ChannelUpdate
	chanProof     *lnwire.AnnounceSignatures
}

// newChanAnnouncement creates the authenticated channel announcement messages
// required to broadcast a newly created channel to the network. The
// announcement is two part: the first part authenticates the existence of the
// channel and contains four signatures binding the funding pub keys and
// identity pub keys of both parties to the channel, and the second segment is
// authenticated only by us and contains our directional routing policy for the
// channel. ourPolicy may be set in order to re-use an existing, non-default
// policy.
func (f *Manager) newChanAnnouncement(localPubKey,
	remotePubKey *btcec.PublicKey, localFundingKey *keychain.KeyDescriptor,
	remoteFundingKey *btcec.PublicKey, shortChanID lnwire.ShortChannelID,
	chanID lnwire.ChannelID, fwdMinHTLC,
	fwdMaxHTLC lnwire.MilliSatoshi,
	ourPolicy *channeldb.ChannelEdgePolicy) (*chanAnnouncement, error) {

	chainHash := *f.cfg.Wallet.Cfg.NetParams.GenesisHash

	// The unconditional section of the announcement is the ShortChannelID
	// itself which compactly encodes the location of the funding output
	// within the blockchain.
	chanAnn := &lnwire.ChannelAnnouncement{
		ShortChannelID: shortChanID,
		Features:       lnwire.NewRawFeatureVector(),
		ChainHash:      chainHash,
	}

	// The chanFlags field indicates which directed edge of the channel is
	// being updated within the ChannelUpdateAnnouncement announcement
	// below. A value of zero means it's the edge of the "first" node and 1
	// being the other node.
	var chanFlags lnwire.ChanUpdateChanFlags

	// The lexicographical ordering of the two identity public keys of the
	// nodes indicates which of the nodes is "first". If our serialized
	// identity key is lower than theirs then we're the "first" node and
	// second otherwise.
	selfBytes := localPubKey.SerializeCompressed()
	remoteBytes := remotePubKey.SerializeCompressed()
	if bytes.Compare(selfBytes, remoteBytes) == -1 {
		copy(chanAnn.NodeID1[:], localPubKey.SerializeCompressed())
		copy(chanAnn.NodeID2[:], remotePubKey.SerializeCompressed())
		copy(
			chanAnn.BitcoinKey1[:],
			localFundingKey.PubKey.SerializeCompressed(),
		)
		copy(
			chanAnn.BitcoinKey2[:],
			remoteFundingKey.SerializeCompressed(),
		)

		// If we're the first node then update the chanFlags to
		// indicate the "direction" of the update.
		chanFlags = 0
	} else {
		copy(chanAnn.NodeID1[:], remotePubKey.SerializeCompressed())
		copy(chanAnn.NodeID2[:], localPubKey.SerializeCompressed())
		copy(
			chanAnn.BitcoinKey1[:],
			remoteFundingKey.SerializeCompressed(),
		)
		copy(
			chanAnn.BitcoinKey2[:],
			localFundingKey.PubKey.SerializeCompressed(),
		)

		// If we're the second node then update the chanFlags to
		// indicate the "direction" of the update.
		chanFlags = 1
	}

	// Our channel update message flags will signal that we support the
	// max_htlc field.
	msgFlags := lnwire.ChanUpdateRequiredMaxHtlc

	// We announce the channel with the default values. Some of
	// these values can later be changed by crafting a new ChannelUpdate.
	chanUpdateAnn := &lnwire.ChannelUpdate{
		ShortChannelID: shortChanID,
		ChainHash:      chainHash,
		Timestamp:      uint32(time.Now().Unix()),
		MessageFlags:   msgFlags,
		ChannelFlags:   chanFlags,
		TimeLockDelta: uint16(
			f.cfg.DefaultRoutingPolicy.TimeLockDelta,
		),
		HtlcMinimumMsat: fwdMinHTLC,
		HtlcMaximumMsat: fwdMaxHTLC,
	}

	// The caller of newChanAnnouncement is expected to provide the initial
	// forwarding policy to be announced. We abort the channel announcement
	// if they are not provided.
	storedFwdingPolicy, err := f.getInitialFwdingPolicy(chanID)
	if err != nil {
		return nil, errors.Errorf("unable to generate channel "+
			"update announcement: %v", err)
	}

	switch {
	case ourPolicy != nil:
		// If ourPolicy is non-nil, modify the default parameters of the
		// ChannelUpdate.
		chanUpdateAnn.MessageFlags = ourPolicy.MessageFlags
		chanUpdateAnn.ChannelFlags = ourPolicy.ChannelFlags
		chanUpdateAnn.TimeLockDelta = ourPolicy.TimeLockDelta
		chanUpdateAnn.HtlcMinimumMsat = ourPolicy.MinHTLC
		chanUpdateAnn.HtlcMaximumMsat = ourPolicy.MaxHTLC
		chanUpdateAnn.BaseFee = uint32(ourPolicy.FeeBaseMSat)
		chanUpdateAnn.FeeRate = uint32(
			ourPolicy.FeeProportionalMillionths,
		)

	case storedFwdingPolicy != nil:
		chanUpdateAnn.BaseFee = uint32(storedFwdingPolicy.BaseFee)
		chanUpdateAnn.FeeRate = uint32(storedFwdingPolicy.FeeRate)

	default:
		log.Infof("No channel forwaring policy specified for channel "+
			"announcement of ChannelID(%v). "+
			"Assuming default fee parameters.", chanID)
		chanUpdateAnn.BaseFee = uint32(
			f.cfg.DefaultRoutingPolicy.BaseFee,
		)
		chanUpdateAnn.FeeRate = uint32(
			f.cfg.DefaultRoutingPolicy.FeeRate,
		)
	}

	if ourPolicy != nil {
		// If ourPolicy is non-nil, modify the default parameters of the
		// ChannelUpdate.
		chanUpdateAnn.MessageFlags = ourPolicy.MessageFlags
		chanUpdateAnn.ChannelFlags = ourPolicy.ChannelFlags
		chanUpdateAnn.TimeLockDelta = ourPolicy.TimeLockDelta
		chanUpdateAnn.HtlcMinimumMsat = ourPolicy.MinHTLC
		chanUpdateAnn.HtlcMaximumMsat = ourPolicy.MaxHTLC
		chanUpdateAnn.BaseFee = uint32(ourPolicy.FeeBaseMSat)
		chanUpdateAnn.FeeRate = uint32(
			ourPolicy.FeeProportionalMillionths,
		)
	}

	// With the channel update announcement constructed, we'll generate a
	// signature that signs a double-sha digest of the announcement.
	// This'll serve to authenticate this announcement and any other future
	// updates we may send.
	chanUpdateMsg, err := chanUpdateAnn.DataToSign()
	if err != nil {
		return nil, err
	}
	sig, err := f.cfg.SignMessage(f.cfg.IDKeyLoc, chanUpdateMsg, true)
	if err != nil {
		return nil, errors.Errorf("unable to generate channel "+
			"update announcement signature: %v", err)
	}
	chanUpdateAnn.Signature, err = lnwire.NewSigFromSignature(sig)
	if err != nil {
		return nil, errors.Errorf("unable to generate channel "+
			"update announcement signature: %v", err)
	}

	// The channel existence proofs itself is currently announced in
	// distinct message. In order to properly authenticate this message, we
	// need two signatures: one under the identity public key used which
	// signs the message itself and another signature of the identity
	// public key under the funding key itself.
	//
	// TODO(roasbeef): use SignAnnouncement here instead?
	chanAnnMsg, err := chanAnn.DataToSign()
	if err != nil {
		return nil, err
	}
	nodeSig, err := f.cfg.SignMessage(f.cfg.IDKeyLoc, chanAnnMsg, true)
	if err != nil {
		return nil, errors.Errorf("unable to generate node "+
			"signature for channel announcement: %v", err)
	}
	bitcoinSig, err := f.cfg.SignMessage(
		localFundingKey.KeyLocator, chanAnnMsg, true,
	)
	if err != nil {
		return nil, errors.Errorf("unable to generate bitcoin "+
			"signature for node public key: %v", err)
	}

	// Finally, we'll generate the announcement proof which we'll use to
	// provide the other side with the necessary signatures required to
	// allow them to reconstruct the full channel announcement.
	proof := &lnwire.AnnounceSignatures{
		ChannelID:      chanID,
		ShortChannelID: shortChanID,
	}
	proof.NodeSignature, err = lnwire.NewSigFromSignature(nodeSig)
	if err != nil {
		return nil, err
	}
	proof.BitcoinSignature, err = lnwire.NewSigFromSignature(bitcoinSig)
	if err != nil {
		return nil, err
	}

	return &chanAnnouncement{
		chanAnn:       chanAnn,
		chanUpdateAnn: chanUpdateAnn,
		chanProof:     proof,
	}, nil
}

// announceChannel announces a newly created channel to the rest of the network
// by crafting the two authenticated announcements required for the peers on
// the network to recognize the legitimacy of the channel. The crafted
// announcements are then sent to the channel router to handle broadcasting to
// the network during its next trickle.
// This method is synchronous and will return when all the network requests
// finish, either successfully or with an error.
func (f *Manager) announceChannel(localIDKey, remoteIDKey *btcec.PublicKey,
	localFundingKey *keychain.KeyDescriptor,
	remoteFundingKey *btcec.PublicKey, shortChanID lnwire.ShortChannelID,
	chanID lnwire.ChannelID) error {

	// First, we'll create the batch of announcements to be sent upon
	// initial channel creation. This includes the channel announcement
	// itself, the channel update announcement, and our half of the channel
	// proof needed to fully authenticate the channel.
	//
	// We can pass in zeroes for the min and max htlc policy, because we
	// only use the channel announcement message from the returned struct.
	ann, err := f.newChanAnnouncement(localIDKey, remoteIDKey,
		localFundingKey, remoteFundingKey, shortChanID, chanID,
		0, 0, nil,
	)
	if err != nil {
		log.Errorf("can't generate channel announcement: %v", err)
		return err
	}

	// After the fee parameters have been stored in the announcement
	// we can delete them from the database.
	err = f.deleteInitialFwdingPolicy(chanID)
	if err != nil {
		log.Infof("Could not delete channel fees for chanId %x.",
			chanID)
	}

	// We only send the channel proof announcement and the node announcement
	// because addToRouterGraph previously sent the ChannelAnnouncement and
	// the ChannelUpdate announcement messages. The channel proof and node
	// announcements are broadcast to the greater network.
	errChan := f.cfg.SendAnnouncement(ann.chanProof)
	select {
	case err := <-errChan:
		if err != nil {
			if routing.IsError(err, routing.ErrOutdated,
				routing.ErrIgnored) {

				log.Debugf("Router rejected "+
					"AnnounceSignatures: %v", err)
			} else {
				log.Errorf("Unable to send channel "+
					"proof: %v", err)
				return err
			}
		}

	case <-f.quit:
		return ErrFundingManagerShuttingDown
	}

	// Now that the channel is announced to the network, we will also
	// obtain and send a node announcement. This is done since a node
	// announcement is only accepted after a channel is known for that
	// particular node, and this might be our first channel.
	nodeAnn, err := f.cfg.CurrentNodeAnnouncement()
	if err != nil {
		log.Errorf("can't generate node announcement: %v", err)
		return err
	}

	errChan = f.cfg.SendAnnouncement(&nodeAnn)
	select {
	case err := <-errChan:
		if err != nil {
			if routing.IsError(err, routing.ErrOutdated,
				routing.ErrIgnored) {

				log.Debugf("Router rejected "+
					"NodeAnnouncement: %v", err)
			} else {
				log.Errorf("Unable to send node "+
					"announcement: %v", err)
				return err
			}
		}

	case <-f.quit:
		return ErrFundingManagerShuttingDown
	}

	return nil
}

// InitFundingWorkflow sends a message to the funding manager instructing it
// to initiate a single funder workflow with the source peer.
// TODO(roasbeef): re-visit blocking nature..
func (f *Manager) InitFundingWorkflow(msg *InitFundingMsg) {
	f.fundingRequests <- msg
}

// getUpfrontShutdownScript takes a user provided script and a getScript
// function which can be used to generate an upfront shutdown script. If our
// peer does not support the feature, this function will error if a non-zero
// script was provided by the user, and return an empty script otherwise. If
// our peer does support the feature, we will return the user provided script
// if non-zero, or a freshly generated script if our node is configured to set
// upfront shutdown scripts automatically.
func getUpfrontShutdownScript(enableUpfrontShutdown bool, peer lnpeer.Peer,
	script lnwire.DeliveryAddress,
	getScript func(bool) (lnwire.DeliveryAddress, error)) (lnwire.DeliveryAddress,
	error) {

	// Check whether the remote peer supports upfront shutdown scripts.
	remoteUpfrontShutdown := peer.RemoteFeatures().HasFeature(
		lnwire.UpfrontShutdownScriptOptional,
	)

	// If the peer does not support upfront shutdown scripts, and one has been
	// provided, return an error because the feature is not supported.
	if !remoteUpfrontShutdown && len(script) != 0 {
		return nil, errUpfrontShutdownScriptNotSupported
	}

	// If the peer does not support upfront shutdown, return an empty address.
	if !remoteUpfrontShutdown {
		return nil, nil
	}

	// If the user has provided an script and the peer supports the feature,
	// return it. Note that user set scripts override the enable upfront
	// shutdown flag.
	if len(script) > 0 {
		return script, nil
	}

	// If we do not have setting of upfront shutdown script enabled, return
	// an empty script.
	if !enableUpfrontShutdown {
		return nil, nil
	}

	// We can safely send a taproot address iff, both sides have negotiated
	// the shutdown-any-segwit feature.
	taprootOK := peer.RemoteFeatures().HasFeature(lnwire.ShutdownAnySegwitOptional) &&
		peer.LocalFeatures().HasFeature(lnwire.ShutdownAnySegwitOptional)

	return getScript(taprootOK)
}

// handleInitFundingMsg creates a channel reservation within the daemon's
// wallet, then sends a funding request to the remote peer kicking off the
// funding workflow.
func (f *Manager) handleInitFundingMsg(msg *InitFundingMsg) {
	var (
		peerKey        = msg.Peer.IdentityKey()
		localAmt       = msg.LocalFundingAmt
		baseFee        = msg.BaseFee
		feeRate        = msg.FeeRate
		minHtlcIn      = msg.MinHtlcIn
		remoteCsvDelay = msg.RemoteCsvDelay
		maxValue       = msg.MaxValueInFlight
		maxHtlcs       = msg.MaxHtlcs
		maxCSV         = msg.MaxLocalCsv
		chanReserve    = msg.RemoteChanReserve
	)

	// If no maximum CSV delay was set for this channel, we use our default
	// value.
	if maxCSV == 0 {
		maxCSV = f.cfg.MaxLocalCSVDelay
	}

	log.Infof("Initiating fundingRequest(local_amt=%v "+
		"(subtract_fees=%v), push_amt=%v, chain_hash=%v, peer=%x, "+
		"min_confs=%v)", localAmt, msg.SubtractFees, msg.PushAmt,
		msg.ChainHash, peerKey.SerializeCompressed(), msg.MinConfs)

	// We set the channel flags to indicate whether we want this channel to
	// be announced to the network.
	var channelFlags lnwire.FundingFlag
	if !msg.Private {
		// This channel will be announced.
		channelFlags = lnwire.FFAnnounceChannel
	}

	// If the caller specified their own channel ID, then we'll use that.
	// Otherwise we'll generate a fresh one as normal.  This will be used
	// to track this reservation throughout its lifetime.
	var chanID [32]byte
	if msg.PendingChanID == zeroID {
		chanID = f.nextPendingChanID()
	} else {
		// If the user specified their own pending channel ID, then
		// we'll ensure it doesn't collide with any existing pending
		// channel ID.
		chanID = msg.PendingChanID
		if _, err := f.getReservationCtx(peerKey, chanID); err == nil {
			msg.Err <- fmt.Errorf("pendingChannelID(%x) "+
				"already present", chanID[:])
			return
		}
	}

	// Check whether the peer supports upfront shutdown, and get an address
	// which should be used (either a user specified address or a new
	// address from the wallet if our node is configured to set shutdown
	// address by default).
	shutdown, err := getUpfrontShutdownScript(
		f.cfg.EnableUpfrontShutdown, msg.Peer, msg.ShutdownScript,
		f.selectShutdownScript,
	)
	if err != nil {
		msg.Err <- err
		return
	}

	// Initialize a funding reservation with the local wallet. If the
	// wallet doesn't have enough funds to commit to this channel, then the
	// request will fail, and be aborted.
	//
	// Before we init the channel, we'll also check to see what commitment
	// format we can use with this peer. This is dependent on *both* us and
	// the remote peer are signaling the proper feature bit.
	_, chanType, commitType, err := negotiateCommitmentType(
		msg.ChannelType, msg.Peer.LocalFeatures(),
		msg.Peer.RemoteFeatures(), true,
	)
	if err != nil {
		log.Errorf("channel type negotiation failed: %v", err)
		msg.Err <- err
		return
	}

	var (
		zeroConf bool
		scid     bool
	)

	// Check if the returned chanType includes either the zero-conf or
	// scid-alias bits.
	featureVec := lnwire.RawFeatureVector(*chanType)
	zeroConf = featureVec.IsSet(lnwire.ZeroConfRequired)
	scid = featureVec.IsSet(lnwire.ScidAliasRequired)

	// The option-scid-alias channel type for a public channel is
	// disallowed.
	if scid && !msg.Private {
		err = fmt.Errorf("option-scid-alias chantype for public " +
			"channel")
		log.Error(err)
		msg.Err <- err
		return
	}

	// First, we'll query the fee estimator for a fee that should get the
	// commitment transaction confirmed by the next few blocks (conf target
	// of 3). We target the near blocks here to ensure that we'll be able
	// to execute a timely unilateral channel closure if needed.
	commitFeePerKw, err := f.cfg.FeeEstimator.EstimateFeePerKW(3)
	if err != nil {
		msg.Err <- err
		return
	}

	// For anchor channels cap the initial commit fee rate at our defined
	// maximum.
	if commitType.HasAnchors() &&
		commitFeePerKw > f.cfg.MaxAnchorsCommitFeeRate {

		commitFeePerKw = f.cfg.MaxAnchorsCommitFeeRate
	}

	var scidFeatureVal bool
	if hasFeatures(
		msg.Peer.LocalFeatures(), msg.Peer.RemoteFeatures(),
		lnwire.ScidAliasOptional,
	) {

		scidFeatureVal = true
	}

	req := &lnwallet.InitFundingReserveMsg{
		ChainHash:        &msg.ChainHash,
		PendingChanID:    chanID,
		NodeID:           peerKey,
		NodeAddr:         msg.Peer.Address(),
		SubtractFees:     msg.SubtractFees,
		LocalFundingAmt:  localAmt,
		RemoteFundingAmt: 0,
		CommitFeePerKw:   commitFeePerKw,
		FundingFeePerKw:  msg.FundingFeePerKw,
		PushMSat:         msg.PushAmt,
		Flags:            channelFlags,
		MinConfs:         msg.MinConfs,
		CommitType:       commitType,
		ChanFunder:       msg.ChanFunder,
		ZeroConf:         zeroConf,
		OptionScidAlias:  scid,
		ScidAliasFeature: scidFeatureVal,
	}

	reservation, err := f.cfg.Wallet.InitChannelReservation(req)
	if err != nil {
		msg.Err <- err
		return
	}

	if zeroConf {
		// Store the alias for zero-conf channels in the underlying
		// partial channel state.
		aliasScid, err := f.cfg.AliasManager.RequestAlias()
		if err != nil {
			msg.Err <- err
			return
		}

		reservation.AddAlias(aliasScid)
	}

	// Set our upfront shutdown address in the existing reservation.
	reservation.SetOurUpfrontShutdown(shutdown)

	// Now that we have successfully reserved funds for this channel in the
	// wallet, we can fetch the final channel capacity. This is done at
	// this point since the final capacity might change in case of
	// SubtractFees=true.
	capacity := reservation.Capacity()

	log.Infof("Target commit tx sat/kw for pendingID(%x): %v", chanID,
		int64(commitFeePerKw))

	// If the remote CSV delay was not set in the open channel request,
	// we'll use the RequiredRemoteDelay closure to compute the delay we
	// require given the total amount of funds within the channel.
	if remoteCsvDelay == 0 {
		remoteCsvDelay = f.cfg.RequiredRemoteDelay(capacity)
	}

	// If no minimum HTLC value was specified, use the default one.
	if minHtlcIn == 0 {
		minHtlcIn = f.cfg.DefaultMinHtlcIn
	}

	// If no max value was specified, use the default one.
	if maxValue == 0 {
		maxValue = f.cfg.RequiredRemoteMaxValue(capacity)
	}

	if maxHtlcs == 0 {
		maxHtlcs = f.cfg.RequiredRemoteMaxHTLCs(capacity)
	}

	// Prepare the optional channel fee values from the initFundingMsg.
	// If useBaseFee or useFeeRate are false the client did not
	// provide fee values hence we assume default fee settings from
	// the config.
	forwardingPolicy := htlcswitch.ForwardingPolicy{
		BaseFee: f.cfg.DefaultRoutingPolicy.BaseFee,
		FeeRate: f.cfg.DefaultRoutingPolicy.FeeRate,
	}
	if baseFee != nil {
		forwardingPolicy.BaseFee = lnwire.MilliSatoshi(*baseFee)
	}

	if feeRate != nil {
		forwardingPolicy.FeeRate = lnwire.MilliSatoshi(*feeRate)
	}

	// Once the reservation has been created, and indexed, queue a funding
	// request to the remote peer, kicking off the funding workflow.
	ourContribution := reservation.OurContribution()

	// Fetch our dust limit which is part of the default channel
	// constraints, and log it.
	ourDustLimit := ourContribution.DustLimit

	log.Infof("Dust limit for pendingID(%x): %v", chanID, ourDustLimit)

	// If the channel reserve is not specified, then we calculate an
	// appropriate amount here.
	if chanReserve == 0 {
		chanReserve = f.cfg.RequiredRemoteChanReserve(
			capacity, ourDustLimit,
		)
	}

	// If a pending channel map for this peer isn't already created, then
	// we create one, ultimately allowing us to track this pending
	// reservation within the target peer.
	peerIDKey := newSerializedKey(peerKey)
	f.resMtx.Lock()
	if _, ok := f.activeReservations[peerIDKey]; !ok {
		f.activeReservations[peerIDKey] = make(pendingChannels)
	}

	resCtx := &reservationWithCtx{
		chanAmt:           capacity,
		forwardingPolicy:  forwardingPolicy,
		remoteCsvDelay:    remoteCsvDelay,
		remoteMinHtlc:     minHtlcIn,
		remoteMaxValue:    maxValue,
		remoteMaxHtlcs:    maxHtlcs,
		remoteChanReserve: chanReserve,
		maxLocalCsv:       maxCSV,
		channelType:       msg.ChannelType,
		reservation:       reservation,
		peer:              msg.Peer,
		updates:           msg.Updates,
		err:               msg.Err,
	}
	f.activeReservations[peerIDKey][chanID] = resCtx
	f.resMtx.Unlock()

	// Update the timestamp once the InitFundingMsg has been handled.
	defer resCtx.updateTimestamp()

	// Check the sanity of the selected channel constraints.
	channelConstraints := &channeldb.ChannelConstraints{
		DustLimit:        ourDustLimit,
		ChanReserve:      chanReserve,
		MaxPendingAmount: maxValue,
		MinHTLC:          minHtlcIn,
		MaxAcceptedHtlcs: maxHtlcs,
		CsvDelay:         remoteCsvDelay,
	}
	err = lnwallet.VerifyConstraints(
		channelConstraints, resCtx.maxLocalCsv, capacity,
	)
	if err != nil {
		_, reserveErr := f.cancelReservationCtx(peerKey, chanID, false)
		if reserveErr != nil {
			log.Errorf("unable to cancel reservation: %v",
				reserveErr)
		}

		msg.Err <- err
		return
	}

	// When opening a script enforced channel lease, include the required
	// expiry TLV record in our proposal.
	var leaseExpiry *lnwire.LeaseExpiry
	if commitType == lnwallet.CommitmentTypeScriptEnforcedLease {
		leaseExpiry = new(lnwire.LeaseExpiry)
		*leaseExpiry = lnwire.LeaseExpiry(reservation.LeaseExpiry())
	}

	log.Infof("Starting funding workflow with %v for pending_id(%x), "+
		"committype=%v", msg.Peer.Address(), chanID, commitType)

	fundingOpen := lnwire.OpenChannel{
		ChainHash:             *f.cfg.Wallet.Cfg.NetParams.GenesisHash,
		PendingChannelID:      chanID,
		FundingAmount:         capacity,
		PushAmount:            msg.PushAmt,
		DustLimit:             ourDustLimit,
		MaxValueInFlight:      maxValue,
		ChannelReserve:        chanReserve,
		HtlcMinimum:           minHtlcIn,
		FeePerKiloWeight:      uint32(commitFeePerKw),
		CsvDelay:              remoteCsvDelay,
		MaxAcceptedHTLCs:      maxHtlcs,
		FundingKey:            ourContribution.MultiSigKey.PubKey,
		RevocationPoint:       ourContribution.RevocationBasePoint.PubKey,
		PaymentPoint:          ourContribution.PaymentBasePoint.PubKey,
		HtlcPoint:             ourContribution.HtlcBasePoint.PubKey,
		DelayedPaymentPoint:   ourContribution.DelayBasePoint.PubKey,
		FirstCommitmentPoint:  ourContribution.FirstCommitmentPoint,
		ChannelFlags:          channelFlags,
		UpfrontShutdownScript: shutdown,
		ChannelType:           chanType,
		LeaseExpiry:           leaseExpiry,
	}
	if err := msg.Peer.SendMessage(true, &fundingOpen); err != nil {
		e := fmt.Errorf("unable to send funding request message: %v",
			err)
		log.Errorf(e.Error())

		// Since we were unable to send the initial message to the peer
		// and start the funding flow, we'll cancel this reservation.
		_, err := f.cancelReservationCtx(peerKey, chanID, false)
		if err != nil {
			log.Errorf("unable to cancel reservation: %v", err)
		}

		msg.Err <- e
		return
	}
}

// handleWarningMsg processes the warning which was received from remote peer.
func (f *Manager) handleWarningMsg(peer lnpeer.Peer, msg *lnwire.Warning) {
	log.Warnf("received warning message from peer %x: %v",
		peer.IdentityKey().SerializeCompressed(), msg.Warning())
}

// handleErrorMsg processes the error which was received from remote peer,
// depending on the type of error we should do different clean up steps and
// inform the user about it.
func (f *Manager) handleErrorMsg(peer lnpeer.Peer, msg *lnwire.Error) {
	chanID := msg.ChanID
	peerKey := peer.IdentityKey()

	// First, we'll attempt to retrieve and cancel the funding workflow
	// that this error was tied to. If we're unable to do so, then we'll
	// exit early as this was an unwarranted error.
	resCtx, err := f.cancelReservationCtx(peerKey, chanID, true)
	if err != nil {
		log.Warnf("Received error for non-existent funding "+
			"flow: %v (%v)", err, msg.Error())
		return
	}

	// If we did indeed find the funding workflow, then we'll return the
	// error back to the caller (if any), and cancel the workflow itself.
	fundingErr := fmt.Errorf("received funding error from %x: %v",
		peerKey.SerializeCompressed(), msg.Error(),
	)
	log.Errorf(fundingErr.Error())

	// If this was a PSBT funding flow, the remote likely timed out because
	// we waited too long. Return a nice error message to the user in that
	// case so the user knows what's the problem.
	if resCtx.reservation.IsPsbt() {
		fundingErr = fmt.Errorf("%w: %v", chanfunding.ErrRemoteCanceled,
			fundingErr)
	}

	resCtx.err <- fundingErr
}

// pruneZombieReservations loops through all pending reservations and fails the
// funding flow for any reservations that have not been updated since the
// ReservationTimeout and are not locked waiting for the funding transaction.
func (f *Manager) pruneZombieReservations() {
	zombieReservations := make(pendingChannels)

	f.resMtx.RLock()
	for _, pendingReservations := range f.activeReservations {
		for pendingChanID, resCtx := range pendingReservations {
			if resCtx.isLocked() {
				continue
			}

			// We don't want to expire PSBT funding reservations.
			// These reservations are always initiated by us and the
			// remote peer is likely going to cancel them after some
			// idle time anyway. So no need for us to also prune
			// them.
			sinceLastUpdate := time.Since(resCtx.lastUpdated)
			isExpired := sinceLastUpdate > f.cfg.ReservationTimeout
			if !resCtx.reservation.IsPsbt() && isExpired {
				zombieReservations[pendingChanID] = resCtx
			}
		}
	}
	f.resMtx.RUnlock()

	for pendingChanID, resCtx := range zombieReservations {
		err := fmt.Errorf("reservation timed out waiting for peer "+
			"(peer_id:%x, chan_id:%x)",
			resCtx.peer.IdentityKey().SerializeCompressed(),
			pendingChanID[:])
		log.Warnf(err.Error())
		f.failFundingFlow(resCtx.peer, pendingChanID, err)
	}
}

// cancelReservationCtx does all needed work in order to securely cancel the
// reservation.
func (f *Manager) cancelReservationCtx(peerKey *btcec.PublicKey,
	pendingChanID [32]byte, byRemote bool) (*reservationWithCtx, error) {

	log.Infof("Cancelling funding reservation for node_key=%x, "+
		"chan_id=%x", peerKey.SerializeCompressed(), pendingChanID[:])

	peerIDKey := newSerializedKey(peerKey)
	f.resMtx.Lock()
	defer f.resMtx.Unlock()

	nodeReservations, ok := f.activeReservations[peerIDKey]
	if !ok {
		// No reservations for this node.
		return nil, errors.Errorf("no active reservations for peer(%x)",
			peerIDKey[:])
	}

	ctx, ok := nodeReservations[pendingChanID]
	if !ok {
		return nil, errors.Errorf("unknown channel (id: %x) for "+
			"peer(%x)", pendingChanID[:], peerIDKey[:])
	}

	// If the reservation was a PSBT funding flow and it was canceled by the
	// remote peer, then we need to thread through a different error message
	// to the subroutine that's waiting for the user input so it can return
	// a nice error message to the user.
	if ctx.reservation.IsPsbt() && byRemote {
		ctx.reservation.RemoteCanceled()
	}

	if err := ctx.reservation.Cancel(); err != nil {
		return nil, errors.Errorf("unable to cancel reservation: %v",
			err)
	}

	delete(nodeReservations, pendingChanID)

	// If this was the last active reservation for this peer, delete the
	// peer's entry altogether.
	if len(nodeReservations) == 0 {
		delete(f.activeReservations, peerIDKey)
	}
	return ctx, nil
}

// deleteReservationCtx deletes the reservation uniquely identified by the
// target public key of the peer, and the specified pending channel ID.
func (f *Manager) deleteReservationCtx(peerKey *btcec.PublicKey,
	pendingChanID [32]byte) {

	// TODO(roasbeef): possibly cancel funding barrier in peer's
	// channelManager?
	peerIDKey := newSerializedKey(peerKey)
	f.resMtx.Lock()
	defer f.resMtx.Unlock()

	nodeReservations, ok := f.activeReservations[peerIDKey]
	if !ok {
		// No reservations for this node.
		return
	}
	delete(nodeReservations, pendingChanID)

	// If this was the last active reservation for this peer, delete the
	// peer's entry altogether.
	if len(nodeReservations) == 0 {
		delete(f.activeReservations, peerIDKey)
	}
}

// getReservationCtx returns the reservation context for a particular pending
// channel ID for a target peer.
func (f *Manager) getReservationCtx(peerKey *btcec.PublicKey,
	pendingChanID [32]byte) (*reservationWithCtx, error) {

	peerIDKey := newSerializedKey(peerKey)
	f.resMtx.RLock()
	resCtx, ok := f.activeReservations[peerIDKey][pendingChanID]
	f.resMtx.RUnlock()

	if !ok {
		return nil, errors.Errorf("unknown channel (id: %x) for "+
			"peer(%x)", pendingChanID[:], peerIDKey[:])
	}

	return resCtx, nil
}

// IsPendingChannel returns a boolean indicating whether the channel identified
// by the pendingChanID and given peer is pending, meaning it is in the process
// of being funded. After the funding transaction has been confirmed, the
// channel will receive a new, permanent channel ID, and will no longer be
// considered pending.
func (f *Manager) IsPendingChannel(pendingChanID [32]byte,
	peer lnpeer.Peer) bool {

	peerIDKey := newSerializedKey(peer.IdentityKey())
	f.resMtx.RLock()
	_, ok := f.activeReservations[peerIDKey][pendingChanID]
	f.resMtx.RUnlock()

	return ok
}

func copyPubKey(pub *btcec.PublicKey) *btcec.PublicKey {
	var tmp btcec.JacobianPoint
	pub.AsJacobian(&tmp)
	tmp.ToAffine()
	return btcec.NewPublicKey(&tmp.X, &tmp.Y)
}

// saveInitialFwdingPolicy saves the forwarding policy for the provided
// chanPoint in the channelOpeningStateBucket.
func (f *Manager) saveInitialFwdingPolicy(permChanID lnwire.ChannelID,
	forwardingPolicy *htlcswitch.ForwardingPolicy) error {

	chanID := make([]byte, 32)
	copy(chanID, permChanID[:])

	scratch := make([]byte, 36)
	byteOrder.PutUint64(scratch[:8], uint64(forwardingPolicy.MinHTLCOut))
	byteOrder.PutUint64(scratch[8:16], uint64(forwardingPolicy.MaxHTLC))
	byteOrder.PutUint64(scratch[16:24], uint64(forwardingPolicy.BaseFee))
	byteOrder.PutUint64(scratch[24:32], uint64(forwardingPolicy.FeeRate))
	byteOrder.PutUint32(scratch[32:], forwardingPolicy.TimeLockDelta)

	return f.cfg.Wallet.Cfg.Database.SaveInitialFwdingPolicy(
		chanID, scratch,
	)
}

// getInitialFwdingPolicy fetches the initial forwarding policy for a given
// channel id from the database which will be applied during the channel
// announcement phase.
func (f *Manager) getInitialFwdingPolicy(permChanID lnwire.ChannelID) (
	*htlcswitch.ForwardingPolicy, error) {

	chanID := make([]byte, 32)
	copy(chanID, permChanID[:])

	value, err := f.cfg.Wallet.Cfg.Database.GetInitialFwdingPolicy(chanID)
	if err != nil {
		return nil, err
	}

	var fwdingPolicy htlcswitch.ForwardingPolicy
	fwdingPolicy.MinHTLCOut = lnwire.MilliSatoshi(
		byteOrder.Uint64(value[:8]),
	)
	fwdingPolicy.MaxHTLC = lnwire.MilliSatoshi(
		byteOrder.Uint64(value[8:16]),
	)
	fwdingPolicy.BaseFee = lnwire.MilliSatoshi(
		byteOrder.Uint64(value[16:24]),
	)
	fwdingPolicy.FeeRate = lnwire.MilliSatoshi(
		byteOrder.Uint64(value[24:32]),
	)
	fwdingPolicy.TimeLockDelta = byteOrder.Uint32(value[32:36])

	return &fwdingPolicy, nil
}

// deleteInitialFwdingPolicy removes channel fees for this chanID from
// the database.
func (f *Manager) deleteInitialFwdingPolicy(permChanID lnwire.ChannelID) error {
	chanID := make([]byte, 32)
	copy(chanID, permChanID[:])

	return f.cfg.Wallet.Cfg.Database.DeleteInitialFwdingPolicy(chanID)
}

// saveChannelOpeningState saves the channelOpeningState for the provided
// chanPoint to the channelOpeningStateBucket.
func (f *Manager) saveChannelOpeningState(chanPoint *wire.OutPoint,
	state channelOpeningState, shortChanID *lnwire.ShortChannelID) error {

	var outpointBytes bytes.Buffer
	if err := WriteOutpoint(&outpointBytes, chanPoint); err != nil {
		return err
	}

	// Save state and the uint64 representation of the shortChanID
	// for later use.
	scratch := make([]byte, 10)
	byteOrder.PutUint16(scratch[:2], uint16(state))
	byteOrder.PutUint64(scratch[2:], shortChanID.ToUint64())
	return f.cfg.Wallet.Cfg.Database.SaveChannelOpeningState(
		outpointBytes.Bytes(), scratch,
	)
}

// getChannelOpeningState fetches the channelOpeningState for the provided
// chanPoint from the database, or returns ErrChannelNotFound if the channel
// is not found.
func (f *Manager) getChannelOpeningState(chanPoint *wire.OutPoint) (
	channelOpeningState, *lnwire.ShortChannelID, error) {

	var outpointBytes bytes.Buffer
	if err := WriteOutpoint(&outpointBytes, chanPoint); err != nil {
		return 0, nil, err
	}

	value, err := f.cfg.Wallet.Cfg.Database.GetChannelOpeningState(
		outpointBytes.Bytes(),
	)
	if err != nil {
		return 0, nil, err
	}

	state := channelOpeningState(byteOrder.Uint16(value[:2]))
	shortChanID := lnwire.NewShortChanIDFromInt(byteOrder.Uint64(value[2:]))
	return state, &shortChanID, nil
}

// deleteChannelOpeningState removes any state for chanPoint from the database.
func (f *Manager) deleteChannelOpeningState(chanPoint *wire.OutPoint) error {
	var outpointBytes bytes.Buffer
	if err := WriteOutpoint(&outpointBytes, chanPoint); err != nil {
		return err
	}

	return f.cfg.Wallet.Cfg.Database.DeleteChannelOpeningState(
		outpointBytes.Bytes(),
	)
}

// selectShutdownScript selects the shutdown script we should send to the peer.
// If we can use taproot, then we prefer that, otherwise we'll use a p2wkh
// script.
func (f *Manager) selectShutdownScript(taprootOK bool,
) (lnwire.DeliveryAddress, error) {

	addrType := lnwallet.WitnessPubKey
	if taprootOK {
		addrType = lnwallet.TaprootPubkey
	}

	addr, err := f.cfg.Wallet.NewAddress(
		addrType, false, lnwallet.DefaultAccountName,
	)
	if err != nil {
		return nil, err
	}

	return txscript.PayToAddrScript(addr)
<<<<<<< HEAD
=======
}

// waitForPeerOnline blocks until the peer specified by peerPubkey comes online
// and then returns the online peer.
func (f *Manager) waitForPeerOnline(peerPubkey *btcec.PublicKey) (lnpeer.Peer,
	error) {

	peerChan := make(chan lnpeer.Peer, 1)

	var peerKey [33]byte
	copy(peerKey[:], peerPubkey.SerializeCompressed())

	f.cfg.NotifyWhenOnline(peerKey, peerChan)

	var peer lnpeer.Peer
	select {
	case peer = <-peerChan:
	case <-f.quit:
		return peer, ErrFundingManagerShuttingDown
	}
	return peer, nil
>>>>>>> c855d83a
}<|MERGE_RESOLUTION|>--- conflicted
+++ resolved
@@ -1041,9 +1041,6 @@
 
 		if !received {
 			// We haven't received FundingLocked, so we'll continue
-<<<<<<< HEAD
-			// to the next iteration of the loop.
-=======
 			// to the next iteration of the loop after sleeping for
 			// checkPeerFundingLockInterval.
 			select {
@@ -1052,7 +1049,6 @@
 				return ErrFundingManagerShuttingDown
 			}
 
->>>>>>> c855d83a
 			return nil
 		}
 
@@ -1454,13 +1450,8 @@
 	)
 
 	if wasExplicit {
-<<<<<<< HEAD
-		// Only echo back a channel type in AcceptChannel if we
-		// actually used explicit negotiation above.
-=======
 		// Only echo back a channel type in AcceptChannel if we actually
 		// used explicit negotiation above.
->>>>>>> c855d83a
 		chanTypeFeatureBits = msg.ChannelType
 
 		// Check if the channel type includes the zero-conf or
@@ -1538,13 +1529,10 @@
 		return
 	}
 
-<<<<<<< HEAD
-=======
 	log.Debugf("Initialized channel reservation: zeroConf=%v, psbt=%v, "+
 		"cannedShim=%v", reservation.IsZeroConf(),
 		reservation.IsPsbt(), reservation.IsCannedShim())
 
->>>>>>> c855d83a
 	if zeroConf {
 		// Store an alias for zero-conf channels. Other option-scid
 		// channels will do this at a later point.
@@ -2547,20 +2535,6 @@
 	go func() {
 		defer f.wg.Done()
 
-<<<<<<< HEAD
-		peerChan := make(chan lnpeer.Peer, 1)
-		var peerKey [33]byte
-		copy(peerKey[:], c.IdentityPub.SerializeCompressed())
-
-		f.cfg.NotifyWhenOnline(peerKey, peerChan)
-
-		var peer lnpeer.Peer
-		select {
-		case peer = <-peerChan:
-		case <-f.quit:
-			return
-		}
-=======
 		peer, err := f.waitForPeerOnline(c.IdentityPub)
 		switch err {
 		// We're already shutting down, so we can just return.
@@ -2577,7 +2551,6 @@
 				"to come online: %v", err)
 		}
 
->>>>>>> c855d83a
 		// TODO(halseth): should this send be made
 		// reliable?
 
@@ -2904,12 +2877,6 @@
 	// pending open to open.
 	f.cfg.NotifyOpenChannelEvent(completeChan.FundingOutpoint)
 
-<<<<<<< HEAD
-	// Update the confirmed funding transaction label.
-	f.makeLabelForTx(completeChan)
-
-=======
->>>>>>> c855d83a
 	// Close the discoverySignal channel, indicating to a separate
 	// goroutine that the channel now is marked as open in the database
 	// and that it is acceptable to process funding locked messages
@@ -3022,49 +2989,6 @@
 			}
 		}
 
-		localAlias := peer.LocalFeatures().HasFeature(
-			lnwire.ScidAliasOptional,
-		)
-		remoteAlias := peer.RemoteFeatures().HasFeature(
-			lnwire.ScidAliasOptional,
-		)
-
-		// We could also refresh the channel state instead of checking
-		// whether the feature was negotiated, but this saves us a
-		// database read.
-		if fundingLockedMsg.AliasScid == nil && localAlias &&
-			remoteAlias {
-
-			// If an alias was not assigned above and the scid
-			// alias feature was negotiated, check if we already
-			// have an alias stored in case handleFundingLocked was
-			// called before this. If an alias exists, use that in
-			// funding_locked. Otherwise, request and store an
-			// alias and use that.
-			aliases := f.cfg.AliasManager.GetAliases(
-				completeChan.ShortChannelID,
-			)
-			if len(aliases) == 0 {
-				// No aliases were found.
-				alias, err := f.cfg.AliasManager.RequestAlias()
-				if err != nil {
-					return err
-				}
-
-				err = f.cfg.AliasManager.AddLocalAlias(
-					alias, completeChan.ShortChannelID,
-					false,
-				)
-				if err != nil {
-					return err
-				}
-
-				fundingLockedMsg.AliasScid = &alias
-			} else {
-				fundingLockedMsg.AliasScid = &aliases[0]
-			}
-		}
-
 		log.Infof("Peer(%x) is online, sending FundingLocked "+
 			"for ChannelID(%v)", peerKey, chanID)
 
@@ -3095,25 +3019,10 @@
 	default:
 	}
 
-<<<<<<< HEAD
-	// Check whether the peer is online. If it's not, we'll wait for them
-	// to come online before proceeding. This is to avoid a tight loop if
-	// they're offline.
-	connected := make(chan lnpeer.Peer, 1)
-	var peerKey [33]byte
-	copy(peerKey[:], node.SerializeCompressed())
-	f.cfg.NotifyWhenOnline(peerKey, connected)
-
-	select {
-	case <-connected:
-	case <-f.quit:
-		return false, ErrFundingManagerShuttingDown
-=======
 	// Avoid a tight loop if peer is offline.
 	if _, err := f.waitForPeerOnline(node); err != nil {
 		log.Errorf("Wait for peer online failed: %v", err)
 		return false, err
->>>>>>> c855d83a
 	}
 
 	channel, err := f.cfg.FindChannel(node, chanID)
@@ -3396,11 +3305,7 @@
 // a zero-conf channel. This will wait for the real confirmation, add the
 // confirmed SCID to the router graph, and then announce after six confs.
 func (f *Manager) waitForZeroConfChannel(c *channeldb.OpenChannel,
-<<<<<<< HEAD
-	_ [32]byte) error {
-=======
 	pendingID [32]byte) error {
->>>>>>> c855d83a
 
 	// First we'll check whether the channel is confirmed on-chain. If it
 	// is already confirmed, the chainntnfs subsystem will return with the
@@ -3809,20 +3714,6 @@
 		)
 		chanUpdateAnn.FeeRate = uint32(
 			f.cfg.DefaultRoutingPolicy.FeeRate,
-		)
-	}
-
-	if ourPolicy != nil {
-		// If ourPolicy is non-nil, modify the default parameters of the
-		// ChannelUpdate.
-		chanUpdateAnn.MessageFlags = ourPolicy.MessageFlags
-		chanUpdateAnn.ChannelFlags = ourPolicy.ChannelFlags
-		chanUpdateAnn.TimeLockDelta = ourPolicy.TimeLockDelta
-		chanUpdateAnn.HtlcMinimumMsat = ourPolicy.MinHTLC
-		chanUpdateAnn.HtlcMaximumMsat = ourPolicy.MaxHTLC
-		chanUpdateAnn.BaseFee = uint32(ourPolicy.FeeBaseMSat)
-		chanUpdateAnn.FeeRate = uint32(
-			ourPolicy.FeeProportionalMillionths,
 		)
 	}
 
@@ -4709,8 +4600,6 @@
 	}
 
 	return txscript.PayToAddrScript(addr)
-<<<<<<< HEAD
-=======
 }
 
 // waitForPeerOnline blocks until the peer specified by peerPubkey comes online
@@ -4732,5 +4621,4 @@
 		return peer, ErrFundingManagerShuttingDown
 	}
 	return peer, nil
->>>>>>> c855d83a
 }
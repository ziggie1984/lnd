--- conflicted
+++ resolved
@@ -253,7 +253,6 @@
 	testDir         string
 	shutdownChannel chan struct{}
 	reportScidChan  chan struct{}
-	updatedPolicies chan map[wire.OutPoint]htlcswitch.ForwardingPolicy
 	localFeatures   []lnwire.FeatureBit
 	remoteFeatures  []lnwire.FeatureBit
 
@@ -382,9 +381,6 @@
 	publTxChan := make(chan *wire.MsgTx, 1)
 	shutdownChan := make(chan struct{})
 	reportScidChan := make(chan struct{})
-	updatedPolicies := make(
-		chan map[wire.OutPoint]htlcswitch.ForwardingPolicy, 1,
-	)
 
 	wc := &mock.WalletController{
 		RootKey: alicePrivKey,
@@ -540,11 +536,6 @@
 			return nil, nil
 		},
 		AliasManager: aliasMgr,
-		UpdateForwardingPolicies: func(
-			p map[wire.OutPoint]htlcswitch.ForwardingPolicy) {
-
-			updatedPolicies <- p
-		},
 	}
 
 	for _, op := range options {
@@ -569,7 +560,6 @@
 		testDir:         tempTestDir,
 		shutdownChannel: shutdownChan,
 		reportScidChan:  reportScidChan,
-		updatedPolicies: updatedPolicies,
 		addr:            addr,
 	}
 
@@ -650,12 +640,11 @@
 		UpdateLabel: func(chainhash.Hash, string) error {
 			return nil
 		},
-		ZombieSweeperInterval:    oldCfg.ZombieSweeperInterval,
-		ReservationTimeout:       oldCfg.ReservationTimeout,
-		OpenChannelPredicate:     chainedAcceptor,
-		DeleteAliasEdge:          oldCfg.DeleteAliasEdge,
-		AliasManager:             oldCfg.AliasManager,
-		UpdateForwardingPolicies: oldCfg.UpdateForwardingPolicies,
+		ZombieSweeperInterval: oldCfg.ZombieSweeperInterval,
+		ReservationTimeout:    oldCfg.ReservationTimeout,
+		OpenChannelPredicate:  chainedAcceptor,
+		DeleteAliasEdge:       oldCfg.DeleteAliasEdge,
+		AliasManager:          oldCfg.AliasManager,
 	})
 	require.NoError(t, err, "failed recreating aliceFundingManager")
 
@@ -736,11 +725,7 @@
 
 	publ := fundChannel(
 		t, alice, bob, localFundingAmt, pushAmt, false, 0, 0, numConfs,
-<<<<<<< HEAD
-		updateChan, announceChan, nil,
-=======
 		updateChan, announceChan, chanType,
->>>>>>> 9786a1fa
 	)
 	fundingOutPoint := &wire.OutPoint{
 		Hash:  publ.TxHash(),
@@ -765,11 +750,7 @@
 // transaction is confirmed on-chain. Returns the funding tx.
 func fundChannel(t *testing.T, alice, bob *testNode, localFundingAmt,
 	pushAmt btcutil.Amount, subtractFees bool, fundUpToMaxAmt,
-<<<<<<< HEAD
-	minFundAmt btcutil.Amount, numConfs uint32, //nolint:unparam
-=======
 	minFundAmt btcutil.Amount, numConfs uint32,
->>>>>>> 9786a1fa
 	updateChan chan *lnrpc.OpenStatusUpdate, announceChan bool,
 	chanType *lnwire.ChannelType) *wire.MsgTx {
 
@@ -781,10 +762,7 @@
 		ChainHash:       *fundingNetParams.GenesisHash,
 		SubtractFees:    subtractFees,
 		FundUpToMaxAmt:  fundUpToMaxAmt,
-<<<<<<< HEAD
-=======
 		MinConfs:        int32(numConfs),
->>>>>>> 9786a1fa
 		MinFundAmt:      minFundAmt,
 		LocalFundingAmt: localFundingAmt,
 		PushAmt:         lnwire.NewMSatFromSatoshis(pushAmt),
@@ -1194,21 +1172,6 @@
 			}
 		}
 
-		// At this point we should also have gotten a policy update that
-		// was sent to the switch subsystem. Make sure it contains the
-		// same values.
-		var policyUpdate htlcswitch.ForwardingPolicy
-		select {
-		case policyUpdateMap := <-node.updatedPolicies:
-			require.Len(t, policyUpdateMap, 1)
-			for _, policy := range policyUpdateMap {
-				policyUpdate = policy
-			}
-
-		case <-time.After(time.Second * 5):
-			t.Fatalf("node didn't send policy update")
-		}
-
 		gotChannelAnnouncement := false
 		gotChannelUpdate := false
 		for _, msg := range announcements {
@@ -1237,46 +1200,24 @@
 					minHtlc = customMinHtlc[j]
 				}
 				require.Equal(t, minHtlc, m.HtlcMinimumMsat)
-<<<<<<< HEAD
-				require.Equal(
-					t, minHtlc, policyUpdate.MinHTLCOut,
-				)
-=======
->>>>>>> 9786a1fa
 
 				// We might expect a custom MaxHltc value.
 				if len(customMaxHtlc) > 0 {
 					maxHtlc = customMaxHtlc[j]
 				}
 				require.Equal(t, maxHtlc, m.HtlcMaximumMsat)
-<<<<<<< HEAD
-				require.Equal(t, maxHtlc, policyUpdate.MaxHTLC)
-=======
->>>>>>> 9786a1fa
 
 				// We might expect a custom baseFee value.
 				if len(baseFees) > 0 {
 					baseFee = baseFees[j]
 				}
 				require.EqualValues(t, baseFee, m.BaseFee)
-<<<<<<< HEAD
-				require.EqualValues(
-					t, baseFee, policyUpdate.BaseFee,
-				)
-=======
->>>>>>> 9786a1fa
 
 				// We might expect a custom feeRate value.
 				if len(feeRates) > 0 {
 					feeRate = feeRates[j]
 				}
 				require.EqualValues(t, feeRate, m.FeeRate)
-<<<<<<< HEAD
-				require.EqualValues(
-					t, feeRate, policyUpdate.FeeRate,
-				)
-=======
->>>>>>> 9786a1fa
 
 				gotChannelUpdate = true
 			}
@@ -1421,29 +1362,11 @@
 
 	t.Helper()
 
-<<<<<<< HEAD
-	var fwdingPolicy *htlcswitch.ForwardingPolicy
-	var err error
-	for i := 0; i < testPollNumTries; i++ {
-		// If this is not the first try, sleep before retrying.
-		if i > 0 {
-			time.Sleep(testPollSleepMs * time.Millisecond)
-		}
-		fwdingPolicy, err = node.fundingMgr.getInitialFwdingPolicy(
-			*chanID,
-		)
-		require.ErrorIs(t, err, channeldb.ErrChannelNotFound)
-
-		// Got expected result, return with success.
-		return
-	}
-=======
 	err := wait.NoError(func() error {
 		_, err := node.fundingMgr.getInitialForwardingPolicy(*chanID)
 		if errors.Is(err, channeldb.ErrChannelNotFound) {
 			return nil
 		}
->>>>>>> 9786a1fa
 
 		return fmt.Errorf("expected ErrChannelNotFound, got %w", err)
 	}, wait.DefaultTimeout)
@@ -4685,11 +4608,7 @@
 
 	// The forwarding policy for the channel announcement should
 	// have been deleted from the database, as the channel is announced.
-<<<<<<< HEAD
-	assertNoFwdingPolicy(t, alice, bob, fundingOp)
-=======
 	assertNoFwdingPolicy(t, alice, bob, aliceChannelReady.ChanID)
->>>>>>> 9786a1fa
 }
 
 // TestCommitmentTypeFundmaxSanityCheck was introduced as a way of reminding
@@ -4713,10 +4632,7 @@
 		"STATIC_REMOTE_KEY":       2,
 		"ANCHORS":                 3,
 		"SCRIPT_ENFORCED_LEASE":   4,
-<<<<<<< HEAD
-=======
 		"SIMPLE_TAPROOT":          5,
->>>>>>> 9786a1fa
 	}
 
 	for commitmentType := range lnrpc.CommitmentType_value {
@@ -4726,8 +4642,6 @@
 				"channel openings.", commitmentType)
 		}
 	}
-<<<<<<< HEAD
-=======
 }
 
 // TestFundingManagerNoEchoChanType tests that the funding flow is aborted if
@@ -4818,5 +4732,4 @@
 			testZeroConf(t, testCase.chanType)
 		})
 	}
->>>>>>> 9786a1fa
 }
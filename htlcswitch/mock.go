--- conflicted
+++ resolved
@@ -170,12 +170,6 @@
 		return testSig, nil
 	}
 
-	signAliasUpdate := func(u *lnwire.ChannelUpdate) (*ecdsa.Signature,
-		error) {
-
-		return testSig, nil
-	}
-
 	cfg := Config{
 		DB:                   db,
 		FetchAllOpenChannels: db.ChannelStateDB().FetchAllOpenChannels,
@@ -197,17 +191,6 @@
 			EpochChan: make(chan *chainntnfs.BlockEpoch),
 			ConfChan:  make(chan *chainntnfs.TxConfirmation),
 		},
-<<<<<<< HEAD
-		FwdEventTicker:  ticker.NewForce(DefaultFwdEventInterval),
-		LogEventTicker:  ticker.NewForce(DefaultLogInterval),
-		AckEventTicker:  ticker.NewForce(DefaultAckInterval),
-		HtlcNotifier:    &mockHTLCNotifier{},
-		Clock:           clock.NewDefaultClock(),
-		HTLCExpiry:      time.Hour,
-		DustThreshold:   DefaultDustThreshold,
-		SignAliasUpdate: signAliasUpdate,
-		IsAlias:         isAlias,
-=======
 		FwdEventTicker: ticker.NewForce(
 			DefaultFwdEventInterval,
 		),
@@ -219,7 +202,6 @@
 		DustThreshold:          DefaultDustThreshold,
 		SignAliasUpdate:        signAliasUpdate,
 		IsAlias:                isAlias,
->>>>>>> c855d83a
 	}
 
 	return New(cfg, startingHeight)

--- conflicted
+++ resolved
@@ -387,11 +387,7 @@
 	s.mailOrchestrator = newMailOrchestrator(&mailOrchConfig{
 		forwardPackets:    s.ForwardPackets,
 		clock:             s.cfg.Clock,
-<<<<<<< HEAD
-		expiry:            s.cfg.HTLCExpiry,
-=======
 		expiry:            s.cfg.MailboxDeliveryTimeout,
->>>>>>> c855d83a
 		failMailboxUpdate: s.failMailboxUpdate,
 	})
 

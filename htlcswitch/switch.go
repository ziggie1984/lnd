package htlcswitch

import (
	"bytes"
	"errors"
	"fmt"
	"math/rand"
	"sync"
	"sync/atomic"
	"time"

	"github.com/btcsuite/btcd/wire"
	"github.com/btcsuite/btcutil"
	"github.com/davecgh/go-spew/spew"
	"github.com/lightningnetwork/lnd/chainntnfs"
	"github.com/lightningnetwork/lnd/channeldb"
	"github.com/lightningnetwork/lnd/clock"
	"github.com/lightningnetwork/lnd/contractcourt"
	"github.com/lightningnetwork/lnd/htlcswitch/hop"
	"github.com/lightningnetwork/lnd/kvdb"
	"github.com/lightningnetwork/lnd/lntypes"
	"github.com/lightningnetwork/lnd/lnwallet"
	"github.com/lightningnetwork/lnd/lnwallet/chainfee"
	"github.com/lightningnetwork/lnd/lnwire"
	"github.com/lightningnetwork/lnd/ticker"
)

const (
	// DefaultFwdEventInterval is the duration between attempts to flush
	// pending forwarding events to disk.
	DefaultFwdEventInterval = 15 * time.Second

	// DefaultLogInterval is the duration between attempts to log statistics
	// about forwarding events.
	DefaultLogInterval = 10 * time.Second

	// DefaultAckInterval is the duration between attempts to ack any settle
	// fails in a forwarding package.
	DefaultAckInterval = 15 * time.Second

	// DefaultHTLCExpiry is the duration after which Adds will be cancelled
	// if they could not get added to an outgoing commitment.
	DefaultHTLCExpiry = time.Minute
)

var (
	// ErrChannelLinkNotFound is used when channel link hasn't been found.
	ErrChannelLinkNotFound = errors.New("channel link not found")

	// ErrDuplicateAdd signals that the ADD htlc was already forwarded
	// through the switch and is locked into another commitment txn.
	ErrDuplicateAdd = errors.New("duplicate add HTLC detected")

	// ErrUnknownErrorDecryptor signals that we were unable to locate the
	// error decryptor for this payment. This is likely due to restarting
	// the daemon.
	ErrUnknownErrorDecryptor = errors.New("unknown error decryptor")

	// ErrSwitchExiting signaled when the switch has received a shutdown
	// request.
	ErrSwitchExiting = errors.New("htlcswitch shutting down")

	// ErrNoLinksFound is an error returned when we attempt to retrieve the
	// active links in the switch for a specific destination.
	ErrNoLinksFound = errors.New("no channel links found")

	// ErrUnreadableFailureMessage is returned when the failure message
	// cannot be decrypted.
	ErrUnreadableFailureMessage = errors.New("unreadable failure message")

	// ErrLocalAddFailed signals that the ADD htlc for a local payment
	// failed to be processed.
	ErrLocalAddFailed = errors.New("local add HTLC failed")

	// errDustThresholdExceeded is only surfaced to callers of SendHTLC and
	// signals that sending the HTLC would exceed the outgoing link's dust
	// threshold.
	errDustThresholdExceeded = errors.New("dust threshold exceeded")

	// DefaultDustThreshold is the default threshold after which we'll fail
	// payments if they are dust. This is currently set to 500m msats.
	DefaultDustThreshold = lnwire.MilliSatoshi(500_000_000)
)

// plexPacket encapsulates switch packet and adds error channel to receive
// error from request handler.
type plexPacket struct {
	pkt *htlcPacket
	err chan error
}

// ChanClose represents a request which close a particular channel specified by
// its id.
type ChanClose struct {
	// CloseType is a variable which signals the type of channel closure the
	// peer should execute.
	CloseType contractcourt.ChannelCloseType

	// ChanPoint represent the id of the channel which should be closed.
	ChanPoint *wire.OutPoint

	// TargetFeePerKw is the ideal fee that was specified by the caller.
	// This value is only utilized if the closure type is CloseRegular.
	// This will be the starting offered fee when the fee negotiation
	// process for the cooperative closure transaction kicks off.
	TargetFeePerKw chainfee.SatPerKWeight

	// DeliveryScript is an optional delivery script to pay funds out to.
	DeliveryScript lnwire.DeliveryAddress

	// Updates is used by request creator to receive the notifications about
	// execution of the close channel request.
	Updates chan interface{}

	// Err is used by request creator to receive request execution error.
	Err chan error
}

// Config defines the configuration for the service. ALL elements within the
// configuration MUST be non-nil for the service to carry out its duties.
type Config struct {
	// FwdingLog is an interface that will be used by the switch to log
	// forwarding events. A forwarding event happens each time a payment
	// circuit is successfully completed. So when we forward an HTLC, and a
	// settle is eventually received.
	FwdingLog ForwardingLog

	// LocalChannelClose kicks-off the workflow to execute a cooperative or
	// forced unilateral closure of the channel initiated by a local
	// subsystem.
	LocalChannelClose func(pubKey []byte, request *ChanClose)

	// DB is the database backend that will be used to back the switch's
	// persistent circuit map.
	DB kvdb.Backend

	// FetchAllOpenChannels is a function that fetches all currently open
	// channels from the channel database.
	FetchAllOpenChannels func() ([]*channeldb.OpenChannel, error)

	// FetchClosedChannels is a function that fetches all closed channels
	// from the channel database.
	FetchClosedChannels func(
		pendingOnly bool) ([]*channeldb.ChannelCloseSummary, error)

	// SwitchPackager provides access to the forwarding packages of all
	// active channels. This gives the switch the ability to read arbitrary
	// forwarding packages, and ack settles and fails contained within them.
	SwitchPackager channeldb.FwdOperator

	// ExtractErrorEncrypter is an interface allowing switch to reextract
	// error encrypters stored in the circuit map on restarts, since they
	// are not stored directly within the database.
	ExtractErrorEncrypter hop.ErrorEncrypterExtracter

	// FetchLastChannelUpdate retrieves the latest routing policy for a
	// target channel. This channel will typically be the outgoing channel
	// specified when we receive an incoming HTLC.  This will be used to
	// provide payment senders our latest policy when sending encrypted
	// error messages.
	FetchLastChannelUpdate func(lnwire.ShortChannelID) (*lnwire.ChannelUpdate, error)

	// Notifier is an instance of a chain notifier that we'll use to signal
	// the switch when a new block has arrived.
	Notifier chainntnfs.ChainNotifier

	// HtlcNotifier is an instance of a htlcNotifier which we will pipe htlc
	// events through.
	HtlcNotifier htlcNotifier

	// FwdEventTicker is a signal that instructs the htlcswitch to flush any
	// pending forwarding events.
	FwdEventTicker ticker.Ticker

	// LogEventTicker is a signal instructing the htlcswitch to log
	// aggregate stats about it's forwarding during the last interval.
	LogEventTicker ticker.Ticker

	// AckEventTicker is a signal instructing the htlcswitch to ack any settle
	// fails in forwarding packages.
	AckEventTicker ticker.Ticker

	// AllowCircularRoute is true if the user has configured their node to
	// allow forwards that arrive and depart our node over the same channel.
	AllowCircularRoute bool

	// RejectHTLC is a flag that instructs the htlcswitch to reject any
	// HTLCs that are not from the source hop.
	RejectHTLC bool

	// Clock is a time source for the switch.
	Clock clock.Clock

	// HTLCExpiry is the interval after which Adds will be cancelled if they
	// have not been yet been delivered to a link. The computed deadline
	// will expiry this long after the Adds are added to a mailbox via
	// AddPacket.
	HTLCExpiry time.Duration

	// DustThreshold is the threshold in milli-satoshis after which we'll
	// fail incoming or outgoing dust payments for a particular channel.
	DustThreshold lnwire.MilliSatoshi
}

// Switch is the central messaging bus for all incoming/outgoing HTLCs.
// Connected peers with active channels are treated as named interfaces which
// refer to active channels as links. A link is the switch's message
// communication point with the goroutine that manages an active channel. New
// links are registered each time a channel is created, and unregistered once
// the channel is closed. The switch manages the hand-off process for multi-hop
// HTLCs, forwarding HTLCs initiated from within the daemon, and finally
// notifies users local-systems concerning their outstanding payment requests.
type Switch struct {
	started  int32 // To be used atomically.
	shutdown int32 // To be used atomically.

	// bestHeight is the best known height of the main chain. The links will
	// be used this information to govern decisions based on HTLC timeouts.
	// This will be retrieved by the registered links atomically.
	bestHeight uint32

	wg   sync.WaitGroup
	quit chan struct{}

	// cfg is a copy of the configuration struct that the htlc switch
	// service was initialized with.
	cfg *Config

	// networkResults stores the results of payments initiated by the user.
	// The store is used to later look up the payments and notify the
	// user of the result when they are complete. Each payment attempt
	// should be given a unique integer ID when it is created, otherwise
	// results might be overwritten.
	networkResults *networkResultStore

	// circuits is storage for payment circuits which are used to
	// forward the settle/fail htlc updates back to the add htlc initiator.
	circuits CircuitMap

	// mailOrchestrator manages the lifecycle of mailboxes used throughout
	// the switch, and facilitates delayed delivery of packets to links that
	// later come online.
	mailOrchestrator *mailOrchestrator

	// indexMtx is a read/write mutex that protects the set of indexes
	// below.
	indexMtx sync.RWMutex

	// pendingLinkIndex holds links that have not had their final, live
	// short_chan_id assigned. These links can be transitioned into the
	// primary linkIndex by using UpdateShortChanID to load their live id.
	pendingLinkIndex map[lnwire.ChannelID]ChannelLink

	// links is a map of channel id and channel link which manages
	// this channel.
	linkIndex map[lnwire.ChannelID]ChannelLink

	// forwardingIndex is an index which is consulted by the switch when it
	// needs to locate the next hop to forward an incoming/outgoing HTLC
	// update to/from.
	//
	// TODO(roasbeef): eventually add a NetworkHop mapping before the
	// ChannelLink
	forwardingIndex map[lnwire.ShortChannelID]ChannelLink

	// interfaceIndex maps the compressed public key of a peer to all the
	// channels that the switch maintains with that peer.
	interfaceIndex map[[33]byte]map[lnwire.ChannelID]ChannelLink

	// htlcPlex is the channel which all connected links use to coordinate
	// the setup/teardown of Sphinx (onion routing) payment circuits.
	// Active links forward any add/settle messages over this channel each
	// state transition, sending new adds/settles which are fully locked
	// in.
	htlcPlex chan *plexPacket

	// chanCloseRequests is used to transfer the channel close request to
	// the channel close handler.
	chanCloseRequests chan *ChanClose

	// resolutionMsgs is the channel that all external contract resolution
	// messages will be sent over.
	resolutionMsgs chan *resolutionMsg

	// pendingFwdingEvents is the set of forwarding events which have been
	// collected during the current interval, but hasn't yet been written
	// to the forwarding log.
	fwdEventMtx         sync.Mutex
	pendingFwdingEvents []channeldb.ForwardingEvent

	// blockEpochStream is an active block epoch event stream backed by an
	// active ChainNotifier instance. This will be used to retrieve the
	// lastest height of the chain.
	blockEpochStream *chainntnfs.BlockEpochEvent

	// pendingSettleFails is the set of settle/fail entries that we need to
	// ack in the forwarding package of the outgoing link. This was added to
	// make pipelining settles more efficient.
	pendingSettleFails []channeldb.SettleFailRef
}

// New creates the new instance of htlc switch.
func New(cfg Config, currentHeight uint32) (*Switch, error) {
	circuitMap, err := NewCircuitMap(&CircuitMapConfig{
		DB:                    cfg.DB,
		FetchAllOpenChannels:  cfg.FetchAllOpenChannels,
		FetchClosedChannels:   cfg.FetchClosedChannels,
		ExtractErrorEncrypter: cfg.ExtractErrorEncrypter,
	})
	if err != nil {
		return nil, err
	}

	s := &Switch{
		bestHeight:        currentHeight,
		cfg:               &cfg,
		circuits:          circuitMap,
		linkIndex:         make(map[lnwire.ChannelID]ChannelLink),
		forwardingIndex:   make(map[lnwire.ShortChannelID]ChannelLink),
		interfaceIndex:    make(map[[33]byte]map[lnwire.ChannelID]ChannelLink),
		pendingLinkIndex:  make(map[lnwire.ChannelID]ChannelLink),
		networkResults:    newNetworkResultStore(cfg.DB),
		htlcPlex:          make(chan *plexPacket),
		chanCloseRequests: make(chan *ChanClose),
		resolutionMsgs:    make(chan *resolutionMsg),
		quit:              make(chan struct{}),
	}

	s.mailOrchestrator = newMailOrchestrator(&mailOrchConfig{
		fetchUpdate:    s.cfg.FetchLastChannelUpdate,
		forwardPackets: s.ForwardPackets,
		clock:          s.cfg.Clock,
		expiry:         s.cfg.HTLCExpiry,
	})

	return s, nil
}

// resolutionMsg is a struct that wraps an existing ResolutionMsg with a done
// channel. We'll use this channel to synchronize delivery of the message with
// the caller.
type resolutionMsg struct {
	contractcourt.ResolutionMsg

	doneChan chan struct{}
}

// ProcessContractResolution is called by active contract resolvers once a
// contract they are watching over has been fully resolved. The message carries
// an external signal that *would* have been sent if the outgoing channel
// didn't need to go to the chain in order to fulfill a contract. We'll process
// this message just as if it came from an active outgoing channel.
func (s *Switch) ProcessContractResolution(msg contractcourt.ResolutionMsg) error {

	done := make(chan struct{})

	select {
	case s.resolutionMsgs <- &resolutionMsg{
		ResolutionMsg: msg,
		doneChan:      done,
	}:
	case <-s.quit:
		return ErrSwitchExiting
	}

	select {
	case <-done:
	case <-s.quit:
		return ErrSwitchExiting
	}

	return nil
}

// GetPaymentResult returns the the result of the payment attempt with the
// given attemptID. The paymentHash should be set to the payment's overall
// hash, or in case of AMP payments the payment's unique identifier.
//
// The method returns a channel where the payment result will be sent when
// available, or an error is encountered during forwarding. When a result is
// received on the channel, the HTLC is guaranteed to no longer be in flight.
// The switch shutting down is signaled by closing the channel. If the
// attemptID is unknown, ErrPaymentIDNotFound will be returned.
func (s *Switch) GetPaymentResult(attemptID uint64, paymentHash lntypes.Hash,
	deobfuscator ErrorDecrypter) (<-chan *PaymentResult, error) {

	var (
		nChan <-chan *networkResult
		err   error
		inKey = CircuitKey{
			ChanID: hop.Source,
			HtlcID: attemptID,
		}
	)

	// If the payment is not found in the circuit map, check whether a
	// result is already available.
	// Assumption: no one will add this payment ID other than the caller.
	if s.circuits.LookupCircuit(inKey) == nil {
		res, err := s.networkResults.getResult(attemptID)
		if err != nil {
			return nil, err
		}
		c := make(chan *networkResult, 1)
		c <- res
		nChan = c
	} else {
		// The payment was committed to the circuits, subscribe for a
		// result.
		nChan, err = s.networkResults.subscribeResult(attemptID)
		if err != nil {
			return nil, err
		}
	}

	resultChan := make(chan *PaymentResult, 1)

	// Since the payment was known, we can start a goroutine that can
	// extract the result when it is available, and pass it on to the
	// caller.
	s.wg.Add(1)
	go func() {
		defer s.wg.Done()

		var n *networkResult
		select {
		case n = <-nChan:
		case <-s.quit:
			// We close the result channel to signal a shutdown. We
			// don't send any result in this case since the HTLC is
			// still in flight.
			close(resultChan)
			return
		}

		log.Debugf("Received network result %T for attemptID=%v", n.msg,
			attemptID)

		// Extract the result and pass it to the result channel.
		result, err := s.extractResult(
			deobfuscator, n, attemptID, paymentHash,
		)
		if err != nil {
			e := fmt.Errorf("unable to extract result: %v", err)
			log.Error(e)
			resultChan <- &PaymentResult{
				Error: e,
			}
			return
		}
		resultChan <- result
	}()

	return resultChan, nil
}

// CleanStore calls the underlying result store, telling it is safe to delete
// all entries except the ones in the keepPids map. This should be called
// preiodically to let the switch clean up payment results that we have
// handled.
func (s *Switch) CleanStore(keepPids map[uint64]struct{}) error {
	return s.networkResults.cleanStore(keepPids)
}

// SendHTLC is used by other subsystems which aren't belong to htlc switch
// package in order to send the htlc update. The attemptID used MUST be unique
// for this HTLC, and MUST be used only once, otherwise the switch might reject
// it.
func (s *Switch) SendHTLC(firstHop lnwire.ShortChannelID, attemptID uint64,
	htlc *lnwire.UpdateAddHTLC) error {

	// Generate and send new update packet, if error will be received on
	// this stage it means that packet haven't left boundaries of our
	// system and something wrong happened.
	packet := &htlcPacket{
		incomingChanID: hop.Source,
		incomingHTLCID: attemptID,
		outgoingChanID: firstHop,
		htlc:           htlc,
	}

	// Attempt to fetch the target link before creating a circuit so that
	// we don't leave dangling circuits. The getLocalLink method does not
	// require the circuit variable to be set on the *htlcPacket.
	link, linkErr := s.getLocalLink(packet, htlc)
	if linkErr != nil {
		// Notify the htlc notifier of a link failure on our outgoing
		// link. Incoming timelock/amount values are not set because
		// they are not present for local sends.
		s.cfg.HtlcNotifier.NotifyLinkFailEvent(
			newHtlcKey(packet),
			HtlcInfo{
				OutgoingTimeLock: htlc.Expiry,
				OutgoingAmt:      htlc.Amount,
			},
			HtlcEventTypeSend,
			linkErr,
			false,
		)

		return linkErr
	}

	// Evaluate whether this HTLC would increase our exposure to dust. If
	// it does, don't send it out and instead return an error.
	if s.evaluateDustThreshold(link, htlc.Amount, false) {
		// Notify the htlc notifier of a link failure on our outgoing
		// link. We use the FailTemporaryChannelFailure in place of a
		// more descriptive error message.
		linkErr := NewLinkError(
			&lnwire.FailTemporaryChannelFailure{},
		)
		s.cfg.HtlcNotifier.NotifyLinkFailEvent(
			newHtlcKey(packet),
			HtlcInfo{
				OutgoingTimeLock: htlc.Expiry,
				OutgoingAmt:      htlc.Amount,
			},
			HtlcEventTypeSend,
			linkErr,
			false,
		)

		return errDustThresholdExceeded
	}

	circuit := newPaymentCircuit(&htlc.PaymentHash, packet)
	actions, err := s.circuits.CommitCircuits(circuit)
	if err != nil {
		log.Errorf("unable to commit circuit in switch: %v", err)
		return err
	}

	// Drop duplicate packet if it has already been seen.
	switch {
	case len(actions.Drops) == 1:
		return ErrDuplicateAdd

	case len(actions.Fails) == 1:
		return ErrLocalAddFailed
	}

	// Send packet to link.
	packet.circuit = circuit

<<<<<<< HEAD
	return link.HandleLocalAddPacket(packet)
=======
	return link.handleLocalAddPacket(packet)
>>>>>>> b9f43ac4
}

// UpdateForwardingPolicies sends a message to the switch to update the
// forwarding policies for the set of target channels, keyed in chanPolicies.
//
// NOTE: This function is synchronous and will block until either the
// forwarding policies for all links have been updated, or the switch shuts
// down.
func (s *Switch) UpdateForwardingPolicies(
	chanPolicies map[wire.OutPoint]ForwardingPolicy) {

	log.Tracef("Updating link policies: %v", newLogClosure(func() string {
		return spew.Sdump(chanPolicies)
	}))

	s.indexMtx.RLock()

	// Update each link in chanPolicies.
	for targetLink, policy := range chanPolicies {
		cid := lnwire.NewChanIDFromOutPoint(&targetLink)

		link, ok := s.linkIndex[cid]
		if !ok {
			log.Debugf("Unable to find ChannelPoint(%v) to update "+
				"link policy", targetLink)
			continue
		}

		link.UpdateForwardingPolicy(policy)
	}

	s.indexMtx.RUnlock()
}

// IsForwardedHTLC checks for a given channel and htlc index if it is related
// to an opened circuit that represents a forwarded payment.
func (s *Switch) IsForwardedHTLC(chanID lnwire.ShortChannelID,
	htlcIndex uint64) bool {

	circuit := s.circuits.LookupOpenCircuit(channeldb.CircuitKey{
		ChanID: chanID,
		HtlcID: htlcIndex,
	})
	return circuit != nil && circuit.Incoming.ChanID != hop.Source
}

// ForwardPackets adds a list of packets to the switch for processing. Fails
// and settles are added on a first past, simultaneously constructing circuits
// for any adds. After persisting the circuits, another pass of the adds is
// given to forward them through the router. The sending link's quit channel is
// used to prevent deadlocks when the switch stops a link in the midst of
// forwarding.
func (s *Switch) ForwardPackets(linkQuit chan struct{},
	packets ...*htlcPacket) error {

	var (
		// fwdChan is a buffered channel used to receive err msgs from
		// the htlcPlex when forwarding this batch.
		fwdChan = make(chan error, len(packets))

		// numSent keeps a running count of how many packets are
		// forwarded to the switch, which determines how many responses
		// we will wait for on the fwdChan..
		numSent int
	)

	// No packets, nothing to do.
	if len(packets) == 0 {
		return nil
	}

	// Setup a barrier to prevent the background tasks from processing
	// responses until this function returns to the user.
	var wg sync.WaitGroup
	wg.Add(1)
	defer wg.Done()

	// Before spawning the following goroutine to proxy our error responses,
	// check to see if we have already been issued a shutdown request. If
	// so, we exit early to avoid incrementing the switch's waitgroup while
	// it is already in the process of shutting down.
	select {
	case <-linkQuit:
		return nil
	case <-s.quit:
		return nil
	default:
		// Spawn a goroutine to log the errors returned from failed packets.
		s.wg.Add(1)
		go s.logFwdErrs(&numSent, &wg, fwdChan)
	}

	// Make a first pass over the packets, forwarding any settles or fails.
	// As adds are found, we create a circuit and append it to our set of
	// circuits to be written to disk.
	var circuits []*PaymentCircuit
	var addBatch []*htlcPacket
	for _, packet := range packets {
		switch htlc := packet.htlc.(type) {
		case *lnwire.UpdateAddHTLC:
			circuit := newPaymentCircuit(&htlc.PaymentHash, packet)
			packet.circuit = circuit
			circuits = append(circuits, circuit)
			addBatch = append(addBatch, packet)
		default:
			err := s.routeAsync(packet, fwdChan, linkQuit)
			if err != nil {
				return fmt.Errorf("failed to forward packet %v", err)
			}
			numSent++
		}
	}

	// If this batch did not contain any circuits to commit, we can return
	// early.
	if len(circuits) == 0 {
		return nil
	}

	// Write any circuits that we found to disk.
	actions, err := s.circuits.CommitCircuits(circuits...)
	if err != nil {
		log.Errorf("unable to commit circuits in switch: %v", err)
	}

	// Split the htlc packets by comparing an in-order seek to the head of
	// the added, dropped, or failed circuits.
	//
	// NOTE: This assumes each list is guaranteed to be a subsequence of the
	// circuits, and that the union of the sets results in the original set
	// of circuits.
	var addedPackets, failedPackets []*htlcPacket
	for _, packet := range addBatch {
		switch {
		case len(actions.Adds) > 0 && packet.circuit == actions.Adds[0]:
			addedPackets = append(addedPackets, packet)
			actions.Adds = actions.Adds[1:]

		case len(actions.Drops) > 0 && packet.circuit == actions.Drops[0]:
			actions.Drops = actions.Drops[1:]

		case len(actions.Fails) > 0 && packet.circuit == actions.Fails[0]:
			failedPackets = append(failedPackets, packet)
			actions.Fails = actions.Fails[1:]
		}
	}

	// Now, forward any packets for circuits that were successfully added to
	// the switch's circuit map.
	for _, packet := range addedPackets {
		err := s.routeAsync(packet, fwdChan, linkQuit)
		if err != nil {
			return fmt.Errorf("failed to forward packet %v", err)
		}
		numSent++
	}

	// Lastly, for any packets that failed, this implies that they were
	// left in a half added state, which can happen when recovering from
	// failures.
	if len(failedPackets) > 0 {
		var failure lnwire.FailureMessage
		update, err := s.cfg.FetchLastChannelUpdate(
			failedPackets[0].incomingChanID,
		)
		if err != nil {
			failure = &lnwire.FailTemporaryNodeFailure{}
		} else {
			failure = lnwire.NewTemporaryChannelFailure(update)
		}
		linkError := NewDetailedLinkError(
			failure, OutgoingFailureIncompleteForward,
		)

		for _, packet := range failedPackets {
			// We don't handle the error here since this method
			// always returns an error.
			_ = s.failAddPacket(packet, linkError)
		}
	}

	return nil
}

// logFwdErrs logs any errors received on `fwdChan`
func (s *Switch) logFwdErrs(num *int, wg *sync.WaitGroup, fwdChan chan error) {
	defer s.wg.Done()

	// Wait here until the outer function has finished persisting
	// and routing the packets. This guarantees we don't read from num until
	// the value is accurate.
	wg.Wait()

	numSent := *num
	for i := 0; i < numSent; i++ {
		select {
		case err := <-fwdChan:
			if err != nil {
				log.Errorf("Unhandled error while reforwarding htlc "+
					"settle/fail over htlcswitch: %v", err)
			}
		case <-s.quit:
			log.Errorf("unable to forward htlc packet " +
				"htlc switch was stopped")
			return
		}
	}
}

// routeAsync sends a packet through the htlc switch, using the provided err
// chan to propagate errors back to the caller. The link's quit channel is
// provided so that the send can be canceled if either the link or the switch
// receive a shutdown requuest. This method does not wait for a response from
// the htlcForwarder before returning.
func (s *Switch) routeAsync(packet *htlcPacket, errChan chan error,
	linkQuit chan struct{}) error {

	command := &plexPacket{
		pkt: packet,
		err: errChan,
	}

	select {
	case s.htlcPlex <- command:
		return nil
	case <-linkQuit:
		return ErrLinkShuttingDown
	case <-s.quit:
		return errors.New("htlc switch was stopped")
	}
}

// getLocalLink handles the addition of a htlc for a send that originates from
// our node. It returns the link that the htlc should be forwarded outwards on,
// and a link error if the htlc cannot be forwarded.
func (s *Switch) getLocalLink(pkt *htlcPacket, htlc *lnwire.UpdateAddHTLC) (
	ChannelLink, *LinkError) {

	// Try to find links by node destination.
	s.indexMtx.RLock()
	link, err := s.getLinkByShortID(pkt.outgoingChanID)
	s.indexMtx.RUnlock()
	if err != nil {
		log.Errorf("Link %v not found", pkt.outgoingChanID)
		return nil, NewLinkError(&lnwire.FailUnknownNextPeer{})
	}

	if !link.EligibleToForward() {
		log.Errorf("Link %v is not available to forward",
			pkt.outgoingChanID)

		// The update does not need to be populated as the error
		// will be returned back to the router.
		return nil, NewDetailedLinkError(
			lnwire.NewTemporaryChannelFailure(nil),
			OutgoingFailureLinkNotEligible,
		)
	}

	// Ensure that the htlc satisfies the outgoing channel policy.
	currentHeight := atomic.LoadUint32(&s.bestHeight)
	htlcErr := link.CheckHtlcTransit(
		htlc.PaymentHash, htlc.Amount, htlc.Expiry, currentHeight,
	)
	if htlcErr != nil {
		log.Errorf("Link %v policy for local forward not "+
			"satisfied", pkt.outgoingChanID)
		return nil, htlcErr
	}
	return link, nil
}

// handleLocalResponse processes a Settle or Fail responding to a
// locally-initiated payment. This is handled asynchronously to avoid blocking
// the main event loop within the switch, as these operations can require
// multiple db transactions. The guarantees of the circuit map are stringent
// enough such that we are able to tolerate reordering of these operations
// without side effects. The primary operations handled are:
//  1. Save the payment result to the pending payment store.
//  2. Notify subscribers about the payment result.
//  3. Ack settle/fail references, to avoid resending this response internally
//  4. Teardown the closing circuit in the circuit map
//
// NOTE: This method MUST be spawned as a goroutine.
func (s *Switch) handleLocalResponse(pkt *htlcPacket) {
	defer s.wg.Done()

	attemptID := pkt.incomingHTLCID

	// The error reason will be unencypted in case this a local
	// failure or a converted error.
	unencrypted := pkt.localFailure || pkt.convertedError
	n := &networkResult{
		msg:          pkt.htlc,
		unencrypted:  unencrypted,
		isResolution: pkt.isResolution,
	}

	// Store the result to the db. This will also notify subscribers about
	// the result.
	if err := s.networkResults.storeResult(attemptID, n); err != nil {
		log.Errorf("Unable to complete payment for pid=%v: %v",
			attemptID, err)
		return
	}

	// First, we'll clean up any fwdpkg references, circuit entries, and
	// mark in our db that the payment for this payment hash has either
	// succeeded or failed.
	//
	// If this response is contained in a forwarding package, we'll start by
	// acking the settle/fail so that we don't continue to retransmit the
	// HTLC internally.
	if pkt.destRef != nil {
		if err := s.ackSettleFail(*pkt.destRef); err != nil {
			log.Warnf("Unable to ack settle/fail reference: %s: %v",
				*pkt.destRef, err)
			return
		}
	}

	// Next, we'll remove the circuit since we are about to complete an
	// fulfill/fail of this HTLC. Since we've already removed the
	// settle/fail fwdpkg reference, the response from the peer cannot be
	// replayed internally if this step fails. If this happens, this logic
	// will be executed when a provided resolution message comes through.
	// This can only happen if the circuit is still open, which is why this
	// ordering is chosen.
	if err := s.teardownCircuit(pkt); err != nil {
		log.Warnf("Unable to teardown circuit %s: %v",
			pkt.inKey(), err)
		return
	}

	// Finally, notify on the htlc failure or success that has been handled.
	key := newHtlcKey(pkt)
	eventType := getEventType(pkt)

	switch htlc := pkt.htlc.(type) {
	case *lnwire.UpdateFulfillHTLC:
		s.cfg.HtlcNotifier.NotifySettleEvent(key, htlc.PaymentPreimage,
			eventType)

	case *lnwire.UpdateFailHTLC:
		s.cfg.HtlcNotifier.NotifyForwardingFailEvent(key, eventType)
	}
}

// extractResult uses the given deobfuscator to extract the payment result from
// the given network message.
func (s *Switch) extractResult(deobfuscator ErrorDecrypter, n *networkResult,
	attemptID uint64, paymentHash lntypes.Hash) (*PaymentResult, error) {

	switch htlc := n.msg.(type) {

	// We've received a settle update which means we can finalize the user
	// payment and return successful response.
	case *lnwire.UpdateFulfillHTLC:
		return &PaymentResult{
			Preimage: htlc.PaymentPreimage,
		}, nil

	// We've received a fail update which means we can finalize the
	// user payment and return fail response.
	case *lnwire.UpdateFailHTLC:
		paymentErr := s.parseFailedPayment(
			deobfuscator, attemptID, paymentHash, n.unencrypted,
			n.isResolution, htlc,
		)

		return &PaymentResult{
			Error: paymentErr,
		}, nil

	default:
		return nil, fmt.Errorf("received unknown response type: %T",
			htlc)
	}
}

// parseFailedPayment determines the appropriate failure message to return to
// a user initiated payment. The three cases handled are:
// 1) An unencrypted failure, which should already plaintext.
// 2) A resolution from the chain arbitrator, which possibly has no failure
//    reason attached.
// 3) A failure from the remote party, which will need to be decrypted using
//    the payment deobfuscator.
func (s *Switch) parseFailedPayment(deobfuscator ErrorDecrypter,
	attemptID uint64, paymentHash lntypes.Hash, unencrypted,
	isResolution bool, htlc *lnwire.UpdateFailHTLC) error {

	switch {

	// The payment never cleared the link, so we don't need to
	// decrypt the error, simply decode it them report back to the
	// user.
	case unencrypted:
		r := bytes.NewReader(htlc.Reason)
		failureMsg, err := lnwire.DecodeFailure(r, 0)
		if err != nil {
			// If we could not decode the failure reason, return a link
			// error indicating that we failed to decode the onion.
			linkError := NewDetailedLinkError(
				// As this didn't even clear the link, we don't
				// need to apply an update here since it goes
				// directly to the router.
				lnwire.NewTemporaryChannelFailure(nil),
				OutgoingFailureDecodeError,
			)

			log.Errorf("%v: (hash=%v, pid=%d): %v",
				linkError.FailureDetail.FailureString(),
				paymentHash, attemptID, err)

			return linkError
		}

		// If we successfully decoded the failure reason, return it.
		return NewLinkError(failureMsg)

	// A payment had to be timed out on chain before it got past
	// the first hop. In this case, we'll report a permanent
	// channel failure as this means us, or the remote party had to
	// go on chain.
	case isResolution && htlc.Reason == nil:
		linkError := NewDetailedLinkError(
			&lnwire.FailPermanentChannelFailure{},
			OutgoingFailureOnChainTimeout,
		)

		log.Infof("%v: hash=%v, pid=%d",
			linkError.FailureDetail.FailureString(),
			paymentHash, attemptID)

		return linkError

	// A regular multi-hop payment error that we'll need to
	// decrypt.
	default:
		// We'll attempt to fully decrypt the onion encrypted
		// error. If we're unable to then we'll bail early.
		failure, err := deobfuscator.DecryptError(htlc.Reason)
		if err != nil {
			log.Errorf("unable to de-obfuscate onion failure "+
				"(hash=%v, pid=%d): %v",
				paymentHash, attemptID, err)

			return ErrUnreadableFailureMessage
		}

		return failure
	}
}

// handlePacketForward is used in cases when we need forward the htlc update
// from one channel link to another and be able to propagate the settle/fail
// updates back. This behaviour is achieved by creation of payment circuits.
func (s *Switch) handlePacketForward(packet *htlcPacket) error {
	switch htlc := packet.htlc.(type) {

	// Channel link forwarded us a new htlc, therefore we initiate the
	// payment circuit within our internal state so we can properly forward
	// the ultimate settle message back latter.
	case *lnwire.UpdateAddHTLC:
		// Check if the node is set to reject all onward HTLCs and also make
		// sure that HTLC is not from the source node.
		if s.cfg.RejectHTLC {
			failure := NewDetailedLinkError(
				&lnwire.FailChannelDisabled{},
				OutgoingFailureForwardsDisabled,
			)

			return s.failAddPacket(packet, failure)
		}

		// Before we attempt to find a non-strict forwarding path for
		// this htlc, check whether the htlc is being routed over the
		// same incoming and outgoing channel. If our node does not
		// allow forwards of this nature, we fail the htlc early. This
		// check is in place to disallow inefficiently routed htlcs from
		// locking up our balance.
		linkErr := checkCircularForward(
			packet.incomingChanID, packet.outgoingChanID,
			s.cfg.AllowCircularRoute, htlc.PaymentHash,
		)
		if linkErr != nil {
			return s.failAddPacket(packet, linkErr)
		}

		s.indexMtx.RLock()
		targetLink, err := s.getLinkByShortID(packet.outgoingChanID)
		if err != nil {
			s.indexMtx.RUnlock()

			log.Debugf("unable to find link with "+
				"destination %v", packet.outgoingChanID)

			// If packet was forwarded from another channel link
			// than we should notify this link that some error
			// occurred.
			linkError := NewLinkError(
				&lnwire.FailUnknownNextPeer{},
			)

			return s.failAddPacket(packet, linkError)
		}
		targetPeerKey := targetLink.Peer().PubKey()
		interfaceLinks, _ := s.getLinks(targetPeerKey)
		s.indexMtx.RUnlock()

		// We'll keep track of any HTLC failures during the link
		// selection process. This way we can return the error for
		// precise link that the sender selected, while optimistically
		// trying all links to utilize our available bandwidth.
		linkErrs := make(map[lnwire.ShortChannelID]*LinkError)

		// Find all destination channel links with appropriate
		// bandwidth.
		var destinations []ChannelLink
		for _, link := range interfaceLinks {
			var failure *LinkError

			// We'll skip any links that aren't yet eligible for
			// forwarding.
			if !link.EligibleToForward() {
				failure = NewDetailedLinkError(
					&lnwire.FailUnknownNextPeer{},
					OutgoingFailureLinkNotEligible,
				)
			} else {
				// We'll ensure that the HTLC satisfies the
				// current forwarding conditions of this target
				// link.
				currentHeight := atomic.LoadUint32(&s.bestHeight)
				failure = link.CheckHtlcForward(
					htlc.PaymentHash, packet.incomingAmount,
					packet.amount, packet.incomingTimeout,
					packet.outgoingTimeout, currentHeight,
				)
			}

			// If this link can forward the htlc, add it to the set
			// of destinations.
			if failure == nil {
				destinations = append(destinations, link)
				continue
			}

			linkErrs[link.ShortChanID()] = failure
		}

		// If we had a forwarding failure due to the HTLC not
		// satisfying the current policy, then we'll send back an
		// error, but ensure we send back the error sourced at the
		// *target* link.
		if len(destinations) == 0 {
			// At this point, some or all of the links rejected the
			// HTLC so we couldn't forward it. So we'll try to look
			// up the error that came from the source.
			linkErr, ok := linkErrs[packet.outgoingChanID]
			if !ok {
				// If we can't find the error of the source,
				// then we'll return an unknown next peer,
				// though this should never happen.
				linkErr = NewLinkError(
					&lnwire.FailUnknownNextPeer{},
				)
				log.Warnf("unable to find err source for "+
					"outgoing_link=%v, errors=%v",
					packet.outgoingChanID, newLogClosure(func() string {
						return spew.Sdump(linkErrs)
					}))
			}

			log.Tracef("incoming HTLC(%x) violated "+
				"target outgoing link (id=%v) policy: %v",
				htlc.PaymentHash[:], packet.outgoingChanID,
				linkErr)

			return s.failAddPacket(packet, linkErr)
		}

		// Choose a random link out of the set of links that can forward
		// this htlc. The reason for randomization is to evenly
		// distribute the htlc load without making assumptions about
		// what the best channel is.
		destination := destinations[rand.Intn(len(destinations))]

		// Retrieve the incoming link by its ShortChannelID. Note that
		// the incomingChanID is never set to hop.Source here.
		s.indexMtx.RLock()
		incomingLink, err := s.getLinkByShortID(packet.incomingChanID)
		s.indexMtx.RUnlock()
		if err != nil {
			// If we couldn't find the incoming link, we can't
			// evaluate the incoming's exposure to dust, so we just
			// fail the HTLC back.
			linkErr := NewLinkError(
				&lnwire.FailTemporaryChannelFailure{},
			)

			return s.failAddPacket(packet, linkErr)
		}

		// Evaluate whether this HTLC would increase our exposure to
		// dust on the incoming link. If it does, fail it backwards.
		if s.evaluateDustThreshold(
			incomingLink, packet.incomingAmount, true,
		) {
			// The incoming dust exceeds the threshold, so we fail
			// the add back.
			linkErr := NewLinkError(
				&lnwire.FailTemporaryChannelFailure{},
			)

			return s.failAddPacket(packet, linkErr)
		}

		// Also evaluate whether this HTLC would increase our exposure
		// to dust on the destination link. If it does, fail it back.
		if s.evaluateDustThreshold(
			destination, packet.amount, false,
		) {
			// The outgoing dust exceeds the threshold, so we fail
			// the add back.
			linkErr := NewLinkError(
				&lnwire.FailTemporaryChannelFailure{},
			)

			return s.failAddPacket(packet, linkErr)
		}

		// Send the packet to the destination channel link which
		// manages the channel.
		packet.outgoingChanID = destination.ShortChanID()
		return destination.handleSwitchPacket(packet)

	case *lnwire.UpdateFailHTLC, *lnwire.UpdateFulfillHTLC:
		// If the source of this packet has not been set, use the
		// circuit map to lookup the origin.
		circuit, err := s.closeCircuit(packet)
		if err != nil {
			return err
		}

		// closeCircuit returns a nil circuit when a settle packet returns an
		// ErrUnknownCircuit error upon the inner call to CloseCircuit.
		if circuit == nil {
			return nil
		}

		fail, isFail := htlc.(*lnwire.UpdateFailHTLC)
		if isFail && !packet.hasSource {
			switch {
			// No message to encrypt, locally sourced payment.
			case circuit.ErrorEncrypter == nil:

			// If this is a resolution message, then we'll need to
			// encrypt it as it's actually internally sourced.
			case packet.isResolution:
				var err error
				// TODO(roasbeef): don't need to pass actually?
				failure := &lnwire.FailPermanentChannelFailure{}
				fail.Reason, err = circuit.ErrorEncrypter.EncryptFirstHop(
					failure,
				)
				if err != nil {
					err = fmt.Errorf("unable to obfuscate "+
						"error: %v", err)
					log.Error(err)
				}

			// Alternatively, if the remote party send us an
			// UpdateFailMalformedHTLC, then we'll need to convert
			// this into a proper well formatted onion error as
			// there's no HMAC currently.
			case packet.convertedError:
				log.Infof("Converting malformed HTLC error "+
					"for circuit for Circuit(%x: "+
					"(%s, %d) <-> (%s, %d))", packet.circuit.PaymentHash,
					packet.incomingChanID, packet.incomingHTLCID,
					packet.outgoingChanID, packet.outgoingHTLCID)

				fail.Reason = circuit.ErrorEncrypter.EncryptMalformedError(
					fail.Reason,
				)

			default:
				// Otherwise, it's a forwarded error, so we'll perform a
				// wrapper encryption as normal.
				fail.Reason = circuit.ErrorEncrypter.IntermediateEncrypt(
					fail.Reason,
				)
			}
		} else if !isFail && circuit.Outgoing != nil {
			// If this is an HTLC settle, and it wasn't from a
			// locally initiated HTLC, then we'll log a forwarding
			// event so we can flush it to disk later.
			//
			// TODO(roasbeef): only do this once link actually
			// fully settles?
			localHTLC := packet.incomingChanID == hop.Source
			if !localHTLC {
				log.Infof("Forwarded HTLC(%x) of %v (fee: %v) "+
					"from IncomingChanID(%v) to OutgoingChanID(%v)",
					circuit.PaymentHash[:], circuit.OutgoingAmount,
					circuit.IncomingAmount-circuit.OutgoingAmount,
					circuit.Incoming.ChanID, circuit.Outgoing.ChanID)
				s.fwdEventMtx.Lock()
				s.pendingFwdingEvents = append(
					s.pendingFwdingEvents,
					channeldb.ForwardingEvent{
						Timestamp:      time.Now(),
						IncomingChanID: circuit.Incoming.ChanID,
						OutgoingChanID: circuit.Outgoing.ChanID,
						AmtIn:          circuit.IncomingAmount,
						AmtOut:         circuit.OutgoingAmount,
					},
				)
				s.fwdEventMtx.Unlock()
			}
		}

		// A blank IncomingChanID in a circuit indicates that it is a pending
		// user-initiated payment.
		if packet.incomingChanID == hop.Source {
			s.wg.Add(1)
			go s.handleLocalResponse(packet)
			return nil
		}

		// Check to see that the source link is online before removing
		// the circuit.
		return s.mailOrchestrator.Deliver(packet.incomingChanID, packet)

	default:
		return errors.New("wrong update type")
	}
}

// checkCircularForward checks whether a forward is circular (arrives and
// departs on the same link) and returns a link error if the switch is
// configured to disallow this behaviour.
func checkCircularForward(incoming, outgoing lnwire.ShortChannelID,
	allowCircular bool, paymentHash lntypes.Hash) *LinkError {

	// If the route is not circular we do not need to perform any further
	// checks.
	if incoming != outgoing {
		return nil
	}

	// If the incoming and outgoing link are equal, the htlc is part of a
	// circular route which may be used to lock up our liquidity. If the
	// switch is configured to allow circular routes, log that we are
	// allowing the route then return nil.
	if allowCircular {
		log.Debugf("allowing circular route over link: %v "+
			"(payment hash: %x)", incoming, paymentHash)
		return nil
	}

	// If our node disallows circular routes, return a temporary channel
	// failure. There is nothing wrong with the policy used by the remote
	// node, so we do not include a channel update.
	return NewDetailedLinkError(
		lnwire.NewTemporaryChannelFailure(nil),
		OutgoingFailureCircularRoute,
	)
}

// failAddPacket encrypts a fail packet back to an add packet's source.
// The ciphertext will be derived from the failure message proivded by context.
// This method returns the failErr if all other steps complete successfully.
func (s *Switch) failAddPacket(packet *htlcPacket, failure *LinkError) error {
	// Encrypt the failure so that the sender will be able to read the error
	// message. Since we failed this packet, we use EncryptFirstHop to
	// obfuscate the failure for their eyes only.
	reason, err := packet.obfuscator.EncryptFirstHop(failure.WireMessage())
	if err != nil {
		err := fmt.Errorf("unable to obfuscate "+
			"error: %v", err)
		log.Error(err)
		return err
	}

	log.Error(failure.Error())

	// Create a failure packet for this htlc. The the full set of
	// information about the htlc failure is included so that they can
	// be included in link failure notifications.
	failPkt := &htlcPacket{
		sourceRef:       packet.sourceRef,
		incomingChanID:  packet.incomingChanID,
		incomingHTLCID:  packet.incomingHTLCID,
		outgoingChanID:  packet.outgoingChanID,
		outgoingHTLCID:  packet.outgoingHTLCID,
		incomingAmount:  packet.incomingAmount,
		amount:          packet.amount,
		incomingTimeout: packet.incomingTimeout,
		outgoingTimeout: packet.outgoingTimeout,
		circuit:         packet.circuit,
		linkFailure:     failure,
		htlc: &lnwire.UpdateFailHTLC{
			Reason: reason,
		},
	}

	// Route a fail packet back to the source link.
	err = s.mailOrchestrator.Deliver(failPkt.incomingChanID, failPkt)
	if err != nil {
		err = fmt.Errorf("source chanid=%v unable to "+
			"handle switch packet: %v",
			packet.incomingChanID, err)
		log.Error(err)
		return err
	}

	return failure
}

// closeCircuit accepts a settle or fail htlc and the associated htlc packet and
// attempts to determine the source that forwarded this htlc. This method will
// set the incoming chan and htlc ID of the given packet if the source was
// found, and will properly [re]encrypt any failure messages.
func (s *Switch) closeCircuit(pkt *htlcPacket) (*PaymentCircuit, error) {
	// If the packet has its source, that means it was failed locally by
	// the outgoing link. We fail it here to make sure only one response
	// makes it through the switch.
	if pkt.hasSource {
		circuit, err := s.circuits.FailCircuit(pkt.inKey())
		switch err {

		// Circuit successfully closed.
		case nil:
			return circuit, nil

		// Circuit was previously closed, but has not been deleted.
		// We'll just drop this response until the circuit has been
		// fully removed.
		case ErrCircuitClosing:
			return nil, err

		// Failed to close circuit because it does not exist. This is
		// likely because the circuit was already successfully closed.
		// Since this packet failed locally, there is no forwarding
		// package entry to acknowledge.
		case ErrUnknownCircuit:
			return nil, err

		// Unexpected error.
		default:
			return nil, err
		}
	}

	// Otherwise, this is packet was received from the remote party.  Use
	// circuit map to find the incoming link to receive the settle/fail.
	circuit, err := s.circuits.CloseCircuit(pkt.outKey())
	switch err {

	// Open circuit successfully closed.
	case nil:
		pkt.incomingChanID = circuit.Incoming.ChanID
		pkt.incomingHTLCID = circuit.Incoming.HtlcID
		pkt.circuit = circuit
		pkt.sourceRef = &circuit.AddRef

		pktType := "SETTLE"
		if _, ok := pkt.htlc.(*lnwire.UpdateFailHTLC); ok {
			pktType = "FAIL"
		}

		log.Debugf("Closed completed %s circuit for %x: "+
			"(%s, %d) <-> (%s, %d)", pktType, pkt.circuit.PaymentHash,
			pkt.incomingChanID, pkt.incomingHTLCID,
			pkt.outgoingChanID, pkt.outgoingHTLCID)

		return circuit, nil

	// Circuit was previously closed, but has not been deleted. We'll just
	// drop this response until the circuit has been removed.
	case ErrCircuitClosing:
		return nil, err

	// Failed to close circuit because it does not exist. This is likely
	// because the circuit was already successfully closed.
	case ErrUnknownCircuit:
		if pkt.destRef != nil {
			// Add this SettleFailRef to the set of pending settle/fail entries
			// awaiting acknowledgement.
			s.pendingSettleFails = append(s.pendingSettleFails, *pkt.destRef)
		}

		// If this is a settle, we will not log an error message as settles
		// are expected to hit the ErrUnknownCircuit case. The only way fails
		// can hit this case if the link restarts after having just sent a fail
		// to the switch.
		_, isSettle := pkt.htlc.(*lnwire.UpdateFulfillHTLC)
		if !isSettle {
			err := fmt.Errorf("unable to find target channel "+
				"for HTLC fail: channel ID = %s, "+
				"HTLC ID = %d", pkt.outgoingChanID,
				pkt.outgoingHTLCID)
			log.Error(err)

			return nil, err
		}

		return nil, nil

	// Unexpected error.
	default:
		return nil, err
	}
}

// ackSettleFail is used by the switch to ACK any settle/fail entries in the
// forwarding package of the outgoing link for a payment circuit. We do this if
// we're the originator of the payment, so the link stops attempting to
// re-broadcast.
func (s *Switch) ackSettleFail(settleFailRefs ...channeldb.SettleFailRef) error {
	return kvdb.Batch(s.cfg.DB, func(tx kvdb.RwTx) error {
		return s.cfg.SwitchPackager.AckSettleFails(tx, settleFailRefs...)
	})
}

// teardownCircuit removes a pending or open circuit from the switch's circuit
// map and prints useful logging statements regarding the outcome.
func (s *Switch) teardownCircuit(pkt *htlcPacket) error {
	var pktType string
	switch htlc := pkt.htlc.(type) {
	case *lnwire.UpdateFulfillHTLC:
		pktType = "SETTLE"
	case *lnwire.UpdateFailHTLC:
		pktType = "FAIL"
	default:
		err := fmt.Errorf("cannot tear down packet of type: %T", htlc)
		log.Errorf(err.Error())
		return err
	}

	switch {
	case pkt.circuit.HasKeystone():
		log.Debugf("Tearing down open circuit with %s pkt, removing circuit=%v "+
			"with keystone=%v", pktType, pkt.inKey(), pkt.outKey())

		err := s.circuits.DeleteCircuits(pkt.inKey())
		if err != nil {
			log.Warnf("Failed to tear down open circuit (%s, %d) <-> (%s, %d) "+
				"with payment_hash-%v using %s pkt",
				pkt.incomingChanID, pkt.incomingHTLCID,
				pkt.outgoingChanID, pkt.outgoingHTLCID,
				pkt.circuit.PaymentHash, pktType)
			return err
		}

		log.Debugf("Closed completed %s circuit for %x: "+
			"(%s, %d) <-> (%s, %d)", pktType, pkt.circuit.PaymentHash,
			pkt.incomingChanID, pkt.incomingHTLCID,
			pkt.outgoingChanID, pkt.outgoingHTLCID)

	default:
		log.Debugf("Tearing down incomplete circuit with %s for inkey=%v",
			pktType, pkt.inKey())

		err := s.circuits.DeleteCircuits(pkt.inKey())
		if err != nil {
			log.Warnf("Failed to tear down pending %s circuit for %x: "+
				"(%s, %d)", pktType, pkt.circuit.PaymentHash,
				pkt.incomingChanID, pkt.incomingHTLCID)
			return err
		}

		log.Debugf("Removed pending onion circuit for %x: "+
			"(%s, %d)", pkt.circuit.PaymentHash,
			pkt.incomingChanID, pkt.incomingHTLCID)
	}

	return nil
}

// CloseLink creates and sends the close channel command to the target link
// directing the specified closure type. If the closure type is CloseRegular,
// targetFeePerKw parameter should be the ideal fee-per-kw that will be used as
// a starting point for close negotiation. The deliveryScript parameter is an
// optional parameter which sets a user specified script to close out to.
func (s *Switch) CloseLink(chanPoint *wire.OutPoint,
	closeType contractcourt.ChannelCloseType,
	targetFeePerKw chainfee.SatPerKWeight,
	deliveryScript lnwire.DeliveryAddress) (chan interface{}, chan error) {

	// TODO(roasbeef) abstract out the close updates.
	updateChan := make(chan interface{}, 2)
	errChan := make(chan error, 1)

	command := &ChanClose{
		CloseType:      closeType,
		ChanPoint:      chanPoint,
		Updates:        updateChan,
		TargetFeePerKw: targetFeePerKw,
		DeliveryScript: deliveryScript,
		Err:            errChan,
	}

	select {
	case s.chanCloseRequests <- command:
		return updateChan, errChan

	case <-s.quit:
		errChan <- ErrSwitchExiting
		close(updateChan)
		return updateChan, errChan
	}
}

// htlcForwarder is responsible for optimally forwarding (and possibly
// fragmenting) incoming/outgoing HTLCs amongst all active interfaces and their
// links. The duties of the forwarder are similar to that of a network switch,
// in that it facilitates multi-hop payments by acting as a central messaging
// bus. The switch communicates will active links to create, manage, and tear
// down active onion routed payments. Each active channel is modeled as
// networked device with metadata such as the available payment bandwidth, and
// total link capacity.
//
// NOTE: This MUST be run as a goroutine.
func (s *Switch) htlcForwarder() {
	defer s.wg.Done()

	defer func() {
		s.blockEpochStream.Cancel()

		// Remove all links once we've been signalled for shutdown.
		var linksToStop []ChannelLink
		s.indexMtx.Lock()
		for _, link := range s.linkIndex {
			activeLink := s.removeLink(link.ChanID())
			if activeLink == nil {
				log.Errorf("unable to remove ChannelLink(%v) "+
					"on stop", link.ChanID())
				continue
			}
			linksToStop = append(linksToStop, activeLink)
		}
		for _, link := range s.pendingLinkIndex {
			pendingLink := s.removeLink(link.ChanID())
			if pendingLink == nil {
				log.Errorf("unable to remove ChannelLink(%v) "+
					"on stop", link.ChanID())
				continue
			}
			linksToStop = append(linksToStop, pendingLink)
		}
		s.indexMtx.Unlock()

		// Now that all pending and live links have been removed from
		// the forwarding indexes, stop each one before shutting down.
		// We'll shut them down in parallel to make exiting as fast as
		// possible.
		var wg sync.WaitGroup
		for _, link := range linksToStop {
			wg.Add(1)
			go func(l ChannelLink) {
				defer wg.Done()
				l.Stop()
			}(link)
		}
		wg.Wait()

		// Before we exit fully, we'll attempt to flush out any
		// forwarding events that may still be lingering since the last
		// batch flush.
		if err := s.FlushForwardingEvents(); err != nil {
			log.Errorf("unable to flush forwarding events: %v", err)
		}
	}()

	// TODO(roasbeef): cleared vs settled distinction
	var (
		totalNumUpdates uint64
		totalSatSent    btcutil.Amount
		totalSatRecv    btcutil.Amount
	)
	s.cfg.LogEventTicker.Resume()
	defer s.cfg.LogEventTicker.Stop()

	// Every 15 seconds, we'll flush out the forwarding events that
	// occurred during that period.
	s.cfg.FwdEventTicker.Resume()
	defer s.cfg.FwdEventTicker.Stop()

	defer s.cfg.AckEventTicker.Stop()

out:
	for {

		// If the set of pending settle/fail entries is non-zero,
		// reinstate the ack ticker so we can batch ack them.
		if len(s.pendingSettleFails) > 0 {
			s.cfg.AckEventTicker.Resume()
		}

		select {
		case blockEpoch, ok := <-s.blockEpochStream.Epochs:
			if !ok {
				break out
			}

			atomic.StoreUint32(&s.bestHeight, uint32(blockEpoch.Height))

		// A local close request has arrived, we'll forward this to the
		// relevant link (if it exists) so the channel can be
		// cooperatively closed (if possible).
		case req := <-s.chanCloseRequests:
			chanID := lnwire.NewChanIDFromOutPoint(req.ChanPoint)

			s.indexMtx.RLock()
			link, ok := s.linkIndex[chanID]
			if !ok {
				s.indexMtx.RUnlock()

				req.Err <- fmt.Errorf("no peer for channel with "+
					"chan_id=%x", chanID[:])
				continue
			}
			s.indexMtx.RUnlock()

			peerPub := link.Peer().PubKey()
			log.Debugf("Requesting local channel close: peer=%v, "+
				"chan_id=%x", link.Peer(), chanID[:])

			go s.cfg.LocalChannelClose(peerPub[:], req)

		case resolutionMsg := <-s.resolutionMsgs:
			pkt := &htlcPacket{
				outgoingChanID: resolutionMsg.SourceChan,
				outgoingHTLCID: resolutionMsg.HtlcIndex,
				isResolution:   true,
			}

			// Resolution messages will either be cancelling
			// backwards an existing HTLC, or settling a previously
			// outgoing HTLC. Based on this, we'll map the message
			// to the proper htlcPacket.
			if resolutionMsg.Failure != nil {
				pkt.htlc = &lnwire.UpdateFailHTLC{}
			} else {
				pkt.htlc = &lnwire.UpdateFulfillHTLC{
					PaymentPreimage: *resolutionMsg.PreImage,
				}
			}

			log.Infof("Received outside contract resolution, "+
				"mapping to: %v", spew.Sdump(pkt))

			// We don't check the error, as the only failure we can
			// encounter is due to the circuit already being
			// closed. This is fine, as processing this message is
			// meant to be idempotent.
			err := s.handlePacketForward(pkt)
			if err != nil {
				log.Errorf("Unable to forward resolution msg: %v", err)
			}

			// With the message processed, we'll now close out
			close(resolutionMsg.doneChan)

		// A new packet has arrived for forwarding, we'll interpret the
		// packet concretely, then either forward it along, or
		// interpret a return packet to a locally initialized one.
		case cmd := <-s.htlcPlex:
			cmd.err <- s.handlePacketForward(cmd.pkt)

		// When this time ticks, then it indicates that we should
		// collect all the forwarding events since the last internal,
		// and write them out to our log.
		case <-s.cfg.FwdEventTicker.Ticks():
			s.wg.Add(1)
			go func() {
				defer s.wg.Done()

				if err := s.FlushForwardingEvents(); err != nil {
					log.Errorf("unable to flush "+
						"forwarding events: %v", err)
				}
			}()

		// The log ticker has fired, so we'll calculate some forwarding
		// stats for the last 10 seconds to display within the logs to
		// users.
		case <-s.cfg.LogEventTicker.Ticks():
			// First, we'll collate the current running tally of
			// our forwarding stats.
			prevSatSent := totalSatSent
			prevSatRecv := totalSatRecv
			prevNumUpdates := totalNumUpdates

			var (
				newNumUpdates uint64
				newSatSent    btcutil.Amount
				newSatRecv    btcutil.Amount
			)

			// Next, we'll run through all the registered links and
			// compute their up-to-date forwarding stats.
			s.indexMtx.RLock()
			for _, link := range s.linkIndex {
				// TODO(roasbeef): when links first registered
				// stats printed.
				updates, sent, recv := link.Stats()
				newNumUpdates += updates
				newSatSent += sent.ToSatoshis()
				newSatRecv += recv.ToSatoshis()
			}
			s.indexMtx.RUnlock()

			var (
				diffNumUpdates uint64
				diffSatSent    btcutil.Amount
				diffSatRecv    btcutil.Amount
			)

			// If this is the first time we're computing these
			// stats, then the diff is just the new value. We do
			// this in order to avoid integer underflow issues.
			if prevNumUpdates == 0 {
				diffNumUpdates = newNumUpdates
				diffSatSent = newSatSent
				diffSatRecv = newSatRecv
			} else {
				diffNumUpdates = newNumUpdates - prevNumUpdates
				diffSatSent = newSatSent - prevSatSent
				diffSatRecv = newSatRecv - prevSatRecv
			}

			// If the diff of num updates is zero, then we haven't
			// forwarded anything in the last 10 seconds, so we can
			// skip this update.
			if diffNumUpdates == 0 {
				continue
			}

			// If the diff of num updates is negative, then some
			// links may have been unregistered from the switch, so
			// we'll update our stats to only include our registered
			// links.
			if int64(diffNumUpdates) < 0 {
				totalNumUpdates = newNumUpdates
				totalSatSent = newSatSent
				totalSatRecv = newSatRecv
				continue
			}

			// Otherwise, we'll log this diff, then accumulate the
			// new stats into the running total.
			log.Debugf("Sent %d satoshis and received %d satoshis "+
				"in the last 10 seconds (%f tx/sec)",
				diffSatSent, diffSatRecv,
				float64(diffNumUpdates)/10)

			totalNumUpdates += diffNumUpdates
			totalSatSent += diffSatSent
			totalSatRecv += diffSatRecv

		// The ack ticker has fired so if we have any settle/fail entries
		// for a forwarding package to ack, we will do so here in a batch
		// db call.
		case <-s.cfg.AckEventTicker.Ticks():
			// If the current set is empty, pause the ticker.
			if len(s.pendingSettleFails) == 0 {
				s.cfg.AckEventTicker.Pause()
				continue
			}

			// Batch ack the settle/fail entries.
			if err := s.ackSettleFail(s.pendingSettleFails...); err != nil {
				log.Errorf("Unable to ack batch of settle/fails: %v", err)
				continue
			}

			log.Tracef("Acked %d settle fails: %v", len(s.pendingSettleFails),
				newLogClosure(func() string {
					return spew.Sdump(s.pendingSettleFails)
				}))

			// Reset the pendingSettleFails buffer while keeping acquired
			// memory.
			s.pendingSettleFails = s.pendingSettleFails[:0]

		case <-s.quit:
			return
		}
	}
}

// Start starts all helper goroutines required for the operation of the switch.
func (s *Switch) Start() error {
	if !atomic.CompareAndSwapInt32(&s.started, 0, 1) {
		log.Warn("Htlc Switch already started")
		return errors.New("htlc switch already started")
	}

	log.Infof("Starting HTLC Switch")

	blockEpochStream, err := s.cfg.Notifier.RegisterBlockEpochNtfn(nil)
	if err != nil {
		return err
	}
	s.blockEpochStream = blockEpochStream

	s.wg.Add(1)
	go s.htlcForwarder()

	if err := s.reforwardResponses(); err != nil {
		s.Stop()
		log.Errorf("unable to reforward responses: %v", err)
		return err
	}

	return nil
}

// reforwardResponses for every known, non-pending channel, loads all associated
// forwarding packages and reforwards any Settle or Fail HTLCs found. This is
// used to resurrect the switch's mailboxes after a restart.
func (s *Switch) reforwardResponses() error {
	openChannels, err := s.cfg.FetchAllOpenChannels()
	if err != nil {
		return err
	}

	for _, openChannel := range openChannels {
		shortChanID := openChannel.ShortChanID()

		// Locally-initiated payments never need reforwarding.
		if shortChanID == hop.Source {
			continue
		}

		// If the channel is pending, it should have no forwarding
		// packages, and nothing to reforward.
		if openChannel.IsPending {
			continue
		}

		// Channels in open or waiting-close may still have responses in
		// their forwarding packages. We will continue to reattempt
		// forwarding on startup until the channel is fully-closed.
		//
		// Load this channel's forwarding packages, and deliver them to
		// the switch.
		fwdPkgs, err := s.loadChannelFwdPkgs(shortChanID)
		if err != nil {
			log.Errorf("unable to load forwarding "+
				"packages for %v: %v", shortChanID, err)
			return err
		}

		s.reforwardSettleFails(fwdPkgs)
	}

	return nil
}

// loadChannelFwdPkgs loads all forwarding packages owned by the `source` short
// channel identifier.
func (s *Switch) loadChannelFwdPkgs(source lnwire.ShortChannelID) ([]*channeldb.FwdPkg, error) {

	var fwdPkgs []*channeldb.FwdPkg
	if err := kvdb.View(s.cfg.DB, func(tx kvdb.RTx) error {
		var err error
		fwdPkgs, err = s.cfg.SwitchPackager.LoadChannelFwdPkgs(
			tx, source,
		)
		return err
	}, func() {
		fwdPkgs = nil
	}); err != nil {
		return nil, err
	}

	return fwdPkgs, nil
}

// reforwardSettleFails parses the Settle and Fail HTLCs from the list of
// forwarding packages, and reforwards those that have not been acknowledged.
// This is intended to occur on startup, in order to recover the switch's
// mailboxes, and to ensure that responses can be propagated in case the
// outgoing link never comes back online.
//
// NOTE: This should mimic the behavior processRemoteSettleFails.
func (s *Switch) reforwardSettleFails(fwdPkgs []*channeldb.FwdPkg) {
	for _, fwdPkg := range fwdPkgs {
		settleFails, err := lnwallet.PayDescsFromRemoteLogUpdates(
			fwdPkg.Source, fwdPkg.Height, fwdPkg.SettleFails,
		)
		if err != nil {
			log.Errorf("Unable to process remote log updates: %v",
				err)
			continue
		}

		switchPackets := make([]*htlcPacket, 0, len(settleFails))
		for i, pd := range settleFails {

			// Skip any settles or fails that have already been
			// acknowledged by the incoming link that originated the
			// forwarded Add.
			if fwdPkg.SettleFailFilter.Contains(uint16(i)) {
				continue
			}

			switch pd.EntryType {

			// A settle for an HTLC we previously forwarded HTLC has
			// been received. So we'll forward the HTLC to the
			// switch which will handle propagating the settle to
			// the prior hop.
			case lnwallet.Settle:
				settlePacket := &htlcPacket{
					outgoingChanID: fwdPkg.Source,
					outgoingHTLCID: pd.ParentIndex,
					destRef:        pd.DestRef,
					htlc: &lnwire.UpdateFulfillHTLC{
						PaymentPreimage: pd.RPreimage,
					},
				}

				// Add the packet to the batch to be forwarded, and
				// notify the overflow queue that a spare spot has been
				// freed up within the commitment state.
				switchPackets = append(switchPackets, settlePacket)

			// A failureCode message for a previously forwarded HTLC has been
			// received. As a result a new slot will be freed up in our
			// commitment state, so we'll forward this to the switch so the
			// backwards undo can continue.
			case lnwallet.Fail:
				// Fetch the reason the HTLC was canceled so
				// we can continue to propagate it. This
				// failure originated from another node, so
				// the linkFailure field is not set on this
				// packet.
				failPacket := &htlcPacket{
					outgoingChanID: fwdPkg.Source,
					outgoingHTLCID: pd.ParentIndex,
					destRef:        pd.DestRef,
					htlc: &lnwire.UpdateFailHTLC{
						Reason: lnwire.OpaqueReason(pd.FailReason),
					},
				}

				// Add the packet to the batch to be forwarded, and
				// notify the overflow queue that a spare spot has been
				// freed up within the commitment state.
				switchPackets = append(switchPackets, failPacket)
			}
		}

		// Since this send isn't tied to a specific link, we pass a nil
		// link quit channel, meaning the send will fail only if the
		// switch receives a shutdown request.
		if err := s.ForwardPackets(nil, switchPackets...); err != nil {
			log.Errorf("Unhandled error while reforwarding packets "+
				"settle/fail over htlcswitch: %v", err)
		}
	}
}

// Stop gracefully stops all active helper goroutines, then waits until they've
// exited.
func (s *Switch) Stop() error {
	if !atomic.CompareAndSwapInt32(&s.shutdown, 0, 1) {
		log.Warn("Htlc Switch already stopped")
		return errors.New("htlc switch already shutdown")
	}

	log.Info("HTLC Switch shutting down")

	close(s.quit)

	s.wg.Wait()

	// Wait until all active goroutines have finished exiting before
	// stopping the mailboxes, otherwise the mailbox map could still be
	// accessed and modified.
	s.mailOrchestrator.Stop()

	return nil
}

// CreateAndAddLink will create a link and then add it to the internal maps
// when given a ChannelLinkConfig and LightningChannel.
func (s *Switch) CreateAndAddLink(linkCfg ChannelLinkConfig,
	lnChan *lnwallet.LightningChannel) error {

	link := NewChannelLink(linkCfg, lnChan)
	return s.AddLink(link)
}

// AddLink is used to initiate the handling of the add link command. The
// request will be propagated and handled in the main goroutine.
func (s *Switch) AddLink(link ChannelLink) error {
	s.indexMtx.Lock()
	defer s.indexMtx.Unlock()

	chanID := link.ChanID()

	// First, ensure that this link is not already active in the switch.
	_, err := s.getLink(chanID)
	if err == nil {
		return fmt.Errorf("unable to add ChannelLink(%v), already "+
			"active", chanID)
	}

	// Get and attach the mailbox for this link, which buffers packets in
	// case there packets that we tried to deliver while this link was
	// offline.
	shortChanID := link.ShortChanID()
	mailbox := s.mailOrchestrator.GetOrCreateMailBox(chanID, shortChanID)
	link.AttachMailBox(mailbox)

	if err := link.Start(); err != nil {
		s.removeLink(chanID)
		return err
	}

	if shortChanID == hop.Source {
		log.Infof("Adding pending link chan_id=%v, short_chan_id=%v",
			chanID, shortChanID)

		s.pendingLinkIndex[chanID] = link
	} else {
		log.Infof("Adding live link chan_id=%v, short_chan_id=%v",
			chanID, shortChanID)

		s.addLiveLink(link)
		s.mailOrchestrator.BindLiveShortChanID(
			mailbox, chanID, shortChanID,
		)
	}

	return nil
}

// addLiveLink adds a link to all associated forwarding index, this makes it a
// candidate for forwarding HTLCs.
func (s *Switch) addLiveLink(link ChannelLink) {
	// We'll add the link to the linkIndex which lets us quickly
	// look up a channel when we need to close or register it, and
	// the forwarding index which'll be used when forwarding HTLC's
	// in the multi-hop setting.
	s.linkIndex[link.ChanID()] = link
	s.forwardingIndex[link.ShortChanID()] = link

	// Next we'll add the link to the interface index so we can
	// quickly look up all the channels for a particular node.
	peerPub := link.Peer().PubKey()
	if _, ok := s.interfaceIndex[peerPub]; !ok {
		s.interfaceIndex[peerPub] = make(map[lnwire.ChannelID]ChannelLink)
	}
	s.interfaceIndex[peerPub][link.ChanID()] = link
}

// GetLink is used to initiate the handling of the get link command. The
// request will be propagated/handled to/in the main goroutine.
func (s *Switch) GetLink(chanID lnwire.ChannelID) (ChannelUpdateHandler,
	error) {

	s.indexMtx.RLock()
	defer s.indexMtx.RUnlock()

	return s.getLink(chanID)
}

// getLink returns the link stored in either the pending index or the live
// lindex.
func (s *Switch) getLink(chanID lnwire.ChannelID) (ChannelLink, error) {
	link, ok := s.linkIndex[chanID]
	if !ok {
		link, ok = s.pendingLinkIndex[chanID]
		if !ok {
			return nil, ErrChannelLinkNotFound
		}
	}

	return link, nil
}

// GetLinkByShortID attempts to return the link which possesses the target short
// channel ID.
func (s *Switch) GetLinkByShortID(chanID lnwire.ShortChannelID) (ChannelLink,
	error) {

	s.indexMtx.RLock()
	defer s.indexMtx.RUnlock()

	return s.getLinkByShortID(chanID)
}

// getLinkByShortID attempts to return the link which possesses the target
// short channel ID.
//
// NOTE: This MUST be called with the indexMtx held.
func (s *Switch) getLinkByShortID(chanID lnwire.ShortChannelID) (ChannelLink, error) {
	link, ok := s.forwardingIndex[chanID]
	if !ok {
		return nil, ErrChannelLinkNotFound
	}

	return link, nil
}

// HasActiveLink returns true if the given channel ID has a link in the link
// index AND the link is eligible to forward.
func (s *Switch) HasActiveLink(chanID lnwire.ChannelID) bool {
	s.indexMtx.RLock()
	defer s.indexMtx.RUnlock()

	if link, ok := s.linkIndex[chanID]; ok {
		return link.EligibleToForward()
	}

	return false
}

// RemoveLink purges the switch of any link associated with chanID. If a pending
// or active link is not found, this method does nothing. Otherwise, the method
// returns after the link has been completely shutdown.
func (s *Switch) RemoveLink(chanID lnwire.ChannelID) {
	s.indexMtx.Lock()
	link := s.removeLink(chanID)
	s.indexMtx.Unlock()

	if link != nil {
		link.Stop()
	}
}

// removeLink is used to remove and stop the channel link.
//
// NOTE: This MUST be called with the indexMtx held.
func (s *Switch) removeLink(chanID lnwire.ChannelID) ChannelLink {
	log.Infof("Removing channel link with ChannelID(%v)", chanID)

	link, err := s.getLink(chanID)
	if err != nil {
		return nil
	}

	// Remove the channel from live link indexes.
	delete(s.pendingLinkIndex, link.ChanID())
	delete(s.linkIndex, link.ChanID())
	delete(s.forwardingIndex, link.ShortChanID())

	// If the link has been added to the peer index, then we'll move to
	// delete the entry within the index.
	peerPub := link.Peer().PubKey()
	if peerIndex, ok := s.interfaceIndex[peerPub]; ok {
		delete(peerIndex, link.ChanID())

		// If after deletion, there are no longer any links, then we'll
		// remove the interface map all together.
		if len(peerIndex) == 0 {
			delete(s.interfaceIndex, peerPub)
		}
	}

	return link
}

// UpdateShortChanID updates the short chan ID for an existing channel. This is
// required in the case of a re-org and re-confirmation or a channel, or in the
// case that a link was added to the switch before its short chan ID was known.
func (s *Switch) UpdateShortChanID(chanID lnwire.ChannelID) error {
	s.indexMtx.Lock()
	defer s.indexMtx.Unlock()

	// Locate the target link in the pending link index. If no such link
	// exists, then we will ignore the request.
	link, ok := s.pendingLinkIndex[chanID]
	if !ok {
		return fmt.Errorf("link %v not found", chanID)
	}

	oldShortChanID := link.ShortChanID()

	// Try to update the link's short channel ID, returning early if this
	// update failed.
	shortChanID, err := link.UpdateShortChanID()
	if err != nil {
		return err
	}

	// Reject any blank short channel ids.
	if shortChanID == hop.Source {
		return fmt.Errorf("refusing trivial short_chan_id for chan_id=%v"+
			"live link", chanID)
	}

	log.Infof("Updated short_chan_id for ChannelLink(%v): old=%v, new=%v",
		chanID, oldShortChanID, shortChanID)

	// Since the link was in the pending state before, we will remove it
	// from the pending link index and add it to the live link index so that
	// it can be available in forwarding.
	delete(s.pendingLinkIndex, chanID)
	s.addLiveLink(link)

	// Finally, alert the mail orchestrator to the change of short channel
	// ID, and deliver any unclaimed packets to the link.
	mailbox := s.mailOrchestrator.GetOrCreateMailBox(chanID, shortChanID)
	s.mailOrchestrator.BindLiveShortChanID(
		mailbox, chanID, shortChanID,
	)

	return nil
}

// GetLinksByInterface fetches all the links connected to a particular node
// identified by the serialized compressed form of its public key.
func (s *Switch) GetLinksByInterface(hop [33]byte) ([]ChannelUpdateHandler,
	error) {

	s.indexMtx.RLock()
	defer s.indexMtx.RUnlock()

	var handlers []ChannelUpdateHandler

	links, err := s.getLinks(hop)
	if err != nil {
		return nil, err
	}

	// Range over the returned []ChannelLink to convert them into
	// []ChannelUpdateHandler.
	for _, link := range links {
		handlers = append(handlers, link)
	}

	return handlers, nil
}

// getLinks is function which returns the channel links of the peer by hop
// destination id.
//
// NOTE: This MUST be called with the indexMtx held.
func (s *Switch) getLinks(destination [33]byte) ([]ChannelLink, error) {
	links, ok := s.interfaceIndex[destination]
	if !ok {
		return nil, ErrNoLinksFound
	}

	channelLinks := make([]ChannelLink, 0, len(links))
	for _, link := range links {
		channelLinks = append(channelLinks, link)
	}

	return channelLinks, nil
}

// CircuitModifier returns a reference to subset of the interfaces provided by
// the circuit map, to allow links to open and close circuits.
func (s *Switch) CircuitModifier() CircuitModifier {
	return s.circuits
}

// CircuitLookup returns a reference to subset of the interfaces provided by the
// circuit map, to allow looking up circuits.
func (s *Switch) CircuitLookup() CircuitLookup {
	return s.circuits
}

// commitCircuits persistently adds a circuit to the switch's circuit map.
func (s *Switch) commitCircuits(circuits ...*PaymentCircuit) (
	*CircuitFwdActions, error) {

	return s.circuits.CommitCircuits(circuits...)
}

// FlushForwardingEvents flushes out the set of pending forwarding events to
// the persistent log. This will be used by the switch to periodically flush
// out the set of forwarding events to disk. External callers can also use this
// method to ensure all data is flushed to dis before querying the log.
func (s *Switch) FlushForwardingEvents() error {
	// First, we'll obtain a copy of the current set of pending forwarding
	// events.
	s.fwdEventMtx.Lock()

	// If we won't have any forwarding events, then we can exit early.
	if len(s.pendingFwdingEvents) == 0 {
		s.fwdEventMtx.Unlock()
		return nil
	}

	events := make([]channeldb.ForwardingEvent, len(s.pendingFwdingEvents))
	copy(events[:], s.pendingFwdingEvents[:])

	// With the copy obtained, we can now clear out the header pointer of
	// the current slice. This way, we can re-use the underlying storage
	// allocated for the slice.
	s.pendingFwdingEvents = s.pendingFwdingEvents[:0]
	s.fwdEventMtx.Unlock()

	// Finally, we'll write out the copied events to the persistent
	// forwarding log.
	return s.cfg.FwdingLog.AddForwardingEvents(events)
}

// BestHeight returns the best height known to the switch.
func (s *Switch) BestHeight() uint32 {
	return atomic.LoadUint32(&s.bestHeight)
}

// evaluateDustThreshold takes in a ChannelLink, HTLC amount, and a boolean to
// determine whether the default dust threshold has been exceeded. This
// heuristic takes into account the trimmed-to-dust mechanism. The sum of the
// commitment's dust with the mailbox's dust with the amount is checked against
// the default threshold. If incoming is true, then the amount is not included
// in the sum as it was already included in the commitment's dust. A boolean is
// returned telling the caller whether the HTLC should be failed back.
func (s *Switch) evaluateDustThreshold(link ChannelLink,
	amount lnwire.MilliSatoshi, incoming bool) bool {

	// Retrieve the link's current commitment feerate and dustClosure.
	feeRate := link.getFeeRate()
	isDust := link.getDustClosure()

	// Evaluate if the HTLC is dust on either sides' commitment.
	isLocalDust := isDust(feeRate, incoming, true, amount.ToSatoshis())
	isRemoteDust := isDust(feeRate, incoming, false, amount.ToSatoshis())

	if !(isLocalDust || isRemoteDust) {
		// If the HTLC is not dust on either commitment, it's fine to
		// forward.
		return false
	}

	// Fetch the dust sums currently in the mailbox for this link.
	cid := link.ChanID()
	sid := link.ShortChanID()
	mailbox := s.mailOrchestrator.GetOrCreateMailBox(cid, sid)
	localMailDust, remoteMailDust := mailbox.DustPackets()

	// If the htlc is dust on the local commitment, we'll obtain the dust
	// sum for it.
	if isLocalDust {
		localSum := link.getDustSum(false)
		localSum += localMailDust

		// Optionally include the HTLC amount only for outgoing
		// HTLCs.
		if !incoming {
			localSum += amount
		}

		// Finally check against the defined dust threshold.
		if localSum > s.cfg.DustThreshold {
			return true
		}
	}

	// Also check if the htlc is dust on the remote commitment, if we've
	// reached this point.
	if isRemoteDust {
		remoteSum := link.getDustSum(true)
		remoteSum += remoteMailDust

		// Optionally include the HTLC amount only for outgoing
		// HTLCs.
		if !incoming {
			remoteSum += amount
		}

		// Finally check against the defined dust threshold.
		if remoteSum > s.cfg.DustThreshold {
			return true
		}
	}

	// If we reached this point, this HTLC is fine to forward.
	return false
}<|MERGE_RESOLUTION|>--- conflicted
+++ resolved
@@ -543,11 +543,7 @@
 	// Send packet to link.
 	packet.circuit = circuit
 
-<<<<<<< HEAD
-	return link.HandleLocalAddPacket(packet)
-=======
 	return link.handleLocalAddPacket(packet)
->>>>>>> b9f43ac4
 }
 
 // UpdateForwardingPolicies sends a message to the switch to update the

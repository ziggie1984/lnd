--- conflicted
+++ resolved
@@ -3449,24 +3449,11 @@
 	)
 	require.NoError(t, err)
 
-<<<<<<< HEAD
-	select {
-	case result, ok := <-carolResultChan:
-		require.True(t, ok)
-		assertFailureCode(
-			t, result.Error, lnwire.CodeTemporaryChannelFailure,
-		)
-
-	case <-time.After(5 * time.Second):
-		t.Fatal("no result arrived for carol's dust htlc")
-	}
-=======
 	result, ok := <-carolResultChan
 	require.True(t, ok)
 	assertFailureCode(
 		t, result.Error, lnwire.CodeTemporaryChannelFailure,
 	)
->>>>>>> b9f43ac4
 
 	// Send an HTLC from Alice to Carol and assert that it is failed at the
 	// call to SendHTLC.

--- conflicted
+++ resolved
@@ -108,11 +108,7 @@
 	paymentHash lntypes.Hash, invoice *channeldb.Invoice) *invoiceExpiry {
 
 	if invoice.State != channeldb.ContractOpen {
-<<<<<<< HEAD
-		log.Debugf("Invoice not added to expiry watcher: %v", invoice)
-=======
 		log.Debugf("Invoice not added to expiry watcher: %v", paymentHash)
->>>>>>> 30efca1a
 		return nil
 	}
 
@@ -143,11 +139,7 @@
 	}
 
 	if len(invoicesWithExpiry) > 0 {
-<<<<<<< HEAD
-		log.Debugf("Added %v invoices to the expiry watcher: %v",
-=======
 		log.Debugf("Added %d invoices to the expiry watcher",
->>>>>>> 30efca1a
 			len(invoicesWithExpiry))
 		select {
 		case ew.newInvoices <- invoicesWithExpiry:

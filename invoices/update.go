--- conflicted
+++ resolved
@@ -28,8 +28,6 @@
 		i.hash[:], s, i.amtPaid, i.expiry, i.circuitKey, i.mpp)
 }
 
-<<<<<<< HEAD
-=======
 // failRes is a helper function which creates a failure resolution with
 // the information contained in the invoiceUpdateCtx and the fail resolution
 // result provided.
@@ -55,7 +53,6 @@
 	return newAcceptResolution(i.circuitKey, outcome)
 }
 
->>>>>>> 30efca1a
 // updateInvoice is a callback for DB.UpdateInvoice that contains the invoice
 // settlement logic. It returns a hltc resolution that indicates what the
 // outcome of the update was.

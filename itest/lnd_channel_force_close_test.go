package itest

import (
	"bytes"
	"fmt"
	"testing"

	"github.com/btcsuite/btcd/btcutil"
	"github.com/btcsuite/btcd/chaincfg/chainhash"
	"github.com/btcsuite/btcd/wire"
	"github.com/go-errors/errors"
	"github.com/lightningnetwork/lnd"
	"github.com/lightningnetwork/lnd/chainreg"
	"github.com/lightningnetwork/lnd/lnrpc"
	"github.com/lightningnetwork/lnd/lnrpc/routerrpc"
	"github.com/lightningnetwork/lnd/lntest"
	"github.com/lightningnetwork/lnd/lntest/node"
	"github.com/lightningnetwork/lnd/lntest/wait"
	"github.com/lightningnetwork/lnd/lnwallet/chainfee"
	"github.com/lightningnetwork/lnd/routing"
	"github.com/stretchr/testify/require"
)

<<<<<<< HEAD
// testCommitmentTransactionDeadline tests that the anchor sweep transaction is
// taking account of the deadline of the commitment transaction. It tests three
// scenarios:
//  1. when the CPFP is skipped, checks that the deadline is not used.
//  2. when the CPFP is used, checks that the deadline is NOT applied when it's
//     larger than 144.
//  3. when the CPFP is used, checks that the deadline is applied when it's
//     less than 144.
//
// Note that whether the deadline is used or not is implicitly checked by its
// corresponding fee rates.
func testCommitmentTransactionDeadline(ht *lntest.HarnessTest) {
	// Get the default max fee rate used in sweeping the commitment
	// transaction.
	defaultMax := lnwallet.DefaultAnchorsCommitMaxFeeRateSatPerVByte
	maxPerKw := chainfee.SatPerKVByte(defaultMax * 1000).FeePerKWeight()

	const (
		// feeRateConfDefault(sat/kw) is used when no conf target is
		// set. This value will be returned by the fee estimator but
		// won't be used because our commitment fee rate is capped by
		// DefaultAnchorsCommitMaxFeeRateSatPerVByte.
		feeRateDefault = 20000

		// defaultDeadline is the anchorSweepConfTarget, which is used
		// when the commitment has no deadline pressure.
		defaultDeadline = 144

		// deadline is one block below the default deadline. A forced
		// anchor sweep will be performed when seeing this value.
		deadline = defaultDeadline - 1
	)

	// feeRateSmall(sat/kw) is used when we want to skip the CPFP
	// on anchor transactions. When the fee rate is smaller than
	// the parent's (commitment transaction) fee rate, the CPFP
	// will be skipped. Atm, the parent tx's fee rate is roughly
	// 2500 sat/kw in this test.
	feeRateSmall := maxPerKw / 2

	// feeRateLarge(sat/kw) is used when we want to use the anchor
	// transaction to CPFP our commitment transaction.
	feeRateLarge := maxPerKw * 2

	// Before we start, set up the default fee rate and we will test the
	// actual fee rate against it to decide whether we are using the
	// deadline to perform fee estimation.
	ht.SetFeeEstimate(feeRateDefault)

	// setupNode creates a new node and sends 1 btc to the node.
	setupNode := func(name string) *node.HarnessNode {
		// Create the node.
		args := []string{"--hodl.exit-settle"}
		args = append(args, lntest.NodeArgsForCommitType(
			lnrpc.CommitmentType_ANCHORS)...,
		)
		node := ht.NewNode(name, args)

		// Send some coins to the node.
		ht.FundCoins(btcutil.SatoshiPerBitcoin, node)

		// For neutrino backend, we need one additional UTXO to create
		// the sweeping tx for the remote anchor.
		if ht.IsNeutrinoBackend() {
			ht.FundCoins(btcutil.SatoshiPerBitcoin, node)
		}

		return node
	}

	// calculateSweepFeeRate runs multiple steps to calculate the fee rate
	// used in sweeping the transactions.
	calculateSweepFeeRate := func(expectedSweepTxNum, deadline int) int64 {
		// Create two nodes, Alice and Bob.
		alice := setupNode("Alice")
		defer ht.Shutdown(alice)

		bob := setupNode("Bob")
		defer ht.Shutdown(bob)

		// Connect Alice to Bob.
		ht.ConnectNodes(alice, bob)

		// Open a channel between Alice and Bob.
		chanPoint := ht.OpenChannel(
			alice, bob, lntest.OpenChannelParams{
				Amt:     10e6,
				PushAmt: 5e6,
			},
		)

		// Calculate the final ctlv delta based on the expected
		// deadline.
		finalCltvDelta := int32(deadline - int(routing.BlockPadding))

		// Send a payment with a specified finalCTLVDelta, which will
		// be used as our deadline later on when Alice force closes the
		// channel.
		req := &routerrpc.SendPaymentRequest{
			Dest:           bob.PubKey[:],
			Amt:            10e4,
			PaymentHash:    ht.Random32Bytes(),
			FinalCltvDelta: finalCltvDelta,
			TimeoutSeconds: 60,
			FeeLimitMsat:   noFeeLimitMsat,
		}
		alice.RPC.SendPayment(req)

		// Once the HTLC has cleared, all the nodes in our mini network
		// should show that the HTLC has been locked in.
		ht.AssertNumActiveHtlcs(alice, 1)
		ht.AssertNumActiveHtlcs(bob, 1)

		// Alice force closes the channel.
		ht.CloseChannelAssertPending(alice, chanPoint, true)

		// Now that the channel has been force closed, it should show
		// up in the PendingChannels RPC under the waiting close
		// section.
		ht.AssertChannelWaitingClose(alice, chanPoint)

		// Check our sweep transactions can be found in mempool.
		sweepTxns := ht.Miner.GetNumTxsFromMempool(expectedSweepTxNum)

		// Mine a block to confirm these transactions such that they
		// don't remain in the mempool for any subsequent tests.
		ht.MineBlocks(1)

		// Calculate the fee rate used.
		feeRate := ht.CalculateTxesFeeRate(sweepTxns)

		return feeRate
	}

	// Setup our fee estimation for the deadline. Because the fee rate is
	// smaller than the parent tx's fee rate, this value won't be used and
	// we should see only one sweep tx in the mempool.
	ht.SetFeeEstimateWithConf(feeRateSmall, deadline)

	// Calculate fee rate used and assert only the force close tx is
	// broadcast.
	feeRate := calculateSweepFeeRate(1, deadline)

	// We expect the default max fee rate is used. Allow some deviation
	// because weight estimates during tx generation are estimates.
	require.InEpsilonf(
		ht, int64(maxPerKw), feeRate, 0.01,
		"expected fee rate:%d, got fee rate:%d", maxPerKw, feeRate,
	)

	// Setup our fee estimation for the deadline. Because the fee rate is
	// greater than the parent tx's fee rate, this value will be used to
	// sweep the anchor transaction. However, due to the default value
	// being used, we should not attempt CPFP here because we are not force
	// sweeping the anchor output.
	ht.SetFeeEstimateWithConf(feeRateLarge, defaultDeadline)

	// Calculate fee rate used and assert only the force close tx is
	// broadcast.
	feeRate = calculateSweepFeeRate(1, defaultDeadline)

	// We expect the default max fee rate is used. Allow some deviation
	// because weight estimates during tx generation are estimates.
	require.InEpsilonf(
		ht, int64(maxPerKw), feeRate, 0.01,
		"expected fee rate:%d, got fee rate:%d", maxPerKw, feeRate,
	)

	// Setup our fee estimation for the deadline. Because the fee rate is
	// greater than the parent tx's fee rate, this value will be used to
	// sweep the anchor transaction and we should see two sweep
	// transactions in the mempool.
	ht.SetFeeEstimateWithConf(feeRateLarge, deadline)

	// Calculate fee rate used and assert both the force close tx and the
	// anchor sweeping tx are broadcast.
	feeRate = calculateSweepFeeRate(2, deadline)

	// We expect the anchor to be swept with the deadline, which has the
	// fee rate of feeRateLarge.
	require.InEpsilonf(
		ht, int64(feeRateLarge), feeRate, 0.01,
		"expected fee rate:%d, got fee rate:%d", feeRateLarge, feeRate,
	)
}

=======
>>>>>>> c841954c
// testChannelForceClosure performs a test to exercise the behavior of "force"
// closing a channel or unilaterally broadcasting the latest local commitment
// state on-chain. The test creates a new channel between Alice and Carol, then
// force closes the channel after some cursory assertions. Within the test, a
// total of 3 + n transactions will be broadcast, representing the commitment
// transaction, a transaction sweeping the local CSV delayed output, a
// transaction sweeping the CSV delayed 2nd-layer htlcs outputs, and n
// htlc timeout transactions, where n is the number of payments Alice attempted
// to send to Carol.  This test includes several restarts to ensure that the
// transaction output states are persisted throughout the forced closure
// process.
//
// TODO(roasbeef): also add an unsettled HTLC before force closing.
func testChannelForceClosure(ht *lntest.HarnessTest) {
	// We'll test the scenario for some of the commitment types, to ensure
	// outputs can be swept.
	commitTypes := []lnrpc.CommitmentType{
		lnrpc.CommitmentType_ANCHORS,
		lnrpc.CommitmentType_SIMPLE_TAPROOT,
	}

	for _, channelType := range commitTypes {
		testName := fmt.Sprintf("committype=%v", channelType)

		channelType := channelType
		success := ht.Run(testName, func(t *testing.T) {
			st := ht.Subtest(t)

			args := lntest.NodeArgsForCommitType(channelType)
			alice := st.NewNode("Alice", args)
			defer st.Shutdown(alice)

			// Since we'd like to test failure scenarios with
			// outstanding htlcs, we'll introduce another node into
			// our test network: Carol.
			carolArgs := []string{"--hodl.exit-settle"}
			carolArgs = append(carolArgs, args...)
			carol := st.NewNode("Carol", carolArgs)
			defer st.Shutdown(carol)

			// Each time, we'll send Alice  new set of coins in
			// order to fund the channel.
			st.FundCoins(btcutil.SatoshiPerBitcoin, alice)

			// NOTE: Alice needs 3 more UTXOs to sweep her
			// second-layer txns after a restart - after a restart
			// all the time-sensitive sweeps are swept immediately
			// without being aggregated.
			//
			// TODO(yy): remove this once the can recover its state
			// from restart.
			st.FundCoins(btcutil.SatoshiPerBitcoin, alice)
			st.FundCoins(btcutil.SatoshiPerBitcoin, alice)
			st.FundCoins(btcutil.SatoshiPerBitcoin, alice)
			st.FundCoins(btcutil.SatoshiPerBitcoin, alice)

			// Also give Carol some coins to allow her to sweep her
			// anchor.
			st.FundCoins(btcutil.SatoshiPerBitcoin, carol)

			channelForceClosureTest(st, alice, carol, channelType)
		})
		if !success {
			return
		}
	}
}

func channelForceClosureTest(ht *lntest.HarnessTest,
	alice, carol *node.HarnessNode, channelType lnrpc.CommitmentType) {

	const (
		chanAmt     = btcutil.Amount(10e6)
		pushAmt     = btcutil.Amount(5e6)
		paymentAmt  = 100000
		numInvoices = 6
	)

	const commitFeeRate = 20000
	ht.SetFeeEstimate(commitFeeRate)

	// TODO(roasbeef): should check default value in config here
	// instead, or make delay a param
	defaultCLTV := uint32(chainreg.DefaultBitcoinTimeLockDelta)

	// We must let Alice have an open channel before she can send a node
	// announcement, so we open a channel with Carol,
	ht.ConnectNodes(alice, carol)

	// We need one additional UTXO for sweeping the remote anchor.
	ht.FundCoins(btcutil.SatoshiPerBitcoin, alice)

	// Before we start, obtain Carol's current wallet balance, we'll check
	// to ensure that at the end of the force closure by Alice, Carol
	// recognizes his new on-chain output.
	carolBalResp := carol.RPC.WalletBalance()
	carolStartingBalance := carolBalResp.ConfirmedBalance

	// If the channel is a taproot channel, then we'll need to create a
	// private channel.
	//
	// TODO(roasbeef): lift after G175
	var privateChan bool
	if channelType == lnrpc.CommitmentType_SIMPLE_TAPROOT {
		privateChan = true
	}

	chanPoint := ht.OpenChannel(
		alice, carol, lntest.OpenChannelParams{
			Private:        privateChan,
			Amt:            chanAmt,
			PushAmt:        pushAmt,
			CommitmentType: channelType,
		},
	)

	// Send payments from Alice to Carol, since Carol is htlchodl mode, the
	// htlc outputs should be left unsettled, and should be swept by the
	// utxo nursery.
	carolPubKey := carol.PubKey[:]
	for i := 0; i < numInvoices; i++ {
		req := &routerrpc.SendPaymentRequest{
			Dest:           carolPubKey,
			Amt:            int64(paymentAmt),
			PaymentHash:    ht.Random32Bytes(),
			FinalCltvDelta: chainreg.DefaultBitcoinTimeLockDelta,
			TimeoutSeconds: 60,
			FeeLimitMsat:   noFeeLimitMsat,
		}
		alice.RPC.SendPayment(req)
	}

	// Once the HTLC has cleared, all the nodes n our mini network should
	// show that the HTLC has been locked in.
	ht.AssertNumActiveHtlcs(alice, numInvoices)
	ht.AssertNumActiveHtlcs(carol, numInvoices)

	// Fetch starting height of this test so we can compute the block
	// heights we expect certain events to take place.
	_, curHeight := ht.Miner.GetBestBlock()

	// Using the current height of the chain, derive the relevant heights
	// for incubating two-stage htlcs.
	var (
		startHeight           = uint32(curHeight)
		commCsvMaturityHeight = startHeight + 1 + defaultCSV
		htlcExpiryHeight      = padCLTV(startHeight + defaultCLTV)
		htlcCsvMaturityHeight = padCLTV(
			startHeight + defaultCLTV + 1 + defaultCSV,
		)
	)

	aliceChan := ht.QueryChannelByChanPoint(alice, chanPoint)
	require.NotZero(ht, aliceChan.NumUpdates,
		"alice should see at least one update to her channel")

	// Now that the channel is open and we have unsettled htlcs,
	// immediately execute a force closure of the channel. This will also
	// assert that the commitment transaction was immediately broadcast in
	// order to fulfill the force closure request.
	ht.CloseChannelAssertPending(alice, chanPoint, true)

	// Now that the channel has been force closed, it should show up in the
	// PendingChannels RPC under the waiting close section.
	waitingClose := ht.AssertChannelWaitingClose(alice, chanPoint)

	// Immediately after force closing, all of the funds should be in
	// limbo.
	require.NotZero(ht, waitingClose.LimboBalance,
		"all funds should still be in limbo")

	// Create a map of outpoints to expected resolutions for alice and
	// carol which we will add reports to as we sweep outputs.
	var (
		aliceReports = make(map[string]*lnrpc.Resolution)
		carolReports = make(map[string]*lnrpc.Resolution)
	)

	// The several restarts in this test are intended to ensure that when a
	// channel is force-closed, the UTXO nursery has persisted the state of
	// the channel in the closure process and will recover the correct
	// state when the system comes back on line. This restart tests state
	// persistence at the beginning of the process, when the commitment
	// transaction has been broadcast but not yet confirmed in a block.
	ht.RestartNode(alice)

	// To give the neutrino backend some time to catch up with the chain,
	// we wait here until we have enough UTXOs to actually sweep the local
	// and remote anchor.
	const expectedUtxos = 6
	ht.AssertNumUTXOs(alice, expectedUtxos)

	// We expect to see Alice's force close tx in the mempool.
	ht.Miner.GetNumTxsFromMempool(1)

	// Mine a block which should confirm the commitment transaction
	// broadcast as a result of the force closure. Once mined, we also
	// expect Alice's anchor sweeping tx being published.
	ht.MineBlocksAndAssertNumTxes(1, 1)

	// Assert Alice's has one pending anchor output - because she doesn't
	// have incoming HTLCs, her outgoing HTLC won't have a deadline, thus
	// she won't use the anchor to perform CPFP.
	aliceAnchor := ht.AssertNumPendingSweeps(alice, 1)[0]
	require.Equal(ht, aliceAnchor.Outpoint.TxidStr,
		waitingClose.Commitments.LocalTxid)

	// Now that the commitment has been confirmed, the channel should be
	// marked as force closed.
	err := wait.NoError(func() error {
		forceClose := ht.AssertChannelPendingForceClose(
			alice, chanPoint,
		)

		// Now that the channel has been force closed, it should now
		// have the height and number of blocks to confirm populated.
		err := checkCommitmentMaturity(
			forceClose, commCsvMaturityHeight, int32(defaultCSV),
		)
		if err != nil {
			return err
		}

		// None of our outputs have been swept, so they should all be
		// in limbo.
		if forceClose.LimboBalance == 0 {
			return errors.New("all funds should still be in limbo")
		}
		if forceClose.RecoveredBalance != 0 {
			return errors.New("no funds should be recovered")
		}

		return nil
	}, defaultTimeout)
	require.NoError(ht, err, "timeout while checking force closed channel")

	// The following restart is intended to ensure that outputs from the
	// force close commitment transaction have been persisted once the
	// transaction has been confirmed, but before the outputs are spendable
	// (the "kindergarten" bucket.)
	ht.RestartNode(alice)

	// Carol should offer her commit and anchor outputs to the sweeper.
	sweepTxns := ht.AssertNumPendingSweeps(carol, 2)

	// Find Carol's anchor sweep.
	var carolAnchor, carolCommit = sweepTxns[0], sweepTxns[1]
	if carolAnchor.AmountSat != uint32(anchorSize) {
		carolAnchor, carolCommit = carolCommit, carolAnchor
	}

	// Mine a block to trigger Carol's sweeper to make decisions on the
	// anchor sweeping.
	ht.MineEmptyBlocks(1)

	// Carol's sweep tx should be in the mempool already, as her output is
	// not timelocked.
	carolTx := ht.Miner.GetNumTxsFromMempool(1)[0]

	// Carol's sweeping tx should have 2-input-1-output shape.
	require.Len(ht, carolTx.TxIn, 2)
	require.Len(ht, carolTx.TxOut, 1)

	// Calculate the total fee Carol paid.
	totalFeeCarol := ht.CalculateTxFee(carolTx)

	// If we have anchors, add an anchor resolution for carol.
	op := fmt.Sprintf("%v:%v", carolAnchor.Outpoint.TxidStr,
		carolAnchor.Outpoint.OutputIndex)
	carolReports[op] = &lnrpc.Resolution{
		ResolutionType: lnrpc.ResolutionType_ANCHOR,
		Outcome:        lnrpc.ResolutionOutcome_CLAIMED,
		SweepTxid:      carolTx.TxHash().String(),
		AmountSat:      anchorSize,
		Outpoint:       carolAnchor.Outpoint,
	}

	op = fmt.Sprintf("%v:%v", carolCommit.Outpoint.TxidStr,
		carolCommit.Outpoint.OutputIndex)
	carolReports[op] = &lnrpc.Resolution{
		ResolutionType: lnrpc.ResolutionType_COMMIT,
		Outcome:        lnrpc.ResolutionOutcome_CLAIMED,
		Outpoint:       carolCommit.Outpoint,
		AmountSat:      uint64(pushAmt),
		SweepTxid:      carolTx.TxHash().String(),
	}

	// Currently within the codebase, the default CSV is 4 relative blocks.
	// For the persistence test, we generate two blocks, then trigger a
	// restart and then generate the final block that should trigger the
	// creation of the sweep transaction.
	//
	// We also expect Carol to broadcast her sweeping tx which spends her
	// commit and anchor outputs.
	ht.MineBlocksAndAssertNumTxes(1, 1)

	// Alice should still have the anchor sweeping request.
	ht.AssertNumPendingSweeps(alice, 1)

	// The following restart checks to ensure that outputs in the
	// kindergarten bucket are persisted while waiting for the required
	// number of confirmations to be reported.
	ht.RestartNode(alice)

	// Alice should see the channel in her set of pending force closed
	// channels with her funds still in limbo.
	var aliceBalance int64
	var closingTxID *chainhash.Hash
	err = wait.NoError(func() error {
		forceClose := ht.AssertChannelPendingForceClose(
			alice, chanPoint,
		)

		// Get the closing txid.
		txid, err := chainhash.NewHashFromStr(forceClose.ClosingTxid)
		if err != nil {
			return err
		}
		closingTxID = txid

		// Make a record of the balances we expect for alice and carol.
		aliceBalance = forceClose.Channel.LocalBalance

		// At this point, the nursery should show that the commitment
		// output has 2 block left before its CSV delay expires. In
		// total, we have mined exactly defaultCSV blocks, so the htlc
		// outputs should also reflect that this many blocks have
		// passed.
		err = checkCommitmentMaturity(
			forceClose, commCsvMaturityHeight, 2,
		)
		if err != nil {
			return err
		}

		// All funds should still be shown in limbo.
		if forceClose.LimboBalance == 0 {
			return errors.New("all funds should still be in " +
				"limbo")
		}
		if forceClose.RecoveredBalance != 0 {
			return errors.New("no funds should be recovered")
		}

		return nil
	}, defaultTimeout)
	require.NoError(ht, err, "timeout while checking force closed channel")

	// Generate an additional block, which should cause the CSV delayed
	// output from the commitment txn to expire.
	ht.MineEmptyBlocks(1)

	// At this point, the CSV will expire in the next block, meaning that
	// the output should be offered to the sweeper.
	sweeps := ht.AssertNumPendingSweeps(alice, 2)
	commitSweep, anchorSweep := sweeps[0], sweeps[1]
	if commitSweep.AmountSat < anchorSweep.AmountSat {
		commitSweep, anchorSweep = anchorSweep, commitSweep
	}

	// Restart Alice to ensure that she resumes watching the finalized
	// commitment sweep txid.
	ht.RestartNode(alice)

	// Mine one block and the sweeping transaction should now be broadcast.
	// So we fetch the node's mempool to ensure it has been properly
	// broadcast.
	ht.MineEmptyBlocks(1)
	sweepingTXID := ht.Miner.AssertNumTxsInMempool(1)[0]

	// Fetch the sweep transaction, all input it's spending should be from
	// the commitment transaction which was broadcast on-chain.
	sweepTx := ht.Miner.GetRawTransaction(sweepingTXID)
	for _, txIn := range sweepTx.MsgTx().TxIn {
		require.Equal(ht, &txIn.PreviousOutPoint.Hash, closingTxID,
			"sweep transaction not spending from commit")
	}

	// We expect a resolution which spends our commit output.
	op = fmt.Sprintf("%v:%v", commitSweep.Outpoint.TxidStr,
		commitSweep.Outpoint.OutputIndex)
	aliceReports[op] = &lnrpc.Resolution{
		ResolutionType: lnrpc.ResolutionType_COMMIT,
		Outcome:        lnrpc.ResolutionOutcome_CLAIMED,
		SweepTxid:      sweepingTXID.String(),
		Outpoint:       commitSweep.Outpoint,
		AmountSat:      uint64(aliceBalance),
	}

	// Add alice's anchor to our expected set of reports.
	op = fmt.Sprintf("%v:%v", aliceAnchor.Outpoint.TxidStr,
		aliceAnchor.Outpoint.OutputIndex)
	aliceReports[op] = &lnrpc.Resolution{
		ResolutionType: lnrpc.ResolutionType_ANCHOR,
		Outcome:        lnrpc.ResolutionOutcome_CLAIMED,
		SweepTxid:      sweepingTXID.String(),
		Outpoint:       aliceAnchor.Outpoint,
		AmountSat:      uint64(anchorSize),
	}

	// Check that we can find the commitment sweep in our set of known
	// sweeps, using the simple transaction id ListSweeps output.
	ht.AssertSweepFound(alice, sweepingTXID.String(), false, 0)
<<<<<<< HEAD

	// Restart Alice to ensure that she resumes watching the finalized
	// commitment sweep txid.
	ht.RestartNode(alice)
=======
>>>>>>> c841954c

	// Next, we mine an additional block which should include the sweep
	// transaction as the input scripts and the sequence locks on the
	// inputs should be properly met.
	ht.MineBlocksAndAssertNumTxes(1, 1)

	// Update current height
	_, curHeight = ht.Miner.GetBestBlock()

	// checkForceClosedChannelNumHtlcs verifies that a force closed channel
	// has the proper number of htlcs.
	checkPendingChannelNumHtlcs := func(
		forceClose lntest.PendingForceClose) error {

		if len(forceClose.PendingHtlcs) != numInvoices {
			return fmt.Errorf("expected force closed channel to "+
				"have %d pending htlcs, found %d instead",
				numInvoices, len(forceClose.PendingHtlcs))
		}

		return nil
	}

	err = wait.NoError(func() error {
		// Now that the commit output has been fully swept, check to
		// see that the channel remains open for the pending htlc
		// outputs.
		forceClose := ht.AssertChannelPendingForceClose(
			alice, chanPoint,
		)

		// The commitment funds will have been recovered after the
		// commit txn was included in the last block. The htlc funds
		// will be shown in limbo.
		err := checkPendingChannelNumHtlcs(forceClose)
		if err != nil {
			return err
		}

		err = checkPendingHtlcStageAndMaturity(
			forceClose, 1, htlcExpiryHeight,
			int32(htlcExpiryHeight)-curHeight,
		)
		if err != nil {
			return err
		}

		if forceClose.LimboBalance == 0 {
			return fmt.Errorf("expected funds in limbo, found 0")
		}

		return nil
	}, defaultTimeout)
	require.NoError(ht, err, "timeout checking pending force close channel")

	// Compute the height preceding that which will cause the htlc CLTV
	// timeouts will expire. The outputs entered at the same height as the
	// output spending from the commitment txn, so we must deduct the
	// number of blocks we have generated since adding it to the nursery,
	// and take an additional block off so that we end up one block shy of
	// the expiry height, and add the block padding.
	_, currentHeight := ht.Miner.GetBestBlock()
	cltvHeightDelta := int(htlcExpiryHeight - uint32(currentHeight) - 1)

	// Advance the blockchain until just before the CLTV expires, nothing
	// exciting should have happened during this time.
	ht.MineEmptyBlocks(cltvHeightDelta)

	// We now restart Alice, to ensure that she will broadcast the
	// presigned htlc timeout txns after the delay expires after
	// experiencing a while waiting for the htlc outputs to incubate.
	ht.RestartNode(alice)

	// To give the neutrino backend some time to catch up with the chain,
	// we wait here until we have enough UTXOs to
	// ht.AssertNumUTXOs(alice, expectedUtxos)

	// Alice should now see the channel in her set of pending force closed
	// channels with one pending HTLC.
	err = wait.NoError(func() error {
		forceClose := ht.AssertChannelPendingForceClose(
			alice, chanPoint,
		)

		// We should now be at the block just before the utxo nursery
		// will attempt to broadcast the htlc timeout transactions.
		err = checkPendingChannelNumHtlcs(forceClose)
		if err != nil {
			return err
		}
		err = checkPendingHtlcStageAndMaturity(
			forceClose, 1, htlcExpiryHeight, 1,
		)
		if err != nil {
			return err
		}

		// Now that our commitment confirmation depth has been
		// surpassed, we should now see a non-zero recovered balance.
		// All htlc outputs are still left in limbo, so it should be
		// non-zero as well.
		if forceClose.LimboBalance == 0 {
			return errors.New("htlc funds should still be in limbo")
		}

		return nil
	}, defaultTimeout)
	require.NoError(ht, err, "timeout while checking force closed channel")

	// Now, generate the block which will cause Alice to offer the
	// presigned htlc timeout txns to the sweeper.
	ht.MineEmptyBlocks(1)

	// Since Alice had numInvoices (6) htlcs extended to Carol before force
	// closing, we expect Alice to broadcast an htlc timeout txn for each
	// one.
	ht.AssertNumPendingSweeps(alice, numInvoices)

	// Wait for them all to show up in the mempool
	//
	// NOTE: after restart, all the htlc timeout txns will be offered to
	// the sweeper with `Immediate` set to true, so they won't be
	// aggregated.
	htlcTxIDs := ht.Miner.AssertNumTxsInMempool(numInvoices)

	// Retrieve each htlc timeout txn from the mempool, and ensure it is
	// well-formed. This entails verifying that each only spends from
	// output, and that output is from the commitment txn.
	numInputs := 2

	// Construct a map of the already confirmed htlc timeout outpoints,
	// that will count the number of times each is spent by the sweep txn.
	// We prepopulate it in this way so that we can later detect if we are
	// spending from an output that was not a confirmed htlc timeout txn.
	var htlcTxOutpointSet = make(map[wire.OutPoint]int)

	var htlcLessFees uint64
	for _, htlcTxID := range htlcTxIDs {
		// Fetch the sweep transaction, all input it's spending should
		// be from the commitment transaction which was broadcast
		// on-chain. In case of an anchor type channel, we expect one
		// extra input that is not spending from the commitment, that
		// is added for fees.
		htlcTx := ht.Miner.GetRawTransaction(htlcTxID)

		// Ensure the htlc transaction has the expected number of
		// inputs.
		inputs := htlcTx.MsgTx().TxIn
		require.Len(ht, inputs, numInputs, "num inputs mismatch")

		// The number of outputs should be the same.
		outputs := htlcTx.MsgTx().TxOut
		require.Len(ht, outputs, numInputs, "num outputs mismatch")

		// Ensure all the htlc transaction inputs are spending from the
		// commitment transaction, except if this is an extra input
		// added to pay for fees for anchor channels.
		nonCommitmentInputs := 0
		for i, txIn := range inputs {
			if !closingTxID.IsEqual(&txIn.PreviousOutPoint.Hash) {
				nonCommitmentInputs++

				require.Lessf(ht, nonCommitmentInputs, 2,
					"htlc transaction not "+
						"spending from commit "+
						"tx %v, instead spending %v",
					closingTxID, txIn.PreviousOutPoint)

				// This was an extra input added to pay fees,
				// continue to the next one.
				continue
			}

			// For each htlc timeout transaction, we expect a
			// resolver report recording this on chain resolution
			// for both alice and carol.
			outpoint := txIn.PreviousOutPoint
			resolutionOutpoint := &lnrpc.OutPoint{
				TxidBytes:   outpoint.Hash[:],
				TxidStr:     outpoint.Hash.String(),
				OutputIndex: outpoint.Index,
			}

			// We expect alice to have a timeout tx resolution with
			// an amount equal to the payment amount.
			//nolint:lll
			aliceReports[outpoint.String()] = &lnrpc.Resolution{
				ResolutionType: lnrpc.ResolutionType_OUTGOING_HTLC,
				Outcome:        lnrpc.ResolutionOutcome_FIRST_STAGE,
				SweepTxid:      htlcTx.Hash().String(),
				Outpoint:       resolutionOutpoint,
				AmountSat:      uint64(paymentAmt),
			}

			// We expect carol to have a resolution with an
			// incoming htlc timeout which reflects the full amount
			// of the htlc. It has no spend tx, because carol stops
			// monitoring the htlc once it has timed out.
			//nolint:lll
			carolReports[outpoint.String()] = &lnrpc.Resolution{
				ResolutionType: lnrpc.ResolutionType_INCOMING_HTLC,
				Outcome:        lnrpc.ResolutionOutcome_TIMEOUT,
				SweepTxid:      "",
				Outpoint:       resolutionOutpoint,
				AmountSat:      uint64(paymentAmt),
			}

			// Recorf the HTLC outpoint, such that we can later
			// check whether it gets swept
			op := wire.OutPoint{
				Hash:  *htlcTxID,
				Index: uint32(i),
			}
			htlcTxOutpointSet[op] = 0
		}

		// We record the htlc amount less fees here, so that we know
		// what value to expect for the second stage of our htlc
		// resolution.
		htlcLessFees = uint64(outputs[0].Value)
	}

	// With the htlc timeout txns still in the mempool, we restart Alice to
	// verify that she can resume watching the htlc txns she broadcasted
	// before crashing.
	ht.RestartNode(alice)

	// Generate a block that mines the htlc timeout txns. Doing so now
	// activates the 2nd-stage CSV delayed outputs.
	ht.MineBlocksAndAssertNumTxes(1, numInvoices)

	// Alice is restarted here to ensure that she promptly moved the crib
	// outputs to the kindergarten bucket after the htlc timeout txns were
	// confirmed.
	ht.RestartNode(alice)

	// Advance the chain until just before the 2nd-layer CSV delays expire.
	// For anchor channels this is one block earlier.
	_, currentHeight = ht.Miner.GetBestBlock()
	ht.Logf("current height: %v, htlcCsvMaturityHeight=%v", currentHeight,
		htlcCsvMaturityHeight)
	numBlocks := int(htlcCsvMaturityHeight - uint32(currentHeight) - 2)
	ht.MineEmptyBlocks(numBlocks)

	// Restart Alice to ensure that she can recover from a failure before
	// having graduated the htlc outputs in the kindergarten bucket.
	ht.RestartNode(alice)

	// Now that the channel has been fully swept, it should no longer show
	// incubated, check to see that Alice's node still reports the channel
	// as pending force closed.
	err = wait.NoError(func() error {
		forceClose := ht.AssertChannelPendingForceClose(
			alice, chanPoint,
		)

		if forceClose.LimboBalance == 0 {
			return fmt.Errorf("htlc funds should still be in limbo")
		}

		return checkPendingChannelNumHtlcs(forceClose)
	}, defaultTimeout)
	require.NoError(ht, err, "timeout while checking force closed channel")

	// Generate a block that causes Alice to sweep the htlc outputs in the
	// kindergarten bucket.
	ht.MineEmptyBlocks(1)
	ht.AssertNumPendingSweeps(alice, numInvoices)

	// Mine a block to trigger the sweep.
	ht.MineEmptyBlocks(1)

	// Wait for the single sweep txn to appear in the mempool.
	htlcSweepTxID := ht.Miner.AssertNumTxsInMempool(1)[0]

	// Fetch the htlc sweep transaction from the mempool.
	htlcSweepTx := ht.Miner.GetRawTransaction(htlcSweepTxID)

	// Ensure the htlc sweep transaction only has one input for each htlc
	// Alice extended before force closing.
	require.Len(ht, htlcSweepTx.MsgTx().TxIn, numInvoices,
		"htlc transaction has wrong num of inputs")
	require.Len(ht, htlcSweepTx.MsgTx().TxOut, 1,
		"htlc sweep transaction should have one output")

	// Ensure that each output spends from exactly one htlc timeout output.
	for _, txIn := range htlcSweepTx.MsgTx().TxIn {
		outpoint := txIn.PreviousOutPoint
		// Check that the input is a confirmed htlc timeout txn.
		_, ok := htlcTxOutpointSet[outpoint]
		require.Truef(ht, ok, "htlc sweep output not spending from "+
			"htlc tx, instead spending output %v", outpoint)

		// Increment our count for how many times this output was spent.
		htlcTxOutpointSet[outpoint]++

		// Check that each is only spent once.
		require.Lessf(ht, htlcTxOutpointSet[outpoint], 2,
			"htlc sweep tx has multiple spends from "+
				"outpoint %v", outpoint)

		// Since we have now swept our htlc timeout tx, we expect to
		// have timeout resolutions for each of our htlcs.
		output := txIn.PreviousOutPoint
		aliceReports[output.String()] = &lnrpc.Resolution{
			ResolutionType: lnrpc.ResolutionType_OUTGOING_HTLC,
			Outcome:        lnrpc.ResolutionOutcome_TIMEOUT,
			SweepTxid:      htlcSweepTx.Hash().String(),
			Outpoint: &lnrpc.OutPoint{
				TxidBytes:   output.Hash[:],
				TxidStr:     output.Hash.String(),
				OutputIndex: output.Index,
			},
			AmountSat: htlcLessFees,
		}
	}

	// Check that each HTLC output was spent exactly once.
	for op, num := range htlcTxOutpointSet {
		require.Equalf(ht, 1, num,
			"HTLC outpoint:%s was spent times", op)
	}

	// Check that we can find the htlc sweep in our set of sweeps using
	// the verbose output of the listsweeps output.
	ht.AssertSweepFound(alice, htlcSweepTx.Hash().String(), true, 0)

	// The following restart checks to ensure that the nursery store is
	// storing the txid of the previously broadcast htlc sweep txn, and
	// that it begins watching that txid after restarting.
	ht.RestartNode(alice)

	// Now that the channel has been fully swept, it should no longer show
	// incubated, check to see that Alice's node still reports the channel
	// as pending force closed.
	err = wait.NoError(func() error {
		forceClose := ht.AssertChannelPendingForceClose(
			alice, chanPoint,
		)
		err := checkPendingChannelNumHtlcs(forceClose)
		if err != nil {
			return err
		}

		err = checkPendingHtlcStageAndMaturity(
			forceClose, 2, htlcCsvMaturityHeight-1, -1,
		)
		if err != nil {
			return err
		}

		return nil
	}, defaultTimeout)
	require.NoError(ht, err, "timeout while checking force closed channel")

	// Generate the final block that sweeps all htlc funds into the user's
	// wallet, and make sure the sweep is in this block.
	block := ht.MineBlocksAndAssertNumTxes(1, 1)[0]
	ht.Miner.AssertTxInBlock(block, htlcSweepTxID)

	// Now that the channel has been fully swept, it should no longer show
	// up within the pending channels RPC.
	err = wait.NoError(func() error {
		ht.AssertNumPendingForceClose(alice, 0)
		// In addition to there being no pending channels, we verify
		// that pending channels does not report any money still in
		// limbo.
		pendingChanResp := alice.RPC.PendingChannels()
		if pendingChanResp.TotalLimboBalance != 0 {
			return errors.New("no user funds should be left " +
				"in limbo after incubation")
		}

		return nil
	}, defaultTimeout)
	require.NoError(ht, err, "timeout checking limbo balance")

	// At this point, Carol should now be aware of her new immediately
	// spendable on-chain balance, as it was Alice who broadcast the
	// commitment transaction.
	carolBalResp = carol.RPC.WalletBalance()

	// Carol's expected balance should be its starting balance plus the
	// push amount sent by Alice and minus the miner fee paid.
	carolExpectedBalance := btcutil.Amount(carolStartingBalance) +
		pushAmt - totalFeeCarol

	// In addition, if this is an anchor-enabled channel, further add the
	// anchor size.
	if lntest.CommitTypeHasAnchors(channelType) {
		carolExpectedBalance += btcutil.Amount(anchorSize)
	}

	require.Equal(ht, carolExpectedBalance,
		btcutil.Amount(carolBalResp.ConfirmedBalance),
		"carol's balance is incorrect")

	// Finally, we check that alice and carol have the set of resolutions
	// we expect.
	assertReports(ht, alice, chanPoint, aliceReports)
	assertReports(ht, carol, chanPoint, carolReports)
}

// padCLTV is a small helper function that pads a cltv value with a block
// padding.
func padCLTV(cltv uint32) uint32 {
	return cltv + uint32(routing.BlockPadding)
}

// testFailingChannel tests that we will fail the channel by force closing it
// in the case where a counterparty tries to settle an HTLC with the wrong
// preimage.
func testFailingChannel(ht *lntest.HarnessTest) {
	const paymentAmt = 10000

	chanAmt := lnd.MaxFundingAmount

	// We'll introduce Carol, which will settle any incoming invoice with a
	// totally unrelated preimage.
	carol := ht.NewNode("Carol", []string{"--hodl.bogus-settle"})

	alice := ht.Alice
	ht.ConnectNodes(alice, carol)

	// Let Alice connect and open a channel to Carol,
	ht.OpenChannel(alice, carol, lntest.OpenChannelParams{Amt: chanAmt})

	// With the channel open, we'll create a invoice for Carol that Alice
	// will attempt to pay.
	preimage := bytes.Repeat([]byte{byte(192)}, 32)
	invoice := &lnrpc.Invoice{
		Memo:      "testing",
		RPreimage: preimage,
		Value:     paymentAmt,
	}
	resp := carol.RPC.AddInvoice(invoice)

	// Send the payment from Alice to Carol. We expect Carol to attempt to
	// settle this payment with the wrong preimage.
	//
	// NOTE: cannot use `CompletePaymentRequestsNoWait` here as the channel
	// will be force closed, so the num of updates check in that function
	// won't work as the channel cannot be found.
	req := &routerrpc.SendPaymentRequest{
		PaymentRequest: resp.PaymentRequest,
		TimeoutSeconds: 60,
		FeeLimitMsat:   noFeeLimitMsat,
	}
	ht.SendPaymentAndAssertStatus(alice, req, lnrpc.Payment_IN_FLIGHT)

	// Since Alice detects that Carol is trying to trick her by providing a
	// fake preimage, she should fail and force close the channel.
	ht.AssertNumWaitingClose(alice, 1)

	// Mine a block to confirm the broadcasted commitment.
	block := ht.MineBlocksAndAssertNumTxes(1, 1)[0]
	require.Len(ht, block.Transactions, 2, "transaction wasn't mined")

	// The channel should now show up as force closed both for Alice and
	// Carol.
	ht.AssertNumPendingForceClose(alice, 1)
	ht.AssertNumPendingForceClose(carol, 1)

	// Carol will use the correct preimage to resolve the HTLC on-chain.
	ht.AssertNumPendingSweeps(carol, 1)

	// Bring down the fee rate estimation, otherwise the following sweep
	// won't happen.
	ht.SetFeeEstimate(chainfee.FeePerKwFloor)

	// Mine a block to trigger Carol's sweeper to broadcast the sweeping
	// tx.
	ht.MineEmptyBlocks(1)

	// Carol should have broadcast her sweeping tx.
	ht.Miner.AssertNumTxsInMempool(1)

	// Mine two blocks to confirm Carol's sweeping tx, which will by now
	// Alice's commit output should be offered to her sweeper.
	ht.MineBlocksAndAssertNumTxes(2, 1)

	// Alice's should have one pending sweep request for her commit output.
	ht.AssertNumPendingSweeps(alice, 1)

	// Mine a block to trigger the sweep.
	ht.MineEmptyBlocks(1)

	// Mine Alice's sweeping tx.
	ht.MineBlocksAndAssertNumTxes(1, 1)

	// No pending channels should be left.
	ht.AssertNumPendingForceClose(alice, 0)
}

// assertReports checks that the count of resolutions we have present per
// type matches a set of expected resolutions.
//
// NOTE: only used in current test file.
func assertReports(ht *lntest.HarnessTest, hn *node.HarnessNode,
	chanPoint *lnrpc.ChannelPoint, expected map[string]*lnrpc.Resolution) {

	op := ht.OutPointFromChannelPoint(chanPoint)

	// Get our node's closed channels.
	req := &lnrpc.ClosedChannelsRequest{Abandoned: false}
	closed := hn.RPC.ClosedChannels(req)

	var resolutions []*lnrpc.Resolution
	for _, close := range closed.Channels {
		if close.ChannelPoint == op.String() {
			resolutions = close.Resolutions
			break
		}
	}
	require.NotNil(ht, resolutions)

	// Copy the expected resolutions so we can remove them as we find them.
	notFound := make(map[string]*lnrpc.Resolution)
	for k, v := range expected {
		notFound[k] = v
	}

	for _, res := range resolutions {
		outPointStr := fmt.Sprintf("%v:%v", res.Outpoint.TxidStr,
			res.Outpoint.OutputIndex)

		require.Contains(ht, expected, outPointStr)
		require.Equal(ht, expected[outPointStr], res)

		delete(notFound, outPointStr)
	}

	// We should have found all the resolutions.
	require.Empty(ht, notFound)
}

// checkCommitmentMaturity checks that both the maturity height and blocks
// maturity height are as expected.
//
// NOTE: only used in current test file.
func checkCommitmentMaturity(forceClose lntest.PendingForceClose,
	maturityHeight uint32, blocksTilMaturity int32) error {

	if forceClose.MaturityHeight != maturityHeight {
		return fmt.Errorf("expected commitment maturity height to be "+
			"%d, found %d instead", maturityHeight,
			forceClose.MaturityHeight)
	}
	if forceClose.BlocksTilMaturity != blocksTilMaturity {
		return fmt.Errorf("expected commitment blocks til maturity to "+
			"be %d, found %d instead", blocksTilMaturity,
			forceClose.BlocksTilMaturity)
	}

	return nil
}

// checkPendingHtlcStageAndMaturity uniformly tests all pending htlc's belonging
// to a force closed channel, testing for the expected stage number, blocks till
// maturity, and the maturity height.
//
// NOTE: only used in current test file.
func checkPendingHtlcStageAndMaturity(
	forceClose *lnrpc.PendingChannelsResponse_ForceClosedChannel,
	stage, maturityHeight uint32, blocksTillMaturity int32) error {

	for _, pendingHtlc := range forceClose.PendingHtlcs {
		if pendingHtlc.Stage != stage {
			return fmt.Errorf("expected pending htlc to be stage "+
				"%d, found %d", stage, pendingHtlc.Stage)
		}
		if pendingHtlc.MaturityHeight != maturityHeight {
			return fmt.Errorf("expected pending htlc maturity "+
				"height to be %d, instead has %d",
				maturityHeight, pendingHtlc.MaturityHeight)
		}
		if pendingHtlc.BlocksTilMaturity != blocksTillMaturity {
			return fmt.Errorf("expected pending htlc blocks til "+
				"maturity to be %d, instead has %d",
				blocksTillMaturity,
				pendingHtlc.BlocksTilMaturity)
		}
	}

	return nil
}<|MERGE_RESOLUTION|>--- conflicted
+++ resolved
@@ -21,195 +21,6 @@
 	"github.com/stretchr/testify/require"
 )
 
-<<<<<<< HEAD
-// testCommitmentTransactionDeadline tests that the anchor sweep transaction is
-// taking account of the deadline of the commitment transaction. It tests three
-// scenarios:
-//  1. when the CPFP is skipped, checks that the deadline is not used.
-//  2. when the CPFP is used, checks that the deadline is NOT applied when it's
-//     larger than 144.
-//  3. when the CPFP is used, checks that the deadline is applied when it's
-//     less than 144.
-//
-// Note that whether the deadline is used or not is implicitly checked by its
-// corresponding fee rates.
-func testCommitmentTransactionDeadline(ht *lntest.HarnessTest) {
-	// Get the default max fee rate used in sweeping the commitment
-	// transaction.
-	defaultMax := lnwallet.DefaultAnchorsCommitMaxFeeRateSatPerVByte
-	maxPerKw := chainfee.SatPerKVByte(defaultMax * 1000).FeePerKWeight()
-
-	const (
-		// feeRateConfDefault(sat/kw) is used when no conf target is
-		// set. This value will be returned by the fee estimator but
-		// won't be used because our commitment fee rate is capped by
-		// DefaultAnchorsCommitMaxFeeRateSatPerVByte.
-		feeRateDefault = 20000
-
-		// defaultDeadline is the anchorSweepConfTarget, which is used
-		// when the commitment has no deadline pressure.
-		defaultDeadline = 144
-
-		// deadline is one block below the default deadline. A forced
-		// anchor sweep will be performed when seeing this value.
-		deadline = defaultDeadline - 1
-	)
-
-	// feeRateSmall(sat/kw) is used when we want to skip the CPFP
-	// on anchor transactions. When the fee rate is smaller than
-	// the parent's (commitment transaction) fee rate, the CPFP
-	// will be skipped. Atm, the parent tx's fee rate is roughly
-	// 2500 sat/kw in this test.
-	feeRateSmall := maxPerKw / 2
-
-	// feeRateLarge(sat/kw) is used when we want to use the anchor
-	// transaction to CPFP our commitment transaction.
-	feeRateLarge := maxPerKw * 2
-
-	// Before we start, set up the default fee rate and we will test the
-	// actual fee rate against it to decide whether we are using the
-	// deadline to perform fee estimation.
-	ht.SetFeeEstimate(feeRateDefault)
-
-	// setupNode creates a new node and sends 1 btc to the node.
-	setupNode := func(name string) *node.HarnessNode {
-		// Create the node.
-		args := []string{"--hodl.exit-settle"}
-		args = append(args, lntest.NodeArgsForCommitType(
-			lnrpc.CommitmentType_ANCHORS)...,
-		)
-		node := ht.NewNode(name, args)
-
-		// Send some coins to the node.
-		ht.FundCoins(btcutil.SatoshiPerBitcoin, node)
-
-		// For neutrino backend, we need one additional UTXO to create
-		// the sweeping tx for the remote anchor.
-		if ht.IsNeutrinoBackend() {
-			ht.FundCoins(btcutil.SatoshiPerBitcoin, node)
-		}
-
-		return node
-	}
-
-	// calculateSweepFeeRate runs multiple steps to calculate the fee rate
-	// used in sweeping the transactions.
-	calculateSweepFeeRate := func(expectedSweepTxNum, deadline int) int64 {
-		// Create two nodes, Alice and Bob.
-		alice := setupNode("Alice")
-		defer ht.Shutdown(alice)
-
-		bob := setupNode("Bob")
-		defer ht.Shutdown(bob)
-
-		// Connect Alice to Bob.
-		ht.ConnectNodes(alice, bob)
-
-		// Open a channel between Alice and Bob.
-		chanPoint := ht.OpenChannel(
-			alice, bob, lntest.OpenChannelParams{
-				Amt:     10e6,
-				PushAmt: 5e6,
-			},
-		)
-
-		// Calculate the final ctlv delta based on the expected
-		// deadline.
-		finalCltvDelta := int32(deadline - int(routing.BlockPadding))
-
-		// Send a payment with a specified finalCTLVDelta, which will
-		// be used as our deadline later on when Alice force closes the
-		// channel.
-		req := &routerrpc.SendPaymentRequest{
-			Dest:           bob.PubKey[:],
-			Amt:            10e4,
-			PaymentHash:    ht.Random32Bytes(),
-			FinalCltvDelta: finalCltvDelta,
-			TimeoutSeconds: 60,
-			FeeLimitMsat:   noFeeLimitMsat,
-		}
-		alice.RPC.SendPayment(req)
-
-		// Once the HTLC has cleared, all the nodes in our mini network
-		// should show that the HTLC has been locked in.
-		ht.AssertNumActiveHtlcs(alice, 1)
-		ht.AssertNumActiveHtlcs(bob, 1)
-
-		// Alice force closes the channel.
-		ht.CloseChannelAssertPending(alice, chanPoint, true)
-
-		// Now that the channel has been force closed, it should show
-		// up in the PendingChannels RPC under the waiting close
-		// section.
-		ht.AssertChannelWaitingClose(alice, chanPoint)
-
-		// Check our sweep transactions can be found in mempool.
-		sweepTxns := ht.Miner.GetNumTxsFromMempool(expectedSweepTxNum)
-
-		// Mine a block to confirm these transactions such that they
-		// don't remain in the mempool for any subsequent tests.
-		ht.MineBlocks(1)
-
-		// Calculate the fee rate used.
-		feeRate := ht.CalculateTxesFeeRate(sweepTxns)
-
-		return feeRate
-	}
-
-	// Setup our fee estimation for the deadline. Because the fee rate is
-	// smaller than the parent tx's fee rate, this value won't be used and
-	// we should see only one sweep tx in the mempool.
-	ht.SetFeeEstimateWithConf(feeRateSmall, deadline)
-
-	// Calculate fee rate used and assert only the force close tx is
-	// broadcast.
-	feeRate := calculateSweepFeeRate(1, deadline)
-
-	// We expect the default max fee rate is used. Allow some deviation
-	// because weight estimates during tx generation are estimates.
-	require.InEpsilonf(
-		ht, int64(maxPerKw), feeRate, 0.01,
-		"expected fee rate:%d, got fee rate:%d", maxPerKw, feeRate,
-	)
-
-	// Setup our fee estimation for the deadline. Because the fee rate is
-	// greater than the parent tx's fee rate, this value will be used to
-	// sweep the anchor transaction. However, due to the default value
-	// being used, we should not attempt CPFP here because we are not force
-	// sweeping the anchor output.
-	ht.SetFeeEstimateWithConf(feeRateLarge, defaultDeadline)
-
-	// Calculate fee rate used and assert only the force close tx is
-	// broadcast.
-	feeRate = calculateSweepFeeRate(1, defaultDeadline)
-
-	// We expect the default max fee rate is used. Allow some deviation
-	// because weight estimates during tx generation are estimates.
-	require.InEpsilonf(
-		ht, int64(maxPerKw), feeRate, 0.01,
-		"expected fee rate:%d, got fee rate:%d", maxPerKw, feeRate,
-	)
-
-	// Setup our fee estimation for the deadline. Because the fee rate is
-	// greater than the parent tx's fee rate, this value will be used to
-	// sweep the anchor transaction and we should see two sweep
-	// transactions in the mempool.
-	ht.SetFeeEstimateWithConf(feeRateLarge, deadline)
-
-	// Calculate fee rate used and assert both the force close tx and the
-	// anchor sweeping tx are broadcast.
-	feeRate = calculateSweepFeeRate(2, deadline)
-
-	// We expect the anchor to be swept with the deadline, which has the
-	// fee rate of feeRateLarge.
-	require.InEpsilonf(
-		ht, int64(feeRateLarge), feeRate, 0.01,
-		"expected fee rate:%d, got fee rate:%d", feeRateLarge, feeRate,
-	)
-}
-
-=======
->>>>>>> c841954c
 // testChannelForceClosure performs a test to exercise the behavior of "force"
 // closing a channel or unilaterally broadcasting the latest local commitment
 // state on-chain. The test creates a new channel between Alice and Carol, then
@@ -613,13 +424,6 @@
 	// Check that we can find the commitment sweep in our set of known
 	// sweeps, using the simple transaction id ListSweeps output.
 	ht.AssertSweepFound(alice, sweepingTXID.String(), false, 0)
-<<<<<<< HEAD
-
-	// Restart Alice to ensure that she resumes watching the finalized
-	// commitment sweep txid.
-	ht.RestartNode(alice)
-=======
->>>>>>> c841954c
 
 	// Next, we mine an additional block which should include the sweep
 	// transaction as the input scripts and the sequence locks on the

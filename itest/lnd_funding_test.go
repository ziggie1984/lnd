--- conflicted
+++ resolved
@@ -1053,28 +1053,18 @@
 
 	// Check if the change type from the batch_open_channel funding is P2TR.
 	rawTx := ht.Miner.GetRawTransaction(txHash)
-<<<<<<< HEAD
-	require.Len(ht, rawTx.MsgTx().TxOut, 4)
-=======
 	require.Len(ht, rawTx.MsgTx().TxOut, 5)
->>>>>>> 9786a1fa
 
 	// For calculating the change output index we use the formula for the
 	// sum of consecutive of integers (n(n+1)/2). All the channel point
 	// indexes are known, so we just calculate the difference to get the
 	// change output index.
-<<<<<<< HEAD
-	changeIndex := uint32(6) - (chanPoint1.OutputIndex +
-		chanPoint2.OutputIndex + chanPoint3.OutputIndex)
-
-=======
 	// Example: Batch outputs = 4, sum_consecutive_ints(4) = 10
 	// Subtract all other output indices to get the change index:
 	// 10 - 0 - 1 - 2 - 3 = 4
 	changeIndex := uint32(10) - (chanPoint1.OutputIndex +
 		chanPoint2.OutputIndex + chanPoint3.OutputIndex +
 		chanPoint4.OutputIndex)
->>>>>>> 9786a1fa
 	ht.AssertOutputScriptClass(
 		rawTx, changeIndex, txscript.WitnessV1TaprootTy,
 	)

package itest

import (
	"context"
	"fmt"
	"testing"

	"github.com/btcsuite/btcd/btcutil"
	"github.com/btcsuite/btcd/chaincfg/chainhash"
	"github.com/btcsuite/btcd/wire"
	"github.com/lightningnetwork/lnd/chainreg"
	"github.com/lightningnetwork/lnd/lncfg"
	"github.com/lightningnetwork/lnd/lnrpc"
	"github.com/lightningnetwork/lnd/lnrpc/invoicesrpc"
	"github.com/lightningnetwork/lnd/lnrpc/routerrpc"
	"github.com/lightningnetwork/lnd/lntest"
	"github.com/lightningnetwork/lnd/lntest/node"
	"github.com/lightningnetwork/lnd/lntest/rpc"
	"github.com/lightningnetwork/lnd/lntest/wait"
	"github.com/lightningnetwork/lnd/lntypes"
	"github.com/lightningnetwork/lnd/lnwallet/chainfee"
	"github.com/lightningnetwork/lnd/routing"
	"github.com/stretchr/testify/require"
)

const (
	finalCltvDelta  = routing.MinCLTVDelta // 18.
	thawHeightDelta = finalCltvDelta * 2   // 36.
)

var commitWithZeroConf = []struct {
	commitType lnrpc.CommitmentType
	zeroConf   bool
}{
	{
		commitType: lnrpc.CommitmentType_ANCHORS,
		zeroConf:   false,
	},
	{
		commitType: lnrpc.CommitmentType_ANCHORS,
		zeroConf:   true,
	},
	{
		commitType: lnrpc.CommitmentType_SCRIPT_ENFORCED_LEASE,
		zeroConf:   false,
	},
	{
		commitType: lnrpc.CommitmentType_SCRIPT_ENFORCED_LEASE,
		zeroConf:   true,
	},
	{
		commitType: lnrpc.CommitmentType_SIMPLE_TAPROOT,
		zeroConf:   false,
	},
	{
		commitType: lnrpc.CommitmentType_SIMPLE_TAPROOT,
		zeroConf:   true,
	},
}

// makeRouteHints creates a route hints that will allow Carol to be reached
// using an unadvertised channel created by Bob (Bob -> Carol). If the zeroConf
// bool is set, then the scid alias of Bob will be used in place.
func makeRouteHints(bob, carol *node.HarnessNode,
	zeroConf bool) []*lnrpc.RouteHint {

	carolChans := carol.RPC.ListChannels(
		&lnrpc.ListChannelsRequest{},
	)

	carolChan := carolChans.Channels[0]

	hopHint := &lnrpc.HopHint{
		NodeId: carolChan.RemotePubkey,
		ChanId: carolChan.ChanId,
		FeeBaseMsat: uint32(
			chainreg.DefaultBitcoinBaseFeeMSat,
		),
		FeeProportionalMillionths: uint32(
			chainreg.DefaultBitcoinFeeRate,
		),
		CltvExpiryDelta: chainreg.DefaultBitcoinTimeLockDelta,
	}

	if zeroConf {
		bobChans := bob.RPC.ListChannels(
			&lnrpc.ListChannelsRequest{},
		)

		// Now that we have Bob's channels, scan for the channel he has
		// open to Carol so we can use the proper scid.
		var found bool
		for _, bobChan := range bobChans.Channels {
			if bobChan.RemotePubkey == carol.PubKeyStr {
				hopHint.ChanId = bobChan.AliasScids[0]

				found = true

				break
			}
		}
		if !found {
			bob.Fatalf("unable to create route hint")
		}
	}

	return []*lnrpc.RouteHint{
		{
			HopHints: []*lnrpc.HopHint{hopHint},
		},
	}
}

// caseRunner defines a single test case runner.
type caseRunner func(ht *lntest.HarnessTest, alice, bob *node.HarnessNode,
	c lnrpc.CommitmentType, zeroConf bool)

// runMultiHopHtlcClaimTest is a helper method to build test cases based on
// different commitment types and zero-conf config and run them.
//
// TODO(yy): flatten this test.
func runMultiHopHtlcClaimTest(ht *lntest.HarnessTest, tester caseRunner) {
	for _, typeAndConf := range commitWithZeroConf {
		typeAndConf := typeAndConf
		name := fmt.Sprintf("zeroconf=%v/committype=%v",
			typeAndConf.zeroConf, typeAndConf.commitType.String())

		// Create the nodes here so that separate logs will be created
		// for Alice and Bob.
		args := lntest.NodeArgsForCommitType(typeAndConf.commitType)
		if typeAndConf.zeroConf {
			args = append(
				args, "--protocol.option-scid-alias",
				"--protocol.zero-conf",
			)
		}

		s := ht.Run(name, func(t1 *testing.T) {
			st := ht.Subtest(t1)

			alice := st.NewNode("Alice", args)
			bob := st.NewNode("Bob", args)
			st.ConnectNodes(alice, bob)

			// Start each test with the default static fee estimate.
			st.SetFeeEstimate(12500)

			// Add test name to the logs.
			alice.AddToLogf("Running test case: %s", name)
			bob.AddToLogf("Running test case: %s", name)

			tester(
				st, alice, bob,
				typeAndConf.commitType, typeAndConf.zeroConf,
			)
		})
		if !s {
			return
		}
	}
}

// testMultiHopHtlcLocalTimeout tests that in a multi-hop HTLC scenario, if the
// outgoing HTLC is about to time out, then we'll go to chain in order to claim
// it using the HTLC timeout transaction. Any dust HTLC's should be immediately
// canceled backwards. Once the timeout has been reached, then we should sweep
// it on-chain, and cancel the HTLC backwards.
func testMultiHopHtlcLocalTimeout(ht *lntest.HarnessTest) {
	runMultiHopHtlcClaimTest(ht, runMultiHopHtlcLocalTimeout)
}

func runMultiHopHtlcLocalTimeout(ht *lntest.HarnessTest,
	alice, bob *node.HarnessNode, c lnrpc.CommitmentType, zeroConf bool) {

	// First, we'll create a three hop network: Alice -> Bob -> Carol, with
	// Carol refusing to actually settle or directly cancel any HTLC's
	// self.
	aliceChanPoint, bobChanPoint, carol := createThreeHopNetwork(
		ht, alice, bob, true, c, zeroConf,
	)

	// For neutrino backend, we need to fund one more UTXO for Bob so he
	// can sweep his outputs.
	if ht.IsNeutrinoBackend() {
		ht.FundCoins(btcutil.SatoshiPerBitcoin, bob)
	}

	// Now that our channels are set up, we'll send two HTLC's from Alice
	// to Carol. The first HTLC will be universally considered "dust",
	// while the second will be a proper fully valued HTLC.
	const (
		dustHtlcAmt = btcutil.Amount(100)
		htlcAmt     = btcutil.Amount(300_000)
	)

	// We'll create two random payment hashes unknown to carol, then send
	// each of them by manually specifying the HTLC details.
	carolPubKey := carol.PubKey[:]
	dustPayHash := ht.Random32Bytes()
	payHash := ht.Random32Bytes()

	// If this is a taproot channel, then we'll need to make some manual
	// route hints so Alice can actually find a route.
	var routeHints []*lnrpc.RouteHint
	if c == lnrpc.CommitmentType_SIMPLE_TAPROOT {
		routeHints = makeRouteHints(bob, carol, zeroConf)
	}

	alice.RPC.SendPayment(&routerrpc.SendPaymentRequest{
		Dest:           carolPubKey,
		Amt:            int64(dustHtlcAmt),
		PaymentHash:    dustPayHash,
		FinalCltvDelta: finalCltvDelta,
		TimeoutSeconds: 60,
		FeeLimitMsat:   noFeeLimitMsat,
		RouteHints:     routeHints,
	})

	alice.RPC.SendPayment(&routerrpc.SendPaymentRequest{
		Dest:           carolPubKey,
		Amt:            int64(htlcAmt),
		PaymentHash:    payHash,
		FinalCltvDelta: finalCltvDelta,
		TimeoutSeconds: 60,
		FeeLimitMsat:   noFeeLimitMsat,
		RouteHints:     routeHints,
	})

	// Verify that all nodes in the path now have two HTLC's with the
	// proper parameters.
	ht.AssertActiveHtlcs(alice, dustPayHash, payHash)
	ht.AssertActiveHtlcs(bob, dustPayHash, payHash)
	ht.AssertActiveHtlcs(carol, dustPayHash, payHash)

	// Increase the fee estimate so that the following force close tx will
	// be cpfp'ed.
	ht.SetFeeEstimate(30000)

	// We'll now mine enough blocks to trigger Bob's broadcast of his
	// commitment transaction due to the fact that the HTLC is about to
	// timeout. With the default outgoing broadcast delta of zero, this will
	// be the same height as the htlc expiry height.
	numBlocks := padCLTV(
		uint32(finalCltvDelta - lncfg.DefaultOutgoingBroadcastDelta),
	)
	ht.MineBlocks(numBlocks)

	// Bob's force close transaction should now be found in the mempool.
	ht.Miner.AssertNumTxsInMempool(1)
	op := ht.OutPointFromChannelPoint(bobChanPoint)
	closeTx := ht.Miner.AssertOutpointInMempool(op)

	// Bob's anchor output should be offered to his sweep since Bob has
	// time-sensitive HTLCs - we expect both anchors are offered.
	ht.AssertNumPendingSweeps(bob, 2)

	// Mine a block to confirm the closing transaction.
	ht.MineBlocksAndAssertNumTxes(1, 1)

	// At this point, Bob should have canceled backwards the dust HTLC
	// that we sent earlier. This means Alice should now only have a single
	// HTLC on her channel.
	ht.AssertActiveHtlcs(alice, payHash)

	// With the closing transaction confirmed, we should expect Bob's HTLC
	// timeout transaction to be offered to the sweeper due to the expiry
	// being reached. we also expect Bon and Carol's anchor sweeps.
	ht.AssertNumPendingSweeps(bob, 2)
	ht.AssertNumPendingSweeps(carol, 1)

	// Mine a block to trigger Bob's sweeper to sweep.
	ht.MineEmptyBlocks(1)

	// The above mined block would trigger Bob and Carol's sweepers to take
	// action. We now expect two txns:
	// 1. Bob's sweeping tx anchor sweep should now be found in the mempool.
	// 2. Bob's HTLC timeout tx sweep should now be found in the mempool.
	// Carol's anchor sweep should be failed due to output being dust.
	ht.Miner.AssertNumTxsInMempool(2)

	htlcOutpoint := wire.OutPoint{Hash: closeTx.TxHash(), Index: 2}
	commitOutpoint := wire.OutPoint{Hash: closeTx.TxHash(), Index: 3}
	htlcTimeoutTxid := ht.Miner.AssertOutpointInMempool(
		htlcOutpoint,
	).TxHash()

	// Mine a block to confirm the above two sweeping txns.
	ht.MineBlocksAndAssertNumTxes(1, 2)

	// With Bob's HTLC timeout transaction confirmed, there should be no
	// active HTLC's on the commitment transaction from Alice -> Bob.
	ht.AssertNumActiveHtlcs(alice, 0)

	// At this point, Bob should show that the pending HTLC has advanced to
	// the second stage and is ready to be swept once the timelock is up.
	pendingChanResp := bob.RPC.PendingChannels()
	require.Equal(ht, 1, len(pendingChanResp.PendingForceClosingChannels))
	forceCloseChan := pendingChanResp.PendingForceClosingChannels[0]
	require.NotZero(ht, forceCloseChan.LimboBalance)
	require.Positive(ht, forceCloseChan.BlocksTilMaturity)
	require.Equal(ht, 1, len(forceCloseChan.PendingHtlcs))
	require.Equal(ht, uint32(2), forceCloseChan.PendingHtlcs[0].Stage)

	ht.Logf("Bob's timelock on commit=%v, timelock on htlc=%v",
		forceCloseChan.BlocksTilMaturity,
		forceCloseChan.PendingHtlcs[0].BlocksTilMaturity)

	htlcTimeoutOutpoint := wire.OutPoint{Hash: htlcTimeoutTxid, Index: 0}
	if c == lnrpc.CommitmentType_SCRIPT_ENFORCED_LEASE {
		// Since Bob is the initiator of the script-enforced leased
		// channel between him and Carol, he will incur an additional
		// CLTV on top of the usual CSV delay on any outputs that he
		// can sweep back to his wallet.
		blocksTilMaturity := int(forceCloseChan.BlocksTilMaturity)

		// We now mine enough blocks to trigger the sweep of the HTLC
		// timeout tx.
		ht.MineEmptyBlocks(blocksTilMaturity - 1)

		// Check that Bob has one pending sweeping tx - the HTLC
		// timeout tx.
		ht.AssertNumPendingSweeps(bob, 1)

		// Mine one more blocks, then his commit output will mature.
		// This will also trigger the sweeper to sweep his HTLC timeout
		// tx.
		ht.MineEmptyBlocks(1)

		// Check that Bob has two pending sweeping txns.
		ht.AssertNumPendingSweeps(bob, 2)

		// Assert that the HTLC timeout tx is now in the mempool.
		ht.Miner.AssertOutpointInMempool(htlcTimeoutOutpoint)

		// We now wait for 30 seconds to overcome the flake - there's a
		// block race between contractcourt and sweeper, causing the
		// sweep to be broadcast earlier.
		//
		// TODO(yy): remove this once `blockbeat` is in place.
		numExpected := 1
		err := wait.NoError(func() error {
			mem := ht.Miner.GetRawMempool()
			if len(mem) == 2 {
				numExpected = 2
				return nil
			}

			return fmt.Errorf("want %d, got %v in mempool: %v",
				numExpected, len(mem), mem)
		}, wait.DefaultTimeout)
		ht.Logf("Checking mempool got: %v", err)

		// Mine a block to trigger the sweep of his commit output and
		// confirm his HTLC timeout sweep.
		ht.MineBlocksAndAssertNumTxes(1, numExpected)

		// For leased channels, we need to mine one more block to
		// confirm Bob's commit output sweep.
		//
		// NOTE: we mine this block conditionally, as the commit output
		// may have already been swept one block earlier due to the
		// race in block consumption among subsystems.
		pendingChanResp := bob.RPC.PendingChannels()
		if len(pendingChanResp.PendingForceClosingChannels) != 0 {
			// Check that the sweep spends the expected inputs.
			ht.Miner.AssertOutpointInMempool(commitOutpoint)
			ht.MineBlocksAndAssertNumTxes(1, 1)
		}
	} else {
		// Since Bob force closed the channel between him and Carol, he
		// will incur the usual CSV delay on any outputs that he can
		// sweep back to his wallet. We'll subtract one block from our
		// current maturity period to assert on the mempool.
		numBlocks := int(forceCloseChan.BlocksTilMaturity - 1)
		ht.MineEmptyBlocks(numBlocks)

		// Check that Bob has a pending sweeping tx.
		ht.AssertNumPendingSweeps(bob, 1)

		// Mine a block the trigger the sweeping behavior.
		ht.MineEmptyBlocks(1)

		// Check that the sweep spends from the mined commitment.
		ht.Miner.AssertOutpointInMempool(commitOutpoint)

		// Mine one more block to trigger the timeout path.
		ht.MineBlocksAndAssertNumTxes(1, 1)

		// Bob's sweeper should now broadcast his second layer sweep
		// due to the CSV on the HTLC timeout output.
		ht.Miner.AssertOutpointInMempool(htlcTimeoutOutpoint)

		// Next, we'll mine a final block that should confirm the
		// sweeping transactions left.
		ht.MineBlocksAndAssertNumTxes(1, 1)
	}

	// Once this transaction has been confirmed, Bob should detect that he
	// no longer has any pending channels.
	ht.AssertNumPendingForceClose(bob, 0)

	// Coop close channel, expect no anchors.
	ht.CloseChannel(alice, aliceChanPoint)
}

// testMultiHopReceiverChainClaim tests that in the multi-hop setting, if the
// receiver of an HTLC knows the preimage, but wasn't able to settle the HTLC
// off-chain, then it goes on chain to claim the HTLC uing the HTLC success
// transaction. In this scenario, the node that sent the outgoing HTLC should
// extract the preimage from the sweep transaction, and finish settling the
// HTLC backwards into the route.
func testMultiHopReceiverChainClaim(ht *lntest.HarnessTest) {
	runMultiHopHtlcClaimTest(ht, runMultiHopReceiverChainClaim)
}

func runMultiHopReceiverChainClaim(ht *lntest.HarnessTest,
	alice, bob *node.HarnessNode, c lnrpc.CommitmentType, zeroConf bool) {

	// First, we'll create a three hop network: Alice -> Bob -> Carol, with
	// Carol refusing to actually settle or directly cancel any HTLC's
	// self.
	aliceChanPoint, bobChanPoint, carol := createThreeHopNetwork(
		ht, alice, bob, false, c, zeroConf,
	)

	// For neutrino backend, we need to fund one more UTXO for Carol so she
	// can sweep her outputs.
	if ht.IsNeutrinoBackend() {
		ht.FundCoins(btcutil.SatoshiPerBitcoin, carol)
	}

	// If this is a taproot channel, then we'll need to make some manual
	// route hints so Alice can actually find a route.
	var routeHints []*lnrpc.RouteHint
	if c == lnrpc.CommitmentType_SIMPLE_TAPROOT {
		routeHints = makeRouteHints(bob, carol, zeroConf)
	}

	// With the network active, we'll now add a new hodl invoice at Carol's
	// end. Make sure the cltv expiry delta is large enough, otherwise Bob
	// won't send out the outgoing htlc.
	const invoiceAmt = 100000
	var preimage lntypes.Preimage
	copy(preimage[:], ht.Random32Bytes())
	payHash := preimage.Hash()
	invoiceReq := &invoicesrpc.AddHoldInvoiceRequest{
		Value:      invoiceAmt,
		CltvExpiry: finalCltvDelta,
		Hash:       payHash[:],
		RouteHints: routeHints,
	}
	carolInvoice := carol.RPC.AddHoldInvoice(invoiceReq)

	// Subscribe the invoice.
	stream := carol.RPC.SubscribeSingleInvoice(payHash[:])

	// Now that we've created the invoice, we'll send a single payment from
	// Alice to Carol. We won't wait for the response however, as Carol
	// will not immediately settle the payment.
	req := &routerrpc.SendPaymentRequest{
		PaymentRequest: carolInvoice.PaymentRequest,
		TimeoutSeconds: 60,
		FeeLimitMsat:   noFeeLimitMsat,
	}
	alice.RPC.SendPayment(req)

	// At this point, all 3 nodes should now have an active channel with
	// the created HTLC pending on all of them.
	ht.AssertActiveHtlcs(alice, payHash[:])
	ht.AssertActiveHtlcs(bob, payHash[:])
	ht.AssertActiveHtlcs(carol, payHash[:])

	// Wait for carol to mark invoice as accepted. There is a small gap to
	// bridge between adding the htlc to the channel and executing the exit
	// hop logic.
	ht.AssertInvoiceState(stream, lnrpc.Invoice_ACCEPTED)

	restartBob := ht.SuspendNode(bob)

	// Settle invoice. This will just mark the invoice as settled, as there
	// is no link anymore to remove the htlc from the commitment tx. For
	// this test, it is important to actually settle and not leave the
	// invoice in the accepted state, because without a known preimage, the
	// channel arbitrator won't go to chain.
	carol.RPC.SettleInvoice(preimage[:])

	// Increase the fee estimate so that the following force close tx will
	// be cpfp'ed.
	ht.SetFeeEstimate(30000)

	// We now advance the block height to the point where Carol will force
	// close her channel with Bob, broadcast the closing tx but keep it
	// unconfirmed.
	numBlocks := padCLTV(uint32(
		invoiceReq.CltvExpiry - lncfg.DefaultIncomingBroadcastDelta,
	))

	// Now we'll mine enough blocks to prompt carol to actually go to the
	// chain in order to sweep her HTLC since the value is high enough.
	ht.MineEmptyBlocks(int(numBlocks))

	// At this point, Carol should broadcast her active commitment
	// transaction in order to go to the chain and sweep her HTLC.
	ht.Miner.AssertNumTxsInMempool(1)

	closingTx := ht.Miner.AssertOutpointInMempool(
		ht.OutPointFromChannelPoint(bobChanPoint),
	)
	closingTxid := closingTx.TxHash()

	// Carol's anchor should have been offered to her sweeper as she has
	// time-sensitive HTLCs. Assert that we have two anchors - one for the
	// anchor on the local commitment and the other for the anchor on the
	// remote commitment (invalid).
	ht.AssertNumPendingSweeps(carol, 2)

	// Confirm the commitment.
	ht.MineBlocksAndAssertNumTxes(1, 1)

	// The above mined block will trigger Carol's sweeper to publish the
	// anchor sweeping tx.
	//
	// TODO(yy): should instead cancel the broadcast of the anchor sweeping
	// tx to save fees since we know the force close tx has been confirmed?
	// This is very difficult as it introduces more complicated RBF
	// scenarios, as we are using a wallet utxo, which means any txns using
	// that wallet utxo must pay more fees. On the other hand, there's no
	// way to remove that anchor-CPFP tx from the mempool.
	ht.Miner.AssertNumTxsInMempool(1)

	// After the force close transaction is mined, Carol should offer her
	// second level HTLC tx to the sweeper, which means we should see two
	// pending inputs now - the anchor and the htlc.
	ht.AssertNumPendingSweeps(carol, 2)

	// Restart bob again.
	require.NoError(ht, restartBob())

	var expectedTxes int

	// After the force close transaction is mined, a series of transactions
	// should be broadcast by Bob and Carol. When Bob notices Carol's
	// second level transaction in the mempool, he will extract the
	// preimage and settle the HTLC back off-chain.
	switch c {
	// We expect to see three txns in the mempool:
	// 1. Carol should broadcast her second level HTLC tx.
	// 2. Carol should broadcast her anchor sweeping tx.
	// 3. Bob should broadcast a sweep tx to sweep his output in the
	//    channel with Carol, and in the same sweep tx to sweep his anchor
	//    output.
	case lnrpc.CommitmentType_ANCHORS, lnrpc.CommitmentType_SIMPLE_TAPROOT:
		expectedTxes = 3
		ht.AssertNumPendingSweeps(bob, 2)

	// We expect to see two txns in the mempool:
	// 1. Carol should broadcast her second level HTLC tx.
	// 2. Carol should broadcast her anchor sweeping tx.
	// Bob would offer his anchor output to his sweeper, but it cannot be
	// swept due to it being uneconomical. Bob's commit output can't be
	// swept yet as he's incurring an additional CLTV from being the
	// channel initiator of a script-enforced leased channel.
	case lnrpc.CommitmentType_SCRIPT_ENFORCED_LEASE:
		expectedTxes = 2
		ht.AssertNumPendingSweeps(bob, 1)

	default:
		ht.Fatalf("unhandled commitment type %v", c)
	}

	// Mine one block to trigger the sweeper to sweep.
	ht.MineEmptyBlocks(1)

	// All transactions should be spending from the commitment transaction.
	txes := ht.Miner.GetNumTxsFromMempool(expectedTxes)
	ht.AssertAllTxesSpendFrom(txes, closingTxid)

	// We'll now mine an additional block which should confirm both the
	// second layer transactions.
	ht.MineBlocksAndAssertNumTxes(1, expectedTxes)

	// Carol's pending channel report should now show two outputs under
	// limbo: her commitment output, as well as the second-layer claim
	// output, and the pending HTLC should also now be in stage 2.
	ht.AssertNumHTLCsAndStage(carol, bobChanPoint, 1, 2)

	// Once the second-level transaction confirmed, Bob should have
	// extracted the preimage from the chain, and sent it back to Alice,
	// clearing the HTLC off-chain.
	ht.AssertNumActiveHtlcs(alice, 0)

	// If we mine 4 additional blocks, then Carol can sweep the second
	// level HTLC output once the CSV expires.
	ht.MineEmptyBlocks(defaultCSV - 1)

	// Assert Carol has the pending HTLC sweep.
	ht.AssertNumPendingSweeps(carol, 1)

	// Mine one block to trigger the sweeper to sweep.
	ht.MineEmptyBlocks(1)

	// We should have a new transaction in the mempool.
	ht.Miner.AssertNumTxsInMempool(1)

	// Finally, if we mine an additional block to confirm Carol's second
	// level success transaction. Carol should not show a pending channel
	// in her report afterwards.
	ht.MineBlocksAndAssertNumTxes(1, 1)
	ht.AssertNumPendingForceClose(carol, 0)

	// The invoice should show as settled for Carol, indicating that it was
	// swept on-chain.
	ht.AssertInvoiceSettled(carol, carolInvoice.PaymentAddr)

	// Finally, check that the Alice's payment is correctly marked
	// succeeded.
	ht.AssertPaymentStatus(alice, preimage, lnrpc.Payment_SUCCEEDED)

	if c == lnrpc.CommitmentType_SCRIPT_ENFORCED_LEASE {
		// Bob still has his commit output to sweep to since he
		// incurred an additional CLTV from being the channel initiator
		// of a script-enforced leased channel, regardless of whether
		// he forced closed the channel or not.
		pendingChanResp := bob.RPC.PendingChannels()

		require.Len(ht, pendingChanResp.PendingForceClosingChannels, 1)
		forceCloseChan := pendingChanResp.PendingForceClosingChannels[0]
		require.Positive(ht, forceCloseChan.LimboBalance)
		require.Positive(ht, forceCloseChan.BlocksTilMaturity)

		// TODO: Bob still shows a pending HTLC at this point when he
		// shouldn't, as he already extracted the preimage from Carol's
		// claim.
		// require.Len(t.t, forceCloseChan.PendingHtlcs, 0)

		// Mine enough blocks for Bob's commit output's CLTV to expire
		// and sweep it.
		numBlocks := int(forceCloseChan.BlocksTilMaturity)
		ht.MineEmptyBlocks(numBlocks)

		// Bob should have two pending inputs to be swept, the commit
		// output and the anchor output.
		ht.AssertNumPendingSweeps(bob, 2)
		ht.MineEmptyBlocks(1)

		commitOutpoint := wire.OutPoint{Hash: closingTxid, Index: 3}
		ht.Miner.AssertOutpointInMempool(commitOutpoint)
		ht.MineBlocksAndAssertNumTxes(1, 1)
	}

	ht.AssertNumPendingForceClose(bob, 0)

	// We'll close out the channel between Alice and Bob, then shutdown
	// carol to conclude the test.
	ht.CloseChannel(alice, aliceChanPoint)
}

// testMultiHopLocalForceCloseOnChainHtlcTimeout tests that in a multi-hop HTLC
// scenario, if the node that extended the HTLC to the final node closes their
// commitment on-chain early, then it eventually recognizes this HTLC as one
// that's timed out. At this point, the node should timeout the HTLC using the
// HTLC timeout transaction, then cancel it backwards as normal.
func testMultiHopLocalForceCloseOnChainHtlcTimeout(ht *lntest.HarnessTest) {
	runMultiHopHtlcClaimTest(
		ht, runMultiHopLocalForceCloseOnChainHtlcTimeout,
	)
}

func runMultiHopLocalForceCloseOnChainHtlcTimeout(ht *lntest.HarnessTest,
	alice, bob *node.HarnessNode, c lnrpc.CommitmentType, zeroConf bool) {

	// First, we'll create a three hop network: Alice -> Bob -> Carol, with
	// Carol refusing to actually settle or directly cancel any HTLC's
	// self.
	aliceChanPoint, bobChanPoint, carol := createThreeHopNetwork(
		ht, alice, bob, true, c, zeroConf,
	)

	// With our channels set up, we'll then send a single HTLC from Alice
	// to Carol. As Carol is in hodl mode, she won't settle this HTLC which
	// opens up the base for out tests.
	const htlcAmt = btcutil.Amount(300_000)

	// If this is a taproot channel, then we'll need to make some manual
	// route hints so Alice can actually find a route.
	var routeHints []*lnrpc.RouteHint
	if c == lnrpc.CommitmentType_SIMPLE_TAPROOT {
		routeHints = makeRouteHints(bob, carol, zeroConf)
	}

	// We'll now send a single HTLC across our multi-hop network.
	carolPubKey := carol.PubKey[:]
	payHash := ht.Random32Bytes()
	req := &routerrpc.SendPaymentRequest{
		Dest:           carolPubKey,
		Amt:            int64(htlcAmt),
		PaymentHash:    payHash,
		FinalCltvDelta: finalCltvDelta,
		TimeoutSeconds: 60,
		FeeLimitMsat:   noFeeLimitMsat,
		RouteHints:     routeHints,
	}
	alice.RPC.SendPayment(req)

	// Once the HTLC has cleared, all channels in our mini network should
	// have the it locked in.
	ht.AssertActiveHtlcs(alice, payHash)
	ht.AssertActiveHtlcs(bob, payHash)
	ht.AssertActiveHtlcs(carol, payHash)

	// blocksMined records how many blocks have mined after the creation of
	// the invoice so it can be used to calculate how many more blocks need
	// to be mined to trigger a force close later on.
	var blocksMined uint32

	// Now that all parties have the HTLC locked in, we'll immediately
	// force close the Bob -> Carol channel. This should trigger contract
	// resolution mode for both of them.
	stream, _ := ht.CloseChannelAssertPending(bob, bobChanPoint, true)
	closeTx := ht.AssertStreamChannelForceClosed(
		bob, bobChanPoint, true, stream,
	)

	// Increase the blocks mined. At the step
	// AssertStreamChannelForceClosed mines one block.
	blocksMined++

	// The channel close has anchors, we should expect to see both Bob and
	// Carol has a pending sweep request for the anchor sweep.
	ht.AssertNumPendingSweeps(carol, 1)
	ht.AssertNumPendingSweeps(bob, 1)

	// Mine a block to confirm Bob's anchor sweep - Carol's anchor sweep
	// won't succeed because it's not used for CPFP, so there's no wallet
	// utxo used, resulting it to be uneconomical.
	ht.MineBlocksAndAssertNumTxes(1, 1)
	blocksMined++

	htlcOutpoint := wire.OutPoint{Hash: *closeTx, Index: 2}
	bobCommitOutpoint := wire.OutPoint{Hash: *closeTx, Index: 3}

	// Before the HTLC times out, we'll need to assert that Bob broadcasts
	// a sweep transaction for his commit output. Note that if the channel
	// has a script-enforced lease, then Bob will have to wait for an
	// additional CLTV before sweeping it.
	if c != lnrpc.CommitmentType_SCRIPT_ENFORCED_LEASE {
		// The sweep is broadcast on the block immediately before the
		// CSV expires and the commitment was already mined inside
		// AssertStreamChannelForceClosed(), so mine one block less
		// than defaultCSV in order to perform mempool assertions.
		ht.MineEmptyBlocks(int(defaultCSV - blocksMined))
		blocksMined = defaultCSV

		// Assert Bob has the sweep and trigger it.
		ht.AssertNumPendingSweeps(bob, 1)
		ht.MineEmptyBlocks(1)
		blocksMined++

		commitSweepTx := ht.Miner.AssertOutpointInMempool(
			bobCommitOutpoint,
		)
		txid := commitSweepTx.TxHash()
		block := ht.MineBlocksAndAssertNumTxes(1, 1)[0]
		ht.Miner.AssertTxInBlock(block, &txid)

		blocksMined++
	}

	// We'll now mine enough blocks for the HTLC to expire. After this, Bob
	// should hand off the now expired HTLC output to the utxo nursery.
	numBlocks := padCLTV(uint32(finalCltvDelta) -
		lncfg.DefaultOutgoingBroadcastDelta)
	ht.MineEmptyBlocks(int(numBlocks - blocksMined))

	// Bob's pending channel report should show that he has a single HTLC
	// that's now in stage one.
	ht.AssertNumHTLCsAndStage(bob, bobChanPoint, 1, 1)

	// Bob should have a pending sweep request.
	ht.AssertNumPendingSweeps(bob, 1)

	// Mine one block to trigger Bob's sweeper to sweep it.
	ht.MineEmptyBlocks(1)

	// We should also now find a transaction in the mempool, as Bob should
	// have broadcast his second layer timeout transaction.
	timeoutTx := ht.Miner.AssertOutpointInMempool(htlcOutpoint).TxHash()

	// Next, we'll mine an additional block. This should serve to confirm
	// the second layer timeout transaction.
	block := ht.MineBlocksAndAssertNumTxes(1, 1)[0]
	ht.Miner.AssertTxInBlock(block, &timeoutTx)

	// With the second layer timeout transaction confirmed, Bob should have
	// canceled backwards the HTLC that carol sent.
	ht.AssertNumActiveHtlcs(bob, 0)

	// Additionally, Bob should now show that HTLC as being advanced to the
	// second stage.
	ht.AssertNumHTLCsAndStage(bob, bobChanPoint, 1, 2)

	// Bob should now broadcast a transaction that sweeps certain inputs
	// depending on the commitment type. We'll need to mine some blocks
	// before the broadcast is possible.
	resp := bob.RPC.PendingChannels()

	require.Len(ht, resp.PendingForceClosingChannels, 1)
	forceCloseChan := resp.PendingForceClosingChannels[0]
	require.Len(ht, forceCloseChan.PendingHtlcs, 1)
	pendingHtlc := forceCloseChan.PendingHtlcs[0]
	require.Positive(ht, pendingHtlc.BlocksTilMaturity)
	numBlocks = uint32(pendingHtlc.BlocksTilMaturity)

	ht.MineEmptyBlocks(int(numBlocks))

	var numExpected int

	// Now that the CSV/CLTV timelock has expired, the transaction should
	// either only sweep the HTLC timeout transaction, or sweep both the
	// HTLC timeout transaction and Bob's commit output depending on the
	// commitment type.
	if c == lnrpc.CommitmentType_SCRIPT_ENFORCED_LEASE {
		// Assert the expected number of pending sweeps are found.
		sweeps := ht.AssertNumPendingSweeps(bob, 2)

		numExpected = 1
		if sweeps[0].DeadlineHeight != sweeps[1].DeadlineHeight {
			numExpected = 2
		}
	} else {
		ht.AssertNumPendingSweeps(bob, 1)
		numExpected = 1
	}

	// Mine a block to trigger the sweep.
	ht.MineEmptyBlocks(1)

	// Assert the sweeping tx is found in the mempool.
	htlcTimeoutOutpoint := wire.OutPoint{Hash: timeoutTx, Index: 0}
	ht.Miner.AssertOutpointInMempool(htlcTimeoutOutpoint)

	// Mine a block to confirm the sweep.
	ht.MineBlocksAndAssertNumTxes(1, numExpected)

	// At this point, Bob should no longer show any channels as pending
	// close.
	ht.AssertNumPendingForceClose(bob, 0)

	// Coop close, no anchors.
	ht.CloseChannel(alice, aliceChanPoint)
}

// testMultiHopRemoteForceCloseOnChainHtlcTimeout tests that if we extend a
// multi-hop HTLC, and the final destination of the HTLC force closes the
// channel, then we properly timeout the HTLC directly on *their* commitment
// transaction once the timeout has expired. Once we sweep the transaction, we
// should also cancel back the initial HTLC.
func testMultiHopRemoteForceCloseOnChainHtlcTimeout(ht *lntest.HarnessTest) {
	runMultiHopHtlcClaimTest(
		ht, runMultiHopRemoteForceCloseOnChainHtlcTimeout,
	)
}

func runMultiHopRemoteForceCloseOnChainHtlcTimeout(ht *lntest.HarnessTest,
	alice, bob *node.HarnessNode, c lnrpc.CommitmentType, zeroConf bool) {

	// First, we'll create a three hop network: Alice -> Bob -> Carol, with
	// Carol refusing to actually settle or directly cancel any HTLC's
	// self.
	aliceChanPoint, bobChanPoint, carol := createThreeHopNetwork(
		ht, alice, bob, true, c, zeroConf,
	)

	// With our channels set up, we'll then send a single HTLC from Alice
	// to Carol. As Carol is in hodl mode, she won't settle this HTLC which
	// opens up the base for out tests.
	const htlcAmt = btcutil.Amount(30000)

	// If this is a taproot channel, then we'll need to make some manual
	// route hints so Alice can actually find a route.
	var routeHints []*lnrpc.RouteHint
	if c == lnrpc.CommitmentType_SIMPLE_TAPROOT {
		routeHints = makeRouteHints(bob, carol, zeroConf)
	}

	// We'll now send a single HTLC across our multi-hop network.
	var preimage lntypes.Preimage
	copy(preimage[:], ht.Random32Bytes())
	payHash := preimage.Hash()
	invoiceReq := &invoicesrpc.AddHoldInvoiceRequest{
		Value:      int64(htlcAmt),
		CltvExpiry: finalCltvDelta,
		Hash:       payHash[:],
		RouteHints: routeHints,
	}
	carolInvoice := carol.RPC.AddHoldInvoice(invoiceReq)

	// Subscribe the invoice.
	stream := carol.RPC.SubscribeSingleInvoice(payHash[:])

	req := &routerrpc.SendPaymentRequest{
		PaymentRequest: carolInvoice.PaymentRequest,
		TimeoutSeconds: 60,
		FeeLimitMsat:   noFeeLimitMsat,
	}
	alice.RPC.SendPayment(req)

	// blocksMined records how many blocks have mined after the creation of
	// the invoice so it can be used to calculate how many more blocks need
	// to be mined to trigger a force close later on.
	var blocksMined uint32

	// Once the HTLC has cleared, all the nodes in our mini network should
	// show that the HTLC has been locked in.
	ht.AssertActiveHtlcs(alice, payHash[:])
	ht.AssertActiveHtlcs(bob, payHash[:])
	ht.AssertActiveHtlcs(carol, payHash[:])

	// At this point, we'll now instruct Carol to force close the
	// transaction. This will let us exercise that Bob is able to sweep the
	// expired HTLC on Carol's version of the commitment transaction.
	closeStream, _ := ht.CloseChannelAssertPending(
		carol, bobChanPoint, true,
	)

	// For anchor channels, the anchor won't be used for CPFP because
	// channel arbitrator thinks Carol doesn't have preimage for her
	// incoming HTLC on the commitment transaction Bob->Carol. Although
	// Carol created this invoice, because it's a hold invoice, the
	// preimage won't be generated automatically.
<<<<<<< HEAD
	hasAnchorSweep := false
	closeTx := ht.AssertStreamChannelForceClosed(
		carol, bobChanPoint, hasAnchorSweep, closeStream,
=======
	closeTx := ht.AssertStreamChannelForceClosed(
		carol, bobChanPoint, true, closeStream,
>>>>>>> c841954c
	)

	// Increase the blocks mined. At this step
	// AssertStreamChannelForceClosed mines one block.
	blocksMined++

	// At this point, Bob should have a pending force close channel as
	// Carol has gone directly to chain.
	ht.AssertNumPendingForceClose(bob, 1)

	var expectedTxes int
	switch c {
	// Bob can sweep his commit and anchor outputs immediately. Carol will
	// also offer her anchor to her sweeper.
	case lnrpc.CommitmentType_ANCHORS, lnrpc.CommitmentType_SIMPLE_TAPROOT:
		ht.AssertNumPendingSweeps(bob, 2)
		ht.AssertNumPendingSweeps(carol, 1)

		// We expect to see only one sweeping tx to be published from
		// Bob, which sweeps his commit and anchor outputs in the same
		// tx. For Carol, since her anchor is not used for CPFP, it'd
		// be uneconomical to sweep so it will fail.
		expectedTxes = 1

	// Bob can't sweep his commit output yet as he was the initiator of a
	// script-enforced leased channel, so he'll always incur the additional
	// CLTV. He can still offer his anchor output to his sweeper however.
	case lnrpc.CommitmentType_SCRIPT_ENFORCED_LEASE:
		ht.AssertNumPendingSweeps(bob, 1)
		ht.AssertNumPendingSweeps(carol, 1)

		// We expect to see only no sweeping txns to be published,
		// neither Bob's or Carol's anchor sweep can succeed due to
		// it's uneconomical.
		expectedTxes = 0

	default:
		ht.Fatalf("unhandled commitment type %v", c)
	}

<<<<<<< HEAD
	// We now mine a block to clear up the mempool.
	ht.MineBlocksAndAssertNumTxes(1, expectedTxes)
	blocksMined++

	// The above block will trigger Carol's sweeper to reconsider the
	// anchor sweeping. Because we are now sweeping at the fee rate floor,
	// the sweeper will consider this input has positive yield thus
	// attempts the sweeping.
	if lntest.CommitTypeHasAnchors(c) {
		ht.MineBlocksAndAssertNumTxes(1, 1)
		blocksMined++
	}
=======
	// Mine one block to trigger the sweeps.
	ht.MineEmptyBlocks(1)
	blocksMined++

	// We now mine a block to clear up the mempool.
	ht.MineBlocksAndAssertNumTxes(1, expectedTxes)
	blocksMined++
>>>>>>> c841954c

	// Next, we'll mine enough blocks for the HTLC to expire. At this
	// point, Bob should hand off the output to his internal utxo nursery,
	// which will broadcast a sweep transaction.
	numBlocks := padCLTV(uint32(finalCltvDelta) -
		lncfg.DefaultOutgoingBroadcastDelta)
	ht.MineEmptyBlocks(int(numBlocks - blocksMined))

	// If we check Bob's pending channel report, it should show that he has
	// a single HTLC that's now in the second stage, as it skipped the
	// initial first stage since this is a direct HTLC.
	ht.AssertNumHTLCsAndStage(bob, bobChanPoint, 1, 2)

	// We need to generate an additional block to expire the CSV 1.
	ht.MineEmptyBlocks(1)

	// For script-enforced leased channels, Bob has failed to sweep his
	// anchor output before, so it's still pending.
	if c == lnrpc.CommitmentType_SCRIPT_ENFORCED_LEASE {
		ht.AssertNumPendingSweeps(bob, 2)
	} else {
		// Bob should have a pending sweep request.
		ht.AssertNumPendingSweeps(bob, 1)
	}

	// Mine a block to trigger the sweeper to sweep it.
	ht.MineEmptyBlocks(1)

	// Bob's sweeping transaction should now be found in the mempool at
	// this point.
	sweepTx := ht.Miner.AssertNumTxsInMempool(1)[0]

	// If we mine an additional block, then this should confirm Bob's
	// transaction which sweeps the direct HTLC output.
	block := ht.MineBlocksAndAssertNumTxes(1, 1)[0]
	ht.Miner.AssertTxInBlock(block, sweepTx)

	// Now that the sweeping transaction has been confirmed, Bob should
	// cancel back that HTLC. As a result, Alice should not know of any
	// active HTLC's.
	ht.AssertNumActiveHtlcs(alice, 0)

	// Now we'll check Bob's pending channel report. Since this was Carol's
	// commitment, he doesn't have to wait for any CSV delays, but he may
	// still need to wait for a CLTV on his commit output to expire
	// depending on the commitment type.
	if c == lnrpc.CommitmentType_SCRIPT_ENFORCED_LEASE {
		resp := bob.RPC.PendingChannels()

		require.Len(ht, resp.PendingForceClosingChannels, 1)
		forceCloseChan := resp.PendingForceClosingChannels[0]
		require.Positive(ht, forceCloseChan.BlocksTilMaturity)

		numBlocks := int(forceCloseChan.BlocksTilMaturity)
		ht.MineEmptyBlocks(numBlocks)

		// Assert the commit output has been offered to the sweeper.
		// Bob should have two pending sweep requests - one for the
		// commit output and one for the anchor output.
		ht.AssertNumPendingSweeps(bob, 2)

		// Mine a block to trigger the sweep.
		ht.MineEmptyBlocks(1)

		bobCommitOutpoint := wire.OutPoint{Hash: *closeTx, Index: 3}
		bobCommitSweep := ht.Miner.AssertOutpointInMempool(
			bobCommitOutpoint,
		)
		bobCommitSweepTxid := bobCommitSweep.TxHash()
		block := ht.MineBlocksAndAssertNumTxes(1, 1)[0]
		ht.Miner.AssertTxInBlock(block, &bobCommitSweepTxid)
	}
	ht.AssertNumPendingForceClose(bob, 0)

	// While we're here, we assert that our expired invoice's state is
	// correctly updated, and can no longer be settled.
	ht.AssertInvoiceState(stream, lnrpc.Invoice_CANCELED)

	// We'll close out the test by closing the channel from Alice to Bob,
	// and then shutting down the new node we created as its no longer
	// needed. Coop close, no anchors.
	ht.CloseChannel(alice, aliceChanPoint)
}

// testMultiHopHtlcLocalChainClaim tests that in a multi-hop HTLC scenario, if
// we force close a channel with an incoming HTLC, and later find out the
// preimage via the witness beacon, we properly settle the HTLC on-chain using
// the HTLC success transaction in order to ensure we don't lose any funds.
func testMultiHopHtlcLocalChainClaim(ht *lntest.HarnessTest) {
	runMultiHopHtlcClaimTest(ht, runMultiHopHtlcLocalChainClaim)
}

func runMultiHopHtlcLocalChainClaim(ht *lntest.HarnessTest,
	alice, bob *node.HarnessNode, c lnrpc.CommitmentType, zeroConf bool) {

	// First, we'll create a three hop network: Alice -> Bob -> Carol, with
	// Carol refusing to actually settle or directly cancel any HTLC's
	// self.
	aliceChanPoint, bobChanPoint, carol := createThreeHopNetwork(
		ht, alice, bob, false, c, zeroConf,
	)

	// For neutrino backend, we need to fund one more UTXO for Carol so she
	// can sweep her outputs.
	if ht.IsNeutrinoBackend() {
		ht.FundCoins(btcutil.SatoshiPerBitcoin, carol)
	}

	// If this is a taproot channel, then we'll need to make some manual
	// route hints so Alice can actually find a route.
	var routeHints []*lnrpc.RouteHint
	if c == lnrpc.CommitmentType_SIMPLE_TAPROOT {
		routeHints = makeRouteHints(bob, carol, zeroConf)
	}

	// With the network active, we'll now add a new hodl invoice at Carol's
	// end. Make sure the cltv expiry delta is large enough, otherwise Bob
	// won't send out the outgoing htlc.
	const invoiceAmt = 100000
	var preimage lntypes.Preimage
	copy(preimage[:], ht.Random32Bytes())
	payHash := preimage.Hash()
	invoiceReq := &invoicesrpc.AddHoldInvoiceRequest{
		Value:      invoiceAmt,
		CltvExpiry: finalCltvDelta,
		Hash:       payHash[:],
		RouteHints: routeHints,
	}
	carolInvoice := carol.RPC.AddHoldInvoice(invoiceReq)

	// Subscribe the invoice.
	stream := carol.RPC.SubscribeSingleInvoice(payHash[:])

	// Now that we've created the invoice, we'll send a single payment from
	// Alice to Carol. We won't wait for the response however, as Carol
	// will not immediately settle the payment.
	req := &routerrpc.SendPaymentRequest{
		PaymentRequest: carolInvoice.PaymentRequest,
		TimeoutSeconds: 60,
		FeeLimitMsat:   noFeeLimitMsat,
	}
	alice.RPC.SendPayment(req)

	// At this point, all 3 nodes should now have an active channel with
	// the created HTLC pending on all of them.
	ht.AssertActiveHtlcs(alice, payHash[:])
	ht.AssertActiveHtlcs(bob, payHash[:])
	ht.AssertActiveHtlcs(carol, payHash[:])

	// Wait for carol to mark invoice as accepted. There is a small gap to
	// bridge between adding the htlc to the channel and executing the exit
	// hop logic.
	ht.AssertInvoiceState(stream, lnrpc.Invoice_ACCEPTED)

	// blocksMined records how many blocks have mined after the creation of
	// the invoice so it can be used to calculate how many more blocks need
	// to be mined to trigger a force close later on.
	var blocksMined uint32

	// At this point, Bob decides that he wants to exit the channel
	// immediately, so he force closes his commitment transaction.
	closeStream, _ := ht.CloseChannelAssertPending(
		bob, aliceChanPoint, true,
	)

	// For anchor channels, the anchor won't be used for CPFP as there's no
	// deadline pressure for Bob on the channel Alice->Bob at the moment.
	// For Bob's local commitment tx, there's only one incoming HTLC which
	// he doesn't have the preimage yet. Thus this anchor won't be
	// force-swept.
	hasAnchorSweep := false
	bobForceClose := ht.AssertStreamChannelForceClosed(
		bob, aliceChanPoint, hasAnchorSweep, closeStream,
	)

	// Increase the blocks mined. At this step
	// AssertStreamChannelForceClosed mines one block.
	blocksMined++

	var expectedTxes int
	switch c {
	// Alice will sweep her commitment and anchor output immediately. Bob
	// will also offer his anchor to his sweeper.
	case lnrpc.CommitmentType_ANCHORS, lnrpc.CommitmentType_SIMPLE_TAPROOT:
		ht.AssertNumPendingSweeps(alice, 2)
		ht.AssertNumPendingSweeps(bob, 1)

		// We expect to see only one sweeping tx to be published from
		// Alice, which sweeps her commit and anchor outputs in the
		// same tx. For Bob, since his anchor is not used for CPFP,
		// it'd be uneconomical to sweep so it will fail.
		expectedTxes = 1

	// Alice will offer her anchor output to her sweeper. Her commitment
	// output cannot be swept yet as it has incurred an additional CLTV due
	// to being the initiator of a script-enforced leased channel.
	case lnrpc.CommitmentType_SCRIPT_ENFORCED_LEASE:
		ht.AssertNumPendingSweeps(alice, 1)
		ht.AssertNumPendingSweeps(bob, 1)

		// We expect to see only no sweeping txns to be published,
		// neither Alice's or Bob's anchor sweep can succeed due to
		// it's uneconomical.
		expectedTxes = 0

	default:
		ht.Fatalf("unhandled commitment type %v", c)
	}

	// Mine a block to trigger the sweeps.
	ht.MineEmptyBlocks(1)
	blocksMined++

	// Assert the expected num of txns are found in the mempool.
	ht.Miner.AssertNumTxsInMempool(expectedTxes)

	// Mine a block to clean up the mempool for the rest of the test.
	ht.MineBlocksAndAssertNumTxes(1, expectedTxes)
	blocksMined++

	// Suspend Bob to force Carol to go to chain.
	restartBob := ht.SuspendNode(bob)

	// Settle invoice. This will just mark the invoice as settled, as there
	// is no link anymore to remove the htlc from the commitment tx. For
	// this test, it is important to actually settle and not leave the
	// invoice in the accepted state, because without a known preimage, the
	// channel arbitrator won't go to chain.
	carol.RPC.SettleInvoice(preimage[:])

	// We now advance the block height to the point where Carol will force
	// close her channel with Bob, broadcast the closing tx but keep it
	// unconfirmed.
	numBlocks := padCLTV(uint32(invoiceReq.CltvExpiry -
		lncfg.DefaultIncomingBroadcastDelta))
	ht.MineEmptyBlocks(int(numBlocks - blocksMined))

	// Carol's commitment transaction should now be in the mempool.
	ht.Miner.AssertNumTxsInMempool(1)

	// Look up the closing transaction. It should be spending from the
	// funding transaction,
	closingTx := ht.Miner.AssertOutpointInMempool(
		ht.OutPointFromChannelPoint(bobChanPoint),
	)
	closingTxid := closingTx.TxHash()

	// Mine a block that should confirm the commit tx.
	block := ht.MineBlocksAndAssertNumTxes(1, 1)[0]
	ht.Miner.AssertTxInBlock(block, &closingTxid)

	// After the force close transaction is mined, Carol should offer her
	// second-level success HTLC tx and anchor to the sweeper.
	ht.AssertNumPendingSweeps(carol, 2)

	// Restart bob again.
	require.NoError(ht, restartBob())

	// Lower the fee rate so Bob's two anchor outputs are economical to
	// be swept in one tx.
	ht.SetFeeEstimate(chainfee.FeePerKwFloor)

	// After the force close transaction is mined, transactions will be
	// broadcast by both Bob and Carol.
	switch c {
<<<<<<< HEAD
	// Carol will broadcast her second level HTLC transaction and Bob will
	// sweep his commitment output.
	case lnrpc.CommitmentType_LEGACY:
		expectedTxes = 2

	// Carol will broadcast her second level HTLC transaction and Bob will
	// sweep his commitment and anchor outputs.
	// For anchor channels, we'd expect to see three transactions,
	// - Carol's second level HTLC transaction
	// - Bob's sweep tx spending his commitment output
	// - Bob's sweep tx spending two anchor outputs, one from channel Alice
	//   to Bob and the other from channel Bob to Carol.
=======
	// Carol will broadcast her sweeping txns and Bob will sweep his
	// commitment and anchor outputs, we'd expect to see three txns,
	// - Carol's second level HTLC transaction.
	// - Carol's anchor sweeping txns since it's used for CPFP.
	// - Bob's sweep tx spending his commitment output, and two anchor
	//   outputs, one from channel Alice to Bob and the other from channel
	//   Bob to Carol.
>>>>>>> c841954c
	case lnrpc.CommitmentType_ANCHORS, lnrpc.CommitmentType_SIMPLE_TAPROOT:
		ht.AssertNumPendingSweeps(bob, 3)
		expectedTxes = 3

	// Carol will broadcast her sweeping txns and Bob will sweep his
	// anchor outputs. Bob can't sweep his commitment output yet as it has
	// incurred an additional CLTV due to being the initiator of a
	// script-enforced leased channel:
	// - Carol's second level HTLC transaction.
	// - Carol's anchor sweeping txns since it's used for CPFP.
	// - Bob's sweep tx spending his two anchor outputs, one from channel
	//   Alice to Bob and the other from channel Bob to Carol.
	case lnrpc.CommitmentType_SCRIPT_ENFORCED_LEASE:
		ht.AssertNumPendingSweeps(bob, 2)
		expectedTxes = 3

	default:
		ht.Fatalf("unhandled commitment type %v", c)
	}

<<<<<<< HEAD
=======
	// Mine a block to trigger the sweeps.
	ht.MineEmptyBlocks(1)

>>>>>>> c841954c
	// Assert transactions can be found in the mempool.
	ht.Miner.AssertNumTxsInMempool(expectedTxes)

	// At this point we suspend Alice to make sure she'll handle the
	// on-chain settle after a restart.
	restartAlice := ht.SuspendNode(alice)

	// Mine a block to confirm the expected transactions (+ the coinbase).
	ht.MineBlocksAndAssertNumTxes(1, expectedTxes)
<<<<<<< HEAD

	// For non-anchor channel types, the nursery will handle sweeping the
	// second level output, and it will wait one extra block before
	// sweeping it.
	secondLevelMaturity := uint32(defaultCSV)
=======
>>>>>>> c841954c

	// For a channel of the anchor type, we will subtract one block
	// from the default CSV, as the Sweeper will handle the input, and the
	// Sweeper sweeps the input as soon as the lock expires.
<<<<<<< HEAD
	if lntest.CommitTypeHasAnchors(c) {
		secondLevelMaturity = defaultCSV - 1
	}
=======
	secondLevelMaturity := uint32(defaultCSV - 1)
>>>>>>> c841954c

	// Keep track of the second level tx maturity.
	carolSecondLevelCSV := secondLevelMaturity

	// When Bob notices Carol's second level transaction in the block, he
	// will extract the preimage and broadcast a second level tx to claim
	// the HTLC in his (already closed) channel with Alice.
	ht.AssertNumPendingSweeps(bob, 1)

	// Mine a block to trigger the sweep of the second level tx.
	ht.MineEmptyBlocks(1)
	carolSecondLevelCSV--

	// Check Bob's second level tx.
	bobSecondLvlTx := ht.Miner.GetNumTxsFromMempool(1)[0]
	bobSecondLvlTxid := bobSecondLvlTx.TxHash()

	// It should spend from the commitment in the channel with Alice.
	ht.AssertTxSpendFrom(bobSecondLvlTx, *bobForceClose)

	// At this point, Bob should have broadcast his second layer success
	// transaction, and should have sent it to the nursery for incubation.
	ht.AssertNumHTLCsAndStage(bob, aliceChanPoint, 1, 1)

	// The channel between Bob and Carol will still be pending force close
	// if this is a leased channel. In that case, we'd also check the HTLC
	// stages are correct in that channel.
	if c == lnrpc.CommitmentType_SCRIPT_ENFORCED_LEASE {
		ht.AssertNumPendingForceClose(bob, 2)
		ht.AssertNumHTLCsAndStage(bob, bobChanPoint, 1, 1)
	} else {
		ht.AssertNumPendingForceClose(bob, 1)
	}

	// We'll now mine a block which should confirm Bob's second layer
	// transaction.
<<<<<<< HEAD
	block = ht.MineBlocksAndAssertNumTxes(1, 1)[0]
	ht.Miner.AssertTxInBlock(block, &bobSecondLvlTxid)
=======
	ht.MineBlocksAndAssertNumTxes(1, 1)
>>>>>>> c841954c

	// Keep track of Bob's second level maturity, and decrement our track
	// of Carol's.
	bobSecondLevelCSV := secondLevelMaturity
	carolSecondLevelCSV--

	// Now that the preimage from Bob has hit the chain, restart Alice to
	// ensure she'll pick it up.
	require.NoError(ht, restartAlice())

	// If we then mine 1 additional blocks, Carol's second level tx should
	// mature, and she can pull the funds from it with a sweep tx.
	ht.MineEmptyBlocks(int(carolSecondLevelCSV))
	bobSecondLevelCSV -= carolSecondLevelCSV

	// Carol should have one a sweep request for her second level tx.
	ht.AssertNumPendingSweeps(carol, 1)

	// Mine a block to trigger the sweep.
	ht.MineEmptyBlocks(1)
	bobSecondLevelCSV--

	// Carol's sweep tx should be broadcast.
	carolSweep := ht.Miner.AssertNumTxsInMempool(1)[0]

	// Bob should offer his second level tx to his sweeper.
	ht.AssertNumPendingSweeps(bob, 1)

	// Mining one additional block, Bob's second level tx is mature, and he
	// can sweep the output.
	block = ht.MineBlocksAndAssertNumTxes(bobSecondLevelCSV, 1)[0]
	ht.Miner.AssertTxInBlock(block, carolSweep)

	bobSweep := ht.Miner.GetNumTxsFromMempool(1)[0]
	bobSweepTxid := bobSweep.TxHash()

	// When we mine one additional block, that will confirm Bob's sweep.
	// Now Bob should have no pending channels anymore, as this just
	// resolved it by the confirmation of the sweep transaction.
	block = ht.MineBlocksAndAssertNumTxes(1, 1)[0]
	ht.Miner.AssertTxInBlock(block, &bobSweepTxid)

	// With the script-enforced lease commitment type, Alice and Bob still
	// haven't been able to sweep their respective commit outputs due to the
	// additional CLTV. We'll need to mine enough blocks for the timelock to
	// expire and prompt their sweep.
	if c == lnrpc.CommitmentType_SCRIPT_ENFORCED_LEASE {
		for _, node := range []*node.HarnessNode{alice, bob} {
			ht.AssertNumPendingForceClose(node, 1)
		}

		// Due to the way the test is set up, Alice and Bob share the
		// same CLTV for their commit outputs even though it's enforced
		// on different channels (Alice-Bob and Bob-Carol).
		resp := alice.RPC.PendingChannels()
		require.Len(ht, resp.PendingForceClosingChannels, 1)
		forceCloseChan := resp.PendingForceClosingChannels[0]
		require.Positive(ht, forceCloseChan.BlocksTilMaturity)

		// Mine enough blocks for the timelock to expire.
		numBlocks := uint32(forceCloseChan.BlocksTilMaturity)
		ht.MineEmptyBlocks(int(numBlocks))

		// Both Alice and Bob should now offer their commit outputs to
		// the sweeper. For Alice, she still has her anchor output as
		// pending sweep as it's not used for CPFP, thus it's
		// uneconomical to sweep it alone.
		ht.AssertNumPendingSweeps(alice, 2)
		ht.AssertNumPendingSweeps(bob, 1)

		// Mine a block to trigger the sweeps.
		ht.MineEmptyBlocks(1)

		// Both Alice and Bob show broadcast their commit sweeps.
		aliceCommitOutpoint := wire.OutPoint{
			Hash: *bobForceClose, Index: 3,
		}
		ht.Miner.AssertOutpointInMempool(
			aliceCommitOutpoint,
		).TxHash()
		bobCommitOutpoint := wire.OutPoint{Hash: closingTxid, Index: 3}
		ht.Miner.AssertOutpointInMempool(
			bobCommitOutpoint,
		).TxHash()

		// Confirm their sweeps.
		ht.MineBlocksAndAssertNumTxes(1, 2)
	}

	// All nodes should show zero pending and open channels.
	for _, node := range []*node.HarnessNode{alice, bob, carol} {
		ht.AssertNumPendingForceClose(node, 0)
		ht.AssertNodeNumChannels(node, 0)
	}

	// Finally, check that the Alice's payment is correctly marked
	// succeeded.
	ht.AssertPaymentStatus(alice, preimage, lnrpc.Payment_SUCCEEDED)
}

// testMultiHopHtlcRemoteChainClaim tests that in the multi-hop HTLC scenario,
// if the remote party goes to chain while we have an incoming HTLC, then when
// we found out the preimage via the witness beacon, we properly settle the
// HTLC directly on-chain using the preimage in order to ensure that we don't
// lose any funds.
func testMultiHopHtlcRemoteChainClaim(ht *lntest.HarnessTest) {
	runMultiHopHtlcClaimTest(ht, runMultiHopHtlcRemoteChainClaim)
}

func runMultiHopHtlcRemoteChainClaim(ht *lntest.HarnessTest,
	alice, bob *node.HarnessNode, c lnrpc.CommitmentType, zeroConf bool) {

	// First, we'll create a three hop network: Alice -> Bob -> Carol, with
	// Carol refusing to actually settle or directly cancel any HTLC's
	// self.
	aliceChanPoint, bobChanPoint, carol := createThreeHopNetwork(
		ht, alice, bob, false, c, zeroConf,
	)

	// If this is a taproot channel, then we'll need to make some manual
	// route hints so Alice can actually find a route.
	var routeHints []*lnrpc.RouteHint
	if c == lnrpc.CommitmentType_SIMPLE_TAPROOT {
		routeHints = makeRouteHints(bob, carol, zeroConf)
	}

	// With the network active, we'll now add a new hodl invoice at Carol's
	// end. Make sure the cltv expiry delta is large enough, otherwise Bob
	// won't send out the outgoing htlc.
	const invoiceAmt = 100000
	var preimage lntypes.Preimage
	copy(preimage[:], ht.Random32Bytes())
	payHash := preimage.Hash()
	invoiceReq := &invoicesrpc.AddHoldInvoiceRequest{
		Value:      invoiceAmt,
		CltvExpiry: finalCltvDelta,
		Hash:       payHash[:],
		RouteHints: routeHints,
	}
	carolInvoice := carol.RPC.AddHoldInvoice(invoiceReq)

	// Subscribe the invoice.
	stream := carol.RPC.SubscribeSingleInvoice(payHash[:])

	// Now that we've created the invoice, we'll send a single payment from
	// Alice to Carol. We won't wait for the response however, as Carol
	// will not immediately settle the payment.
	req := &routerrpc.SendPaymentRequest{
		PaymentRequest: carolInvoice.PaymentRequest,
		TimeoutSeconds: 60,
		FeeLimitMsat:   noFeeLimitMsat,
	}
	alice.RPC.SendPayment(req)

	// At this point, all 3 nodes should now have an active channel with
	// the created HTLC pending on all of them.
	ht.AssertActiveHtlcs(alice, payHash[:])
	ht.AssertActiveHtlcs(bob, payHash[:])
	ht.AssertActiveHtlcs(carol, payHash[:])

	// Wait for carol to mark invoice as accepted. There is a small gap to
	// bridge between adding the htlc to the channel and executing the exit
	// hop logic.
	ht.AssertInvoiceState(stream, lnrpc.Invoice_ACCEPTED)

	// blocksMined records how many blocks have mined after the creation of
	// the invoice so it can be used to calculate how many more blocks need
	// to be mined to trigger a force close later on.
	var blocksMined int

	// Lower the fee rate so Bob's two anchor outputs are economical to
	// be swept in one tx.
	ht.SetFeeEstimate(chainfee.FeePerKwFloor)

	// Next, Alice decides that she wants to exit the channel, so she'll
	// immediately force close the channel by broadcast her commitment
	// transaction.
	closeStream, _ := ht.CloseChannelAssertPending(
		alice, aliceChanPoint, true,
	)
	aliceForceClose := ht.AssertStreamChannelForceClosed(
		alice, aliceChanPoint, true, closeStream,
	)

	// Increase the blocks mined. At this step
	// AssertStreamChannelForceClosed mines one block.
	blocksMined++

	// Wait for the channel to be marked pending force close.
	ht.AssertChannelPendingForceClose(alice, aliceChanPoint)

	// After AssertStreamChannelForceClosed returns, it has mined a block
	// so now bob will attempt to redeem his anchor output. Check the
	// anchor is offered to the sweeper.
	ht.AssertNumPendingSweeps(bob, 1)
	ht.AssertNumPendingSweeps(alice, 1)

	// Mine enough blocks for Alice to sweep her funds from the force
	// closed channel. AssertStreamChannelForceClosed() already mined a
	// block containing the commitment tx and the commit sweep tx will be
	// broadcast immediately before it can be included in a block, so mine
	// one less than defaultCSV in order to perform mempool assertions.
	if c != lnrpc.CommitmentType_SCRIPT_ENFORCED_LEASE {
		ht.MineEmptyBlocks(defaultCSV - blocksMined)
		blocksMined = defaultCSV

		// Alice should now sweep her funds.
		ht.AssertNumPendingSweeps(alice, 2)

		// Mine a block to trigger the sweep.
		ht.MineEmptyBlocks(1)
		blocksMined++

		// Mine Alice's commit sweeping tx.
		ht.MineBlocksAndAssertNumTxes(1, 1)
		blocksMined++
	}

	// Suspend bob, so Carol is forced to go on chain.
	restartBob := ht.SuspendNode(bob)

	// Settle invoice. This will just mark the invoice as settled, as there
	// is no link anymore to remove the htlc from the commitment tx. For
	// this test, it is important to actually settle and not leave the
	// invoice in the accepted state, because without a known preimage, the
	// channel arbitrator won't go to chain.
	carol.RPC.SettleInvoice(preimage[:])

	// We'll now mine enough blocks so Carol decides that she needs to go
	// on-chain to claim the HTLC as Bob has been inactive.
	numBlocks := padCLTV(uint32(
		invoiceReq.CltvExpiry - lncfg.DefaultIncomingBroadcastDelta,
	))
	ht.MineEmptyBlocks(int(numBlocks) - blocksMined)

	// Carol's commitment transaction should now be in the mempool.
	ht.Miner.AssertNumTxsInMempool(1)

	// The closing transaction should be spending from the funding
	// transaction.
	closingTx := ht.Miner.AssertOutpointInMempool(
		ht.OutPointFromChannelPoint(bobChanPoint),
	)
	closingTxid := closingTx.TxHash()

	// Since Carol has time-sensitive HTLCs, she will use the anchor for
	// CPFP purpose. Assert she has two pending anchor sweep requests - one
	// from local commit and the other from remote commit.
	ht.AssertNumPendingSweeps(carol, 2)

	// Mine a block, which should contain: the commitment.
	block := ht.MineBlocksAndAssertNumTxes(1, 1)[0]
	ht.Miner.AssertTxInBlock(block, &closingTxid)

	// After the force close transaction is mined, Carol should offer her
	// second level HTLC tx to the sweeper, along with her anchor output.
	ht.AssertNumPendingSweeps(carol, 2)

	// Restart bob again.
	require.NoError(ht, restartBob())

	// After the force close transaction is mined, we should expect Bob and
	// Carol to broadcast some transactions depending on the channel
	// commitment type.
	switch c {
	// Carol should broadcast her second level HTLC transaction and Bob
	// should broadcast a sweeping tx to sweep his commitment output and
	// anchor outputs from the two channels.
	case lnrpc.CommitmentType_ANCHORS, lnrpc.CommitmentType_SIMPLE_TAPROOT:
		ht.AssertNumPendingSweeps(bob, 3)

	// Carol should broadcast her second level HTLC transaction and Bob
	// should broadcast a transaction to sweep his anchor outputs. Bob
	// can't sweep his commitment output yet as he has incurred an
	// additional CLTV due to being the channel initiator of a force closed
	// script-enforced leased channel.
	case lnrpc.CommitmentType_SCRIPT_ENFORCED_LEASE:
		ht.AssertNumPendingSweeps(bob, 2)

	default:
		ht.Fatalf("unhandled commitment type %v", c)
	}

	// Keep track of the second level tx maturity.
	carolSecondLevelCSV := uint32(defaultCSV)

	// Mine a block to trigger the sweeps, also confirms Carol's CPFP
	// anchor sweeping.
	ht.MineBlocksAndAssertNumTxes(1, 1)
	carolSecondLevelCSV--
	ht.Miner.AssertNumTxsInMempool(2)

	// Mine a block to confirm the expected transactions.
	ht.MineBlocksAndAssertNumTxes(1, 2)

	// When Bob notices Carol's second level transaction in the block, he
	// will extract the preimage and offer the HTLC to his sweeper.
	ht.AssertNumPendingSweeps(bob, 1)

	// NOTE: after Bob is restarted, the sweeping of the direct preimage
	// spent will happen immediately so we don't need to mine a block to
	// trigger Bob's sweeper to sweep it.
	bobHtlcSweep := ht.Miner.GetNumTxsFromMempool(1)[0]
	bobHtlcSweepTxid := bobHtlcSweep.TxHash()

	// It should spend from the commitment in the channel with Alice.
	ht.AssertTxSpendFrom(bobHtlcSweep, *aliceForceClose)

	// We'll now mine a block which should confirm Bob's HTLC sweep
	// transaction.
	block = ht.MineBlocksAndAssertNumTxes(1, 1)[0]
	ht.Miner.AssertTxInBlock(block, &bobHtlcSweepTxid)
	carolSecondLevelCSV--

	// Now that the sweeping transaction has been confirmed, Bob should now
	// recognize that all contracts for the Bob-Carol channel have been
	// fully resolved
	aliceBobPendingChansLeft := 0
	if c == lnrpc.CommitmentType_SCRIPT_ENFORCED_LEASE {
		aliceBobPendingChansLeft = 1
	}
	for _, node := range []*node.HarnessNode{alice, bob} {
		ht.AssertNumPendingForceClose(
			node, aliceBobPendingChansLeft,
		)
	}

	// If we then mine 3 additional blocks, Carol's second level tx will
	// mature, and she should pull the funds.
	ht.MineEmptyBlocks(int(carolSecondLevelCSV))
	ht.AssertNumPendingSweeps(carol, 1)

	// Mine a block to trigger the sweep of the second level tx.
	ht.MineEmptyBlocks(1)
	carolSweep := ht.Miner.AssertNumTxsInMempool(1)[0]

	// When Carol's sweep gets confirmed, she should have no more pending
	// channels.
	block = ht.MineBlocksAndAssertNumTxes(1, 1)[0]
	ht.Miner.AssertTxInBlock(block, carolSweep)
	ht.AssertNumPendingForceClose(carol, 0)

	// With the script-enforced lease commitment type, Alice and Bob still
	// haven't been able to sweep their respective commit outputs due to the
	// additional CLTV. We'll need to mine enough blocks for the timelock to
	// expire and prompt their sweep.
	if c == lnrpc.CommitmentType_SCRIPT_ENFORCED_LEASE {
		// Due to the way the test is set up, Alice and Bob share the
		// same CLTV for their commit outputs even though it's enforced
		// on different channels (Alice-Bob and Bob-Carol).
		resp := alice.RPC.PendingChannels()
		require.Len(ht, resp.PendingForceClosingChannels, 1)
		forceCloseChan := resp.PendingForceClosingChannels[0]
		require.Positive(ht, forceCloseChan.BlocksTilMaturity)

		// Mine enough blocks for the timelock to expire.
		numBlocks := int(forceCloseChan.BlocksTilMaturity)
		ht.MineEmptyBlocks(numBlocks)

		// Both Alice and Bob should offer their commit sweeps.
		ht.AssertNumPendingSweeps(alice, 2)
		ht.AssertNumPendingSweeps(bob, 1)

		// Mine a block to trigger the sweeps.
		ht.MineEmptyBlocks(1)

		// Both Alice and Bob should broadcast their commit sweeps.
		aliceCommitOutpoint := wire.OutPoint{
			Hash: *aliceForceClose, Index: 3,
		}
		ht.Miner.AssertOutpointInMempool(aliceCommitOutpoint)
		bobCommitOutpoint := wire.OutPoint{Hash: closingTxid, Index: 3}
		ht.Miner.AssertOutpointInMempool(bobCommitOutpoint)

		// Confirm their sweeps.
		ht.MineBlocksAndAssertNumTxes(1, 2)

		// Alice and Bob should not show any pending channels anymore as
		// they have been fully resolved.
		for _, node := range []*node.HarnessNode{alice, bob} {
			ht.AssertNumPendingForceClose(node, 0)
		}
	}

	// The invoice should show as settled for Carol, indicating that it was
	// swept on-chain.
	invoice := ht.AssertInvoiceState(stream, lnrpc.Invoice_SETTLED)
	require.Equal(ht, int64(invoiceAmt), invoice.AmtPaidSat)

	// Finally, check that the Alice's payment is correctly marked
	// succeeded.
	ht.AssertPaymentStatus(alice, preimage, lnrpc.Payment_SUCCEEDED)
}

// testMultiHopHtlcAggregation tests that in a multi-hop HTLC scenario, if we
// force close a channel with both incoming and outgoing HTLCs, we can properly
// resolve them using the second level timeout and success transactions. In
// case of anchor channels, the second-level spends can also be aggregated and
// properly feebumped, so we'll check that as well.
func testMultiHopHtlcAggregation(ht *lntest.HarnessTest) {
	runMultiHopHtlcClaimTest(ht, runMultiHopHtlcAggregation)
}

func runMultiHopHtlcAggregation(ht *lntest.HarnessTest,
	alice, bob *node.HarnessNode, c lnrpc.CommitmentType, zeroConf bool) {

	// We need one additional UTXO to create the sweeping tx for the
	// second-level success txes.
	ht.FundCoins(btcutil.SatoshiPerBitcoin, bob)

	// First, we'll create a three hop network: Alice -> Bob -> Carol.
	aliceChanPoint, bobChanPoint, carol := createThreeHopNetwork(
		ht, alice, bob, false, c, zeroConf,
	)

	// If this is a taproot channel, then we'll need to make some manual
	// route hints so Alice+Carol can actually find a route.
	var (
		carolRouteHints []*lnrpc.RouteHint
		aliceRouteHints []*lnrpc.RouteHint
	)
	if c == lnrpc.CommitmentType_SIMPLE_TAPROOT {
		carolRouteHints = makeRouteHints(bob, carol, zeroConf)
		aliceRouteHints = makeRouteHints(bob, alice, zeroConf)
	}

	// To ensure we have capacity in both directions of the route, we'll
	// make a fairly large payment Alice->Carol and settle it.
	const reBalanceAmt = 500_000
	invoice := &lnrpc.Invoice{
		Value:      reBalanceAmt,
		RouteHints: carolRouteHints,
	}
	resp := carol.RPC.AddInvoice(invoice)
	ht.CompletePaymentRequests(alice, []string{resp.PaymentRequest})

	// Make sure Carol has settled the invoice.
	ht.AssertInvoiceSettled(carol, resp.PaymentAddr)

	// With the network active, we'll now add a new hodl invoices at both
	// Alice's and Carol's end. Make sure the cltv expiry delta is large
	// enough, otherwise Bob won't send out the outgoing htlc.
	const numInvoices = 5
	const invoiceAmt = 50_000

	var (
		carolInvoices       []*invoicesrpc.AddHoldInvoiceResp
		aliceInvoices       []*invoicesrpc.AddHoldInvoiceResp
		alicePreimages      []lntypes.Preimage
		payHashes           [][]byte
		invoiceStreamsCarol []rpc.SingleInvoiceClient
		invoiceStreamsAlice []rpc.SingleInvoiceClient
	)

	// Add Carol invoices.
	for i := 0; i < numInvoices; i++ {
		var preimage lntypes.Preimage
		copy(preimage[:], ht.Random32Bytes())
		payHash := preimage.Hash()
		invoiceReq := &invoicesrpc.AddHoldInvoiceRequest{
			Value:      invoiceAmt,
			CltvExpiry: finalCltvDelta,
			Hash:       payHash[:],
			RouteHints: carolRouteHints,
		}
		carolInvoice := carol.RPC.AddHoldInvoice(invoiceReq)

		carolInvoices = append(carolInvoices, carolInvoice)
		payHashes = append(payHashes, payHash[:])

		// Subscribe the invoice.
		stream := carol.RPC.SubscribeSingleInvoice(payHash[:])
		invoiceStreamsCarol = append(invoiceStreamsCarol, stream)
	}

	// We'll give Alice's invoices a longer CLTV expiry, to ensure the
	// channel Bob<->Carol will be closed first.
	for i := 0; i < numInvoices; i++ {
		var preimage lntypes.Preimage
		copy(preimage[:], ht.Random32Bytes())
		payHash := preimage.Hash()
		invoiceReq := &invoicesrpc.AddHoldInvoiceRequest{
			Value:      invoiceAmt,
			CltvExpiry: thawHeightDelta - 4,
			Hash:       payHash[:],
			RouteHints: aliceRouteHints,
		}
		aliceInvoice := alice.RPC.AddHoldInvoice(invoiceReq)

		aliceInvoices = append(aliceInvoices, aliceInvoice)
		alicePreimages = append(alicePreimages, preimage)
		payHashes = append(payHashes, payHash[:])

		// Subscribe the invoice.
		stream := alice.RPC.SubscribeSingleInvoice(payHash[:])
		invoiceStreamsAlice = append(invoiceStreamsAlice, stream)
	}

	// Now that we've created the invoices, we'll pay them all from
	// Alice<->Carol, going through Bob. We won't wait for the response
	// however, as neither will immediately settle the payment.

	// Alice will pay all of Carol's invoices.
	for _, carolInvoice := range carolInvoices {
		req := &routerrpc.SendPaymentRequest{
			PaymentRequest: carolInvoice.PaymentRequest,
			TimeoutSeconds: 60,
			FeeLimitMsat:   noFeeLimitMsat,
		}
		alice.RPC.SendPayment(req)
	}

	// And Carol will pay Alice's.
	for _, aliceInvoice := range aliceInvoices {
		req := &routerrpc.SendPaymentRequest{
			PaymentRequest: aliceInvoice.PaymentRequest,
			TimeoutSeconds: 60,
			FeeLimitMsat:   noFeeLimitMsat,
		}
		carol.RPC.SendPayment(req)
	}

	// At this point, all 3 nodes should now the HTLCs active on their
	// channels.
	ht.AssertActiveHtlcs(alice, payHashes...)
	ht.AssertActiveHtlcs(bob, payHashes...)
	ht.AssertActiveHtlcs(carol, payHashes...)

	// Wait for Alice and Carol to mark the invoices as accepted. There is
	// a small gap to bridge between adding the htlc to the channel and
	// executing the exit hop logic.
	for _, stream := range invoiceStreamsCarol {
		ht.AssertInvoiceState(stream, lnrpc.Invoice_ACCEPTED)
	}

	for _, stream := range invoiceStreamsAlice {
		ht.AssertInvoiceState(stream, lnrpc.Invoice_ACCEPTED)
	}

	// Increase the fee estimate so that the following force close tx will
	// be cpfp'ed.
	ht.SetFeeEstimate(30000)

	// We want Carol's htlcs to expire off-chain to demonstrate bob's force
	// close. However, Carol will cancel her invoices to prevent force
	// closes, so we shut her down for now.
	restartCarol := ht.SuspendNode(carol)

	// We'll now mine enough blocks to trigger Bob's broadcast of his
	// commitment transaction due to the fact that the Carol's HTLCs are
	// about to timeout. With the default outgoing broadcast delta of zero,
	// this will be the same height as the htlc expiry height.
	numBlocks := padCLTV(
		uint32(finalCltvDelta - lncfg.DefaultOutgoingBroadcastDelta),
	)
	ht.MineEmptyBlocks(int(numBlocks))

	// Bob's force close transaction should now be found in the mempool. If
	// there are anchors, we expect it to be offered to Bob's sweeper.
	ht.Miner.AssertNumTxsInMempool(1)

	// Bob has two anchor sweep requests, one for remote (invalid) and the
	// other for local.
	ht.AssertNumPendingSweeps(bob, 2)

	closeTx := ht.Miner.AssertOutpointInMempool(
		ht.OutPointFromChannelPoint(bobChanPoint),
	)
	closeTxid := closeTx.TxHash()

	// Go through the closing transaction outputs, and make an index for
	// the HTLC outputs.
	successOuts := make(map[wire.OutPoint]struct{})
	timeoutOuts := make(map[wire.OutPoint]struct{})
	for i, txOut := range closeTx.TxOut {
		op := wire.OutPoint{
			Hash:  closeTxid,
			Index: uint32(i),
		}

		switch txOut.Value {
		// If this HTLC goes towards Carol, Bob will claim it with a
		// timeout Tx. In this case the value will be the invoice
		// amount.
		case invoiceAmt:
			timeoutOuts[op] = struct{}{}

		// If the HTLC has direction towards Alice, Bob will claim it
		// with the success TX when he learns the preimage. In this
		// case one extra sat will be on the output, because of the
		// routing fee.
		case invoiceAmt + 1:
			successOuts[op] = struct{}{}
		}
	}

	// Once bob has force closed, we can restart carol.
	require.NoError(ht, restartCarol())

	// Mine a block to confirm the closing transaction.
	ht.MineBlocksAndAssertNumTxes(1, 1)

	// The above mined block will trigger Bob to sweep his anchor output.
	ht.Miner.AssertNumTxsInMempool(1)

	// Let Alice settle her invoices. When Bob now gets the preimages, he
	// has no other option than to broadcast his second-level transactions
	// to claim the money.
	for _, preimage := range alicePreimages {
		alice.RPC.SettleInvoice(preimage[:])
	}

	expectedTxes := 0
	switch c {
	// With the closing transaction confirmed, we should expect Bob's HTLC
	// timeout transactions to be broadcast due to the expiry being reached.
	// We will also expect the success transactions, since he learnt the
	// preimages from Alice. We also expect Carol to sweep her commitment
	// output.
	case lnrpc.CommitmentType_LEGACY:
		ht.AssertNumPendingSweeps(bob, numInvoices*2+1)
		ht.AssertNumPendingSweeps(carol, 1)

		expectedTxes = 2*numInvoices + 1

	// In case of anchors, all success transactions will be aggregated into
	// one, the same is the case for the timeout transactions. In this case
	// Carol will also sweep her commitment and anchor output in a single
	// tx.
	case lnrpc.CommitmentType_ANCHORS,
		lnrpc.CommitmentType_SCRIPT_ENFORCED_LEASE,
		lnrpc.CommitmentType_SIMPLE_TAPROOT:

		// Bob should have `numInvoices` for both HTLC success and
		// timeout txns, plus one anchor sweep.
		ht.AssertNumPendingSweeps(bob, numInvoices*2+1)

		// Carol should have commit and anchor outputs.
		ht.AssertNumPendingSweeps(carol, 2)

		// We expect to see three sweeping txns:
		// 1. Bob's sweeping tx for all timeout HTLCs.
		// 2. Bob's sweeping tx for all success HTLCs.
		// 3. Carol's sweeping tx for her commit and anchor outputs.
		expectedTxes = 3

	default:
		ht.Fatalf("unhandled commitment type %v", c)
	}

	// Mine a block to confirm Bob's anchor sweeping, which will also
	// trigger his sweeper to sweep HTLCs.
	ht.MineBlocksAndAssertNumTxes(1, 1)

	// Assert the sweeping txns are found in the mempool.
	txes := ht.Miner.GetNumTxsFromMempool(expectedTxes)

	// Since Bob can aggregate the transactions, we expect a single
	// transaction, that have multiple spends from the commitment.
	var (
		timeoutTxs []*chainhash.Hash
		successTxs []*chainhash.Hash
	)
	for _, tx := range txes {
		txid := tx.TxHash()

		for i := range tx.TxIn {
			prevOp := tx.TxIn[i].PreviousOutPoint
			if _, ok := successOuts[prevOp]; ok {
				successTxs = append(successTxs, &txid)

				break
			}

			if _, ok := timeoutOuts[prevOp]; ok {
				timeoutTxs = append(timeoutTxs, &txid)

				break
			}
		}
	}

	// In case of anchor we expect all the timeout and success second
	// levels to be aggregated into one tx. For earlier channel types, they
	// will be separate transactions.
	if lntest.CommitTypeHasAnchors(c) {
		require.Len(ht, timeoutTxs, 1)
		require.Len(ht, successTxs, 1)
	} else {
		require.Len(ht, timeoutTxs, numInvoices)
		require.Len(ht, successTxs, numInvoices)
	}

	// All mempool transactions should be spending from the commitment
	// transaction.
	ht.AssertAllTxesSpendFrom(txes, closeTxid)

	// Mine a block to confirm the all the transactions, including Carol's
	// commitment tx, anchor tx(optional), and Bob's second-level timeout
	// and success txes.
	ht.MineBlocksAndAssertNumTxes(1, expectedTxes)

	// At this point, Bob should have broadcast his second layer success
	// transaction, and should have sent it to the nursery for incubation,
	// or to the sweeper for sweeping.
	forceCloseChan := ht.AssertNumPendingForceClose(bob, 1)[0]
	ht.Logf("Bob's timelock on commit=%v, timelock on htlc=%v",
		forceCloseChan.BlocksTilMaturity,
		forceCloseChan.PendingHtlcs[0].BlocksTilMaturity)

	// For this channel, we also check the number of HTLCs and the stage
	// are correct.
	ht.AssertNumHTLCsAndStage(bob, bobChanPoint, numInvoices*2, 2)

	if c != lnrpc.CommitmentType_SCRIPT_ENFORCED_LEASE {
		// If we then mine additional blocks, Bob can sweep his
		// commitment output.
		ht.MineEmptyBlocks(1)

		// Assert the tx has been offered to the sweeper.
		ht.AssertNumPendingSweeps(bob, 1)

		// Mine one block to trigger the sweep.
		ht.MineEmptyBlocks(1)

		// Find the commitment sweep.
		bobCommitSweep := ht.Miner.GetNumTxsFromMempool(1)[0]
		ht.AssertTxSpendFrom(bobCommitSweep, closeTxid)

		// Also ensure it is not spending from any of the HTLC output.
		for _, txin := range bobCommitSweep.TxIn {
			for _, timeoutTx := range timeoutTxs {
				require.NotEqual(ht, *timeoutTx,
					txin.PreviousOutPoint.Hash,
					"found unexpected spend of timeout tx")
			}

			for _, successTx := range successTxs {
				require.NotEqual(ht, *successTx,
					txin.PreviousOutPoint.Hash,
					"found unexpected spend of success tx")
			}
		}
	}

	switch c {
	// In case this is a non-anchor channel type, we must mine 2 blocks, as
	// the nursery waits an extra block before sweeping. Before the blocks
	// are mined, we should expect to see Bob's commit sweep in the mempool.
	case lnrpc.CommitmentType_LEGACY:
		ht.MineBlocksAndAssertNumTxes(2, 1)

	// Mining one additional block, Bob's second level tx is mature, and he
	// can sweep the output. Before the blocks are mined, we should expect
	// to see Bob's commit sweep in the mempool.
	case lnrpc.CommitmentType_ANCHORS, lnrpc.CommitmentType_SIMPLE_TAPROOT:
		ht.MineBlocksAndAssertNumTxes(1, 1)

	// Since Bob is the initiator of the Bob-Carol script-enforced leased
	// channel, he incurs an additional CLTV when sweeping outputs back to
	// his wallet. We'll need to mine enough blocks for the timelock to
	// expire to prompt his broadcast.
	case lnrpc.CommitmentType_SCRIPT_ENFORCED_LEASE:
		resp := bob.RPC.PendingChannels()
		require.Len(ht, resp.PendingForceClosingChannels, 1)
		forceCloseChan := resp.PendingForceClosingChannels[0]
		require.Positive(ht, forceCloseChan.BlocksTilMaturity)
		numBlocks := uint32(forceCloseChan.BlocksTilMaturity)

		// Add debug log.
		_, height := ht.Miner.GetBestBlock()
		bob.AddToLogf("itest: now mine %d blocks at height %d",
			numBlocks, height)
		ht.MineEmptyBlocks(int(numBlocks) - 1)

	default:
		ht.Fatalf("unhandled commitment type %v", c)
	}

	// Make sure Bob's sweeper has received all the sweeping requests.
	ht.AssertNumPendingSweeps(bob, numInvoices*2)

	// Mine one block to trigger the sweeps.
	ht.MineEmptyBlocks(1)

	// For leased channels, Bob's commit output will mature after the above
	// block.
	if c == lnrpc.CommitmentType_SCRIPT_ENFORCED_LEASE {
		ht.AssertNumPendingSweeps(bob, numInvoices*2+1)
	}

	// We now wait for 30 seconds to overcome the flake - there's a block
	// race between contractcourt and sweeper, causing the sweep to be
	// broadcast earlier.
	//
	// TODO(yy): remove this once `blockbeat` is in place.
	numExpected := 1
	err := wait.NoError(func() error {
		mem := ht.Miner.GetRawMempool()
		if len(mem) == numExpected {
			return nil
		}

		if len(mem) > 0 {
			numExpected = len(mem)
		}

		return fmt.Errorf("want %d, got %v in mempool: %v", numExpected,
			len(mem), mem)
	}, wait.DefaultTimeout)
	ht.Logf("Checking mempool got: %v", err)

	// Make sure it spends from the second level tx.
	secondLevelSweep := ht.Miner.GetNumTxsFromMempool(numExpected)[0]
	bobSweep := secondLevelSweep.TxHash()

	// It should be sweeping all the second-level outputs.
	var secondLvlSpends int
	for _, txin := range secondLevelSweep.TxIn {
		for _, timeoutTx := range timeoutTxs {
			if *timeoutTx == txin.PreviousOutPoint.Hash {
				secondLvlSpends++
			}
		}

		for _, successTx := range successTxs {
			if *successTx == txin.PreviousOutPoint.Hash {
				secondLvlSpends++
			}
		}
	}

	// TODO(yy): bring the following check back when `blockbeat` is in
	// place - atm we may have two sweeping transactions in the mempool.
	// require.Equal(ht, 2*numInvoices, secondLvlSpends)

	// When we mine one additional block, that will confirm Bob's second
	// level sweep. Now Bob should have no pending channels anymore, as
	// this just resolved it by the confirmation of the sweep transaction.
	block := ht.MineBlocksAndAssertNumTxes(1, numExpected)[0]
	ht.Miner.AssertTxInBlock(block, &bobSweep)

	// For leased channels, we need to mine one more block to confirm Bob's
	// commit output sweep.
	//
	// NOTE: we mine this block conditionally, as the commit output may
	// have already been swept one block earlier due to the race in block
	// consumption among subsystems.
	pendingChanResp := bob.RPC.PendingChannels()
	if len(pendingChanResp.PendingForceClosingChannels) != 0 {
		ht.MineBlocksAndAssertNumTxes(1, 1)
	}
	ht.AssertNumPendingForceClose(bob, 0)

	// THe channel with Alice is still open.
	ht.AssertNodeNumChannels(bob, 1)

	// Carol should have no channels left (open nor pending).
	ht.AssertNumPendingForceClose(carol, 0)
	ht.AssertNodeNumChannels(carol, 0)

	// Coop close, no anchors.
	ht.CloseChannel(alice, aliceChanPoint)
}

// createThreeHopNetwork creates a topology of `Alice -> Bob -> Carol`.
func createThreeHopNetwork(ht *lntest.HarnessTest,
	alice, bob *node.HarnessNode, carolHodl bool, c lnrpc.CommitmentType,
	zeroConf bool) (*lnrpc.ChannelPoint,
	*lnrpc.ChannelPoint, *node.HarnessNode) {

	ht.EnsureConnected(alice, bob)

	// We'll create a new node "carol" and have Bob connect to her.
	// If the carolHodl flag is set, we'll make carol always hold onto the
	// HTLC, this way it'll force Bob to go to chain to resolve the HTLC.
	carolFlags := lntest.NodeArgsForCommitType(c)
	if carolHodl {
		carolFlags = append(carolFlags, "--hodl.exit-settle")
	}

	if zeroConf {
		carolFlags = append(
			carolFlags, "--protocol.option-scid-alias",
			"--protocol.zero-conf",
		)
	}
	carol := ht.NewNode("Carol", carolFlags)

	ht.ConnectNodes(bob, carol)

	// Make sure there are enough utxos for anchoring. Because the anchor
	// by itself often doesn't meet the dust limit, a utxo from the wallet
	// needs to be attached as an additional input. This can still lead to
	// a positively-yielding transaction.
	for i := 0; i < 2; i++ {
		ht.FundCoinsUnconfirmed(btcutil.SatoshiPerBitcoin, alice)
		ht.FundCoinsUnconfirmed(btcutil.SatoshiPerBitcoin, bob)
		ht.FundCoinsUnconfirmed(btcutil.SatoshiPerBitcoin, carol)

		// Mine 1 block to get the above coins confirmed.
		ht.MineBlocks(1)
	}

	// We'll start the test by creating a channel between Alice and Bob,
	// which will act as the first leg for out multi-hop HTLC.
	const chanAmt = 1000000
	var aliceFundingShim *lnrpc.FundingShim
	var thawHeight uint32
	if c == lnrpc.CommitmentType_SCRIPT_ENFORCED_LEASE {
		_, minerHeight := ht.Miner.GetBestBlock()
		thawHeight = uint32(minerHeight + thawHeightDelta)
		aliceFundingShim, _ = deriveFundingShim(
			ht, alice, bob, chanAmt, thawHeight, true, c,
		)
	}

	var privateChan bool
	if c == lnrpc.CommitmentType_SIMPLE_TAPROOT {
		privateChan = true
	}

	aliceParams := lntest.OpenChannelParams{
		Private:        privateChan,
		Amt:            chanAmt,
		CommitmentType: c,
		FundingShim:    aliceFundingShim,
		ZeroConf:       zeroConf,
	}

	// If the channel type is taproot, then use an explicit channel type to
	// open it.
	if c == lnrpc.CommitmentType_SIMPLE_TAPROOT {
		aliceParams.CommitmentType = lnrpc.CommitmentType_SIMPLE_TAPROOT
	}

	// We'll create a channel from Bob to Carol. After this channel is
	// open, our topology looks like:  A -> B -> C.
	var bobFundingShim *lnrpc.FundingShim
	if c == lnrpc.CommitmentType_SCRIPT_ENFORCED_LEASE {
		bobFundingShim, _ = deriveFundingShim(
			ht, bob, carol, chanAmt, thawHeight, true, c,
		)
	}

	// Prepare params for Bob.
	bobParams := lntest.OpenChannelParams{
		Amt:            chanAmt,
		Private:        privateChan,
		CommitmentType: c,
		FundingShim:    bobFundingShim,
		ZeroConf:       zeroConf,
	}

	// If the channel type is taproot, then use an explicit channel type to
	// open it.
	if c == lnrpc.CommitmentType_SIMPLE_TAPROOT {
		bobParams.CommitmentType = lnrpc.CommitmentType_SIMPLE_TAPROOT
	}

	var (
		acceptStreamBob   rpc.AcceptorClient
		acceptStreamCarol rpc.AcceptorClient
		cancelBob         context.CancelFunc
		cancelCarol       context.CancelFunc
	)

	// If a zero-conf channel is being opened, the nodes are signalling the
	// zero-conf feature bit. Setup a ChannelAcceptor for the fundee.
	if zeroConf {
		acceptStreamBob, cancelBob = bob.RPC.ChannelAcceptor()
		go acceptChannel(ht.T, true, acceptStreamBob)

		acceptStreamCarol, cancelCarol = carol.RPC.ChannelAcceptor()
		go acceptChannel(ht.T, true, acceptStreamCarol)
	}

	// Open channels in batch to save blocks mined.
	reqs := []*lntest.OpenChannelRequest{
		{Local: alice, Remote: bob, Param: aliceParams},
		{Local: bob, Remote: carol, Param: bobParams},
	}
	resp := ht.OpenMultiChannelsAsync(reqs)
	aliceChanPoint := resp[0]
	bobChanPoint := resp[1]

	// Make sure alice and carol know each other's channels.
	//
	// We'll only do this though if it wasn't a private channel we opened
	// earlier.
	if !privateChan {
		ht.AssertTopologyChannelOpen(alice, bobChanPoint)
		ht.AssertTopologyChannelOpen(carol, aliceChanPoint)
	} else {
		// Otherwise, we want to wait for all the channels to be shown
		// as active before we proceed.
		ht.AssertChannelExists(alice, aliceChanPoint)
		ht.AssertChannelExists(carol, bobChanPoint)
	}

	// Remove the ChannelAcceptor for Bob and Carol.
	if zeroConf {
		cancelBob()
		cancelCarol()
	}

	return aliceChanPoint, bobChanPoint, carol
}

// testHtlcTimeoutResolverExtractPreimageRemote tests that in the multi-hop
// setting, Alice->Bob->Carol, when Bob's outgoing HTLC is swept by Carol using
// the 2nd level success tx2nd level success tx, Bob's timeout resolver will
// extract the preimage from the sweep tx found in mempool or blocks(for
// neutrino). The 2nd level success tx is broadcast by Carol and spends the
// outpoint on her commit tx.
func testHtlcTimeoutResolverExtractPreimageRemote(ht *lntest.HarnessTest) {
	runMultiHopHtlcClaimTest(ht, runExtraPreimageFromRemoteCommit)
}

// runExtraPreimageFromRemoteCommit checks that Bob's htlc timeout resolver
// will extract the preimage from the 2nd level success tx broadcast by Carol
// which spends the htlc output on her commitment tx.
func runExtraPreimageFromRemoteCommit(ht *lntest.HarnessTest,
	alice, bob *node.HarnessNode, c lnrpc.CommitmentType, zeroConf bool) {

	// First, we'll create a three hop network: Alice -> Bob -> Carol, with
	// Carol refusing to actually settle or directly cancel any HTLC's
	// self.
	aliceChanPoint, bobChanPoint, carol := createThreeHopNetwork(
		ht, alice, bob, false, c, zeroConf,
	)

	if ht.IsNeutrinoBackend() {
		ht.FundCoins(btcutil.SatoshiPerBitcoin, carol)
	}

	// If this is a taproot channel, then we'll need to make some manual
	// route hints so Alice can actually find a route.
	var routeHints []*lnrpc.RouteHint
	if c == lnrpc.CommitmentType_SIMPLE_TAPROOT {
		routeHints = makeRouteHints(bob, carol, zeroConf)
	}

	// With the network active, we'll now add a new hodl invoice at Carol's
	// end. Make sure the cltv expiry delta is large enough, otherwise Bob
	// won't send out the outgoing htlc.
	preimage := ht.RandomPreimage()
	payHash := preimage.Hash()
	invoiceReq := &invoicesrpc.AddHoldInvoiceRequest{
		Value:      100_000,
		CltvExpiry: finalCltvDelta,
		Hash:       payHash[:],
		RouteHints: routeHints,
	}
	eveInvoice := carol.RPC.AddHoldInvoice(invoiceReq)

	// Subscribe the invoice.
	stream := carol.RPC.SubscribeSingleInvoice(payHash[:])

	// Now that we've created the invoice, we'll send a single payment from
	// Alice to Carol. We won't wait for the response however, as Carol
	// will not immediately settle the payment.
	req := &routerrpc.SendPaymentRequest{
		PaymentRequest: eveInvoice.PaymentRequest,
		TimeoutSeconds: 60,
		FeeLimitMsat:   noFeeLimitMsat,
	}
	alice.RPC.SendPayment(req)

	// Once the payment sent, Alice should have one outgoing HTLC active.
	ht.AssertOutgoingHTLCActive(alice, aliceChanPoint, payHash[:])

	// Bob should have two HTLCs active. One incoming HTLC from Alice, and
	// one outgoing to Carol.
	ht.AssertIncomingHTLCActive(bob, aliceChanPoint, payHash[:])
	htlc := ht.AssertOutgoingHTLCActive(bob, bobChanPoint, payHash[:])

	// Carol should have one incoming HTLC from Bob.
	ht.AssertIncomingHTLCActive(carol, bobChanPoint, payHash[:])

	// Wait for Carol to mark invoice as accepted. There is a small gap to
	// bridge between adding the htlc to the channel and executing the exit
	// hop logic.
	ht.AssertInvoiceState(stream, lnrpc.Invoice_ACCEPTED)

	// Bob now goes offline so the link between Bob and Carol is broken.
	restartBob := ht.SuspendNode(bob)

	// Carol now settles the invoice, since her link with Bob is broken,
	// Bob won't know the preimage.
	carol.RPC.SettleInvoice(preimage[:])

	// We'll now mine enough blocks to trigger Carol's broadcast of her
	// commitment transaction due to the fact that the HTLC is about to
	// timeout. With the default incoming broadcast delta of 10, this
	// will be the htlc expiry height minus 10.
	numBlocks := padCLTV(uint32(
		invoiceReq.CltvExpiry - lncfg.DefaultIncomingBroadcastDelta,
	))
	ht.MineEmptyBlocks(int(numBlocks))

	// Carol's force close transaction should now be found in the mempool.
	// If there are anchors, we also expect Carol's contractcourt to offer
	// the anchors to her sweeper - one from the local commitment and the
	// other from the remote.
	ht.AssertNumPendingSweeps(carol, 2)

	// We now mine a block to confirm Carol's closing transaction, which
	// will trigger her sweeper to sweep her CPFP anchor sweeping.
	ht.MineClosingTx(bobChanPoint)

	// With the closing transaction confirmed, we should expect Carol's
	// HTLC success transaction to be offered to the sweeper along with her
	// anchor output.
	ht.AssertNumPendingSweeps(carol, 2)

	// Mine a block to trigger the sweep, and clean up the anchor sweeping
	// tx.
	ht.MineBlocksAndAssertNumTxes(1, 1)
	ht.Miner.AssertNumTxsInMempool(1)

	// Restart Bob. Once he finishes syncing the channel state, he should
	// notice the force close from Carol.
	require.NoError(ht, restartBob())

	// Get the current height to compute number of blocks to mine to
	// trigger the htlc timeout resolver from Bob.
	_, height := ht.Miner.GetBestBlock()

	// We'll now mine enough blocks to trigger Bob's timeout resolver.
	numBlocks = htlc.ExpirationHeight - uint32(height) -
		lncfg.DefaultOutgoingBroadcastDelta

	// We should now have Carol's htlc success tx in the mempool.
	numTxesMempool := 1
	ht.Miner.AssertNumTxsInMempool(numTxesMempool)

	// For neutrino backend, the timeout resolver needs to extract the
	// preimage from the blocks.
	if ht.IsNeutrinoBackend() {
		// Mine a block to confirm Carol's 2nd level success tx.
		ht.MineBlocksAndAssertNumTxes(1, 1)
		numBlocks--
	}

	// Mine empty blocks so Carol's htlc success tx stays in mempool. Once
	// the height is reached, Bob's timeout resolver will resolve the htlc
	// by extracing the preimage from the mempool.
	ht.MineEmptyBlocks(int(numBlocks))

	// Finally, check that the Alice's payment is marked as succeeded as
	// Bob has settled the htlc using the preimage extracted from Carol's
	// 2nd level success tx.
	ht.AssertPaymentStatus(alice, preimage, lnrpc.Payment_SUCCEEDED)

	switch c {
	// For non-anchor channel type, we should expect to see Bob's commit
	// sweep in the mempool.
	case lnrpc.CommitmentType_LEGACY:
		numTxesMempool++

	// For anchor channel type, we should expect to see Bob's commit output
	// and his anchor output be swept in a single tx in the mempool.
	case lnrpc.CommitmentType_ANCHORS, lnrpc.CommitmentType_SIMPLE_TAPROOT:
		numTxesMempool++

	// For script-enforced leased channel, Bob's anchor sweep tx won't
	// happen as it's not used for CPFP, hence no wallet utxo is used so
	// it'll be uneconomical.
	case lnrpc.CommitmentType_SCRIPT_ENFORCED_LEASE:
	}

	// For neutrino backend, Carol's second-stage sweep should be offered
	// to her sweeper.
	if ht.IsNeutrinoBackend() {
		ht.AssertNumPendingSweeps(carol, 1)

		// Mine a block to trigger the sweep.
		ht.MineEmptyBlocks(1)
	}

	// Mine a block to clean the mempool.
	ht.MineBlocksAndAssertNumTxes(1, numTxesMempool)

	// NOTE: for non-standby nodes there's no need to clean up the force
	// close as long as the mempool is cleaned.
	ht.CleanShutDown()
}

// testHtlcTimeoutResolverExtractPreimage tests that in the multi-hop setting,
// Alice->Bob->Carol, when Bob's outgoing HTLC is swept by Carol using the
// direct preimage spend, Bob's timeout resolver will extract the preimage from
// the sweep tx found in mempool or blocks(for neutrino). The direct spend tx
// is broadcast by Carol and spends the outpoint on Bob's commit tx.
func testHtlcTimeoutResolverExtractPreimageLocal(ht *lntest.HarnessTest) {
	runMultiHopHtlcClaimTest(ht, runExtraPreimageFromLocalCommit)
}

// runExtraPreimageFromLocalCommit checks that Bob's htlc timeout resolver will
// extract the preimage from the direct spend broadcast by Carol which spends
// the htlc output on Bob's commitment tx.
func runExtraPreimageFromLocalCommit(ht *lntest.HarnessTest,
	alice, bob *node.HarnessNode, c lnrpc.CommitmentType, zeroConf bool) {

	// First, we'll create a three hop network: Alice -> Bob -> Carol, with
	// Carol refusing to actually settle or directly cancel any HTLC's
	// self.
	aliceChanPoint, bobChanPoint, carol := createThreeHopNetwork(
		ht, alice, bob, false, c, zeroConf,
	)

	// If this is a taproot channel, then we'll need to make some manual
	// route hints so Alice can actually find a route.
	var routeHints []*lnrpc.RouteHint
	if c == lnrpc.CommitmentType_SIMPLE_TAPROOT {
		routeHints = makeRouteHints(bob, carol, zeroConf)
	}

	// With the network active, we'll now add a new hodl invoice at Carol's
	// end. Make sure the cltv expiry delta is large enough, otherwise Bob
	// won't send out the outgoing htlc.
	preimage := ht.RandomPreimage()
	payHash := preimage.Hash()
	invoiceReq := &invoicesrpc.AddHoldInvoiceRequest{
		Value:      100_000,
		CltvExpiry: finalCltvDelta,
		Hash:       payHash[:],
		RouteHints: routeHints,
	}
	carolInvoice := carol.RPC.AddHoldInvoice(invoiceReq)

	// Subscribe the invoice.
	stream := carol.RPC.SubscribeSingleInvoice(payHash[:])

	// Now that we've created the invoice, we'll send a single payment from
	// Alice to Carol. We won't wait for the response however, as Carol
	// will not immediately settle the payment.
	req := &routerrpc.SendPaymentRequest{
		PaymentRequest: carolInvoice.PaymentRequest,
		TimeoutSeconds: 60,
		FeeLimitMsat:   noFeeLimitMsat,
	}
	alice.RPC.SendPayment(req)

	// Once the payment sent, Alice should have one outgoing HTLC active.
	ht.AssertOutgoingHTLCActive(alice, aliceChanPoint, payHash[:])

	// Bob should have two HTLCs active. One incoming HTLC from Alice, and
	// one outgoing to Carol.
	ht.AssertIncomingHTLCActive(bob, aliceChanPoint, payHash[:])
	htlc := ht.AssertOutgoingHTLCActive(bob, bobChanPoint, payHash[:])

	// Carol should have one incoming HTLC from Bob.
	ht.AssertIncomingHTLCActive(carol, bobChanPoint, payHash[:])

	// Wait for Carol to mark invoice as accepted. There is a small gap to
	// bridge between adding the htlc to the channel and executing the exit
	// hop logic.
	ht.AssertInvoiceState(stream, lnrpc.Invoice_ACCEPTED)

	// Bob now goes offline so the link between Bob and Carol is broken.
	restartBob := ht.SuspendNode(bob)

	// Carol now settles the invoice, since her link with Bob is broken,
	// Bob won't know the preimage.
	carol.RPC.SettleInvoice(preimage[:])

	// Stop Carol so it's easier to check the mempool's state since she
	// will broadcast the anchor sweeping once Bob force closes.
	restartCarol := ht.SuspendNode(carol)

	// Restart Bob to force close the channel.
	require.NoError(ht, restartBob())

	// Bob force closes the channel, which gets his commitment tx into the
	// mempool.
	ht.CloseChannelAssertPending(bob, bobChanPoint, true)

	// Bob should now has offered his anchors to his sweeper - both local
	// and remote versions.
	ht.AssertNumPendingSweeps(bob, 2)

	// Mine Bob's force close tx.
	closeTx := ht.MineClosingTx(bobChanPoint)

	// Mine Bob's anchor sweeping tx.
	ht.MineBlocksAndAssertNumTxes(1, 1)
	blocksMined := 1

	// We'll now mine enough blocks to trigger Carol's sweeping of the htlc
	// via the direct spend. With the default incoming broadcast delta of
	// 10, this will be the htlc expiry height minus 10.
	//
	// NOTE: we need to mine 1 fewer block as we've already mined one to
	// confirm Bob's force close tx.
	numBlocks := padCLTV(uint32(
		invoiceReq.CltvExpiry - lncfg.DefaultIncomingBroadcastDelta - 1,
	))

	// If this is a nont script-enforced channel, Bob will be able to sweep
	// his commit output after 4 blocks.
	if c != lnrpc.CommitmentType_SCRIPT_ENFORCED_LEASE {
		// Mine 3 blocks so the output will be offered to the sweeper.
		ht.MineEmptyBlocks(defaultCSV - blocksMined - 1)

		// Assert the commit output has been offered to the sweeper.
		ht.AssertNumPendingSweeps(bob, 1)

		// Mine a block to trigger the sweep.
		ht.MineEmptyBlocks(1)
		blocksMined = defaultCSV
	}

	// Mine empty blocks so it's easier to check Bob's sweeping txes below.
	ht.MineEmptyBlocks(int(numBlocks) - blocksMined)

	// With the above blocks mined, we should expect Carol's to offer the
	// htlc output on Bob's commitment to the sweeper.
	//
	// TODO(yy): it's not offered to the sweeper yet, instead, the utxo
	// nursery is creating and broadcasting the sweep tx - we should unify
	// this behavior and offer it to the sweeper.
	// ht.AssertNumPendingSweeps(carol, 1)

	// Increase the fee rate used by the sweeper so Carol's direct spend tx
	// won't be replaced by Bob's timeout tx.
	ht.SetFeeEstimate(30000)

	// Restart Carol to sweep the htlc output.
	require.NoError(ht, restartCarol())

	ht.AssertNumPendingSweeps(carol, 2)
	ht.MineEmptyBlocks(1)

	// Construct the htlc output on Bob's commitment tx, and decide its
	// index based on the commit type below.
	htlcOutpoint := wire.OutPoint{Hash: closeTx.TxHash()}

	// Check the current mempool state and we should see,
	// - Carol's direct spend tx.
	// - Bob's local output sweep tx, if this is NOT script enforced lease.
	// - Carol's anchor sweep tx cannot be broadcast as it's uneconomical.
	switch c {
	case lnrpc.CommitmentType_LEGACY:
		htlcOutpoint.Index = 0
		ht.Miner.AssertNumTxsInMempool(2)

	case lnrpc.CommitmentType_ANCHORS, lnrpc.CommitmentType_SIMPLE_TAPROOT:
		htlcOutpoint.Index = 2
		ht.Miner.AssertNumTxsInMempool(2)

	case lnrpc.CommitmentType_SCRIPT_ENFORCED_LEASE:
		htlcOutpoint.Index = 2
		ht.Miner.AssertNumTxsInMempool(1)
	}

	// Get the current height to compute number of blocks to mine to
	// trigger the timeout resolver from Bob.
	_, height := ht.Miner.GetBestBlock()

	// We'll now mine enough blocks to trigger Bob's htlc timeout resolver
	// to act. Once his timeout resolver starts, it will extract the
	// preimage from Carol's direct spend tx found in the mempool.
	numBlocks = htlc.ExpirationHeight - uint32(height) -
		lncfg.DefaultOutgoingBroadcastDelta

	// Decrease the fee rate used by the sweeper so Bob's timeout tx will
	// not replace Carol's direct spend tx.
	ht.SetFeeEstimate(1000)

	// Mine empty blocks so Carol's direct spend tx stays in mempool. Once
	// the height is reached, Bob's timeout resolver will resolve the htlc
	// by extracing the preimage from the mempool.
	ht.MineEmptyBlocks(int(numBlocks))

	// For neutrino backend, the timeout resolver needs to extract the
	// preimage from the blocks.
	if ht.IsNeutrinoBackend() {
		// Make sure the direct spend tx is still in the mempool.
		ht.Miner.AssertOutpointInMempool(htlcOutpoint)

		// Mine a block to confirm Carol's direct spend tx.
		ht.MineBlocks(1)
	}

	// Finally, check that the Alice's payment is marked as succeeded as
	// Bob has settled the htlc using the preimage extracted from Carol's
	// direct spend tx.
	ht.AssertPaymentStatus(alice, preimage, lnrpc.Payment_SUCCEEDED)

	// NOTE: for non-standby nodes there's no need to clean up the force
	// close as long as the mempool is cleaned.
	ht.CleanShutDown()
}<|MERGE_RESOLUTION|>--- conflicted
+++ resolved
@@ -928,14 +928,8 @@
 	// incoming HTLC on the commitment transaction Bob->Carol. Although
 	// Carol created this invoice, because it's a hold invoice, the
 	// preimage won't be generated automatically.
-<<<<<<< HEAD
-	hasAnchorSweep := false
-	closeTx := ht.AssertStreamChannelForceClosed(
-		carol, bobChanPoint, hasAnchorSweep, closeStream,
-=======
 	closeTx := ht.AssertStreamChannelForceClosed(
 		carol, bobChanPoint, true, closeStream,
->>>>>>> c841954c
 	)
 
 	// Increase the blocks mined. At this step
@@ -976,28 +970,13 @@
 		ht.Fatalf("unhandled commitment type %v", c)
 	}
 
-<<<<<<< HEAD
+	// Mine one block to trigger the sweeps.
+	ht.MineEmptyBlocks(1)
+	blocksMined++
+
 	// We now mine a block to clear up the mempool.
 	ht.MineBlocksAndAssertNumTxes(1, expectedTxes)
 	blocksMined++
-
-	// The above block will trigger Carol's sweeper to reconsider the
-	// anchor sweeping. Because we are now sweeping at the fee rate floor,
-	// the sweeper will consider this input has positive yield thus
-	// attempts the sweeping.
-	if lntest.CommitTypeHasAnchors(c) {
-		ht.MineBlocksAndAssertNumTxes(1, 1)
-		blocksMined++
-	}
-=======
-	// Mine one block to trigger the sweeps.
-	ht.MineEmptyBlocks(1)
-	blocksMined++
-
-	// We now mine a block to clear up the mempool.
-	ht.MineBlocksAndAssertNumTxes(1, expectedTxes)
-	blocksMined++
->>>>>>> c841954c
 
 	// Next, we'll mine enough blocks for the HTLC to expire. At this
 	// point, Bob should hand off the output to his internal utxo nursery,
@@ -1263,20 +1242,6 @@
 	// After the force close transaction is mined, transactions will be
 	// broadcast by both Bob and Carol.
 	switch c {
-<<<<<<< HEAD
-	// Carol will broadcast her second level HTLC transaction and Bob will
-	// sweep his commitment output.
-	case lnrpc.CommitmentType_LEGACY:
-		expectedTxes = 2
-
-	// Carol will broadcast her second level HTLC transaction and Bob will
-	// sweep his commitment and anchor outputs.
-	// For anchor channels, we'd expect to see three transactions,
-	// - Carol's second level HTLC transaction
-	// - Bob's sweep tx spending his commitment output
-	// - Bob's sweep tx spending two anchor outputs, one from channel Alice
-	//   to Bob and the other from channel Bob to Carol.
-=======
 	// Carol will broadcast her sweeping txns and Bob will sweep his
 	// commitment and anchor outputs, we'd expect to see three txns,
 	// - Carol's second level HTLC transaction.
@@ -1284,7 +1249,6 @@
 	// - Bob's sweep tx spending his commitment output, and two anchor
 	//   outputs, one from channel Alice to Bob and the other from channel
 	//   Bob to Carol.
->>>>>>> c841954c
 	case lnrpc.CommitmentType_ANCHORS, lnrpc.CommitmentType_SIMPLE_TAPROOT:
 		ht.AssertNumPendingSweeps(bob, 3)
 		expectedTxes = 3
@@ -1305,12 +1269,9 @@
 		ht.Fatalf("unhandled commitment type %v", c)
 	}
 
-<<<<<<< HEAD
-=======
 	// Mine a block to trigger the sweeps.
 	ht.MineEmptyBlocks(1)
 
->>>>>>> c841954c
 	// Assert transactions can be found in the mempool.
 	ht.Miner.AssertNumTxsInMempool(expectedTxes)
 
@@ -1320,25 +1281,11 @@
 
 	// Mine a block to confirm the expected transactions (+ the coinbase).
 	ht.MineBlocksAndAssertNumTxes(1, expectedTxes)
-<<<<<<< HEAD
-
-	// For non-anchor channel types, the nursery will handle sweeping the
-	// second level output, and it will wait one extra block before
-	// sweeping it.
-	secondLevelMaturity := uint32(defaultCSV)
-=======
->>>>>>> c841954c
 
 	// For a channel of the anchor type, we will subtract one block
 	// from the default CSV, as the Sweeper will handle the input, and the
 	// Sweeper sweeps the input as soon as the lock expires.
-<<<<<<< HEAD
-	if lntest.CommitTypeHasAnchors(c) {
-		secondLevelMaturity = defaultCSV - 1
-	}
-=======
 	secondLevelMaturity := uint32(defaultCSV - 1)
->>>>>>> c841954c
 
 	// Keep track of the second level tx maturity.
 	carolSecondLevelCSV := secondLevelMaturity
@@ -1354,7 +1301,6 @@
 
 	// Check Bob's second level tx.
 	bobSecondLvlTx := ht.Miner.GetNumTxsFromMempool(1)[0]
-	bobSecondLvlTxid := bobSecondLvlTx.TxHash()
 
 	// It should spend from the commitment in the channel with Alice.
 	ht.AssertTxSpendFrom(bobSecondLvlTx, *bobForceClose)
@@ -1375,12 +1321,7 @@
 
 	// We'll now mine a block which should confirm Bob's second layer
 	// transaction.
-<<<<<<< HEAD
-	block = ht.MineBlocksAndAssertNumTxes(1, 1)[0]
-	ht.Miner.AssertTxInBlock(block, &bobSecondLvlTxid)
-=======
 	ht.MineBlocksAndAssertNumTxes(1, 1)
->>>>>>> c841954c
 
 	// Keep track of Bob's second level maturity, and decrement our track
 	// of Carol's.

--- conflicted
+++ resolved
@@ -69,13 +69,6 @@
 	// closure.
 	DefaultOutgoingCltvRejectDelta = DefaultOutgoingBroadcastDelta + 3
 
-<<<<<<< HEAD
-	// DefaultReservationTimeout is the default time we wait until we remove
-	// an unfinished (zombiestate) open channel flow from memory.
-	DefaultReservationTimeout = 10 * time.Minute
-
-=======
->>>>>>> c841954c
 	// DefaultZombieSweeperInterval is the default time interval at which
 	// unfinished (zombiestate) open channel flows are purged from memory.
 	DefaultZombieSweeperInterval = 1 * time.Minute

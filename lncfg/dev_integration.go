//go:build integration

package lncfg

import (
	"time"
<<<<<<< HEAD
=======

	"github.com/lightningnetwork/lnd/lnwallet/chanfunding"
>>>>>>> c841954c
)

// IsDevBuild returns a bool to indicate whether we are in a development
// environment.
//
// NOTE: always return true here.
func IsDevBuild() bool {
	return true
}

// DevConfig specifies configs used for integration tests. These configs can
// only be used in tests and must NOT be exported for production usage.
//
//nolint:lll
type DevConfig struct {
	ProcessChannelReadyWait time.Duration `long:"processchannelreadywait" description:"Time to sleep before processing remote node's channel_ready message."`
	ReservationTimeout      time.Duration `long:"reservationtimeout" description:"The maximum time we keep a pending channel open flow in memory."`
	ZombieSweeperInterval   time.Duration `long:"zombiesweeperinterval" description:"The time interval at which channel opening flows are evaluated for zombie status."`
<<<<<<< HEAD
=======
	UnsafeDisconnect        bool          `long:"unsafedisconnect" description:"Allows the rpcserver to intentionally disconnect from peers with open channels."`
>>>>>>> c841954c
}

// ChannelReadyWait returns the config value `ProcessChannelReadyWait`.
func (d *DevConfig) ChannelReadyWait() time.Duration {
	return d.ProcessChannelReadyWait
}

// GetReservationTimeout returns the config value for `ReservationTimeout`.
func (d *DevConfig) GetReservationTimeout() time.Duration {
	if d.ReservationTimeout == 0 {
<<<<<<< HEAD
		return DefaultReservationTimeout
=======
		return chanfunding.DefaultReservationTimeout
>>>>>>> c841954c
	}

	return d.ReservationTimeout
}

// GetZombieSweeperInterval returns the config value for`ZombieSweeperInterval`.
func (d *DevConfig) GetZombieSweeperInterval() time.Duration {
	if d.ZombieSweeperInterval == 0 {
		return DefaultZombieSweeperInterval
	}

	return d.ZombieSweeperInterval
<<<<<<< HEAD
=======
}

// ChannelReadyWait returns the config value `UnsafeDisconnect`.
func (d *DevConfig) GetUnsafeDisconnect() bool {
	return d.UnsafeDisconnect
>>>>>>> c841954c
}<|MERGE_RESOLUTION|>--- conflicted
+++ resolved
@@ -4,11 +4,8 @@
 
 import (
 	"time"
-<<<<<<< HEAD
-=======
 
 	"github.com/lightningnetwork/lnd/lnwallet/chanfunding"
->>>>>>> c841954c
 )
 
 // IsDevBuild returns a bool to indicate whether we are in a development
@@ -27,10 +24,7 @@
 	ProcessChannelReadyWait time.Duration `long:"processchannelreadywait" description:"Time to sleep before processing remote node's channel_ready message."`
 	ReservationTimeout      time.Duration `long:"reservationtimeout" description:"The maximum time we keep a pending channel open flow in memory."`
 	ZombieSweeperInterval   time.Duration `long:"zombiesweeperinterval" description:"The time interval at which channel opening flows are evaluated for zombie status."`
-<<<<<<< HEAD
-=======
 	UnsafeDisconnect        bool          `long:"unsafedisconnect" description:"Allows the rpcserver to intentionally disconnect from peers with open channels."`
->>>>>>> c841954c
 }
 
 // ChannelReadyWait returns the config value `ProcessChannelReadyWait`.
@@ -41,11 +35,7 @@
 // GetReservationTimeout returns the config value for `ReservationTimeout`.
 func (d *DevConfig) GetReservationTimeout() time.Duration {
 	if d.ReservationTimeout == 0 {
-<<<<<<< HEAD
-		return DefaultReservationTimeout
-=======
 		return chanfunding.DefaultReservationTimeout
->>>>>>> c841954c
 	}
 
 	return d.ReservationTimeout
@@ -58,12 +48,9 @@
 	}
 
 	return d.ZombieSweeperInterval
-<<<<<<< HEAD
-=======
 }
 
 // ChannelReadyWait returns the config value `UnsafeDisconnect`.
 func (d *DevConfig) GetUnsafeDisconnect() bool {
 	return d.UnsafeDisconnect
->>>>>>> c841954c
 }
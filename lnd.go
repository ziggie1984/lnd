// Copyright (c) 2013-2017 The btcsuite developers
// Copyright (c) 2015-2016 The Decred developers
// Copyright (C) 2015-2017 The Lightning Network Developers

package lnd

import (
	"context"
	"crypto/tls"
	"fmt"
	"io/ioutil"
	"net"
	"net/http"
	"os"
	"path/filepath"
	"runtime/pprof"
	"strings"
	"sync"
	"time"

	// Blank import to set up profiling HTTP handlers.
	_ "net/http/pprof"

	"gopkg.in/macaroon-bakery.v2/bakery"
	"gopkg.in/macaroon.v2"

	"google.golang.org/grpc"
	"google.golang.org/grpc/credentials"

	"github.com/btcsuite/btcutil"
	"github.com/btcsuite/btcwallet/wallet"
	proxy "github.com/grpc-ecosystem/grpc-gateway/runtime"
	"github.com/lightninglabs/neutrino"

	"github.com/lightningnetwork/lnd/autopilot"
	"github.com/lightningnetwork/lnd/build"
	"github.com/lightningnetwork/lnd/cert"
	"github.com/lightningnetwork/lnd/chanacceptor"
	"github.com/lightningnetwork/lnd/channeldb"
	"github.com/lightningnetwork/lnd/keychain"
	"github.com/lightningnetwork/lnd/lncfg"
	"github.com/lightningnetwork/lnd/lnrpc"
	"github.com/lightningnetwork/lnd/lnwallet"
	"github.com/lightningnetwork/lnd/lnwallet/btcwallet"
	"github.com/lightningnetwork/lnd/macaroons"
	"github.com/lightningnetwork/lnd/signal"
	"github.com/lightningnetwork/lnd/tor"
	"github.com/lightningnetwork/lnd/walletunlocker"
	"github.com/lightningnetwork/lnd/watchtower"
	"github.com/lightningnetwork/lnd/watchtower/wtdb"
)

// WalletUnlockerAuthOptions returns a list of DialOptions that can be used to
// authenticate with the wallet unlocker service.
//
// NOTE: This should only be called after the WalletUnlocker listener has
// signaled it is ready.
func WalletUnlockerAuthOptions(cfg *Config) ([]grpc.DialOption, error) {
	creds, err := credentials.NewClientTLSFromFile(cfg.TLSCertPath, "")
	if err != nil {
		return nil, fmt.Errorf("unable to read TLS cert: %v", err)
	}

	// Create a dial options array with the TLS credentials.
	opts := []grpc.DialOption{
		grpc.WithTransportCredentials(creds),
	}

	return opts, nil
}

// AdminAuthOptions returns a list of DialOptions that can be used to
// authenticate with the RPC server with admin capabilities.
//
// NOTE: This should only be called after the RPCListener has signaled it is
// ready.
func AdminAuthOptions(cfg *Config) ([]grpc.DialOption, error) {
	creds, err := credentials.NewClientTLSFromFile(cfg.TLSCertPath, "")
	if err != nil {
		return nil, fmt.Errorf("unable to read TLS cert: %v", err)
	}

	// Create a dial options array.
	opts := []grpc.DialOption{
		grpc.WithTransportCredentials(creds),
	}

	// Get the admin macaroon if macaroons are active.
	if !cfg.NoMacaroons {
		// Load the adming macaroon file.
		macBytes, err := ioutil.ReadFile(cfg.AdminMacPath)
		if err != nil {
			return nil, fmt.Errorf("unable to read macaroon "+
				"path (check the network setting!): %v", err)
		}

		mac := &macaroon.Macaroon{}
		if err = mac.UnmarshalBinary(macBytes); err != nil {
			return nil, fmt.Errorf("unable to decode macaroon: %v",
				err)
		}

		// Now we append the macaroon credentials to the dial options.
		cred := macaroons.NewMacaroonCredential(mac)
		opts = append(opts, grpc.WithPerRPCCredentials(cred))
	}

	return opts, nil
}

// GrpcRegistrar is an interface that must be satisfied by an external subserver
// that wants to be able to register its own gRPC server onto lnd's main
// grpc.Server instance.
type GrpcRegistrar interface {
	// RegisterGrpcSubserver is called for each net.Listener on which lnd
	// creates a grpc.Server instance. External subservers implementing this
	// method can then register their own gRPC server structs to the main
	// server instance.
	RegisterGrpcSubserver(*grpc.Server) error
}

// RestRegistrar is an interface that must be satisfied by an external subserver
// that wants to be able to register its own REST mux onto lnd's main
// proxy.ServeMux instance.
type RestRegistrar interface {
	// RegisterRestSubserver is called after lnd creates the main
	// proxy.ServeMux instance. External subservers implementing this method
	// can then register their own REST proxy stubs to the main server
	// instance.
	RegisterRestSubserver(context.Context, *proxy.ServeMux, string,
		[]grpc.DialOption) error
}

// RPCSubserverConfig is a struct that can be used to register an external
// subserver with the custom permissions that map to the gRPC server that is
// going to be registered with the GrpcRegistrar.
type RPCSubserverConfig struct {
	// Registrar is a callback that is invoked for each net.Listener on
	// which lnd creates a grpc.Server instance.
	Registrar GrpcRegistrar

	// Permissions is the permissions required for the external subserver.
	// It is a map between the full HTTP URI of each RPC and its required
	// macaroon permissions. If multiple action/entity tuples are specified
	// per URI, they are all required. See rpcserver.go for a list of valid
	// action and entity values.
	Permissions map[string][]bakery.Op
}

// ListenerWithSignal is a net.Listener that has an additional Ready channel that
// will be closed when a server starts listening.
type ListenerWithSignal struct {
	net.Listener

	// Ready will be closed by the server listening on Listener.
	Ready chan struct{}

	// ExternalRPCSubserverCfg is optional and specifies the registration
	// callback and permissions to register external gRPC subservers.
	ExternalRPCSubserverCfg *RPCSubserverConfig

	// ExternalRestRegistrar is optional and specifies the registration
	// callback to register external REST subservers.
	ExternalRestRegistrar RestRegistrar
}

// ListenerCfg is a wrapper around custom listeners that can be passed to lnd
// when calling its main method.
type ListenerCfg struct {
	// WalletUnlocker can be set to the listener to use for the wallet
	// unlocker. If nil a regular network listener will be created.
	WalletUnlocker *ListenerWithSignal

	// RPCListener can be set to the listener to use for the RPC server. If
	// nil a regular network listener will be created.
	RPCListener *ListenerWithSignal
}

// rpcListeners is a function type used for closures that fetches a set of RPC
// listeners for the current configuration. If no custom listeners are present,
// this should return normal listeners from the RPC endpoints defined in the
// config. The second return value us a closure that will close the fetched
// listeners.
type rpcListeners func() ([]*ListenerWithSignal, func(), error)

// Main is the true entry point for lnd. It accepts a fully populated and
// validated main configuration struct and an optional listener config struct.
// This function starts all main system components then blocks until a signal
// is received on the shutdownChan at which point everything is shut down again.
func Main(cfg *Config, lisCfg ListenerCfg, shutdownChan <-chan struct{}) error {
	defer func() {
		ltndLog.Info("Shutdown complete")
		err := cfg.LogWriter.Close()
		if err != nil {
			ltndLog.Errorf("Could not close log rotator: %v", err)
		}
	}()

	// Show version at startup.
	ltndLog.Infof("Version: %s commit=%s, build=%s, logging=%s",
		build.Version(), build.Commit, build.Deployment,
		build.LoggingType)

	var network string
	switch {
	case cfg.Bitcoin.TestNet3 || cfg.Litecoin.TestNet3:
		network = "testnet"

	case cfg.Bitcoin.MainNet || cfg.Litecoin.MainNet:
		network = "mainnet"

	case cfg.Bitcoin.SimNet || cfg.Litecoin.SimNet:
		network = "simnet"

	case cfg.Bitcoin.RegTest || cfg.Litecoin.RegTest:
		network = "regtest"
	}

	ltndLog.Infof("Active chain: %v (network=%v)",
		strings.Title(cfg.registeredChains.PrimaryChain().String()),
		network,
	)

	// Enable http profiling server if requested.
	if cfg.Profile != "" {
		go func() {
			listenAddr := net.JoinHostPort("", cfg.Profile)
			profileRedirect := http.RedirectHandler("/debug/pprof",
				http.StatusSeeOther)
			http.Handle("/", profileRedirect)
			fmt.Println(http.ListenAndServe(listenAddr, nil))
		}()
	}

	// Write cpu profile if requested.
	if cfg.CPUProfile != "" {
		f, err := os.Create(cfg.CPUProfile)
		if err != nil {
			err := fmt.Errorf("unable to create CPU profile: %v",
				err)
			ltndLog.Error(err)
			return err
		}
		pprof.StartCPUProfile(f)
		defer f.Close()
		defer pprof.StopCPUProfile()
	}

	ctx := context.Background()
	ctx, cancel := context.WithCancel(ctx)
	defer cancel()

<<<<<<< HEAD
	// Open the channeldb, which is dedicated to storing channel, and
	// network related metadata.
	startOpenTime := time.Now()
	chanDB, err := channeldb.Open(
		graphDir,
		channeldb.OptionSetRejectCacheSize(cfg.Caches.RejectCacheSize),
		channeldb.OptionSetChannelCacheSize(cfg.Caches.ChannelCacheSize),
		channeldb.OptionSetSyncFreelist(cfg.SyncFreelist),
		channeldb.OptionDryRunMigration(cfg.DryRunMigration),
	)
=======
	localChanDB, remoteChanDB, cleanUp, err := initializeDatabases(ctx, cfg)
>>>>>>> 4a437400
	switch {
	case err == channeldb.ErrDryRunMigrationOK:
		ltndLog.Infof("%v, exiting", err)
		return nil
<<<<<<< HEAD

	case err != nil:
		ltndLog.Errorf("Unable to open channeldb: %v", err)
		return err
=======
	case err != nil:
		return fmt.Errorf("unable to open databases: %v", err)
>>>>>>> 4a437400
	}

	defer cleanUp()

	// Only process macaroons if --no-macaroons isn't set.
	tlsCfg, restCreds, restProxyDest, err := getTLSConfig(cfg)
	if err != nil {
		err := fmt.Errorf("unable to load TLS credentials: %v", err)
		ltndLog.Error(err)
		return err
	}

	serverCreds := credentials.NewTLS(tlsCfg)
	serverOpts := []grpc.ServerOption{grpc.Creds(serverCreds)}

	// For our REST dial options, we'll still use TLS, but also increase
	// the max message size that we'll decode to allow clients to hit
	// endpoints which return more data such as the DescribeGraph call.
	// We set this to 200MiB atm. Should be the same value as maxMsgRecvSize
	// in cmd/lncli/main.go.
	restDialOpts := []grpc.DialOption{
		grpc.WithTransportCredentials(*restCreds),
		grpc.WithDefaultCallOptions(
			grpc.MaxCallRecvMsgSize(1 * 1024 * 1024 * 200),
		),
	}

	// Before starting the wallet, we'll create and start our Neutrino
	// light client instance, if enabled, in order to allow it to sync
	// while the rest of the daemon continues startup.
	mainChain := cfg.Bitcoin
	if cfg.registeredChains.PrimaryChain() == litecoinChain {
		mainChain = cfg.Litecoin
	}
	var neutrinoCS *neutrino.ChainService
	if mainChain.Node == "neutrino" {
		neutrinoBackend, neutrinoCleanUp, err := initNeutrinoBackend(
			cfg, mainChain.ChainDir,
		)
		if err != nil {
			err := fmt.Errorf("unable to initialize neutrino "+
				"backend: %v", err)
			ltndLog.Error(err)
			return err
		}
		defer neutrinoCleanUp()
		neutrinoCS = neutrinoBackend
	}

	var (
		walletInitParams WalletUnlockParams
		privateWalletPw  = lnwallet.DefaultPrivatePassphrase
		publicWalletPw   = lnwallet.DefaultPublicPassphrase
	)

	// If the user didn't request a seed, then we'll manually assume a
	// wallet birthday of now, as otherwise the seed would've specified
	// this information.
	walletInitParams.Birthday = time.Now()

	// getListeners is a closure that creates listeners from the
	// RPCListeners defined in the config. It also returns a cleanup
	// closure and the server options to use for the GRPC server.
	getListeners := func() ([]*ListenerWithSignal, func(), error) {
		var grpcListeners []*ListenerWithSignal
		for _, grpcEndpoint := range cfg.RPCListeners {
			// Start a gRPC server listening for HTTP/2
			// connections.
			lis, err := lncfg.ListenOnAddress(grpcEndpoint)
			if err != nil {
				ltndLog.Errorf("unable to listen on %s",
					grpcEndpoint)
				return nil, nil, err
			}
			grpcListeners = append(
				grpcListeners, &ListenerWithSignal{
					Listener: lis,
					Ready:    make(chan struct{}),
				})
		}

		cleanup := func() {
			for _, lis := range grpcListeners {
				lis.Close()
			}
		}
		return grpcListeners, cleanup, nil
	}

	// walletUnlockerListeners is a closure we'll hand to the wallet
	// unlocker, that will be called when it needs listeners for its GPRC
	// server.
	walletUnlockerListeners := func() ([]*ListenerWithSignal, func(),
		error) {

		// If we have chosen to start with a dedicated listener for the
		// wallet unlocker, we return it directly.
		if lisCfg.WalletUnlocker != nil {
			return []*ListenerWithSignal{lisCfg.WalletUnlocker},
				func() {}, nil
		}

		// Otherwise we'll return the regular listeners.
		return getListeners()
	}

	// We wait until the user provides a password over RPC. In case lnd is
	// started with the --noseedbackup flag, we use the default password
	// for wallet encryption.
	if !cfg.NoSeedBackup {
		params, err := waitForWalletPassword(
			cfg, cfg.RESTListeners, serverOpts, restDialOpts,
			restProxyDest, tlsCfg, walletUnlockerListeners,
		)
		if err != nil {
			err := fmt.Errorf("unable to set up wallet password "+
				"listeners: %v", err)
			ltndLog.Error(err)
			return err
		}

		walletInitParams = *params
		privateWalletPw = walletInitParams.Password
		publicWalletPw = walletInitParams.Password

		if walletInitParams.RecoveryWindow > 0 {
			ltndLog.Infof("Wallet recovery mode enabled with "+
				"address lookahead of %d addresses",
				walletInitParams.RecoveryWindow)
		}
	}

	var macaroonService *macaroons.Service
	if !cfg.NoMacaroons {
		// Create the macaroon authentication/authorization service.
		macaroonService, err = macaroons.NewService(
			cfg.networkDir, macaroons.IPLockChecker,
		)
		if err != nil {
			err := fmt.Errorf("unable to set up macaroon "+
				"authentication: %v", err)
			ltndLog.Error(err)
			return err
		}
		defer macaroonService.Close()

		// Try to unlock the macaroon store with the private password.
		err = macaroonService.CreateUnlock(&privateWalletPw)
		if err != nil {
			err := fmt.Errorf("unable to unlock macaroons: %v", err)
			ltndLog.Error(err)
			return err
		}

		// Create macaroon files for lncli to use if they don't exist.
		if !fileExists(cfg.AdminMacPath) && !fileExists(cfg.ReadMacPath) &&
			!fileExists(cfg.InvoiceMacPath) {

			err = genMacaroons(
				ctx, macaroonService, cfg.AdminMacPath,
				cfg.ReadMacPath, cfg.InvoiceMacPath,
			)
			if err != nil {
				err := fmt.Errorf("unable to create macaroons "+
					"%v", err)
				ltndLog.Error(err)
				return err
			}
		}
	}

	// With the information parsed from the configuration, create valid
	// instances of the pertinent interfaces required to operate the
	// Lightning Network Daemon.
	//
	// When we create the chain control, we need storage for the height
	// hints and also the wallet itself, for these two we want them to be
	// replicated, so we'll pass in the remote channel DB instance.
	activeChainControl, err := newChainControlFromConfig(
		cfg, localChanDB, remoteChanDB, privateWalletPw, publicWalletPw,
		walletInitParams.Birthday, walletInitParams.RecoveryWindow,
		walletInitParams.Wallet, neutrinoCS,
	)
	if err != nil {
		err := fmt.Errorf("unable to create chain control: %v", err)
		ltndLog.Error(err)
		return err
	}

	// Finally before we start the server, we'll register the "holy
	// trinity" of interface for our current "home chain" with the active
	// chainRegistry interface.
	primaryChain := cfg.registeredChains.PrimaryChain()
	cfg.registeredChains.RegisterChain(primaryChain, activeChainControl)

	// TODO(roasbeef): add rotation
	idKeyDesc, err := activeChainControl.keyRing.DeriveKey(
		keychain.KeyLocator{
			Family: keychain.KeyFamilyNodeKey,
			Index:  0,
		},
	)
	if err != nil {
		err := fmt.Errorf("error deriving node key: %v", err)
		ltndLog.Error(err)
		return err
	}

	if cfg.Tor.Active {
		srvrLog.Infof("Proxying all network traffic via Tor "+
			"(stream_isolation=%v)! NOTE: Ensure the backend node "+
			"is proxying over Tor as well", cfg.Tor.StreamIsolation)
	}

	// If the watchtower client should be active, open the client database.
	// This is done here so that Close always executes when lndMain returns.
	var towerClientDB *wtdb.ClientDB
	if cfg.WtClient.Active {
		var err error
		towerClientDB, err = wtdb.OpenClientDB(cfg.localDatabaseDir())
		if err != nil {
			err := fmt.Errorf("unable to open watchtower client "+
				"database: %v", err)
			ltndLog.Error(err)
			return err
		}
		defer towerClientDB.Close()
	}

	// If tor is active and either v2 or v3 onion services have been specified,
	// make a tor controller and pass it into both the watchtower server and
	// the regular lnd server.
	var torController *tor.Controller
	if cfg.Tor.Active && (cfg.Tor.V2 || cfg.Tor.V3) {
		torController = tor.NewController(
			cfg.Tor.Control, cfg.Tor.TargetIPAddress, cfg.Tor.Password,
		)

		// Start the tor controller before giving it to any other subsystems.
		if err := torController.Start(); err != nil {
			err := fmt.Errorf("unable to initialize tor controller: %v", err)
			ltndLog.Error(err)
			return err
		}
		defer func() {
			if err := torController.Stop(); err != nil {
				ltndLog.Errorf("error stopping tor controller: %v", err)
			}
		}()
	}

	var tower *watchtower.Standalone
	if cfg.Watchtower.Active {
		// Segment the watchtower directory by chain and network.
		towerDBDir := filepath.Join(
			cfg.Watchtower.TowerDir,
			cfg.registeredChains.PrimaryChain().String(),
			normalizeNetwork(activeNetParams.Name),
		)

		towerDB, err := wtdb.OpenTowerDB(towerDBDir)
		if err != nil {
			err := fmt.Errorf("unable to open watchtower "+
				"database: %v", err)
			ltndLog.Error(err)
			return err
		}
		defer towerDB.Close()

		towerKeyDesc, err := activeChainControl.keyRing.DeriveKey(
			keychain.KeyLocator{
				Family: keychain.KeyFamilyTowerID,
				Index:  0,
			},
		)
		if err != nil {
			err := fmt.Errorf("error deriving tower key: %v", err)
			ltndLog.Error(err)
			return err
		}

		wtCfg := &watchtower.Config{
			BlockFetcher:   activeChainControl.chainIO,
			DB:             towerDB,
			EpochRegistrar: activeChainControl.chainNotifier,
			Net:            cfg.net,
			NewAddress: func() (btcutil.Address, error) {
				return activeChainControl.wallet.NewAddress(
					lnwallet.WitnessPubKey, false,
				)
			},
			NodeKeyECDH: keychain.NewPubKeyECDH(
				towerKeyDesc, activeChainControl.keyRing,
			),
			PublishTx: activeChainControl.wallet.PublishTransaction,
			ChainHash: *activeNetParams.GenesisHash,
		}

		// If there is a tor controller (user wants auto hidden services), then
		// store a pointer in the watchtower config.
		if torController != nil {
			wtCfg.TorController = torController
			wtCfg.WatchtowerKeyPath = cfg.Tor.WatchtowerKeyPath

			switch {
			case cfg.Tor.V2:
				wtCfg.Type = tor.V2
			case cfg.Tor.V3:
				wtCfg.Type = tor.V3
			}
		}

		wtConfig, err := cfg.Watchtower.Apply(wtCfg, lncfg.NormalizeAddresses)
		if err != nil {
			err := fmt.Errorf("unable to configure watchtower: %v",
				err)
			ltndLog.Error(err)
			return err
		}

		tower, err = watchtower.New(wtConfig)
		if err != nil {
			err := fmt.Errorf("unable to create watchtower: %v", err)
			ltndLog.Error(err)
			return err
		}
	}

	// Initialize the ChainedAcceptor.
	chainedAcceptor := chanacceptor.NewChainedAcceptor()

	// Set up the core server which will listen for incoming peer
	// connections.
	server, err := newServer(
		cfg, cfg.Listeners, localChanDB, remoteChanDB, towerClientDB,
		activeChainControl, &idKeyDesc, walletInitParams.ChansToRestore,
		chainedAcceptor, torController,
	)
	if err != nil {
		err := fmt.Errorf("unable to create server: %v", err)
		ltndLog.Error(err)
		return err
	}

	// Set up an autopilot manager from the current config. This will be
	// used to manage the underlying autopilot agent, starting and stopping
	// it at will.
	atplCfg, err := initAutoPilot(server, cfg.Autopilot, mainChain)
	if err != nil {
		err := fmt.Errorf("unable to initialize autopilot: %v", err)
		ltndLog.Error(err)
		return err
	}

	atplManager, err := autopilot.NewManager(atplCfg)
	if err != nil {
		err := fmt.Errorf("unable to create autopilot manager: %v", err)
		ltndLog.Error(err)
		return err
	}
	if err := atplManager.Start(); err != nil {
		err := fmt.Errorf("unable to start autopilot manager: %v", err)
		ltndLog.Error(err)
		return err
	}
	defer atplManager.Stop()

	// rpcListeners is a closure we'll hand to the rpc server, that will be
	// called when it needs listeners for its GPRC server.
	rpcListeners := func() ([]*ListenerWithSignal, func(), error) {
		// If we have chosen to start with a dedicated listener for the
		// rpc server, we return it directly.
		if lisCfg.RPCListener != nil {
			return []*ListenerWithSignal{lisCfg.RPCListener},
				func() {}, nil
		}

		// Otherwise we'll return the regular listeners.
		return getListeners()
	}

	// Initialize, and register our implementation of the gRPC interface
	// exported by the rpcServer.
	rpcServer, err := newRPCServer(
		cfg, server, macaroonService, cfg.SubRPCServers, serverOpts,
		restDialOpts, restProxyDest, atplManager, server.invoices,
		tower, tlsCfg, rpcListeners, chainedAcceptor,
	)
	if err != nil {
		err := fmt.Errorf("unable to create RPC server: %v", err)
		ltndLog.Error(err)
		return err
	}
	if err := rpcServer.Start(); err != nil {
		err := fmt.Errorf("unable to start RPC server: %v", err)
		ltndLog.Error(err)
		return err
	}
	defer rpcServer.Stop()

	// If we're not in regtest or simnet mode, We'll wait until we're fully
	// synced to continue the start up of the remainder of the daemon. This
	// ensures that we don't accept any possibly invalid state transitions, or
	// accept channels with spent funds.
	if !(cfg.Bitcoin.RegTest || cfg.Bitcoin.SimNet ||
		cfg.Litecoin.RegTest || cfg.Litecoin.SimNet) {

		_, bestHeight, err := activeChainControl.chainIO.GetBestBlock()
		if err != nil {
			err := fmt.Errorf("unable to determine chain tip: %v",
				err)
			ltndLog.Error(err)
			return err
		}

		ltndLog.Infof("Waiting for chain backend to finish sync, "+
			"start_height=%v", bestHeight)

		for {
			if !signal.Alive() {
				return nil
			}

			synced, _, err := activeChainControl.wallet.IsSynced()
			if err != nil {
				err := fmt.Errorf("unable to determine if "+
					"wallet is synced: %v", err)
				ltndLog.Error(err)
				return err
			}

			if synced {
				break
			}

			time.Sleep(time.Second * 1)
		}

		_, bestHeight, err = activeChainControl.chainIO.GetBestBlock()
		if err != nil {
			err := fmt.Errorf("unable to determine chain tip: %v",
				err)
			ltndLog.Error(err)
			return err
		}

		ltndLog.Infof("Chain backend is fully synced (end_height=%v)!",
			bestHeight)
	}

	// With all the relevant chains initialized, we can finally start the
	// server itself.
	if err := server.Start(); err != nil {
		err := fmt.Errorf("unable to start server: %v", err)
		ltndLog.Error(err)
		return err
	}
	defer server.Stop()

	// Now that the server has started, if the autopilot mode is currently
	// active, then we'll start the autopilot agent immediately. It will be
	// stopped together with the autopilot service.
	if cfg.Autopilot.Active {
		if err := atplManager.StartAgent(); err != nil {
			err := fmt.Errorf("unable to start autopilot agent: %v",
				err)
			ltndLog.Error(err)
			return err
		}
	}

	if cfg.Watchtower.Active {
		if err := tower.Start(); err != nil {
			err := fmt.Errorf("unable to start watchtower: %v", err)
			ltndLog.Error(err)
			return err
		}
		defer tower.Stop()
	}

	// Wait for shutdown signal from either a graceful server stop or from
	// the interrupt handler.
	<-shutdownChan
	return nil
}

// getTLSConfig returns a TLS configuration for the gRPC server and credentials
// and a proxy destination for the REST reverse proxy.
func getTLSConfig(cfg *Config) (*tls.Config, *credentials.TransportCredentials,
	string, error) {

	// Ensure we create TLS key and certificate if they don't exist.
	if !fileExists(cfg.TLSCertPath) && !fileExists(cfg.TLSKeyPath) {
		rpcsLog.Infof("Generating TLS certificates...")
		err := cert.GenCertPair(
			"lnd autogenerated cert", cfg.TLSCertPath,
			cfg.TLSKeyPath, cfg.TLSExtraIPs, cfg.TLSExtraDomains,
			cert.DefaultAutogenValidity,
		)
		if err != nil {
			return nil, nil, "", err
		}
		rpcsLog.Infof("Done generating TLS certificates")
	}

	certData, parsedCert, err := cert.LoadCert(
		cfg.TLSCertPath, cfg.TLSKeyPath,
	)
	if err != nil {
		return nil, nil, "", err
	}

	// We check whether the certifcate we have on disk match the IPs and
	// domains specified by the config. If the extra IPs or domains have
	// changed from when the certificate was created, we will refresh the
	// certificate if auto refresh is active.
	refresh := false
	if cfg.TLSAutoRefresh {
		refresh, err = cert.IsOutdated(
			parsedCert, cfg.TLSExtraIPs, cfg.TLSExtraDomains,
		)
		if err != nil {
			return nil, nil, "", err
		}
	}

	// If the certificate expired or it was outdated, delete it and the TLS
	// key and generate a new pair.
	if time.Now().After(parsedCert.NotAfter) || refresh {
		ltndLog.Info("TLS certificate is expired or outdated, " +
			"generating a new one")

		err := os.Remove(cfg.TLSCertPath)
		if err != nil {
			return nil, nil, "", err
		}

		err = os.Remove(cfg.TLSKeyPath)
		if err != nil {
			return nil, nil, "", err
		}

		rpcsLog.Infof("Renewing TLS certificates...")
		err = cert.GenCertPair(
			"lnd autogenerated cert", cfg.TLSCertPath,
			cfg.TLSKeyPath, cfg.TLSExtraIPs, cfg.TLSExtraDomains,
			cert.DefaultAutogenValidity,
		)
		if err != nil {
			return nil, nil, "", err
		}
		rpcsLog.Infof("Done renewing TLS certificates")

		// Reload the certificate data.
		certData, _, err = cert.LoadCert(
			cfg.TLSCertPath, cfg.TLSKeyPath,
		)
		if err != nil {
			return nil, nil, "", err
		}
	}

	tlsCfg := cert.TLSConfFromCert(certData)
	restCreds, err := credentials.NewClientTLSFromFile(cfg.TLSCertPath, "")
	if err != nil {
		return nil, nil, "", err
	}

	restProxyDest := cfg.RPCListeners[0].String()
	switch {
	case strings.Contains(restProxyDest, "0.0.0.0"):
		restProxyDest = strings.Replace(
			restProxyDest, "0.0.0.0", "127.0.0.1", 1,
		)

	case strings.Contains(restProxyDest, "[::]"):
		restProxyDest = strings.Replace(
			restProxyDest, "[::]", "[::1]", 1,
		)
	}

	return tlsCfg, &restCreds, restProxyDest, nil
}

// fileExists reports whether the named file or directory exists.
// This function is taken from https://github.com/btcsuite/btcd
func fileExists(name string) bool {
	if _, err := os.Stat(name); err != nil {
		if os.IsNotExist(err) {
			return false
		}
	}
	return true
}

// genMacaroons generates three macaroon files; one admin-level, one for
// invoice access and one read-only. These can also be used to generate more
// granular macaroons.
func genMacaroons(ctx context.Context, svc *macaroons.Service,
	admFile, roFile, invoiceFile string) error {

	// First, we'll generate a macaroon that only allows the caller to
	// access invoice related calls. This is useful for merchants and other
	// services to allow an isolated instance that can only query and
	// modify invoices.
	invoiceMac, err := svc.Oven.NewMacaroon(
		ctx, bakery.LatestVersion, nil, invoicePermissions...,
	)
	if err != nil {
		return err
	}
	invoiceMacBytes, err := invoiceMac.M().MarshalBinary()
	if err != nil {
		return err
	}
	err = ioutil.WriteFile(invoiceFile, invoiceMacBytes, 0644)
	if err != nil {
		os.Remove(invoiceFile)
		return err
	}

	// Generate the read-only macaroon and write it to a file.
	roMacaroon, err := svc.Oven.NewMacaroon(
		ctx, bakery.LatestVersion, nil, readPermissions...,
	)
	if err != nil {
		return err
	}
	roBytes, err := roMacaroon.M().MarshalBinary()
	if err != nil {
		return err
	}
	if err = ioutil.WriteFile(roFile, roBytes, 0644); err != nil {
		os.Remove(admFile)
		return err
	}

	// Generate the admin macaroon and write it to a file.
	adminPermissions := append(readPermissions, writePermissions...)
	admMacaroon, err := svc.Oven.NewMacaroon(
		ctx, bakery.LatestVersion, nil, adminPermissions...,
	)
	if err != nil {
		return err
	}
	admBytes, err := admMacaroon.M().MarshalBinary()
	if err != nil {
		return err
	}
	if err = ioutil.WriteFile(admFile, admBytes, 0600); err != nil {
		return err
	}

	return nil
}

// WalletUnlockParams holds the variables used to parameterize the unlocking of
// lnd's wallet after it has already been created.
type WalletUnlockParams struct {
	// Password is the public and private wallet passphrase.
	Password []byte

	// Birthday specifies the approximate time that this wallet was created.
	// This is used to bound any rescans on startup.
	Birthday time.Time

	// RecoveryWindow specifies the address lookahead when entering recovery
	// mode. A recovery will be attempted if this value is non-zero.
	RecoveryWindow uint32

	// Wallet is the loaded and unlocked Wallet. This is returned
	// from the unlocker service to avoid it being unlocked twice (once in
	// the unlocker service to check if the password is correct and again
	// later when lnd actually uses it). Because unlocking involves scrypt
	// which is resource intensive, we want to avoid doing it twice.
	Wallet *wallet.Wallet

	// ChansToRestore a set of static channel backups that should be
	// restored before the main server instance starts up.
	ChansToRestore walletunlocker.ChannelsToRecover
}

// waitForWalletPassword will spin up gRPC and REST endpoints for the
// WalletUnlocker server, and block until a password is provided by
// the user to this RPC server.
func waitForWalletPassword(cfg *Config, restEndpoints []net.Addr,
	serverOpts []grpc.ServerOption, restDialOpts []grpc.DialOption,
	restProxyDest string, tlsConf *tls.Config,
	getListeners rpcListeners) (*WalletUnlockParams, error) {

	// Start a gRPC server listening for HTTP/2 connections, solely used
	// for getting the encryption password from the client.
	listeners, cleanup, err := getListeners()
	if err != nil {
		return nil, err
	}
	defer cleanup()

	// Set up a new PasswordService, which will listen for passwords
	// provided over RPC.
	grpcServer := grpc.NewServer(serverOpts...)
	defer grpcServer.GracefulStop()

	chainConfig := cfg.Bitcoin
	if cfg.registeredChains.PrimaryChain() == litecoinChain {
		chainConfig = cfg.Litecoin
	}

	// The macaroon files are passed to the wallet unlocker since they are
	// also encrypted with the wallet's password. These files will be
	// deleted within it and recreated when successfully changing the
	// wallet's password.
	macaroonFiles := []string{
		filepath.Join(cfg.networkDir, macaroons.DBFilename),
		cfg.AdminMacPath, cfg.ReadMacPath, cfg.InvoiceMacPath,
	}
	pwService := walletunlocker.New(
		chainConfig.ChainDir, activeNetParams.Params, !cfg.SyncFreelist,
		macaroonFiles,
	)
	lnrpc.RegisterWalletUnlockerServer(grpcServer, pwService)

	// Use a WaitGroup so we can be sure the instructions on how to input the
	// password is the last thing to be printed to the console.
	var wg sync.WaitGroup

	for _, lis := range listeners {
		wg.Add(1)
		go func(lis *ListenerWithSignal) {
			rpcsLog.Infof("password RPC server listening on %s",
				lis.Addr())

			// Close the ready chan to indicate we are listening.
			close(lis.Ready)

			wg.Done()
			grpcServer.Serve(lis)
		}(lis)
	}

	// Start a REST proxy for our gRPC server above.
	ctx := context.Background()
	ctx, cancel := context.WithCancel(ctx)
	defer cancel()

	mux := proxy.NewServeMux()

	err = lnrpc.RegisterWalletUnlockerHandlerFromEndpoint(
		ctx, mux, restProxyDest, restDialOpts,
	)
	if err != nil {
		return nil, err
	}

	srv := &http.Server{Handler: mux}

	for _, restEndpoint := range restEndpoints {
		lis, err := lncfg.TLSListenOnAddress(restEndpoint, tlsConf)
		if err != nil {
			ltndLog.Errorf(
				"password gRPC proxy unable to listen on %s",
				restEndpoint,
			)
			return nil, err
		}
		defer lis.Close()

		wg.Add(1)
		go func() {
			rpcsLog.Infof(
				"password gRPC proxy started at %s",
				lis.Addr(),
			)
			wg.Done()
			srv.Serve(lis)
		}()
	}

	// Wait for gRPC and REST servers to be up running.
	wg.Wait()

	// Wait for user to provide the password.
	ltndLog.Infof("Waiting for wallet encryption password. Use `lncli " +
		"create` to create a wallet, `lncli unlock` to unlock an " +
		"existing wallet, or `lncli changepassword` to change the " +
		"password of an existing wallet and unlock it.")

	// We currently don't distinguish between getting a password to be used
	// for creation or unlocking, as a new wallet db will be created if
	// none exists when creating the chain control.
	select {

	// The wallet is being created for the first time, we'll check to see
	// if the user provided any entropy for seed creation. If so, then
	// we'll create the wallet early to load the seed.
	case initMsg := <-pwService.InitMsgs:
		password := initMsg.Passphrase
		cipherSeed := initMsg.WalletSeed
		recoveryWindow := initMsg.RecoveryWindow

		// Before we proceed, we'll check the internal version of the
		// seed. If it's greater than the current key derivation
		// version, then we'll return an error as we don't understand
		// this.
		if cipherSeed.InternalVersion != keychain.KeyDerivationVersion {
			return nil, fmt.Errorf("invalid internal seed version "+
				"%v, current version is %v",
				cipherSeed.InternalVersion,
				keychain.KeyDerivationVersion)
		}

		netDir := btcwallet.NetworkDir(
			chainConfig.ChainDir, activeNetParams.Params,
		)
		loader := wallet.NewLoader(
			activeNetParams.Params, netDir, !cfg.SyncFreelist,
			recoveryWindow,
		)

		// With the seed, we can now use the wallet loader to create
		// the wallet, then pass it back to avoid unlocking it again.
		birthday := cipherSeed.BirthdayTime()
		newWallet, err := loader.CreateNewWallet(
			password, password, cipherSeed.Entropy[:], birthday,
		)
		if err != nil {
			// Don't leave the file open in case the new wallet
			// could not be created for whatever reason.
			if err := loader.UnloadWallet(); err != nil {
				ltndLog.Errorf("Could not unload new "+
					"wallet: %v", err)
			}
			return nil, err
		}

		return &WalletUnlockParams{
			Password:       password,
			Birthday:       birthday,
			RecoveryWindow: recoveryWindow,
			Wallet:         newWallet,
			ChansToRestore: initMsg.ChanBackups,
		}, nil

	// The wallet has already been created in the past, and is simply being
	// unlocked. So we'll just return these passphrases.
	case unlockMsg := <-pwService.UnlockMsgs:
		return &WalletUnlockParams{
			Password:       unlockMsg.Passphrase,
			RecoveryWindow: unlockMsg.RecoveryWindow,
			Wallet:         unlockMsg.Wallet,
			ChansToRestore: unlockMsg.ChanBackups,
		}, nil

	case <-signal.ShutdownChannel():
		return nil, fmt.Errorf("shutting down")
	}
}

// initializeDatabases extracts the current databases that we'll use for normal
// operation in the daemon. Two databases are returned: one remote and one
// local. However, only if the replicated database is active will the remote
// database point to a unique database. Otherwise, the local and remote DB will
// both point to the same local database. A function closure that closes all
// opened databases is also returned.
func initializeDatabases(ctx context.Context,
	cfg *Config) (*channeldb.DB, *channeldb.DB, func(), error) {

	ltndLog.Infof("Opening the main database, this might take a few " +
		"minutes...")

	if cfg.DB.Backend == lncfg.BoltBackend {
		ltndLog.Infof("Opening bbolt database, sync_freelist=%v",
			cfg.DB.Bolt.SyncFreelist)
	}

	startOpenTime := time.Now()

	databaseBackends, err := cfg.DB.GetBackends(
		ctx, cfg.localDatabaseDir(), cfg.networkName(),
	)
	if err != nil {
		return nil, nil, nil, fmt.Errorf("unable to obtain database "+
			"backends: %v", err)
	}

	// If the remoteDB is nil, then we'll just open a local DB as normal,
	// having the remote and local pointer be the exact same instance.
	var (
		localChanDB, remoteChanDB *channeldb.DB
		closeFuncs                []func()
	)
	if databaseBackends.RemoteDB == nil {
		// Open the channeldb, which is dedicated to storing channel,
		// and network related metadata.
		localChanDB, err = channeldb.CreateWithBackend(
			databaseBackends.LocalDB,
			channeldb.OptionSetRejectCacheSize(cfg.Caches.RejectCacheSize),
			channeldb.OptionSetChannelCacheSize(cfg.Caches.ChannelCacheSize),
			channeldb.OptionDryRunMigration(cfg.DryRunMigration),
		)
		switch {
		case err == channeldb.ErrDryRunMigrationOK:
			return nil, nil, nil, err

		case err != nil:
			err := fmt.Errorf("unable to open local channeldb: %v", err)
			ltndLog.Error(err)
			return nil, nil, nil, err
		}

		closeFuncs = append(closeFuncs, func() {
			localChanDB.Close()
		})

		remoteChanDB = localChanDB
	} else {
		ltndLog.Infof("Database replication is available! Creating " +
			"local and remote channeldb instances")

		// Otherwise, we'll open two instances, one for the state we
		// only need locally, and the other for things we want to
		// ensure are replicated.
		localChanDB, err = channeldb.CreateWithBackend(
			databaseBackends.LocalDB,
			channeldb.OptionSetRejectCacheSize(cfg.Caches.RejectCacheSize),
			channeldb.OptionSetChannelCacheSize(cfg.Caches.ChannelCacheSize),
			channeldb.OptionDryRunMigration(cfg.DryRunMigration),
		)
		switch {
		// As we want to allow both versions to get thru the dry run
		// migration, we'll only exit the second time here once the
		// remote instance has had a time to migrate as well.
		case err == channeldb.ErrDryRunMigrationOK:
			ltndLog.Infof("Local DB dry run migration successful")

		case err != nil:
			err := fmt.Errorf("unable to open local channeldb: %v", err)
			ltndLog.Error(err)
			return nil, nil, nil, err
		}

		closeFuncs = append(closeFuncs, func() {
			localChanDB.Close()
		})

		ltndLog.Infof("Opening replicated database instance...")

		remoteChanDB, err = channeldb.CreateWithBackend(
			databaseBackends.RemoteDB,
			channeldb.OptionDryRunMigration(cfg.DryRunMigration),
		)
		switch {
		case err == channeldb.ErrDryRunMigrationOK:
			return nil, nil, nil, err

		case err != nil:
			localChanDB.Close()

			err := fmt.Errorf("unable to open remote channeldb: %v", err)
			ltndLog.Error(err)
			return nil, nil, nil, err
		}

		closeFuncs = append(closeFuncs, func() {
			remoteChanDB.Close()
		})
	}

	openTime := time.Since(startOpenTime)
	ltndLog.Infof("Database now open (time_to_open=%v)!", openTime)

	cleanUp := func() {
		for _, closeFunc := range closeFuncs {
			closeFunc()
		}
	}

	return localChanDB, remoteChanDB, cleanUp, nil
}<|MERGE_RESOLUTION|>--- conflicted
+++ resolved
@@ -250,33 +250,13 @@
 	ctx, cancel := context.WithCancel(ctx)
 	defer cancel()
 
-<<<<<<< HEAD
-	// Open the channeldb, which is dedicated to storing channel, and
-	// network related metadata.
-	startOpenTime := time.Now()
-	chanDB, err := channeldb.Open(
-		graphDir,
-		channeldb.OptionSetRejectCacheSize(cfg.Caches.RejectCacheSize),
-		channeldb.OptionSetChannelCacheSize(cfg.Caches.ChannelCacheSize),
-		channeldb.OptionSetSyncFreelist(cfg.SyncFreelist),
-		channeldb.OptionDryRunMigration(cfg.DryRunMigration),
-	)
-=======
 	localChanDB, remoteChanDB, cleanUp, err := initializeDatabases(ctx, cfg)
->>>>>>> 4a437400
 	switch {
 	case err == channeldb.ErrDryRunMigrationOK:
 		ltndLog.Infof("%v, exiting", err)
 		return nil
-<<<<<<< HEAD
-
-	case err != nil:
-		ltndLog.Errorf("Unable to open channeldb: %v", err)
-		return err
-=======
 	case err != nil:
 		return fmt.Errorf("unable to open databases: %v", err)
->>>>>>> 4a437400
 	}
 
 	defer cleanUp()

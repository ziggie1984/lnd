#!/bin/bash

set -e

# generate compiles the *.pb.go stubs from the *.proto files.
function generate() {
  echo "Generating root gRPC server protos"
  
<<<<<<< HEAD
  PROTOS="rpc.proto walletunlocker.proto **/*.proto"
=======
  PROTOS="rpc.proto walletunlocker.proto stateservice.proto **/*.proto"
>>>>>>> dec49aa1
  
  # For each of the sub-servers, we then generate their protos, but a restricted
  # set as they don't yet require REST proxies, or swagger docs.
  for file in $PROTOS; do
    DIRECTORY=$(dirname "${file}")
    echo "Generating protos from ${file}, into ${DIRECTORY}"
  
    # Generate the protos.
    protoc -I/usr/local/include -I. \
      --go_out=plugins=grpc,paths=source_relative:. \
      "${file}"
  
    # Generate the REST reverse proxy.
    protoc -I/usr/local/include -I. \
      --grpc-gateway_out=logtostderr=true,paths=source_relative,grpc_api_configuration=rest-annotations.yaml:. \
      "${file}"
  
  
    # Finally, generate the swagger file which describes the REST API in detail.
    protoc -I/usr/local/include -I. \
      --swagger_out=logtostderr=true,grpc_api_configuration=rest-annotations.yaml:. \
      "${file}"
  done
}

# format formats the *.proto files with the clang-format utility.
function format() {
  find . -name "*.proto" -print0 | xargs -0 clang-format --style=file -i
}

# Compile and format the lnrpc package.
pushd lnrpc
format
generate
popd

if [[ "$COMPILE_MOBILE" == "1" ]]; then
  pushd mobile
  ./gen_bindings.sh $FALAFEL_VERSION
  popd
fi<|MERGE_RESOLUTION|>--- conflicted
+++ resolved
@@ -6,11 +6,7 @@
 function generate() {
   echo "Generating root gRPC server protos"
   
-<<<<<<< HEAD
-  PROTOS="rpc.proto walletunlocker.proto **/*.proto"
-=======
   PROTOS="rpc.proto walletunlocker.proto stateservice.proto **/*.proto"
->>>>>>> dec49aa1
   
   # For each of the sub-servers, we then generate their protos, but a restricted
   # set as they don't yet require REST proxies, or swagger docs.

package invoicesrpc

import (
	"encoding/hex"
	"fmt"
	"testing"

	"github.com/btcsuite/btcd/btcec/v2"
	"github.com/btcsuite/btcd/wire"
	"github.com/lightningnetwork/lnd/channeldb"
	"github.com/lightningnetwork/lnd/lnwire"
	"github.com/lightningnetwork/lnd/zpay32"
	"github.com/stretchr/testify/mock"
	"github.com/stretchr/testify/require"
)

type hopHintsConfigMock struct {
	mock.Mock
}

// IsPublicNode mocks node public state lookup.
func (h *hopHintsConfigMock) IsPublicNode(pubKey [33]byte) (bool, error) {
	args := h.Mock.Called(pubKey)
	return args.Bool(0), args.Error(1)
}

// IsChannelActive is used to generate valid hop hints.
func (h *hopHintsConfigMock) IsChannelActive(chanID lnwire.ChannelID) bool {
	args := h.Mock.Called(chanID)
	return args.Bool(0)
}

// GetAlias allows the peer's alias SCID to be retrieved for private
// option_scid_alias channels.
func (h *hopHintsConfigMock) GetAlias(
	chanID lnwire.ChannelID) (lnwire.ShortChannelID, error) {

	args := h.Mock.Called(chanID)
	return args.Get(0).(lnwire.ShortChannelID), args.Error(1)
}

// FetchAllChannels retrieves all open channels currently stored
// within the database.
func (h *hopHintsConfigMock) FetchAllChannels() ([]*channeldb.OpenChannel,
	error) {

	args := h.Mock.Called()
	return args.Get(0).([]*channeldb.OpenChannel), args.Error(1)
}

// FetchChannelEdgesByID attempts to lookup the two directed edges for
// the channel identified by the channel ID.
func (h *hopHintsConfigMock) FetchChannelEdgesByID(chanID uint64) (
	*channeldb.ChannelEdgeInfo, *channeldb.ChannelEdgePolicy,
	*channeldb.ChannelEdgePolicy, error) {

	args := h.Mock.Called(chanID)

	// If our error is non-nil, we expect nil responses otherwise. Our
	// casts below will fail with nil values, so we check our error and
	// return early on failure first.
	err := args.Error(3)
	if err != nil {
		return nil, nil, nil, err
	}

	edgeInfo := args.Get(0).(*channeldb.ChannelEdgeInfo)
	policy1 := args.Get(1).(*channeldb.ChannelEdgePolicy)
	policy2 := args.Get(2).(*channeldb.ChannelEdgePolicy)

	return edgeInfo, policy1, policy2, err
}

// getTestPubKey returns a valid parsed pub key to be used in our tests.
func getTestPubKey() *btcec.PublicKey {
	pubkeyBytes, _ := hex.DecodeString(
		"598ec453728e0ffe0ae2f5e174243cf58f2" +
			"a3f2c83d2457b43036db568b11093",
	)
	pubKeyY := new(btcec.FieldVal)
	_ = pubKeyY.SetByteSlice(pubkeyBytes)
	pubkey := btcec.NewPublicKey(
		new(btcec.FieldVal).SetInt(4),
		pubKeyY,
	)
	return pubkey
}

var shouldIncludeChannelTestCases = []struct {
	name            string
	setupMock       func(*hopHintsConfigMock)
	channel         *channeldb.OpenChannel
	alreadyIncluded map[uint64]bool
	cfg             *SelectHopHintsCfg
	hopHint         zpay32.HopHint
	remoteBalance   lnwire.MilliSatoshi
	include         bool
}{{
	name: "already included channels should not be included " +
		"again",
	alreadyIncluded: map[uint64]bool{1: true},
	channel: &channeldb.OpenChannel{
		ShortChannelID: lnwire.NewShortChanIDFromInt(1),
	},
	include: false,
}, {
	name: "public channels should not be included",
	setupMock: func(h *hopHintsConfigMock) {
		fundingOutpoint := wire.OutPoint{
			Index: 0,
		}
		chanID := lnwire.NewChanIDFromOutPoint(&fundingOutpoint)
		h.Mock.On(
			"IsChannelActive", chanID,
		).Once().Return(true)
	},
	channel: &channeldb.OpenChannel{
		FundingOutpoint: wire.OutPoint{
			Index: 0,
		},
		ChannelFlags: lnwire.FFAnnounceChannel,
	},
}, {
	name: "not active channels should not be included",
	setupMock: func(h *hopHintsConfigMock) {
		fundingOutpoint := wire.OutPoint{
			Index: 0,
		}
		chanID := lnwire.NewChanIDFromOutPoint(&fundingOutpoint)
		h.Mock.On(
			"IsChannelActive", chanID,
		).Once().Return(false)
	},
	channel: &channeldb.OpenChannel{
		FundingOutpoint: wire.OutPoint{
			Index: 0,
		},
	},
	include: false,
}, {
	name: "a channel with a not public peer should not be included",
	setupMock: func(h *hopHintsConfigMock) {
		fundingOutpoint := wire.OutPoint{
			Index: 0,
		}
		chanID := lnwire.NewChanIDFromOutPoint(&fundingOutpoint)

		h.Mock.On(
			"IsChannelActive", chanID,
		).Once().Return(true)

		h.Mock.On(
			"IsPublicNode", mock.Anything,
		).Once().Return(false, nil)
	},
	channel: &channeldb.OpenChannel{
		FundingOutpoint: wire.OutPoint{
			Index: 0,
		},
		IdentityPub: getTestPubKey(),
	},
	include: false,
}, {
	name: "if we are unable to fetch the edge policy for the channel it " +
		"should not be included",
	setupMock: func(h *hopHintsConfigMock) {
		fundingOutpoint := wire.OutPoint{
			Index: 0,
		}
		chanID := lnwire.NewChanIDFromOutPoint(&fundingOutpoint)

		h.Mock.On(
			"IsChannelActive", chanID,
		).Once().Return(true)

		h.Mock.On(
			"IsPublicNode", mock.Anything,
		).Once().Return(true, nil)

		h.Mock.On(
			"FetchChannelEdgesByID", mock.Anything,
		).Once().Return(nil, nil, nil, fmt.Errorf("no edge"))

		// TODO(positiveblue): check that the func is called with the
		// right scid when we have access to the `confirmedscid` form
		// here.
		h.Mock.On(
			"FetchChannelEdgesByID", mock.Anything,
		).Once().Return(nil, nil, nil, fmt.Errorf("no edge"))
	},
	channel: &channeldb.OpenChannel{
		FundingOutpoint: wire.OutPoint{
			Index: 0,
		},
		IdentityPub: getTestPubKey(),
	},
	include: false,
}, {
	name: "channels with the option-scid-alias but not assigned alias " +
		"yet should not be included",
	setupMock: func(h *hopHintsConfigMock) {
		fundingOutpoint := wire.OutPoint{
			Index: 0,
		}
		chanID := lnwire.NewChanIDFromOutPoint(&fundingOutpoint)

		h.Mock.On(
			"IsChannelActive", chanID,
		).Once().Return(true)

		h.Mock.On(
			"IsPublicNode", mock.Anything,
		).Once().Return(true, nil)

		h.Mock.On(
			"FetchChannelEdgesByID", mock.Anything,
		).Once().Return(
			&channeldb.ChannelEdgeInfo{},
			&channeldb.ChannelEdgePolicy{},
			&channeldb.ChannelEdgePolicy{}, nil,
		)

		h.Mock.On(
			"GetAlias", mock.Anything,
		).Once().Return(lnwire.ShortChannelID{}, nil)
	},
	channel: &channeldb.OpenChannel{
		FundingOutpoint: wire.OutPoint{
			Index: 0,
		},
		IdentityPub: getTestPubKey(),
		ChanType:    channeldb.ScidAliasFeatureBit,
	},
	include: false,
}, {
	name: "channels with the option-scid-alias and an alias that has " +
		"already been included should not be included again",
	alreadyIncluded: map[uint64]bool{5: true},
	setupMock: func(h *hopHintsConfigMock) {
		fundingOutpoint := wire.OutPoint{
			Index: 0,
		}
		chanID := lnwire.NewChanIDFromOutPoint(&fundingOutpoint)

		h.Mock.On(
			"IsChannelActive", chanID,
		).Once().Return(true)

		h.Mock.On(
			"IsPublicNode", mock.Anything,
		).Once().Return(true, nil)

		h.Mock.On(
			"FetchChannelEdgesByID", mock.Anything,
		).Once().Return(
			&channeldb.ChannelEdgeInfo{},
			&channeldb.ChannelEdgePolicy{},
			&channeldb.ChannelEdgePolicy{}, nil,
		)
		alias := lnwire.ShortChannelID{TxPosition: 5}
		h.Mock.On(
			"GetAlias", mock.Anything,
		).Once().Return(alias, nil)
	},
	channel: &channeldb.OpenChannel{
		FundingOutpoint: wire.OutPoint{
			Index: 0,
		},
		IdentityPub: getTestPubKey(),
		ChanType:    channeldb.ScidAliasFeatureBit,
	},
	include: false,
}, {
	name: "channels that pass all the checks should be " +
		"included, using policy 1",
	alreadyIncluded: map[uint64]bool{5: true},
	setupMock: func(h *hopHintsConfigMock) {
		fundingOutpoint := wire.OutPoint{
			Index: 1,
		}
		chanID := lnwire.NewChanIDFromOutPoint(&fundingOutpoint)

		h.Mock.On(
			"IsChannelActive", chanID,
		).Once().Return(true)

		h.Mock.On(
			"IsPublicNode", mock.Anything,
		).Once().Return(true, nil)

		var selectedPolicy [33]byte
		copy(selectedPolicy[:], getTestPubKey().SerializeCompressed())

		h.Mock.On(
			"FetchChannelEdgesByID", mock.Anything,
		).Once().Return(
			&channeldb.ChannelEdgeInfo{
				NodeKey1Bytes: selectedPolicy,
			},
			&channeldb.ChannelEdgePolicy{
				FeeBaseMSat:               1000,
				FeeProportionalMillionths: 20,
				TimeLockDelta:             13,
			},
			&channeldb.ChannelEdgePolicy{},
			nil,
		)
	},
	channel: &channeldb.OpenChannel{
		FundingOutpoint: wire.OutPoint{
			Index: 1,
		},
		IdentityPub:    getTestPubKey(),
		ShortChannelID: lnwire.NewShortChanIDFromInt(12),
	},
	hopHint: zpay32.HopHint{
		NodeID:                    getTestPubKey(),
		FeeBaseMSat:               1000,
		FeeProportionalMillionths: 20,
		ChannelID:                 12,
		CLTVExpiryDelta:           13,
	},
	include: true,
}, {
	name: "channels that pass all the checks should be " +
		"included, using policy 2",
	alreadyIncluded: map[uint64]bool{5: true},
	setupMock: func(h *hopHintsConfigMock) {
		fundingOutpoint := wire.OutPoint{
			Index: 1,
		}
		chanID := lnwire.NewChanIDFromOutPoint(&fundingOutpoint)

		h.Mock.On(
			"IsChannelActive", chanID,
		).Once().Return(true)

		h.Mock.On(
			"IsPublicNode", mock.Anything,
		).Once().Return(true, nil)

		h.Mock.On(
			"FetchChannelEdgesByID", mock.Anything,
		).Once().Return(
			&channeldb.ChannelEdgeInfo{},
			&channeldb.ChannelEdgePolicy{},
			&channeldb.ChannelEdgePolicy{
				FeeBaseMSat:               1000,
				FeeProportionalMillionths: 20,
				TimeLockDelta:             13,
			}, nil,
		)
	},
	channel: &channeldb.OpenChannel{
		FundingOutpoint: wire.OutPoint{
			Index: 1,
		},
		IdentityPub:    getTestPubKey(),
		ShortChannelID: lnwire.NewShortChanIDFromInt(12),
	},
	hopHint: zpay32.HopHint{
		NodeID:                    getTestPubKey(),
		FeeBaseMSat:               1000,
		FeeProportionalMillionths: 20,
		ChannelID:                 12,
		CLTVExpiryDelta:           13,
	},
	include: true,
}, {
	name: "channels that pass all the checks and have an alias " +
		"should be included with the alias",
	alreadyIncluded: map[uint64]bool{5: true},
	setupMock: func(h *hopHintsConfigMock) {
		fundingOutpoint := wire.OutPoint{
			Index: 1,
		}
		chanID := lnwire.NewChanIDFromOutPoint(&fundingOutpoint)

		h.Mock.On(
			"IsChannelActive", chanID,
		).Once().Return(true)

		h.Mock.On(
			"IsPublicNode", mock.Anything,
		).Once().Return(true, nil)

		h.Mock.On(
			"FetchChannelEdgesByID", mock.Anything,
		).Once().Return(
			&channeldb.ChannelEdgeInfo{},
			&channeldb.ChannelEdgePolicy{},
			&channeldb.ChannelEdgePolicy{
				FeeBaseMSat:               1000,
				FeeProportionalMillionths: 20,
				TimeLockDelta:             13,
			}, nil,
		)

		aliasSCID := lnwire.NewShortChanIDFromInt(15)

		h.Mock.On(
			"GetAlias", mock.Anything,
		).Once().Return(aliasSCID, nil)
	},
	channel: &channeldb.OpenChannel{
		FundingOutpoint: wire.OutPoint{
			Index: 1,
		},
		IdentityPub:    getTestPubKey(),
		ShortChannelID: lnwire.NewShortChanIDFromInt(12),
		ChanType:       channeldb.ScidAliasFeatureBit,
	},
	hopHint: zpay32.HopHint{
		NodeID:                    getTestPubKey(),
		FeeBaseMSat:               1000,
		FeeProportionalMillionths: 20,
		ChannelID:                 15,
		CLTVExpiryDelta:           13,
	},
	include: true,
}}

func TestShouldIncludeChannel(t *testing.T) {
	for _, tc := range shouldIncludeChannelTestCases {
		tc := tc

		t.Run(tc.name, func(t *testing.T) {
			t.Parallel()

			// Create mock and prime it for the test case.
			mock := &hopHintsConfigMock{}
			if tc.setupMock != nil {
				tc.setupMock(mock)
			}
			defer mock.AssertExpectations(t)

			cfg := &SelectHopHintsCfg{
				IsPublicNode:          mock.IsPublicNode,
				IsChannelActive:       mock.IsChannelActive,
				FetchChannelEdgesByID: mock.FetchChannelEdgesByID,
				GetAlias:              mock.GetAlias,
			}

			hopHint, remoteBalance, include := shouldIncludeChannel(
				cfg, tc.channel, tc.alreadyIncluded,
			)

			require.Equal(t, tc.include, include)
			if include {
				require.Equal(t, tc.hopHint, hopHint)
				require.Equal(
					t, tc.remoteBalance, remoteBalance,
				)
			}
		})
	}
}

var sufficientHintsTestCases = []struct {
	name          string
	nHintsLeft    int
	currentAmount lnwire.MilliSatoshi
	targetAmount  lnwire.MilliSatoshi
	done          bool
}{{
<<<<<<< HEAD
	name:          "not enoguh hints neither bandwidth",
=======
	name:          "not enough hints neither bandwidth",
>>>>>>> c855d83a
	nHintsLeft:    3,
	currentAmount: 100,
	targetAmount:  200,
	done:          false,
}, {
	name:       "enough hints",
	nHintsLeft: 0,
	done:       true,
}, {
<<<<<<< HEAD
	name:          "enoguh bandwidth",
=======
	name:          "enough bandwidth",
>>>>>>> c855d83a
	nHintsLeft:    1,
	currentAmount: 200,
	targetAmount:  200,
	done:          true,
<<<<<<< HEAD
=======
}, {
	name:          "no amount provided",
	nHintsLeft:    1,
	currentAmount: 100,
	targetAmount:  0,
	done:          false,
>>>>>>> c855d83a
}}

func TestSufficientHints(t *testing.T) {
	for _, tc := range sufficientHintsTestCases {
		tc := tc

		t.Run(tc.name, func(t *testing.T) {
			t.Parallel()

			enoughHints := sufficientHints(
				tc.nHintsLeft, tc.currentAmount,
				tc.targetAmount,
			)
			require.Equal(t, tc.done, enoughHints)
		})
	}
}

var populateHopHintsTestCases = []struct {
	name             string
	setupMock        func(*hopHintsConfigMock)
	amount           lnwire.MilliSatoshi
	maxHopHints      int
	forcedHints      [][]zpay32.HopHint
	expectedHopHints [][]zpay32.HopHint
}{{
	name:        "populate hop hints with forced hints",
	maxHopHints: 1,
	forcedHints: [][]zpay32.HopHint{
<<<<<<< HEAD
		{
			{ChannelID: 12},
		},
	},
	expectedHopHints: [][]zpay32.HopHint{
		{
			{ChannelID: 12},
		},
	},
}, {
	name: "populate hop hints stops when we reached the max number of " +
		"hop hints allowed",
	setupMock: func(h *hopHintsConfigMock) {
		fundingOutpoint := wire.OutPoint{Index: 9}
		chanID := lnwire.NewChanIDFromOutPoint(&fundingOutpoint)
		allChannels := []*channeldb.OpenChannel{
			{
=======
		{
			{ChannelID: 12},
		},
	},
	expectedHopHints: [][]zpay32.HopHint{
		{
			{ChannelID: 12},
		},
	},
}, {
	name: "populate hop hints stops when we reached the max number of " +
		"hop hints allowed",
	setupMock: func(h *hopHintsConfigMock) {
		fundingOutpoint := wire.OutPoint{Index: 9}
		chanID := lnwire.NewChanIDFromOutPoint(&fundingOutpoint)
		allChannels := []*channeldb.OpenChannel{
			{
				FundingOutpoint: fundingOutpoint,
				ShortChannelID:  lnwire.NewShortChanIDFromInt(9),
				IdentityPub:     getTestPubKey(),
			},
			// Have one empty channel that we should not process
			// because we have already finished.
			{},
		}

		h.Mock.On(
			"FetchAllChannels",
		).Once().Return(allChannels, nil)

		h.Mock.On(
			"IsChannelActive", chanID,
		).Once().Return(true)

		h.Mock.On(
			"IsPublicNode", mock.Anything,
		).Once().Return(true, nil)

		h.Mock.On(
			"FetchChannelEdgesByID", mock.Anything,
		).Once().Return(
			&channeldb.ChannelEdgeInfo{},
			&channeldb.ChannelEdgePolicy{},
			&channeldb.ChannelEdgePolicy{}, nil,
		)
	},
	maxHopHints: 1,
	amount:      1_000_000,
	expectedHopHints: [][]zpay32.HopHint{
		{
			{
				NodeID:    getTestPubKey(),
				ChannelID: 9,
			},
		},
	},
}, {
	name: "populate hop hints stops when we reached the targeted bandwidth",
	setupMock: func(h *hopHintsConfigMock) {
		fundingOutpoint := wire.OutPoint{Index: 9}
		chanID := lnwire.NewChanIDFromOutPoint(&fundingOutpoint)
		remoteBalance := lnwire.MilliSatoshi(10_000_000)
		allChannels := []*channeldb.OpenChannel{
			{
				LocalCommitment: channeldb.ChannelCommitment{
					RemoteBalance: remoteBalance,
				},
>>>>>>> c855d83a
				FundingOutpoint: fundingOutpoint,
				ShortChannelID:  lnwire.NewShortChanIDFromInt(9),
				IdentityPub:     getTestPubKey(),
			},
			// Have one empty channel that we should not process
			// because we have already finished.
			{},
		}

		h.Mock.On(
			"FetchAllChannels",
		).Once().Return(allChannels, nil)

		h.Mock.On(
			"IsChannelActive", chanID,
		).Once().Return(true)

		h.Mock.On(
			"IsPublicNode", mock.Anything,
		).Once().Return(true, nil)

		h.Mock.On(
			"FetchChannelEdgesByID", mock.Anything,
		).Once().Return(
			&channeldb.ChannelEdgeInfo{},
			&channeldb.ChannelEdgePolicy{},
			&channeldb.ChannelEdgePolicy{}, nil,
		)
	},
<<<<<<< HEAD
	maxHopHints: 1,
=======
	maxHopHints: 10,
>>>>>>> c855d83a
	amount:      1_000_000,
	expectedHopHints: [][]zpay32.HopHint{
		{
			{
				NodeID:    getTestPubKey(),
				ChannelID: 9,
<<<<<<< HEAD
			},
		},
	},
}, {
	name: "populate hop hints stops when we reached the targeted bandwidth",
	setupMock: func(h *hopHintsConfigMock) {
		fundingOutpoint := wire.OutPoint{Index: 9}
		chanID := lnwire.NewChanIDFromOutPoint(&fundingOutpoint)
		remoteBalance := lnwire.MilliSatoshi(10_000_000)
		allChannels := []*channeldb.OpenChannel{
			{
				LocalCommitment: channeldb.ChannelCommitment{
					RemoteBalance: remoteBalance,
				},
				FundingOutpoint: fundingOutpoint,
				ShortChannelID:  lnwire.NewShortChanIDFromInt(9),
				IdentityPub:     getTestPubKey(),
			},
			// Have one empty channel that we should not process
			// because we have already finished.
			{},
		}

		h.Mock.On(
			"FetchAllChannels",
		).Once().Return(allChannels, nil)

		h.Mock.On(
			"IsChannelActive", chanID,
=======
			},
		},
	},
}, {
	name: "populate hop hints tries to use the channels with higher " +
		"remote balance frist",
	setupMock: func(h *hopHintsConfigMock) {
		fundingOutpoint := wire.OutPoint{Index: 9}
		chanID := lnwire.NewChanIDFromOutPoint(&fundingOutpoint)
		remoteBalance := lnwire.MilliSatoshi(10_000_000)
		allChannels := []*channeldb.OpenChannel{
			// Because the channels with higher remote balance have
			// enough bandwidth we should never use this one.
			{},
			{
				LocalCommitment: channeldb.ChannelCommitment{
					RemoteBalance: remoteBalance,
				},
				FundingOutpoint: fundingOutpoint,
				ShortChannelID:  lnwire.NewShortChanIDFromInt(9),
				IdentityPub:     getTestPubKey(),
			},
		}

		h.Mock.On(
			"FetchAllChannels",
		).Once().Return(allChannels, nil)

		h.Mock.On(
			"IsChannelActive", chanID,
		).Once().Return(true)

		h.Mock.On(
			"IsPublicNode", mock.Anything,
		).Once().Return(true, nil)

		h.Mock.On(
			"FetchChannelEdgesByID", mock.Anything,
		).Once().Return(
			&channeldb.ChannelEdgeInfo{},
			&channeldb.ChannelEdgePolicy{},
			&channeldb.ChannelEdgePolicy{}, nil,
		)
	},
	maxHopHints: 1,
	amount:      1_000_000,
	expectedHopHints: [][]zpay32.HopHint{
		{
			{
				NodeID:    getTestPubKey(),
				ChannelID: 9,
			},
		},
	},
}, {
	name: "populate hop hints stops after having considered all the open " +
		"channels",
	setupMock: func(h *hopHintsConfigMock) {
		chanID1, chanID2 := setupMockTwoChannels(h)

		// Prepare the mock for the first channel.
		h.Mock.On(
			"IsChannelActive", chanID1,
		).Once().Return(true)

		h.Mock.On(
			"IsPublicNode", mock.Anything,
		).Once().Return(true, nil)

		h.Mock.On(
			"FetchChannelEdgesByID", mock.Anything,
		).Once().Return(
			&channeldb.ChannelEdgeInfo{},
			&channeldb.ChannelEdgePolicy{},
			&channeldb.ChannelEdgePolicy{}, nil,
		)

		// Prepare the mock for the second channel.
		h.Mock.On(
			"IsChannelActive", chanID2,
>>>>>>> c855d83a
		).Once().Return(true)

		h.Mock.On(
			"IsPublicNode", mock.Anything,
		).Once().Return(true, nil)

		h.Mock.On(
			"FetchChannelEdgesByID", mock.Anything,
		).Once().Return(
			&channeldb.ChannelEdgeInfo{},
			&channeldb.ChannelEdgePolicy{},
			&channeldb.ChannelEdgePolicy{}, nil,
		)
	},
	maxHopHints: 10,
<<<<<<< HEAD
	amount:      1_000_000,
=======
	amount:      100_000_000,
>>>>>>> c855d83a
	expectedHopHints: [][]zpay32.HopHint{
		{
			{
				NodeID:    getTestPubKey(),
				ChannelID: 9,
<<<<<<< HEAD
			},
		},
	},
}, {
	name: "populate hop hints tries to use the channels with higher " +
		"remote balance frist",
	setupMock: func(h *hopHintsConfigMock) {
		fundingOutpoint := wire.OutPoint{Index: 9}
		chanID := lnwire.NewChanIDFromOutPoint(&fundingOutpoint)
		remoteBalance := lnwire.MilliSatoshi(10_000_000)
		allChannels := []*channeldb.OpenChannel{
			// Because the channels with higher remote balance have
			// enough bandwidth we should never use this one.
			{},
			{
				LocalCommitment: channeldb.ChannelCommitment{
					RemoteBalance: remoteBalance,
				},
				FundingOutpoint: fundingOutpoint,
				ShortChannelID:  lnwire.NewShortChanIDFromInt(9),
				IdentityPub:     getTestPubKey(),
			},
		}

		h.Mock.On(
			"FetchAllChannels",
		).Once().Return(allChannels, nil)

		h.Mock.On(
			"IsChannelActive", chanID,
=======
			},
		}, {
			{
				NodeID:    getTestPubKey(),
				ChannelID: 2,
			},
		},
	},
}, {
	name: "consider all the open channels when amount is zero",
	setupMock: func(h *hopHintsConfigMock) {
		chanID1, chanID2 := setupMockTwoChannels(h)

		// Prepare the mock for the first channel.
		h.Mock.On(
			"IsChannelActive", chanID1,
		).Once().Return(true)

		h.Mock.On(
			"IsPublicNode", mock.Anything,
		).Once().Return(true, nil)

		h.Mock.On(
			"FetchChannelEdgesByID", mock.Anything,
		).Once().Return(
			&channeldb.ChannelEdgeInfo{},
			&channeldb.ChannelEdgePolicy{},
			&channeldb.ChannelEdgePolicy{}, nil,
		)

		// Prepare the mock for the second channel.
		h.Mock.On(
			"IsChannelActive", chanID2,
		).Once().Return(true)

		h.Mock.On(
			"IsPublicNode", mock.Anything,
		).Once().Return(true, nil)

		h.Mock.On(
			"FetchChannelEdgesByID", mock.Anything,
		).Once().Return(
			&channeldb.ChannelEdgeInfo{},
			&channeldb.ChannelEdgePolicy{},
			&channeldb.ChannelEdgePolicy{}, nil,
		)
	},
	maxHopHints: 10,
	amount:      0,
	expectedHopHints: [][]zpay32.HopHint{
		{
			{
				NodeID:    getTestPubKey(),
				ChannelID: 9,
			},
		}, {
			{
				NodeID:    getTestPubKey(),
				ChannelID: 2,
			},
		},
	},
}, {
	name: "consider all the open channels when amount is zero" +
		" up to maxHopHints",
	setupMock: func(h *hopHintsConfigMock) {
		chanID1, _ := setupMockTwoChannels(h)

		// Prepare the mock for the first channel.
		h.Mock.On(
			"IsChannelActive", chanID1,
>>>>>>> c855d83a
		).Once().Return(true)

		h.Mock.On(
			"IsPublicNode", mock.Anything,
		).Once().Return(true, nil)

		h.Mock.On(
			"FetchChannelEdgesByID", mock.Anything,
		).Once().Return(
			&channeldb.ChannelEdgeInfo{},
			&channeldb.ChannelEdgePolicy{},
			&channeldb.ChannelEdgePolicy{}, nil,
		)
	},
	maxHopHints: 1,
<<<<<<< HEAD
	amount:      1_000_000,
=======
	amount:      0,
>>>>>>> c855d83a
	expectedHopHints: [][]zpay32.HopHint{
		{
			{
				NodeID:    getTestPubKey(),
				ChannelID: 9,
<<<<<<< HEAD
			},
		},
	},
}, {
	name: "populate hop hints stops after having considered all the open " +
		"channels",
	setupMock: func(h *hopHintsConfigMock) {
		fundingOutpoint1 := wire.OutPoint{Index: 9}
		chanID1 := lnwire.NewChanIDFromOutPoint(&fundingOutpoint1)
		remoteBalance1 := lnwire.MilliSatoshi(10_000_000)

		fundingOutpoint2 := wire.OutPoint{Index: 2}
		chanID2 := lnwire.NewChanIDFromOutPoint(&fundingOutpoint2)
		remoteBalance2 := lnwire.MilliSatoshi(1_000_000)

		allChannels := []*channeldb.OpenChannel{
			// After sorting we will first process chanID1 and then
			// chanID2.
			{
				LocalCommitment: channeldb.ChannelCommitment{
					RemoteBalance: remoteBalance2,
				},
				FundingOutpoint: fundingOutpoint2,
				ShortChannelID:  lnwire.NewShortChanIDFromInt(2),
				IdentityPub:     getTestPubKey(),
			},
			{
				LocalCommitment: channeldb.ChannelCommitment{
					RemoteBalance: remoteBalance1,
				},
				FundingOutpoint: fundingOutpoint1,
				ShortChannelID:  lnwire.NewShortChanIDFromInt(9),
				IdentityPub:     getTestPubKey(),
			},
		}

		h.Mock.On(
			"FetchAllChannels",
		).Once().Return(allChannels, nil)

		// Prepare the mock for the first channel.
		h.Mock.On(
			"IsChannelActive", chanID1,
		).Once().Return(true)

		h.Mock.On(
			"IsPublicNode", mock.Anything,
		).Once().Return(true, nil)

		h.Mock.On(
			"FetchChannelEdgesByID", mock.Anything,
		).Once().Return(
			&channeldb.ChannelEdgeInfo{},
			&channeldb.ChannelEdgePolicy{},
			&channeldb.ChannelEdgePolicy{}, nil,
		)

		// Prepare the mock for the second channel.
		h.Mock.On(
			"IsChannelActive", chanID2,
		).Once().Return(true)

		h.Mock.On(
			"IsPublicNode", mock.Anything,
		).Once().Return(true, nil)

		h.Mock.On(
			"FetchChannelEdgesByID", mock.Anything,
		).Once().Return(
			&channeldb.ChannelEdgeInfo{},
			&channeldb.ChannelEdgePolicy{},
			&channeldb.ChannelEdgePolicy{}, nil,
		)
	},
	maxHopHints: 10,
	amount:      100_000_000,
	expectedHopHints: [][]zpay32.HopHint{
		{
			{
				NodeID:    getTestPubKey(),
				ChannelID: 9,
			},
		}, {
			{
				NodeID:    getTestPubKey(),
				ChannelID: 2,
=======
			},
		},
	},
}}

func setupMockTwoChannels(h *hopHintsConfigMock) (lnwire.ChannelID,
	lnwire.ChannelID) {

	fundingOutpoint1 := wire.OutPoint{Index: 9}
	chanID1 := lnwire.NewChanIDFromOutPoint(&fundingOutpoint1)
	remoteBalance1 := lnwire.MilliSatoshi(10_000_000)

	fundingOutpoint2 := wire.OutPoint{Index: 2}
	chanID2 := lnwire.NewChanIDFromOutPoint(&fundingOutpoint2)
	remoteBalance2 := lnwire.MilliSatoshi(1_000_000)

	allChannels := []*channeldb.OpenChannel{
		// After sorting we will first process chanID1 and then
		// chanID2.
		{
			LocalCommitment: channeldb.ChannelCommitment{
				RemoteBalance: remoteBalance2,
			},
			FundingOutpoint: fundingOutpoint2,
			ShortChannelID:  lnwire.NewShortChanIDFromInt(2),
			IdentityPub:     getTestPubKey(),
		},
		{
			LocalCommitment: channeldb.ChannelCommitment{
				RemoteBalance: remoteBalance1,
>>>>>>> c855d83a
			},
			FundingOutpoint: fundingOutpoint1,
			ShortChannelID:  lnwire.NewShortChanIDFromInt(9),
			IdentityPub:     getTestPubKey(),
		},
	},
}}

func TestPopulateHopHints(t *testing.T) {
	for _, tc := range populateHopHintsTestCases {
		tc := tc

<<<<<<< HEAD
=======
	h.Mock.On(
		"FetchAllChannels",
	).Once().Return(allChannels, nil)

	return chanID1, chanID2
}

func TestPopulateHopHints(t *testing.T) {
	for _, tc := range populateHopHintsTestCases {
		tc := tc

>>>>>>> c855d83a
		t.Run(tc.name, func(t *testing.T) {
			t.Parallel()

			// Create mock and prime it for the test case.
			mock := &hopHintsConfigMock{}
			if tc.setupMock != nil {
				tc.setupMock(mock)
			}
			defer mock.AssertExpectations(t)

			cfg := &SelectHopHintsCfg{
				IsPublicNode:          mock.IsPublicNode,
				IsChannelActive:       mock.IsChannelActive,
				FetchChannelEdgesByID: mock.FetchChannelEdgesByID,
				GetAlias:              mock.GetAlias,
				FetchAllChannels:      mock.FetchAllChannels,
				MaxHopHints:           tc.maxHopHints,
			}
			hopHints, err := PopulateHopHints(
				cfg, tc.amount, tc.forcedHints,
			)
			require.NoError(t, err)
			// We shuffle the elements in the hop hint list so we
			// need to compare the elements here.
			require.ElementsMatch(t, tc.expectedHopHints, hopHints)
		})
	}
}<|MERGE_RESOLUTION|>--- conflicted
+++ resolved
@@ -463,11 +463,7 @@
 	targetAmount  lnwire.MilliSatoshi
 	done          bool
 }{{
-<<<<<<< HEAD
-	name:          "not enoguh hints neither bandwidth",
-=======
 	name:          "not enough hints neither bandwidth",
->>>>>>> c855d83a
 	nHintsLeft:    3,
 	currentAmount: 100,
 	targetAmount:  200,
@@ -477,24 +473,17 @@
 	nHintsLeft: 0,
 	done:       true,
 }, {
-<<<<<<< HEAD
-	name:          "enoguh bandwidth",
-=======
 	name:          "enough bandwidth",
->>>>>>> c855d83a
 	nHintsLeft:    1,
 	currentAmount: 200,
 	targetAmount:  200,
 	done:          true,
-<<<<<<< HEAD
-=======
 }, {
 	name:          "no amount provided",
 	nHintsLeft:    1,
 	currentAmount: 100,
 	targetAmount:  0,
 	done:          false,
->>>>>>> c855d83a
 }}
 
 func TestSufficientHints(t *testing.T) {
@@ -524,25 +513,6 @@
 	name:        "populate hop hints with forced hints",
 	maxHopHints: 1,
 	forcedHints: [][]zpay32.HopHint{
-<<<<<<< HEAD
-		{
-			{ChannelID: 12},
-		},
-	},
-	expectedHopHints: [][]zpay32.HopHint{
-		{
-			{ChannelID: 12},
-		},
-	},
-}, {
-	name: "populate hop hints stops when we reached the max number of " +
-		"hop hints allowed",
-	setupMock: func(h *hopHintsConfigMock) {
-		fundingOutpoint := wire.OutPoint{Index: 9}
-		chanID := lnwire.NewChanIDFromOutPoint(&fundingOutpoint)
-		allChannels := []*channeldb.OpenChannel{
-			{
-=======
 		{
 			{ChannelID: 12},
 		},
@@ -596,62 +566,6 @@
 			{
 				NodeID:    getTestPubKey(),
 				ChannelID: 9,
-			},
-		},
-	},
-}, {
-	name: "populate hop hints stops when we reached the targeted bandwidth",
-	setupMock: func(h *hopHintsConfigMock) {
-		fundingOutpoint := wire.OutPoint{Index: 9}
-		chanID := lnwire.NewChanIDFromOutPoint(&fundingOutpoint)
-		remoteBalance := lnwire.MilliSatoshi(10_000_000)
-		allChannels := []*channeldb.OpenChannel{
-			{
-				LocalCommitment: channeldb.ChannelCommitment{
-					RemoteBalance: remoteBalance,
-				},
->>>>>>> c855d83a
-				FundingOutpoint: fundingOutpoint,
-				ShortChannelID:  lnwire.NewShortChanIDFromInt(9),
-				IdentityPub:     getTestPubKey(),
-			},
-			// Have one empty channel that we should not process
-			// because we have already finished.
-			{},
-		}
-
-		h.Mock.On(
-			"FetchAllChannels",
-		).Once().Return(allChannels, nil)
-
-		h.Mock.On(
-			"IsChannelActive", chanID,
-		).Once().Return(true)
-
-		h.Mock.On(
-			"IsPublicNode", mock.Anything,
-		).Once().Return(true, nil)
-
-		h.Mock.On(
-			"FetchChannelEdgesByID", mock.Anything,
-		).Once().Return(
-			&channeldb.ChannelEdgeInfo{},
-			&channeldb.ChannelEdgePolicy{},
-			&channeldb.ChannelEdgePolicy{}, nil,
-		)
-	},
-<<<<<<< HEAD
-	maxHopHints: 1,
-=======
-	maxHopHints: 10,
->>>>>>> c855d83a
-	amount:      1_000_000,
-	expectedHopHints: [][]zpay32.HopHint{
-		{
-			{
-				NodeID:    getTestPubKey(),
-				ChannelID: 9,
-<<<<<<< HEAD
 			},
 		},
 	},
@@ -681,7 +595,27 @@
 
 		h.Mock.On(
 			"IsChannelActive", chanID,
-=======
+		).Once().Return(true)
+
+		h.Mock.On(
+			"IsPublicNode", mock.Anything,
+		).Once().Return(true, nil)
+
+		h.Mock.On(
+			"FetchChannelEdgesByID", mock.Anything,
+		).Once().Return(
+			&channeldb.ChannelEdgeInfo{},
+			&channeldb.ChannelEdgePolicy{},
+			&channeldb.ChannelEdgePolicy{}, nil,
+		)
+	},
+	maxHopHints: 10,
+	amount:      1_000_000,
+	expectedHopHints: [][]zpay32.HopHint{
+		{
+			{
+				NodeID:    getTestPubKey(),
+				ChannelID: 9,
 			},
 		},
 	},
@@ -762,7 +696,6 @@
 		// Prepare the mock for the second channel.
 		h.Mock.On(
 			"IsChannelActive", chanID2,
->>>>>>> c855d83a
 		).Once().Return(true)
 
 		h.Mock.On(
@@ -778,48 +711,12 @@
 		)
 	},
 	maxHopHints: 10,
-<<<<<<< HEAD
-	amount:      1_000_000,
-=======
 	amount:      100_000_000,
->>>>>>> c855d83a
 	expectedHopHints: [][]zpay32.HopHint{
 		{
 			{
 				NodeID:    getTestPubKey(),
 				ChannelID: 9,
-<<<<<<< HEAD
-			},
-		},
-	},
-}, {
-	name: "populate hop hints tries to use the channels with higher " +
-		"remote balance frist",
-	setupMock: func(h *hopHintsConfigMock) {
-		fundingOutpoint := wire.OutPoint{Index: 9}
-		chanID := lnwire.NewChanIDFromOutPoint(&fundingOutpoint)
-		remoteBalance := lnwire.MilliSatoshi(10_000_000)
-		allChannels := []*channeldb.OpenChannel{
-			// Because the channels with higher remote balance have
-			// enough bandwidth we should never use this one.
-			{},
-			{
-				LocalCommitment: channeldb.ChannelCommitment{
-					RemoteBalance: remoteBalance,
-				},
-				FundingOutpoint: fundingOutpoint,
-				ShortChannelID:  lnwire.NewShortChanIDFromInt(9),
-				IdentityPub:     getTestPubKey(),
-			},
-		}
-
-		h.Mock.On(
-			"FetchAllChannels",
-		).Once().Return(allChannels, nil)
-
-		h.Mock.On(
-			"IsChannelActive", chanID,
-=======
 			},
 		}, {
 			{
@@ -891,7 +788,6 @@
 		// Prepare the mock for the first channel.
 		h.Mock.On(
 			"IsChannelActive", chanID1,
->>>>>>> c855d83a
 		).Once().Return(true)
 
 		h.Mock.On(
@@ -907,104 +803,12 @@
 		)
 	},
 	maxHopHints: 1,
-<<<<<<< HEAD
-	amount:      1_000_000,
-=======
 	amount:      0,
->>>>>>> c855d83a
 	expectedHopHints: [][]zpay32.HopHint{
 		{
 			{
 				NodeID:    getTestPubKey(),
 				ChannelID: 9,
-<<<<<<< HEAD
-			},
-		},
-	},
-}, {
-	name: "populate hop hints stops after having considered all the open " +
-		"channels",
-	setupMock: func(h *hopHintsConfigMock) {
-		fundingOutpoint1 := wire.OutPoint{Index: 9}
-		chanID1 := lnwire.NewChanIDFromOutPoint(&fundingOutpoint1)
-		remoteBalance1 := lnwire.MilliSatoshi(10_000_000)
-
-		fundingOutpoint2 := wire.OutPoint{Index: 2}
-		chanID2 := lnwire.NewChanIDFromOutPoint(&fundingOutpoint2)
-		remoteBalance2 := lnwire.MilliSatoshi(1_000_000)
-
-		allChannels := []*channeldb.OpenChannel{
-			// After sorting we will first process chanID1 and then
-			// chanID2.
-			{
-				LocalCommitment: channeldb.ChannelCommitment{
-					RemoteBalance: remoteBalance2,
-				},
-				FundingOutpoint: fundingOutpoint2,
-				ShortChannelID:  lnwire.NewShortChanIDFromInt(2),
-				IdentityPub:     getTestPubKey(),
-			},
-			{
-				LocalCommitment: channeldb.ChannelCommitment{
-					RemoteBalance: remoteBalance1,
-				},
-				FundingOutpoint: fundingOutpoint1,
-				ShortChannelID:  lnwire.NewShortChanIDFromInt(9),
-				IdentityPub:     getTestPubKey(),
-			},
-		}
-
-		h.Mock.On(
-			"FetchAllChannels",
-		).Once().Return(allChannels, nil)
-
-		// Prepare the mock for the first channel.
-		h.Mock.On(
-			"IsChannelActive", chanID1,
-		).Once().Return(true)
-
-		h.Mock.On(
-			"IsPublicNode", mock.Anything,
-		).Once().Return(true, nil)
-
-		h.Mock.On(
-			"FetchChannelEdgesByID", mock.Anything,
-		).Once().Return(
-			&channeldb.ChannelEdgeInfo{},
-			&channeldb.ChannelEdgePolicy{},
-			&channeldb.ChannelEdgePolicy{}, nil,
-		)
-
-		// Prepare the mock for the second channel.
-		h.Mock.On(
-			"IsChannelActive", chanID2,
-		).Once().Return(true)
-
-		h.Mock.On(
-			"IsPublicNode", mock.Anything,
-		).Once().Return(true, nil)
-
-		h.Mock.On(
-			"FetchChannelEdgesByID", mock.Anything,
-		).Once().Return(
-			&channeldb.ChannelEdgeInfo{},
-			&channeldb.ChannelEdgePolicy{},
-			&channeldb.ChannelEdgePolicy{}, nil,
-		)
-	},
-	maxHopHints: 10,
-	amount:      100_000_000,
-	expectedHopHints: [][]zpay32.HopHint{
-		{
-			{
-				NodeID:    getTestPubKey(),
-				ChannelID: 9,
-			},
-		}, {
-			{
-				NodeID:    getTestPubKey(),
-				ChannelID: 2,
-=======
 			},
 		},
 	},
@@ -1035,33 +839,24 @@
 		{
 			LocalCommitment: channeldb.ChannelCommitment{
 				RemoteBalance: remoteBalance1,
->>>>>>> c855d83a
 			},
 			FundingOutpoint: fundingOutpoint1,
 			ShortChannelID:  lnwire.NewShortChanIDFromInt(9),
 			IdentityPub:     getTestPubKey(),
 		},
-	},
-}}
+	}
+
+	h.Mock.On(
+		"FetchAllChannels",
+	).Once().Return(allChannels, nil)
+
+	return chanID1, chanID2
+}
 
 func TestPopulateHopHints(t *testing.T) {
 	for _, tc := range populateHopHintsTestCases {
 		tc := tc
 
-<<<<<<< HEAD
-=======
-	h.Mock.On(
-		"FetchAllChannels",
-	).Once().Return(allChannels, nil)
-
-	return chanID1, chanID2
-}
-
-func TestPopulateHopHints(t *testing.T) {
-	for _, tc := range populateHopHintsTestCases {
-		tc := tc
-
->>>>>>> c855d83a
 		t.Run(tc.name, func(t *testing.T) {
 			t.Parallel()
 

--- conflicted
+++ resolved
@@ -3564,13 +3564,10 @@
           "type": "string",
           "format": "uint64",
           "description": "This is the confirmed / on-chain zero-conf SCID."
-<<<<<<< HEAD
-=======
         },
         "peer_alias": {
           "type": "string",
           "description": "The configured alias name of our peer."
->>>>>>> c855d83a
         }
       }
     },
@@ -5055,12 +5052,7 @@
         },
         "settled": {
           "type": "boolean",
-<<<<<<< HEAD
-          "description": "The field is deprecated. Use the state field instead (compare to SETTLED).",
-          "title": "Whether this invoice has been fulfilled"
-=======
           "description": "Whether this invoice has been fulfilled.\n\nThe field is deprecated. Use the state field instead (compare to SETTLED)."
->>>>>>> c855d83a
         },
         "creation_date": {
           "type": "string",
@@ -5796,8 +5788,6 @@
         "scid_alias": {
           "type": "boolean",
           "description": "If this is true, then an option-scid-alias channel-type open will be\nattempted."
-<<<<<<< HEAD
-=======
         },
         "base_fee": {
           "type": "string",
@@ -5821,7 +5811,6 @@
           "type": "string",
           "format": "uint64",
           "description": "The number of satoshis we require the remote peer to reserve. This value,\nif specified, must be above the dust limit and below 20% of the channel\ncapacity."
->>>>>>> c855d83a
         }
       }
     },

--- conflicted
+++ resolved
@@ -2778,13 +2778,10 @@
         "chan_status_flags": {
           "type": "string",
           "description": "A set of flags showing the current state of the channel."
-<<<<<<< HEAD
-=======
         },
         "private": {
           "type": "boolean",
           "description": "Whether this channel is advertised to the network or not."
->>>>>>> ca4d5314
         }
       }
     },

type: google.api.Service
config_version: 3

# Mapping for the grpc-gateway REST proxy.
# Please make sure to also update the `metadata.go` file when editing this file
# and adding a new client-streaming RPC!

http:
  rules:
    - selector: lnrpc.Lightning.WalletBalance
      get: "/v1/balance/blockchain"
    - selector: lnrpc.Lightning.ChannelBalance
      get: "/v1/balance/channels"
    - selector: lnrpc.Lightning.GetTransactions
      get: "/v1/transactions"
    - selector: lnrpc.Lightning.EstimateFee
      get: "/v1/transactions/fee"
    - selector: lnrpc.Lightning.SendCoins
      post: "/v1/transactions"
      body: "*"
    - selector: lnrpc.Lightning.ListUnspent
      get: "/v1/utxos"
    - selector: lnrpc.Lightning.SubscribeTransactions
      get: "/v1/transactions/subscribe"
    - selector: lnrpc.Lightning.SendMany
      post: "/v1/transactions/many"
      body: "*"
    - selector: lnrpc.Lightning.NewAddress
      get: "/v1/newaddress"
    - selector: lnrpc.Lightning.SignMessage
      post: "/v1/signmessage"
      body: "*"
    - selector: lnrpc.Lightning.VerifyMessage
      post: "/v1/verifymessage"
      body: "*"
    - selector: lnrpc.Lightning.ConnectPeer
      post: "/v1/peers"
      body: "*"
    - selector: lnrpc.Lightning.DisconnectPeer
      delete: "/v1/peers/{pub_key}"
    - selector: lnrpc.Lightning.ListPeers
      get: "/v1/peers"
    - selector: lnrpc.Lightning.SubscribePeerEvents
      get: "/v1/peers/subscribe"
    - selector: lnrpc.Lightning.GetInfo
      get: "/v1/getinfo"
    - selector: lnrpc.Lightning.GetRecoveryInfo
      get: "/v1/getrecoveryinfo"
    - selector: lnrpc.Lightning.PendingChannels
      get: "/v1/channels/pending"
    - selector: lnrpc.Lightning.ListChannels
      get: "/v1/channels"
    - selector: lnrpc.Lightning.SubscribeChannelEvents
      get: "/v1/channels/subscribe"
    - selector: lnrpc.Lightning.ClosedChannels
      get: "/v1/channels/closed"
    - selector: lnrpc.Lightning.OpenChannelSync
      post: "/v1/channels"
      body: "*"
    - selector: lnrpc.Lightning.OpenChannel
      post: "/v1/channels/stream"
      body: "*"
    - selector: lnrpc.Lightning.BatchOpenChannel
      post: "/v1/channels/batch"
      body: "*"
    - selector: lnrpc.Lightning.FundingStateStep
      post: "/v1/funding/step"
      body: "*"
    - selector: lnrpc.Lightning.ChannelAcceptor
      post: "/v1/channels/acceptor"
      body: "*"
    - selector: lnrpc.Lightning.CloseChannel
      delete: "/v1/channels/{channel_point.funding_txid_str}/{channel_point.output_index}"
    - selector: lnrpc.Lightning.AbandonChannel
      delete: "/v1/channels/abandon/{channel_point.funding_txid_str}/{channel_point.output_index}"
    - selector: lnrpc.Lightning.SendPayment
      post: "/v1/channels/transaction-stream"
      body: "*"
    - selector: lnrpc.Lightning.SendPaymentSync
      post: "/v1/channels/transactions"
      body: "*"
    - selector: lnrpc.Lightning.SendToRoute
      # deprecated, no REST endpoint
    - selector: lnrpc.Lightning.SendToRouteSync
      post: "/v1/channels/transactions/route"
      body: "*"
    - selector: lnrpc.Lightning.AddInvoice
      post: "/v1/invoices"
      body: "*"
    - selector: lnrpc.Lightning.ListInvoices
      get: "/v1/invoices"
    - selector: lnrpc.Lightning.LookupInvoice
      get: "/v1/invoice/{r_hash_str}"
    - selector: lnrpc.Lightning.SubscribeInvoices
      get: "/v1/invoices/subscribe"
    - selector: lnrpc.Lightning.DecodePayReq
      get: "/v1/payreq/{pay_req}"
    - selector: lnrpc.Lightning.DeletePayment
      delete: "/v1/payment"
    - selector: lnrpc.Lightning.ListPayments
      get: "/v1/payments"
    - selector: lnrpc.Lightning.DeleteAllPayments
      delete: "/v1/payments"
    - selector: lnrpc.Lightning.DescribeGraph
      get: "/v1/graph"
    - selector: lnrpc.Lightning.GetNodeMetrics
      get: "/v1/graph/nodemetrics"
    - selector: lnrpc.Lightning.GetChanInfo
      get: "/v1/graph/edge/{chan_id}"
    - selector: lnrpc.Lightning.GetNodeInfo
      get: "/v1/graph/node/{pub_key}"
    - selector: lnrpc.Lightning.QueryRoutes
      get: "/v1/graph/routes/{pub_key}/{amt}"
      additional_bindings:
        - post: "/v1/graph/routes/{pub_key}/{amt}"
          body: "*"
    - selector: lnrpc.Lightning.GetNetworkInfo
      get: "/v1/graph/info"
    - selector: lnrpc.Lightning.StopDaemon
      post: "/v1/stop"
      body: "*"
    - selector: lnrpc.Lightning.SubscribeChannelGraph
      get: "/v1/graph/subscribe"
    - selector: lnrpc.Lightning.DebugLevel
      post: "/v1/debuglevel"
      body: "*"
    - selector: lnrpc.Lightning.FeeReport
      get: "/v1/fees"
    - selector: lnrpc.Lightning.UpdateChannelPolicy
      post: "/v1/chanpolicy"
      body: "*"
    - selector: lnrpc.Lightning.ForwardingHistory
      post: "/v1/switch"
      body: "*"
    - selector: lnrpc.Lightning.ExportChannelBackup
      get: "/v1/channels/backup/{chan_point.funding_txid_str}/{chan_point.output_index}"
    - selector: lnrpc.Lightning.ExportAllChannelBackups
      get: "/v1/channels/backup"
    - selector: lnrpc.Lightning.VerifyChanBackup
      post: "/v1/channels/backup/verify"
      body: "*"
    - selector: lnrpc.Lightning.RestoreChannelBackups
      post: "/v1/channels/backup/restore"
      body: "*"
    - selector: lnrpc.Lightning.SubscribeChannelBackups
      get: "/v1/channels/backup/subscribe"
    - selector: lnrpc.Lightning.BakeMacaroon
      post: "/v1/macaroon"
      body: "*"
    - selector: lnrpc.Lightning.ListMacaroonIDs
      get: "/v1/macaroon/ids"
    - selector: lnrpc.Lightning.DeleteMacaroonID
      delete: "/v1/macaroon/{root_key_id}"
    - selector: lnrpc.Lightning.ListPermissions
      get: "/v1/macaroon/permissions"
    - selector: lnrpc.Lightning.CheckMacaroonPermissions
      post: "/v1/macaroon/checkpermissions"
      body: "*"
    - selector: lnrpc.Lightning.RegisterRPCMiddleware
      post: "/v1/middleware"
    - selector: lnrpc.Lightning.SendCustomMessage
      post: "/v1/custommessage"
      body: "*"
    - selector: lnrpc.Lightning.SubscribeCustomMessages
      get: "/v1/custommessage/subscribe"      
    - selector: lnrpc.Lightning.ListAliases
<<<<<<< HEAD
      get: "/v1/aliases/list"
=======
      get: "/v1/aliases/list"
    - selector: lnrpc.Lightning.LookupHtlcResolution
      get: "/v1/htlc-resolution/{chan_id}/{htlc_index}"
>>>>>>> c855d83a
<|MERGE_RESOLUTION|>--- conflicted
+++ resolved
@@ -164,10 +164,6 @@
     - selector: lnrpc.Lightning.SubscribeCustomMessages
       get: "/v1/custommessage/subscribe"      
     - selector: lnrpc.Lightning.ListAliases
-<<<<<<< HEAD
-      get: "/v1/aliases/list"
-=======
       get: "/v1/aliases/list"
     - selector: lnrpc.Lightning.LookupHtlcResolution
-      get: "/v1/htlc-resolution/{chan_id}/{htlc_index}"
->>>>>>> c855d83a
+      get: "/v1/htlc-resolution/{chan_id}/{htlc_index}"
--- conflicted
+++ resolved
@@ -1621,14 +1621,11 @@
           "type": "string",
           "format": "uint64",
           "description": "The largest payment split that should be attempted when making a payment if\nsplitting is necessary. Setting this value will effectively cause lnd to\nsplit more aggressively, vs only when it thinks it needs to. Note that this\nvalue is in milli-satoshis."
-<<<<<<< HEAD
-=======
         },
         "amp": {
           "type": "boolean",
           "format": "boolean",
           "description": "If set, an AMP-payment will be attempted."
->>>>>>> dec49aa1
         }
       }
     },

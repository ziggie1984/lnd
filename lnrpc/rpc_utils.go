--- conflicted
+++ resolved
@@ -19,10 +19,6 @@
 // RPCTransaction returns a rpc transaction.
 func RPCTransaction(tx *lnwallet.TransactionDetail) *Transaction {
 	var destAddresses []string
-<<<<<<< HEAD
-	for _, destAddress := range tx.DestAddresses {
-		destAddresses = append(destAddresses, destAddress.EncodeAddress())
-=======
 	// Re-package destination output information.
 	var outputDetails []*OutputDetail
 	for _, o := range tx.OutputDetails {
@@ -47,7 +43,6 @@
 			Amount:       int64(o.Value),
 			IsOurAddress: o.IsOurAddress,
 		})
->>>>>>> ca4d5314
 	}
 
 	// We also get unconfirmed transactions, so BlockHash can be nil.
@@ -65,10 +60,7 @@
 		TimeStamp:        tx.Timestamp,
 		TotalFees:        tx.TotalFees,
 		DestAddresses:    destAddresses,
-<<<<<<< HEAD
-=======
 		OutputDetails:    outputDetails,
->>>>>>> ca4d5314
 		RawTxHex:         hex.EncodeToString(tx.RawTx),
 		Label:            tx.Label,
 	}

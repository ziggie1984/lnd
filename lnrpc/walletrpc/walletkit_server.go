--- conflicted
+++ resolved
@@ -186,7 +186,6 @@
 		0x82, 0x54, 0x5d, 0x4b, 0xb4, 0xfa, 0xe0, 0x8b,
 		0xd5, 0x93, 0x78, 0x31, 0xb7, 0xe3, 0x8f, 0x98,
 	}
-<<<<<<< HEAD
 
 	// allWitnessTypes is a mapping between the witness types defined in the
 	// `input` package, and the witness types in the protobuf definition.
@@ -222,43 +221,6 @@
 		input.TaprootPubKeySpend:                           WitnessType_TAPROOT_PUB_KEY_SPEND,
 	}
 )
-=======
->>>>>>> 9786a1fa
-
-	// allWitnessTypes is a mapping between the witness types defined in the
-	// `input` package, and the witness types in the protobuf definition.
-	// This map is necessary because the native enum and the protobuf enum
-	// are numbered differently. The protobuf enum cannot be renumbered
-	// because this would break backwards compatibility with older clients,
-	// and the native enum cannot be renumbered because it is stored in the
-	// watchtower and breacharbiter databases.
-	//
-	//nolint:lll
-	allWitnessTypes = map[input.WitnessType]WitnessType{
-		input.CommitmentTimeLock:                           WitnessType_COMMITMENT_TIME_LOCK,
-		input.CommitmentNoDelay:                            WitnessType_COMMITMENT_NO_DELAY,
-		input.CommitmentRevoke:                             WitnessType_COMMITMENT_REVOKE,
-		input.HtlcOfferedRevoke:                            WitnessType_HTLC_OFFERED_REVOKE,
-		input.HtlcAcceptedRevoke:                           WitnessType_HTLC_ACCEPTED_REVOKE,
-		input.HtlcOfferedTimeoutSecondLevel:                WitnessType_HTLC_OFFERED_TIMEOUT_SECOND_LEVEL,
-		input.HtlcAcceptedSuccessSecondLevel:               WitnessType_HTLC_ACCEPTED_SUCCESS_SECOND_LEVEL,
-		input.HtlcOfferedRemoteTimeout:                     WitnessType_HTLC_OFFERED_REMOTE_TIMEOUT,
-		input.HtlcAcceptedRemoteSuccess:                    WitnessType_HTLC_ACCEPTED_REMOTE_SUCCESS,
-		input.HtlcSecondLevelRevoke:                        WitnessType_HTLC_SECOND_LEVEL_REVOKE,
-		input.WitnessKeyHash:                               WitnessType_WITNESS_KEY_HASH,
-		input.NestedWitnessKeyHash:                         WitnessType_NESTED_WITNESS_KEY_HASH,
-		input.CommitmentAnchor:                             WitnessType_COMMITMENT_ANCHOR,
-		input.HtlcOfferedTimeoutSecondLevelInputConfirmed:  WitnessType_HTLC_OFFERED_TIMEOUT_SECOND_LEVEL_INPUT_CONFIRMED,
-		input.HtlcAcceptedSuccessSecondLevelInputConfirmed: WitnessType_HTLC_ACCEPTED_SUCCESS_SECOND_LEVEL_INPUT_CONFIRMED,
-		input.CommitSpendNoDelayTweakless:                  WitnessType_COMMITMENT_NO_DELAY_TWEAKLESS,
-		input.CommitmentToRemoteConfirmed:                  WitnessType_COMMITMENT_TO_REMOTE_CONFIRMED,
-		input.LeaseCommitmentTimeLock:                      WitnessType_LEASE_COMMITMENT_TIME_LOCK,
-		input.LeaseCommitmentToRemoteConfirmed:             WitnessType_LEASE_COMMITMENT_TO_REMOTE_CONFIRMED,
-		input.LeaseHtlcOfferedTimeoutSecondLevel:           WitnessType_LEASE_HTLC_OFFERED_TIMEOUT_SECOND_LEVEL,
-		input.LeaseHtlcAcceptedSuccessSecondLevel:          WitnessType_LEASE_HTLC_ACCEPTED_SUCCESS_SECOND_LEVEL,
-		input.TaprootPubKeySpend:                           WitnessType_TAPROOT_PUB_KEY_SPEND,
-	}
-)
 
 // ServerShell is a shell struct holding a reference to the actual sub-server.
 // It is used to register the gRPC sub-server with the root server before we

package lntest

import (
	"bytes"
	"context"
	"crypto/rand"
	"encoding/hex"
	"encoding/json"
	"fmt"
	"math"
	"sort"
	"strings"
	"time"

	"github.com/btcsuite/btcd/btcec/v2"
	"github.com/btcsuite/btcd/btcec/v2/schnorr"
	"github.com/btcsuite/btcd/btcutil"
	"github.com/btcsuite/btcd/chaincfg/chainhash"
	"github.com/btcsuite/btcd/txscript"
	"github.com/btcsuite/btcd/wire"
	"github.com/lightningnetwork/lnd/channeldb"
	"github.com/lightningnetwork/lnd/lnrpc"
	"github.com/lightningnetwork/lnd/lnrpc/invoicesrpc"
	"github.com/lightningnetwork/lnd/lnrpc/routerrpc"
	"github.com/lightningnetwork/lnd/lnrpc/walletrpc"
	"github.com/lightningnetwork/lnd/lntest/node"
	"github.com/lightningnetwork/lnd/lntest/rpc"
	"github.com/lightningnetwork/lnd/lntest/wait"
	"github.com/lightningnetwork/lnd/lntypes"
	"github.com/stretchr/testify/require"
	"google.golang.org/protobuf/proto"
)

// FindChannelOption is a functional type for an option that modifies a
// ListChannelsRequest.
type ListChannelOption func(r *lnrpc.ListChannelsRequest)

// WithPeerAliasLookup is an option for setting the peer alias lookup flag on a
// ListChannelsRequest.
func WithPeerAliasLookup() ListChannelOption {
	return func(r *lnrpc.ListChannelsRequest) {
		r.PeerAliasLookup = true
	}
}

// WaitForBlockchainSync waits until the node is synced to chain.
func (h *HarnessTest) WaitForBlockchainSync(hn *node.HarnessNode) {
	err := wait.NoError(func() error {
		resp := hn.RPC.GetInfo()
		if resp.SyncedToChain {
			return nil
		}

		return fmt.Errorf("%s is not synced to chain", hn.Name())
	}, DefaultTimeout)

	require.NoError(h, err, "timeout waiting for blockchain sync")
}

// WaitForBlockchainSyncTo waits until the node is synced to bestBlock.
func (h *HarnessTest) WaitForBlockchainSyncTo(hn *node.HarnessNode,
	bestBlock *wire.MsgBlock) {

	bestBlockHash := bestBlock.BlockHash().String()
	err := wait.NoError(func() error {
		resp := hn.RPC.GetInfo()
		if resp.SyncedToChain {
			if resp.BlockHash == bestBlockHash {
				return nil
			}

			return fmt.Errorf("%s's backend is synced to the "+
				"wrong block (expected=%s, actual=%s)",
				hn.Name(), bestBlockHash, resp.BlockHash)
		}

		return fmt.Errorf("%s is not synced to chain", hn.Name())
	}, DefaultTimeout)

	require.NoError(h, err, "timeout waiting for blockchain sync")
}

// AssertPeerConnected asserts that the given node b is connected to a.
func (h *HarnessTest) AssertPeerConnected(a, b *node.HarnessNode) {
	err := wait.NoError(func() error {
		// We require the RPC call to be succeeded and won't wait for
		// it as it's an unexpected behavior.
		resp := a.RPC.ListPeers()

		// If node B is seen in the ListPeers response from node A,
		// then we can return true as the connection has been fully
		// established.
		for _, peer := range resp.Peers {
			if peer.PubKey == b.PubKeyStr {
				return nil
			}
		}

		return fmt.Errorf("%s not found in %s's ListPeers",
			b.Name(), a.Name())
	}, DefaultTimeout)

	require.NoError(h, err, "unable to connect %s to %s, got error: "+
		"peers not connected within %v seconds",
		a.Name(), b.Name(), DefaultTimeout)
}

// ConnectNodes creates a connection between the two nodes and asserts the
// connection is succeeded.
func (h *HarnessTest) ConnectNodes(a, b *node.HarnessNode) {
	bobInfo := b.RPC.GetInfo()

	req := &lnrpc.ConnectPeerRequest{
		Addr: &lnrpc.LightningAddress{
			Pubkey: bobInfo.IdentityPubkey,
			Host:   b.Cfg.P2PAddr(),
		},
	}
	a.RPC.ConnectPeer(req)
	h.AssertPeerConnected(a, b)
}

// ConnectNodesPerm creates a persistent connection between the two nodes and
// asserts the connection is succeeded.
func (h *HarnessTest) ConnectNodesPerm(a, b *node.HarnessNode) {
	bobInfo := b.RPC.GetInfo()

	req := &lnrpc.ConnectPeerRequest{
		Addr: &lnrpc.LightningAddress{
			Pubkey: bobInfo.IdentityPubkey,
			Host:   b.Cfg.P2PAddr(),
		},
		Perm: true,
	}
	a.RPC.ConnectPeer(req)
	h.AssertPeerConnected(a, b)
}

// DisconnectNodes disconnects the given two nodes and asserts the
// disconnection is succeeded. The request is made from node a and sent to node
// b.
func (h *HarnessTest) DisconnectNodes(a, b *node.HarnessNode) {
	bobInfo := b.RPC.GetInfo()
	a.RPC.DisconnectPeer(bobInfo.IdentityPubkey)

	// Assert disconnected.
	h.AssertPeerNotConnected(a, b)
}

// EnsureConnected will try to connect to two nodes, returning no error if they
// are already connected. If the nodes were not connected previously, this will
// behave the same as ConnectNodes. If a pending connection request has already
// been made, the method will block until the two nodes appear in each other's
// peers list, or until the DefaultTimeout expires.
func (h *HarnessTest) EnsureConnected(a, b *node.HarnessNode) {
	// errConnectionRequested is used to signal that a connection was
	// requested successfully, which is distinct from already being
	// connected to the peer.
	errConnectionRequested := "connection request in progress"

	// windowsErr is an error we've seen from windows build where
	// connecting to an already connected node gives such error from the
	// receiver side.
	windowsErr := "An established connection was aborted by the software " +
		"in your host machine."

	tryConnect := func(a, b *node.HarnessNode) error {
		bInfo := b.RPC.GetInfo()

		req := &lnrpc.ConnectPeerRequest{
			Addr: &lnrpc.LightningAddress{
				Pubkey: bInfo.IdentityPubkey,
				Host:   b.Cfg.P2PAddr(),
			},
		}

		ctxt, cancel := context.WithTimeout(h.runCtx, DefaultTimeout)
		defer cancel()

		_, err := a.RPC.LN.ConnectPeer(ctxt, req)

		// Request was successful.
		if err == nil {
			return nil
		}

		// If the two are already connected, we return early with no
		// error.
		if strings.Contains(err.Error(), "already connected to peer") {
			return nil
		}

		// Otherwise we log the error to console.
		h.Logf("EnsureConnected %s=>%s got err: %v", a.Name(),
			b.Name(), err)

		// If the connection is in process, we return no error.
		if strings.Contains(err.Error(), errConnectionRequested) {
			return nil
		}

		// We may get connection refused error if we happens to be in
		// the middle of a previous node disconnection, e.g., a restart
		// from one of the nodes.
		if strings.Contains(err.Error(), "connection refused") {
			return nil
		}

		// Check for windows error. If Alice connects to Bob, Alice
		// will throw "i/o timeout" and Bob will give windowsErr.
		if strings.Contains(err.Error(), windowsErr) {
			return nil
		}

		if strings.Contains(err.Error(), "i/o timeout") {
			return nil
		}

		return err
	}

	// Return any critical errors returned by either alice or bob.
	require.NoError(h, tryConnect(a, b), "connection failed between %s "+
		"and %s", a.Cfg.Name, b.Cfg.Name)

	// When Alice and Bob each makes a connection to the other side at the
	// same time, it's likely neither connections could succeed. Bob's
	// connection will be canceled by Alice since she has an outbound
	// connection to Bob already, and same happens to Alice's. Thus the two
	// connections cancel each other out.
	// TODO(yy): move this back when the above issue is fixed.
	// require.NoError(h, tryConnect(b, a), "connection failed between %s "+
	// 	"and %s", a.Cfg.Name, b.Cfg.Name)

	// Otherwise one or both requested a connection, so we wait for the
	// peers lists to reflect the connection.
	h.AssertPeerConnected(a, b)
	h.AssertPeerConnected(b, a)
}

// AssertNumEdges checks that an expected number of edges can be found in the
// node specified.
func (h *HarnessTest) AssertNumEdges(hn *node.HarnessNode,
	expected int, includeUnannounced bool) []*lnrpc.ChannelEdge {

	var edges []*lnrpc.ChannelEdge

	old := hn.State.Edge.Public
	if includeUnannounced {
		old = hn.State.Edge.Total
	}

	err := wait.NoError(func() error {
		req := &lnrpc.ChannelGraphRequest{
			IncludeUnannounced: includeUnannounced,
		}
		chanGraph := hn.RPC.DescribeGraph(req)
		total := len(chanGraph.Edges)

		if total-old == expected {
			if expected != 0 {
				// NOTE: assume edges come in ascending order
				// that the old edges are at the front of the
				// slice.
				edges = chanGraph.Edges[old:]
			}

			return nil
		}

		return errNumNotMatched(hn.Name(), "num of channel edges",
			expected, total-old, total, old)
	}, DefaultTimeout)

	require.NoError(h, err, "timeout while checking for edges")

	return edges
}

// ReceiveOpenChannelUpdate waits until a message is received on the stream or
// the timeout is reached.
func (h *HarnessTest) ReceiveOpenChannelUpdate(
	stream rpc.OpenChanClient) *lnrpc.OpenStatusUpdate {

	update, err := h.receiveOpenChannelUpdate(stream)
	require.NoError(h, err, "received err from open channel stream")

	return update
}

// receiveOpenChannelUpdate waits until a message or an error is received on
// the stream or the timeout is reached.
//
// TODO(yy): use generics to unify all receiving stream update once go@1.18 is
// used.
func (h *HarnessTest) receiveOpenChannelUpdate(
	stream rpc.OpenChanClient) (*lnrpc.OpenStatusUpdate, error) {

	chanMsg := make(chan *lnrpc.OpenStatusUpdate)
	errChan := make(chan error)
	go func() {
		// Consume one message. This will block until the message is
		// received.
		resp, err := stream.Recv()
		if err != nil {
			errChan <- err
			return
		}
		chanMsg <- resp
	}()

	select {
	case <-time.After(DefaultTimeout):
		require.Fail(h, "timeout", "timeout waiting for open channel "+
			"update sent")
		return nil, nil

	case err := <-errChan:
		return nil, err

	case updateMsg := <-chanMsg:
		return updateMsg, nil
	}
}

// WaitForChannelOpenEvent waits for a notification that a channel is open by
// consuming a message from the passed open channel stream.
func (h HarnessTest) WaitForChannelOpenEvent(
	stream rpc.OpenChanClient) *lnrpc.ChannelPoint {

	// Consume one event.
	event := h.ReceiveOpenChannelUpdate(stream)

	resp, ok := event.Update.(*lnrpc.OpenStatusUpdate_ChanOpen)
	require.Truef(h, ok, "expected channel open update, instead got %v",
		resp)

	return resp.ChanOpen.ChannelPoint
}

// AssertTopologyChannelOpen asserts that a given channel outpoint is seen by
// the passed node's network topology.
func (h *HarnessTest) AssertTopologyChannelOpen(hn *node.HarnessNode,
	chanPoint *lnrpc.ChannelPoint) {

	err := hn.Watcher.WaitForChannelOpen(chanPoint)
	require.NoErrorf(h, err, "%s didn't report channel", hn.Name())
}

// AssertChannelExists asserts that an active channel identified by the
// specified channel point exists from the point-of-view of the node.
func (h *HarnessTest) AssertChannelExists(hn *node.HarnessNode,
	cp *lnrpc.ChannelPoint) *lnrpc.Channel {

	var (
		channel *lnrpc.Channel
		err     error
	)

	err = wait.NoError(func() error {
		channel, err = h.findChannel(hn, cp)
		if err != nil {
			return err
		}

		// Check whether the channel is active, exit early if it is.
		if channel.Active {
			return nil
		}

		return fmt.Errorf("channel point not active")
	}, DefaultTimeout)

	require.NoErrorf(h, err, "%s: timeout checking for channel point: %v",
		hn.Name(), cp)

	return channel
}

// AssertOutputScriptClass checks that the specified transaction output has the
// expected script class.
func (h *HarnessTest) AssertOutputScriptClass(tx *btcutil.Tx,
	outputIndex uint32, scriptClass txscript.ScriptClass) {

	require.Greater(h, len(tx.MsgTx().TxOut), int(outputIndex))

	txOut := tx.MsgTx().TxOut[outputIndex]

	pkScript, err := txscript.ParsePkScript(txOut.PkScript)
	require.NoError(h, err)
<<<<<<< HEAD
	require.Equal(h, pkScript.Class(), scriptClass)
=======
	require.Equal(h, scriptClass, pkScript.Class())
>>>>>>> 9786a1fa
}

// findChannel tries to find a target channel in the node using the given
// channel point.
func (h *HarnessTest) findChannel(hn *node.HarnessNode,
	chanPoint *lnrpc.ChannelPoint,
	opts ...ListChannelOption) (*lnrpc.Channel, error) {

	// Get the funding point.
	fp := h.OutPointFromChannelPoint(chanPoint)

	req := &lnrpc.ListChannelsRequest{}

	for _, opt := range opts {
		opt(req)
	}

	channelInfo := hn.RPC.ListChannels(req)

	// Find the target channel.
	for _, channel := range channelInfo.Channels {
		if channel.ChannelPoint == fp.String() {
			return channel, nil
		}
	}

	return nil, fmt.Errorf("channel not found using %s", chanPoint)
}

// ReceiveCloseChannelUpdate waits until a message or an error is received on
// the subscribe channel close stream or the timeout is reached.
func (h *HarnessTest) ReceiveCloseChannelUpdate(
	stream rpc.CloseChanClient) (*lnrpc.CloseStatusUpdate, error) {

	chanMsg := make(chan *lnrpc.CloseStatusUpdate)
	errChan := make(chan error)
	go func() {
		// Consume one message. This will block until the message is
		// received.
		resp, err := stream.Recv()
		if err != nil {
			errChan <- err
			return
		}
		chanMsg <- resp
	}()

	select {
	case <-time.After(DefaultTimeout):
		require.Fail(h, "timeout", "timeout waiting for close channel "+
			"update sent")

		return nil, nil

	case err := <-errChan:
		return nil, fmt.Errorf("received err from close channel "+
			"stream: %v", err)

	case updateMsg := <-chanMsg:
		return updateMsg, nil
	}
}

type WaitingCloseChannel *lnrpc.PendingChannelsResponse_WaitingCloseChannel

// AssertChannelWaitingClose asserts that the given channel found in the node
// is waiting close. Returns the WaitingCloseChannel if found.
func (h *HarnessTest) AssertChannelWaitingClose(hn *node.HarnessNode,
	chanPoint *lnrpc.ChannelPoint) WaitingCloseChannel {

	var target WaitingCloseChannel

	op := h.OutPointFromChannelPoint(chanPoint)

	err := wait.NoError(func() error {
		resp := hn.RPC.PendingChannels()

		for _, waitingClose := range resp.WaitingCloseChannels {
			if waitingClose.Channel.ChannelPoint == op.String() {
				target = waitingClose
				return nil
			}
		}

		return fmt.Errorf("%v: channel %s not found in waiting close",
			hn.Name(), op)
	}, DefaultTimeout)
	require.NoError(h, err, "assert channel waiting close timed out")

	return target
}

// AssertTopologyChannelClosed asserts a given channel is closed by checking
// the graph topology subscription of the specified node. Returns the closed
// channel update if found.
func (h *HarnessTest) AssertTopologyChannelClosed(hn *node.HarnessNode,
	chanPoint *lnrpc.ChannelPoint) *lnrpc.ClosedChannelUpdate {

	closedChan, err := hn.Watcher.WaitForChannelClose(chanPoint)
	require.NoError(h, err, "failed to wait for channel close")

	return closedChan
}

// WaitForChannelCloseEvent waits for a notification that a channel is closed
// by consuming a message from the passed close channel stream. Returns the
// closing txid if found.
func (h HarnessTest) WaitForChannelCloseEvent(
	stream rpc.CloseChanClient) *chainhash.Hash {

	// Consume one event.
	event, err := h.ReceiveCloseChannelUpdate(stream)
	require.NoError(h, err)

	resp, ok := event.Update.(*lnrpc.CloseStatusUpdate_ChanClose)
	require.Truef(h, ok, "expected channel open update, instead got %v",
		resp)

	txid, err := chainhash.NewHash(resp.ChanClose.ClosingTxid)
	require.NoErrorf(h, err, "wrong format found in closing txid: %v",
		resp.ChanClose.ClosingTxid)

	return txid
}

// AssertNumWaitingClose checks that a PendingChannels response from the node
// reports the expected number of waiting close channels.
func (h *HarnessTest) AssertNumWaitingClose(hn *node.HarnessNode,
	num int) []*lnrpc.PendingChannelsResponse_WaitingCloseChannel {

	var channels []*lnrpc.PendingChannelsResponse_WaitingCloseChannel
	oldWaiting := hn.State.CloseChannel.WaitingClose

	err := wait.NoError(func() error {
		resp := hn.RPC.PendingChannels()
		channels = resp.WaitingCloseChannels
		total := len(channels)

		got := total - oldWaiting
		if got == num {
			return nil
		}

		return errNumNotMatched(hn.Name(), "waiting close channels",
			num, got, total, oldWaiting)
	}, DefaultTimeout)

	require.NoErrorf(h, err, "%s: assert waiting close timeout",
		hn.Name())

	return channels
}

// AssertNumPendingForceClose checks that a PendingChannels response from the
// node reports the expected number of pending force close channels.
func (h *HarnessTest) AssertNumPendingForceClose(hn *node.HarnessNode,
	num int) []*lnrpc.PendingChannelsResponse_ForceClosedChannel {

	var channels []*lnrpc.PendingChannelsResponse_ForceClosedChannel
	oldForce := hn.State.CloseChannel.PendingForceClose

	err := wait.NoError(func() error {
		// TODO(yy): we should be able to use `hn.RPC.PendingChannels`
		// here to avoid checking the RPC error. However, we may get a
		// `unable to find arbitrator` error from the rpc point, due to
		// a timing issue in rpcserver,
		// 1. `r.server.chanStateDB.FetchClosedChannels` fetches
		//    the pending force close channel.
		// 2. `r.arbitratorPopulateForceCloseResp` relies on the
		//    channel arbitrator to get the report, and,
		// 3. the arbitrator may be deleted due to the force close
		//    channel being resolved.
		// Somewhere along the line is missing a lock to keep the data
		// consistent.
		req := &lnrpc.PendingChannelsRequest{}
		resp, err := hn.RPC.LN.PendingChannels(h.runCtx, req)
		if err != nil {
			return fmt.Errorf("PendingChannels got: %w", err)
		}

		channels = resp.PendingForceClosingChannels
		total := len(channels)

		got := total - oldForce
		if got == num {
			return nil
		}

		return errNumNotMatched(hn.Name(), "pending force close "+
			"channels", num, got, total, oldForce)
	}, DefaultTimeout)

	require.NoErrorf(h, err, "%s: assert pending force close timeout",
		hn.Name())

	return channels
}

// AssertStreamChannelCoopClosed reads an update from the close channel client
// stream and asserts that the mempool state and node's topology match a coop
// close. In specific,
// - assert the channel is waiting close and has the expected ChanStatusFlags.
// - assert the mempool has the closing txes and anchor sweeps.
// - mine a block and assert the closing txid is mined.
// - assert the node has zero waiting close channels.
// - assert the node has seen the channel close update.
func (h *HarnessTest) AssertStreamChannelCoopClosed(hn *node.HarnessNode,
	cp *lnrpc.ChannelPoint, anchors bool,
	stream rpc.CloseChanClient) *chainhash.Hash {

	// Assert the channel is waiting close.
	resp := h.AssertChannelWaitingClose(hn, cp)

	// Assert that the channel is in coop broadcasted.
	require.Contains(h, resp.Channel.ChanStatusFlags,
		channeldb.ChanStatusCoopBroadcasted.String(),
		"channel not coop broadcasted")

	// We'll now, generate a single block, wait for the final close status
	// update, then ensure that the closing transaction was included in the
	// block. If there are anchors, we also expect an anchor sweep.
	expectedTxes := 1
	if anchors {
		expectedTxes = 2
	}
	block := h.MineBlocksAndAssertNumTxes(1, expectedTxes)[0]

	// Consume one close event and assert the closing txid can be found in
	// the block.
	closingTxid := h.WaitForChannelCloseEvent(stream)
	h.Miner.AssertTxInBlock(block, closingTxid)

	// We should see zero waiting close channels now.
	h.AssertNumWaitingClose(hn, 0)

	// Finally, check that the node's topology graph has seen this channel
	// closed if it's a public channel.
	if !resp.Channel.Private {
		h.AssertTopologyChannelClosed(hn, cp)
	}

	return closingTxid
}

// AssertStreamChannelForceClosed reads an update from the close channel client
// stream and asserts that the mempool state and node's topology match a local
// force close. In specific,
// - assert the channel is waiting close and has the expected ChanStatusFlags.
// - assert the mempool has the closing txes and anchor sweeps.
// - mine a block and assert the closing txid is mined.
// - assert the channel is pending force close.
// - assert the node has seen the channel close update.
func (h *HarnessTest) AssertStreamChannelForceClosed(hn *node.HarnessNode,
	cp *lnrpc.ChannelPoint, anchors bool,
	stream rpc.CloseChanClient) *chainhash.Hash {

	// Assert the channel is waiting close.
	resp := h.AssertChannelWaitingClose(hn, cp)

	// Assert that the channel is in local force broadcasted.
	require.Contains(h, resp.Channel.ChanStatusFlags,
		channeldb.ChanStatusLocalCloseInitiator.String(),
		"channel not coop broadcasted")

	// We'll now, generate a single block, wait for the final close status
	// update, then ensure that the closing transaction was included in the
	// block. If there are anchors, we also expect an anchor sweep.
	expectedTxes := 1
	if anchors {
		expectedTxes = 2
	}
	block := h.MineBlocksAndAssertNumTxes(1, expectedTxes)[0]

	// Consume one close event and assert the closing txid can be found in
	// the block.
	closingTxid := h.WaitForChannelCloseEvent(stream)
	h.Miner.AssertTxInBlock(block, closingTxid)

	// We should see zero waiting close channels and 1 pending force close
	// channels now.
	h.AssertNumWaitingClose(hn, 0)
	h.AssertNumPendingForceClose(hn, 1)

	// Finally, check that the node's topology graph has seen this channel
	// closed if it's a public channel.
	if !resp.Channel.Private {
		h.AssertTopologyChannelClosed(hn, cp)
	}

	return closingTxid
}

// AssertChannelPolicyUpdate checks that the required policy update has
// happened on the given node.
func (h *HarnessTest) AssertChannelPolicyUpdate(hn *node.HarnessNode,
	advertisingNode *node.HarnessNode, policy *lnrpc.RoutingPolicy,
	chanPoint *lnrpc.ChannelPoint, includeUnannounced bool) {

	require.NoError(
		h, hn.Watcher.WaitForChannelPolicyUpdate(
			advertisingNode, policy,
			chanPoint, includeUnannounced,
		), "%s: error while waiting for channel update", hn.Name(),
	)
}

// WaitForGraphSync waits until the node is synced to graph or times out.
func (h *HarnessTest) WaitForGraphSync(hn *node.HarnessNode) {
	err := wait.NoError(func() error {
		resp := hn.RPC.GetInfo()
		if resp.SyncedToGraph {
			return nil
		}

		return fmt.Errorf("node not synced to graph")
	}, DefaultTimeout)
	require.NoError(h, err, "%s: timeout while sync to graph", hn.Name())
}

// AssertNumUTXOsWithConf waits for the given number of UTXOs with the
// specified confirmations range to be available or fails if that isn't the
// case before the default timeout.
//
// NOTE: for standby nodes(Alice and Bob), this method takes account of the
// previous state of the node's UTXOs. The previous state is snapshotted when
// finishing a previous test case via the cleanup function in `Subtest`. In
// other words, this assertion only checks the new changes made in the current
// test.
func (h *HarnessTest) AssertNumUTXOsWithConf(hn *node.HarnessNode,
	expectedUtxos int, max, min int32) []*lnrpc.Utxo {

	var unconfirmed bool

	old := hn.State.UTXO.Confirmed
	if max == 0 {
		old = hn.State.UTXO.Unconfirmed
		unconfirmed = true
	}

	var utxos []*lnrpc.Utxo
	err := wait.NoError(func() error {
		req := &walletrpc.ListUnspentRequest{
			Account:         "",
			MaxConfs:        max,
			MinConfs:        min,
			UnconfirmedOnly: unconfirmed,
		}
		resp := hn.RPC.ListUnspent(req)
		total := len(resp.Utxos)

		if total-old == expectedUtxos {
			utxos = resp.Utxos[old:]

			return nil
		}

		return errNumNotMatched(hn.Name(), "num of UTXOs",
			expectedUtxos, total-old, total, old)
	}, DefaultTimeout)
	require.NoError(h, err, "timeout waiting for UTXOs")

	return utxos
}

// AssertNumUTXOsUnconfirmed asserts the expected num of unconfirmed utxos are
// seen.
//
// NOTE: for standby nodes(Alice and Bob), this method takes account of the
// previous state of the node's UTXOs. Check `AssertNumUTXOsWithConf` for
// details.
func (h *HarnessTest) AssertNumUTXOsUnconfirmed(hn *node.HarnessNode,
	num int) []*lnrpc.Utxo {

	return h.AssertNumUTXOsWithConf(hn, num, 0, 0)
}

// AssertNumUTXOsConfirmed asserts the expected num of confirmed utxos are
// seen, which means the returned utxos have at least one confirmation.
//
// NOTE: for standby nodes(Alice and Bob), this method takes account of the
// previous state of the node's UTXOs. Check `AssertNumUTXOsWithConf` for
// details.
func (h *HarnessTest) AssertNumUTXOsConfirmed(hn *node.HarnessNode,
	num int) []*lnrpc.Utxo {

	return h.AssertNumUTXOsWithConf(hn, num, math.MaxInt32, 1)
}

// AssertNumUTXOs asserts the expected num of utxos are seen, including
// confirmed and unconfirmed outputs.
//
// NOTE: for standby nodes(Alice and Bob), this method takes account of the
// previous state of the node's UTXOs. Check `AssertNumUTXOsWithConf` for
// details.
func (h *HarnessTest) AssertNumUTXOs(hn *node.HarnessNode,
	num int) []*lnrpc.Utxo {

	return h.AssertNumUTXOsWithConf(hn, num, math.MaxInt32, 0)
}

// getUTXOs gets the number of newly created UTOXs within the current test
// scope.
func (h *HarnessTest) getUTXOs(hn *node.HarnessNode, account string,
	max, min int32) []*lnrpc.Utxo {

	var unconfirmed bool

	if max == 0 {
		unconfirmed = true
	}

	req := &walletrpc.ListUnspentRequest{
		Account:         account,
		MaxConfs:        max,
		MinConfs:        min,
		UnconfirmedOnly: unconfirmed,
	}
	resp := hn.RPC.ListUnspent(req)

	return resp.Utxos
}

// GetUTXOs returns all the UTXOs for the given node's account, including
// confirmed and unconfirmed.
func (h *HarnessTest) GetUTXOs(hn *node.HarnessNode,
	account string) []*lnrpc.Utxo {

	return h.getUTXOs(hn, account, math.MaxInt32, 0)
}

// GetUTXOsConfirmed returns the confirmed UTXOs for the given node's account.
func (h *HarnessTest) GetUTXOsConfirmed(hn *node.HarnessNode,
	account string) []*lnrpc.Utxo {

	return h.getUTXOs(hn, account, math.MaxInt32, 1)
}

// GetUTXOsUnconfirmed returns the unconfirmed UTXOs for the given node's
// account.
func (h *HarnessTest) GetUTXOsUnconfirmed(hn *node.HarnessNode,
	account string) []*lnrpc.Utxo {

	return h.getUTXOs(hn, account, 0, 0)
}

// WaitForBalanceConfirmed waits until the node sees the expected confirmed
// balance in its wallet.
func (h *HarnessTest) WaitForBalanceConfirmed(hn *node.HarnessNode,
	expected btcutil.Amount) {

	var lastBalance btcutil.Amount
	err := wait.NoError(func() error {
		resp := hn.RPC.WalletBalance()

		lastBalance = btcutil.Amount(resp.ConfirmedBalance)
		if lastBalance == expected {
			return nil
		}

		return fmt.Errorf("expected %v, only have %v", expected,
			lastBalance)
	}, DefaultTimeout)

	require.NoError(h, err, "timeout waiting for confirmed balances")
}

// WaitForBalanceUnconfirmed waits until the node sees the expected unconfirmed
// balance in its wallet.
func (h *HarnessTest) WaitForBalanceUnconfirmed(hn *node.HarnessNode,
	expected btcutil.Amount) {

	var lastBalance btcutil.Amount
	err := wait.NoError(func() error {
		resp := hn.RPC.WalletBalance()

		lastBalance = btcutil.Amount(resp.UnconfirmedBalance)
		if lastBalance == expected {
			return nil
		}

		return fmt.Errorf("expected %v, only have %v", expected,
			lastBalance)
	}, DefaultTimeout)

	require.NoError(h, err, "timeout waiting for unconfirmed balances")
}

// Random32Bytes generates a random 32 bytes which can be used as a pay hash,
// preimage, etc.
func (h *HarnessTest) Random32Bytes() []byte {
	randBuf := make([]byte, lntypes.HashSize)

	_, err := rand.Read(randBuf)
	require.NoErrorf(h, err, "internal error, cannot generate random bytes")

	return randBuf
}

// RandomPreimage generates a random preimage which can be used as a payment
// preimage.
func (h *HarnessTest) RandomPreimage() lntypes.Preimage {
	var preimage lntypes.Preimage
	copy(preimage[:], h.Random32Bytes())

	return preimage
}

// DecodeAddress decodes a given address and asserts there's no error.
func (h *HarnessTest) DecodeAddress(addr string) btcutil.Address {
	resp, err := btcutil.DecodeAddress(addr, harnessNetParams)
	require.NoError(h, err, "DecodeAddress failed")

	return resp
}

// PayToAddrScript creates a new script from the given address and asserts
// there's no error.
func (h *HarnessTest) PayToAddrScript(addr btcutil.Address) []byte {
	addrScript, err := txscript.PayToAddrScript(addr)
	require.NoError(h, err, "PayToAddrScript failed")

	return addrScript
}

// AssertChannelBalanceResp makes a ChannelBalance request and checks the
// returned response matches the expected.
func (h *HarnessTest) AssertChannelBalanceResp(hn *node.HarnessNode,
	expected *lnrpc.ChannelBalanceResponse) {

	resp := hn.RPC.ChannelBalance()
	require.True(h, proto.Equal(expected, resp), "balance is incorrect "+
		"got: %v, want: %v", resp, expected)
}

// GetChannelByChanPoint tries to find a channel matching the channel point and
// asserts. It returns the channel found.
func (h *HarnessTest) GetChannelByChanPoint(hn *node.HarnessNode,
	chanPoint *lnrpc.ChannelPoint) *lnrpc.Channel {

	channel, err := h.findChannel(hn, chanPoint)
	require.NoErrorf(h, err, "channel not found using %v", chanPoint)

	return channel
}

// GetChannelCommitType retrieves the active channel commitment type for the
// given chan point.
func (h *HarnessTest) GetChannelCommitType(hn *node.HarnessNode,
	chanPoint *lnrpc.ChannelPoint) lnrpc.CommitmentType {

	c := h.GetChannelByChanPoint(hn, chanPoint)

	return c.CommitmentType
}

// AssertNumPendingOpenChannels asserts that a given node have the expected
// number of pending open channels.
func (h *HarnessTest) AssertNumPendingOpenChannels(hn *node.HarnessNode,
	expected int) []*lnrpc.PendingChannelsResponse_PendingOpenChannel {

	var channels []*lnrpc.PendingChannelsResponse_PendingOpenChannel

	oldNum := hn.State.OpenChannel.Pending

	err := wait.NoError(func() error {
		resp := hn.RPC.PendingChannels()
		channels = resp.PendingOpenChannels
		total := len(channels)

		numChans := total - oldNum

		if numChans != expected {
			return errNumNotMatched(hn.Name(),
				"pending open channels", expected,
				numChans, total, oldNum)
		}

		return nil
	}, DefaultTimeout)

	require.NoError(h, err, "num of pending open channels not match")

	return channels
}

// AssertNodesNumPendingOpenChannels asserts that both of the nodes have the
// expected number of pending open channels.
func (h *HarnessTest) AssertNodesNumPendingOpenChannels(a, b *node.HarnessNode,
	expected int) {

	h.AssertNumPendingOpenChannels(a, expected)
	h.AssertNumPendingOpenChannels(b, expected)
}

// AssertPaymentStatusFromStream takes a client stream and asserts the payment
// is in desired status before default timeout. The payment found is returned
// once succeeded.
func (h *HarnessTest) AssertPaymentStatusFromStream(stream rpc.PaymentClient,
	status lnrpc.Payment_PaymentStatus) *lnrpc.Payment {

	return h.assertPaymentStatusWithTimeout(
		stream, status, wait.PaymentTimeout,
	)
}

// AssertPaymentSucceedWithTimeout asserts that a payment is succeeded within
// the specified timeout.
func (h *HarnessTest) AssertPaymentSucceedWithTimeout(stream rpc.PaymentClient,
	timeout time.Duration) *lnrpc.Payment {

	return h.assertPaymentStatusWithTimeout(
		stream, lnrpc.Payment_SUCCEEDED, timeout,
	)
}

// assertPaymentStatusWithTimeout takes a client stream and asserts the payment
// is in desired status before the specified timeout. The payment found is
// returned once succeeded.
func (h *HarnessTest) assertPaymentStatusWithTimeout(stream rpc.PaymentClient,
	status lnrpc.Payment_PaymentStatus,
	timeout time.Duration) *lnrpc.Payment {

	var target *lnrpc.Payment
	err := wait.NoError(func() error {
		// Consume one message. This will raise an error if the message
		// is not received within DefaultTimeout.
		payment, err := h.receivePaymentUpdateWithTimeout(
			stream, timeout,
		)
		if err != nil {
			return fmt.Errorf("received error from payment "+
				"stream: %s", err)
		}

		// Return if the desired payment state is reached.
		if payment.Status == status {
			target = payment

			return nil
		}

		// Return the err so that it can be used for debugging when
		// timeout is reached.
		return fmt.Errorf("payment %v status, got %v, want %v",
			payment.PaymentHash, payment.Status, status)
	}, timeout)

	require.NoError(h, err, "timeout while waiting payment")

	return target
}

// ReceivePaymentUpdate waits until a message is received on the payment client
// stream or the timeout is reached.
func (h *HarnessTest) ReceivePaymentUpdate(
	stream rpc.PaymentClient) (*lnrpc.Payment, error) {

	return h.receivePaymentUpdateWithTimeout(stream, DefaultTimeout)
}

// receivePaymentUpdateWithTimeout waits until a message is received on the
// payment client stream or the timeout is reached.
func (h *HarnessTest) receivePaymentUpdateWithTimeout(stream rpc.PaymentClient,
	timeout time.Duration) (*lnrpc.Payment, error) {

	chanMsg := make(chan *lnrpc.Payment, 1)
	errChan := make(chan error, 1)

	go func() {
		// Consume one message. This will block until the message is
		// received.
		resp, err := stream.Recv()
		if err != nil {
			errChan <- err

			return
		}
		chanMsg <- resp
	}()

	select {
	case <-time.After(timeout):
		require.Fail(h, "timeout", "timeout waiting for payment update")
		return nil, nil

	case err := <-errChan:
		return nil, err

	case updateMsg := <-chanMsg:
		return updateMsg, nil
	}
}

// AssertInvoiceSettled asserts a given invoice specified by its payment
// address is settled.
func (h *HarnessTest) AssertInvoiceSettled(hn *node.HarnessNode, addr []byte) {
	msg := &invoicesrpc.LookupInvoiceMsg{
		InvoiceRef: &invoicesrpc.LookupInvoiceMsg_PaymentAddr{
			PaymentAddr: addr,
		},
	}

	err := wait.NoError(func() error {
		invoice := hn.RPC.LookupInvoiceV2(msg)
		if invoice.State == lnrpc.Invoice_SETTLED {
			return nil
		}

		return fmt.Errorf("%s: invoice with payment address %x not "+
			"settled", hn.Name(), addr)
	}, DefaultTimeout)
	require.NoError(h, err, "timeout waiting for invoice settled state")
}

// AssertNodeNumChannels polls the provided node's list channels rpc until it
// reaches the desired number of total channels.
func (h *HarnessTest) AssertNodeNumChannels(hn *node.HarnessNode,
	numChannels int) {

	// Get the total number of channels.
	old := hn.State.OpenChannel.Active + hn.State.OpenChannel.Inactive

	err := wait.NoError(func() error {
		// We require the RPC call to be succeeded and won't wait for
		// it as it's an unexpected behavior.
		chanInfo := hn.RPC.ListChannels(&lnrpc.ListChannelsRequest{})

		// Return true if the query returned the expected number of
		// channels.
		num := len(chanInfo.Channels) - old
		if num != numChannels {
			return fmt.Errorf("expected %v channels, got %v",
				numChannels, num)
		}

		return nil
	}, DefaultTimeout)

	require.NoError(h, err, "timeout checking node's num of channels")
}

// AssertChannelLocalBalance checks the local balance of the given channel is
// expected. The channel found using the specified channel point is returned.
func (h *HarnessTest) AssertChannelLocalBalance(hn *node.HarnessNode,
	cp *lnrpc.ChannelPoint, balance int64) *lnrpc.Channel {

	var result *lnrpc.Channel

	// Get the funding point.
	err := wait.NoError(func() error {
		// Find the target channel first.
		target, err := h.findChannel(hn, cp)

		// Exit early if the channel is not found.
		if err != nil {
			return fmt.Errorf("check balance failed: %w", err)
		}

		result = target

		// Check local balance.
		if target.LocalBalance == balance {
			return nil
		}

		return fmt.Errorf("balance is incorrect, got %v, expected %v",
			target.LocalBalance, balance)
	}, DefaultTimeout)

	require.NoError(h, err, "timeout while checking for balance")

	return result
}

// AssertChannelNumUpdates checks the num of updates is expected from the given
// channel.
func (h *HarnessTest) AssertChannelNumUpdates(hn *node.HarnessNode,
	num uint64, cp *lnrpc.ChannelPoint) {

	old := int(hn.State.OpenChannel.NumUpdates)

	// Find the target channel first.
	target, err := h.findChannel(hn, cp)
	require.NoError(h, err, "unable to find channel")

	err = wait.NoError(func() error {
		total := int(target.NumUpdates)
		if total-old == int(num) {
			return nil
		}

		return errNumNotMatched(hn.Name(), "channel updates",
			int(num), total-old, total, old)
	}, DefaultTimeout)
	require.NoError(h, err, "timeout while checking for num of updates")
}

// AssertNumActiveHtlcs asserts that a given number of HTLCs are seen in the
// node's channels.
func (h *HarnessTest) AssertNumActiveHtlcs(hn *node.HarnessNode, num int) {
	old := hn.State.HTLC

	err := wait.NoError(func() error {
		// We require the RPC call to be succeeded and won't wait for
		// it as it's an unexpected behavior.
		req := &lnrpc.ListChannelsRequest{}
		nodeChans := hn.RPC.ListChannels(req)

		total := 0
		for _, channel := range nodeChans.Channels {
			total += len(channel.PendingHtlcs)
		}
		if total-old != num {
			return errNumNotMatched(hn.Name(), "active HTLCs",
				num, total-old, total, old)
		}

		return nil
	}, DefaultTimeout)

	require.NoErrorf(h, err, "%s timeout checking num active htlcs",
		hn.Name())
}

// AssertActiveHtlcs makes sure the node has the _exact_ HTLCs matching
// payHashes on _all_ their channels.
func (h *HarnessTest) AssertActiveHtlcs(hn *node.HarnessNode,
	payHashes ...[]byte) {

	err := wait.NoError(func() error {
		// We require the RPC call to be succeeded and won't wait for
		// it as it's an unexpected behavior.
		req := &lnrpc.ListChannelsRequest{}
		nodeChans := hn.RPC.ListChannels(req)

		for _, ch := range nodeChans.Channels {
			// Record all payment hashes active for this channel.
			htlcHashes := make(map[string]struct{})

			for _, htlc := range ch.PendingHtlcs {
				h := hex.EncodeToString(htlc.HashLock)
				_, ok := htlcHashes[h]
				if ok {
					return fmt.Errorf("duplicate HashLock "+
						"in PendingHtlcs: %v",
						ch.PendingHtlcs)
				}
				htlcHashes[h] = struct{}{}
			}

			// Channel should have exactly the payHashes active.
			if len(payHashes) != len(htlcHashes) {
				return fmt.Errorf("node [%s:%x] had %v "+
					"htlcs active, expected %v",
					hn.Name(), hn.PubKey[:],
					len(htlcHashes), len(payHashes))
			}

			// Make sure all the payHashes are active.
			for _, payHash := range payHashes {
				h := hex.EncodeToString(payHash)
				if _, ok := htlcHashes[h]; ok {
					continue
				}

				return fmt.Errorf("node [%s:%x] didn't have: "+
					"the payHash %v active", hn.Name(),
					hn.PubKey[:], h)
			}
		}

		return nil
	}, DefaultTimeout)
	require.NoError(h, err, "timeout checking active HTLCs")
}

// AssertIncomingHTLCActive asserts the node has a pending incoming HTLC in the
// given channel. Returns the HTLC if found and active.
func (h *HarnessTest) AssertIncomingHTLCActive(hn *node.HarnessNode,
	cp *lnrpc.ChannelPoint, payHash []byte) *lnrpc.HTLC {

	return h.assertHLTCActive(hn, cp, payHash, true)
}

// AssertOutgoingHTLCActive asserts the node has a pending outgoing HTLC in the
// given channel. Returns the HTLC if found and active.
func (h *HarnessTest) AssertOutgoingHTLCActive(hn *node.HarnessNode,
	cp *lnrpc.ChannelPoint, payHash []byte) *lnrpc.HTLC {

	return h.assertHLTCActive(hn, cp, payHash, false)
}

// assertHLTCActive asserts the node has a pending HTLC in the given channel.
// Returns the HTLC if found and active.
func (h *HarnessTest) assertHLTCActive(hn *node.HarnessNode,
	cp *lnrpc.ChannelPoint, payHash []byte, incoming bool) *lnrpc.HTLC {

	var result *lnrpc.HTLC
	target := hex.EncodeToString(payHash)

	err := wait.NoError(func() error {
		// We require the RPC call to be succeeded and won't wait for
		// it as it's an unexpected behavior.
		ch := h.GetChannelByChanPoint(hn, cp)

		// Check all payment hashes active for this channel.
		for _, htlc := range ch.PendingHtlcs {
			h := hex.EncodeToString(htlc.HashLock)
			if h != target {
				continue
			}

			// If the payment hash is found, check the incoming
			// field.
			if htlc.Incoming == incoming {
				// Found it and return.
				result = htlc
				return nil
			}

			// Otherwise we do have the HTLC but its direction is
			// not right.
			have, want := "outgoing", "incoming"
			if htlc.Incoming {
				have, want = "incoming", "outgoing"
			}

			return fmt.Errorf("node[%s] have htlc(%v), want: %s, "+
				"have: %s", hn.Name(), payHash, want, have)
		}

		return fmt.Errorf("node [%s:%x] didn't have: the payHash %v",
			hn.Name(), hn.PubKey[:], payHash)
	}, DefaultTimeout)
	require.NoError(h, err, "timeout checking pending HTLC")

	return result
}

// AssertHLTCNotActive asserts the node doesn't have a pending HTLC in the
// given channel, which mean either the HTLC never exists, or it was pending
// and now settled. Returns the HTLC if found and active.
//
// NOTE: to check a pending HTLC becoming settled, first use AssertHLTCActive
// then follow this check.
func (h *HarnessTest) AssertHLTCNotActive(hn *node.HarnessNode,
	cp *lnrpc.ChannelPoint, payHash []byte) *lnrpc.HTLC {

	var result *lnrpc.HTLC
	target := hex.EncodeToString(payHash)

	err := wait.NoError(func() error {
		// We require the RPC call to be succeeded and won't wait for
		// it as it's an unexpected behavior.
		ch := h.GetChannelByChanPoint(hn, cp)

		// Check all payment hashes active for this channel.
		for _, htlc := range ch.PendingHtlcs {
			h := hex.EncodeToString(htlc.HashLock)

			// Break if found the htlc.
			if h == target {
				result = htlc
				break
			}
		}

		// If we've found nothing, we're done.
		if result == nil {
			return nil
		}

		// Otherwise return an error.
		return fmt.Errorf("node [%s:%x] still has: the payHash %x",
			hn.Name(), hn.PubKey[:], payHash)
	}, DefaultTimeout)
	require.NoError(h, err, "timeout checking pending HTLC")

	return result
}

// ReceiveSingleInvoice waits until a message is received on the subscribe
// single invoice stream or the timeout is reached.
func (h *HarnessTest) ReceiveSingleInvoice(
	stream rpc.SingleInvoiceClient) *lnrpc.Invoice {

	chanMsg := make(chan *lnrpc.Invoice, 1)
	errChan := make(chan error, 1)
	go func() {
		// Consume one message. This will block until the message is
		// received.
		resp, err := stream.Recv()
		if err != nil {
			errChan <- err

			return
		}
		chanMsg <- resp
	}()

	select {
	case <-time.After(DefaultTimeout):
		require.Fail(h, "timeout", "timeout receiving single invoice")

	case err := <-errChan:
		require.Failf(h, "err from stream",
			"received err from stream: %v", err)

	case updateMsg := <-chanMsg:
		return updateMsg
	}

	return nil
}

// AssertInvoiceState takes a single invoice subscription stream and asserts
// that a given invoice has became the desired state before timeout and returns
// the invoice found.
func (h *HarnessTest) AssertInvoiceState(stream rpc.SingleInvoiceClient,
	state lnrpc.Invoice_InvoiceState) *lnrpc.Invoice {

	var invoice *lnrpc.Invoice

	err := wait.NoError(func() error {
		invoice = h.ReceiveSingleInvoice(stream)
		if invoice.State == state {
			return nil
		}

		return fmt.Errorf("mismatched invoice state, want %v, got %v",
			state, invoice.State)
	}, DefaultTimeout)
	require.NoError(h, err, "timeout waiting for invoice state: %v", state)

	return invoice
}

// assertAllTxesSpendFrom asserts that all txes in the list spend from the
// given tx.
func (h *HarnessTest) AssertAllTxesSpendFrom(txes []*wire.MsgTx,
	prevTxid chainhash.Hash) {

	for _, tx := range txes {
		if tx.TxIn[0].PreviousOutPoint.Hash != prevTxid {
			require.Failf(h, "", "tx %v did not spend from %v",
				tx.TxHash(), prevTxid)
		}
	}
}

// AssertTxSpendFrom asserts that a given tx is spent from a previous tx.
func (h *HarnessTest) AssertTxSpendFrom(tx *wire.MsgTx,
	prevTxid chainhash.Hash) {

	if tx.TxIn[0].PreviousOutPoint.Hash != prevTxid {
		require.Failf(h, "", "tx %v did not spend from %v",
			tx.TxHash(), prevTxid)
	}
}

type PendingForceClose *lnrpc.PendingChannelsResponse_ForceClosedChannel

// AssertChannelPendingForceClose asserts that the given channel found in the
// node is pending force close. Returns the PendingForceClose if found.
func (h *HarnessTest) AssertChannelPendingForceClose(hn *node.HarnessNode,
	chanPoint *lnrpc.ChannelPoint) PendingForceClose {

	var target PendingForceClose

	op := h.OutPointFromChannelPoint(chanPoint)

	err := wait.NoError(func() error {
		resp := hn.RPC.PendingChannels()

		forceCloseChans := resp.PendingForceClosingChannels
		for _, ch := range forceCloseChans {
			if ch.Channel.ChannelPoint == op.String() {
				target = ch

				return nil
			}
		}

		return fmt.Errorf("%v: channel %s not found in pending "+
			"force close", hn.Name(), chanPoint)
	}, DefaultTimeout)
	require.NoError(h, err, "assert pending force close timed out")

	return target
}

// AssertNumHTLCsAndStage takes a pending force close channel's channel point
// and asserts the expected number of pending HTLCs and HTLC stage are matched.
func (h *HarnessTest) AssertNumHTLCsAndStage(hn *node.HarnessNode,
	chanPoint *lnrpc.ChannelPoint, num int, stage uint32) {

	// Get the channel output point.
	cp := h.OutPointFromChannelPoint(chanPoint)

	var target PendingForceClose
	checkStage := func() error {
		resp := hn.RPC.PendingChannels()
		if len(resp.PendingForceClosingChannels) == 0 {
			return fmt.Errorf("zero pending force closing channels")
		}

		for _, ch := range resp.PendingForceClosingChannels {
			if ch.Channel.ChannelPoint == cp.String() {
				target = ch

				break
			}
		}

		if target == nil {
			return fmt.Errorf("cannot find pending force closing "+
				"channel using %v", cp)
		}

		if target.LimboBalance == 0 {
			return fmt.Errorf("zero limbo balance")
		}

		if len(target.PendingHtlcs) != num {
			return fmt.Errorf("got %d pending htlcs, want %d",
				len(target.PendingHtlcs), num)
		}

		for i, htlc := range target.PendingHtlcs {
			if htlc.Stage == stage {
				continue
			}

			return fmt.Errorf("HTLC %d got stage: %v, "+
				"want stage: %v", i, htlc.Stage, stage)
		}

		return nil
	}

	require.NoErrorf(h, wait.NoError(checkStage, DefaultTimeout),
		"timeout waiting for htlc stage")
}

// findPayment queries the payment from the node's ListPayments which matches
// the specified preimage hash.
func (h *HarnessTest) findPayment(hn *node.HarnessNode,
	paymentHash string) *lnrpc.Payment {

	req := &lnrpc.ListPaymentsRequest{IncludeIncomplete: true}
	paymentsResp := hn.RPC.ListPayments(req)

	for _, p := range paymentsResp.Payments {
		if p.PaymentHash != paymentHash {
			continue
		}

		return p
	}

	require.Failf(h, "payment not found", "payment %v cannot be found",
		paymentHash)

	return nil
}

// AssertPaymentStatus asserts that the given node list a payment with the
// given preimage has the expected status. It also checks that the payment has
// the expected preimage, which is empty when it's not settled and matches the
// given preimage when it's succeeded.
func (h *HarnessTest) AssertPaymentStatus(hn *node.HarnessNode,
	preimage lntypes.Preimage,
	status lnrpc.Payment_PaymentStatus) *lnrpc.Payment {

	var target *lnrpc.Payment
	payHash := preimage.Hash()

	err := wait.NoError(func() error {
		p := h.findPayment(hn, payHash.String())
		if status == p.Status {
			target = p
			return nil
		}

		return fmt.Errorf("payment: %v status not match, want %s "+
			"got %s", payHash, status, p.Status)
	}, DefaultTimeout)
	require.NoError(h, err, "timeout checking payment status")

	switch status {
	// If this expected status is SUCCEEDED, we expect the final
	// preimage.
	case lnrpc.Payment_SUCCEEDED:
		require.Equal(h, preimage.String(), target.PaymentPreimage,
			"preimage not match")

	// Otherwise we expect an all-zero preimage.
	default:
		require.Equal(h, (lntypes.Preimage{}).String(),
			target.PaymentPreimage, "expected zero preimage")
	}

	return target
}

// AssertActiveNodesSynced asserts all active nodes have synced to the chain.
func (h *HarnessTest) AssertActiveNodesSynced() {
	for _, node := range h.manager.activeNodes {
		h.WaitForBlockchainSync(node)
	}
}

// AssertActiveNodesSyncedTo asserts all active nodes have synced to the
// provided bestBlock.
func (h *HarnessTest) AssertActiveNodesSyncedTo(bestBlock *wire.MsgBlock) {
	for _, node := range h.manager.activeNodes {
		h.WaitForBlockchainSyncTo(node, bestBlock)
	}
}

// AssertPeerNotConnected asserts that the given node b is not connected to a.
func (h *HarnessTest) AssertPeerNotConnected(a, b *node.HarnessNode) {
	err := wait.NoError(func() error {
		// We require the RPC call to be succeeded and won't wait for
		// it as it's an unexpected behavior.
		resp := a.RPC.ListPeers()

		// If node B is seen in the ListPeers response from node A,
		// then we return false as the connection has been fully
		// established.
		for _, peer := range resp.Peers {
			if peer.PubKey == b.PubKeyStr {
				return fmt.Errorf("peers %s and %s still "+
					"connected", a.Name(), b.Name())
			}
		}

		return nil
	}, DefaultTimeout)
	require.NoError(h, err, "timeout checking peers not connected")
}

// AssertNotConnected asserts that two peers are not connected.
func (h *HarnessTest) AssertNotConnected(a, b *node.HarnessNode) {
	h.AssertPeerNotConnected(a, b)
	h.AssertPeerNotConnected(b, a)
}

// AssertConnected asserts that two peers are connected.
func (h *HarnessTest) AssertConnected(a, b *node.HarnessNode) {
	h.AssertPeerConnected(a, b)
	h.AssertPeerConnected(b, a)
}

// AssertAmountPaid checks that the ListChannels command of the provided
// node list the total amount sent and received as expected for the
// provided channel.
func (h *HarnessTest) AssertAmountPaid(channelName string, hn *node.HarnessNode,
	chanPoint *lnrpc.ChannelPoint, amountSent, amountReceived int64) {

	checkAmountPaid := func() error {
		// Find the targeted channel.
		channel, err := h.findChannel(hn, chanPoint)
		if err != nil {
			return fmt.Errorf("assert amount failed: %w", err)
		}

		if channel.TotalSatoshisSent != amountSent {
			return fmt.Errorf("%v: incorrect amount"+
				" sent: %v != %v", channelName,
				channel.TotalSatoshisSent,
				amountSent)
		}
		if channel.TotalSatoshisReceived !=
			amountReceived {

			return fmt.Errorf("%v: incorrect amount"+
				" received: %v != %v",
				channelName,
				channel.TotalSatoshisReceived,
				amountReceived)
		}

		return nil
	}

	// As far as HTLC inclusion in commitment transaction might be
	// postponed we will try to check the balance couple of times,
	// and then if after some period of time we receive wrong
	// balance return the error.
	err := wait.NoError(checkAmountPaid, DefaultTimeout)
	require.NoError(h, err, "timeout while checking amount paid")
}

// AssertLastHTLCError checks that the last sent HTLC of the last payment sent
// by the given node failed with the expected failure code.
func (h *HarnessTest) AssertLastHTLCError(hn *node.HarnessNode,
	code lnrpc.Failure_FailureCode) {

	// Use -1 to specify the last HTLC.
	h.assertHTLCError(hn, code, -1)
}

// AssertFirstHTLCError checks that the first HTLC of the last payment sent
// by the given node failed with the expected failure code.
func (h *HarnessTest) AssertFirstHTLCError(hn *node.HarnessNode,
	code lnrpc.Failure_FailureCode) {

	// Use 0 to specify the first HTLC.
	h.assertHTLCError(hn, code, 0)
}

// assertLastHTLCError checks that the HTLC at the specified index of the last
// payment sent by the given node failed with the expected failure code.
func (h *HarnessTest) assertHTLCError(hn *node.HarnessNode,
	code lnrpc.Failure_FailureCode, index int) {

	req := &lnrpc.ListPaymentsRequest{
		IncludeIncomplete: true,
	}

	err := wait.NoError(func() error {
		paymentsResp := hn.RPC.ListPayments(req)

		payments := paymentsResp.Payments
		if len(payments) == 0 {
			return fmt.Errorf("no payments found")
		}

		payment := payments[len(payments)-1]
		htlcs := payment.Htlcs
		if len(htlcs) == 0 {
			return fmt.Errorf("no htlcs found")
		}

		// If the index is greater than 0, check we have enough htlcs.
		if index > 0 && len(htlcs) <= index {
			return fmt.Errorf("not enough htlcs")
		}

		// If index is less than or equal to 0, we will read the last
		// htlc.
		if index <= 0 {
			index = len(htlcs) - 1
		}

		htlc := htlcs[index]

		// The htlc must have a status of failed.
		if htlc.Status != lnrpc.HTLCAttempt_FAILED {
			return fmt.Errorf("htlc should be failed")
		}
		// The failure field must not be empty.
		if htlc.Failure == nil {
			return fmt.Errorf("expected htlc failure")
		}

		// Exit if the expected code is found.
		if htlc.Failure.Code == code {
			return nil
		}

		return fmt.Errorf("unexpected failure code")
	}, DefaultTimeout)

	require.NoError(h, err, "timeout checking HTLC error")
}

// AssertZombieChannel asserts that a given channel found using the chanID is
// marked as zombie.
func (h *HarnessTest) AssertZombieChannel(hn *node.HarnessNode, chanID uint64) {
	ctxt, cancel := context.WithTimeout(h.runCtx, DefaultTimeout)
	defer cancel()

	err := wait.NoError(func() error {
		_, err := hn.RPC.LN.GetChanInfo(
			ctxt, &lnrpc.ChanInfoRequest{ChanId: chanID},
		)
		if err == nil {
			return fmt.Errorf("expected error but got nil")
		}

		if !strings.Contains(err.Error(), "marked as zombie") {
			return fmt.Errorf("expected error to contain '%s' but "+
				"was '%v'", "marked as zombie", err)
		}

		return nil
	}, DefaultTimeout)
	require.NoError(h, err, "timeout while checking zombie channel")
}

// AssertTxAtHeight gets all of the transactions that a node's wallet has a
// record of at the target height, and finds and returns the tx with the target
// txid, failing if it is not found.
func (h *HarnessTest) AssertTxAtHeight(hn *node.HarnessNode, height int32,
	txid *chainhash.Hash) *lnrpc.Transaction {

	req := &lnrpc.GetTransactionsRequest{
		StartHeight: height,
		EndHeight:   height,
	}
	txns := hn.RPC.GetTransactions(req)

	for _, tx := range txns.Transactions {
		if tx.TxHash == txid.String() {
			return tx
		}
	}

	require.Failf(h, "fail to find tx", "tx:%v not found at height:%v",
		txid, height)

	return nil
}

// getChannelPolicies queries the channel graph and retrieves the current edge
// policies for the provided channel point.
func (h *HarnessTest) getChannelPolicies(hn *node.HarnessNode,
	advertisingNode string,
	cp *lnrpc.ChannelPoint) (*lnrpc.RoutingPolicy, error) {

	req := &lnrpc.ChannelGraphRequest{IncludeUnannounced: true}
	chanGraph := hn.RPC.DescribeGraph(req)

	cpStr := channelPointStr(cp)
	for _, e := range chanGraph.Edges {
		if e.ChanPoint != cpStr {
			continue
		}

		if e.Node1Pub == advertisingNode {
			return e.Node1Policy, nil
		}

		return e.Node2Policy, nil
	}

	// If we've iterated over all the known edges and we weren't
	// able to find this specific one, then we'll fail.
	return nil, fmt.Errorf("did not find edge with advertisingNode: %s"+
		", channel point: %s", advertisingNode, cpStr)
}

// AssertChannelPolicy asserts that the passed node's known channel policy for
// the passed chanPoint is consistent with the expected policy values.
func (h *HarnessTest) AssertChannelPolicy(hn *node.HarnessNode,
	advertisingNode string, expectedPolicy *lnrpc.RoutingPolicy,
	chanPoint *lnrpc.ChannelPoint) {

	policy, err := h.getChannelPolicies(hn, advertisingNode, chanPoint)
	require.NoErrorf(h, err, "%s: failed to find policy", hn.Name())

	err = node.CheckChannelPolicy(policy, expectedPolicy)
	require.NoErrorf(h, err, "%s: check policy failed", hn.Name())
}

// AssertNumPolicyUpdates asserts that a given number of channel policy updates
// has been seen in the specified node.
func (h *HarnessTest) AssertNumPolicyUpdates(hn *node.HarnessNode,
	chanPoint *lnrpc.ChannelPoint,
	advertisingNode *node.HarnessNode, num int) {

	op := h.OutPointFromChannelPoint(chanPoint)

	var policies []*node.PolicyUpdateInfo

	err := wait.NoError(func() error {
		policyMap := hn.Watcher.GetPolicyUpdates(op)
		nodePolicy, ok := policyMap[advertisingNode.PubKeyStr]
		if ok {
			policies = nodePolicy
		}

		if len(policies) == num {
			return nil
		}

		p, err := json.MarshalIndent(policies, "", "\t")
		require.NoError(h, err, "encode policy err")

		return fmt.Errorf("expected to find %d policy updates, "+
			"instead got: %d, chanPoint: %v, "+
			"advertisingNode: %s:%s, policy: %s", num,
			len(policies), op, advertisingNode.Name(),
			advertisingNode.PubKeyStr, p)
	}, DefaultTimeout)

	require.NoError(h, err, "%s: timeout waiting for num of policy updates",
		hn.Name())
}

// AssertNumPayments asserts that the number of payments made within the test
// scope is as expected, including the incomplete ones.
func (h *HarnessTest) AssertNumPayments(hn *node.HarnessNode,
	num int) []*lnrpc.Payment {

	// Get the number of payments we already have from the previous test.
	have := hn.State.Payment.Total

	req := &lnrpc.ListPaymentsRequest{
		IncludeIncomplete: true,
		IndexOffset:       hn.State.Payment.LastIndexOffset,
	}

	var payments []*lnrpc.Payment
	err := wait.NoError(func() error {
		resp := hn.RPC.ListPayments(req)

		payments = resp.Payments
		if len(payments) == num {
			return nil
		}

		return errNumNotMatched(hn.Name(), "num of payments",
			num, len(payments), have+len(payments), have)
	}, DefaultTimeout)
	require.NoError(h, err, "%s: timeout checking num of payments",
		hn.Name())

	return payments
}

// AssertNumNodeAnns asserts that a given number of node announcements has been
// seen in the specified node.
func (h *HarnessTest) AssertNumNodeAnns(hn *node.HarnessNode,
	pubkey string, num int) []*lnrpc.NodeUpdate {

	// We will get the current number of channel updates first and add it
	// to our expected number of newly created channel updates.
	anns, err := hn.Watcher.WaitForNumNodeUpdates(pubkey, num)
	require.NoError(h, err, "%s: failed to assert num of node anns",
		hn.Name())

	return anns
}

// AssertNumChannelUpdates asserts that a given number of channel updates has
// been seen in the specified node's network topology.
func (h *HarnessTest) AssertNumChannelUpdates(hn *node.HarnessNode,
	chanPoint *lnrpc.ChannelPoint, num int) {

	op := h.OutPointFromChannelPoint(chanPoint)
	err := hn.Watcher.WaitForNumChannelUpdates(op, num)
	require.NoError(h, err, "%s: failed to assert num of channel updates",
		hn.Name())
}

// CreateBurnAddr creates a random burn address of the given type.
func (h *HarnessTest) CreateBurnAddr(addrType lnrpc.AddressType) ([]byte,
	btcutil.Address) {

	randomPrivKey, err := btcec.NewPrivateKey()
	require.NoError(h, err)

	randomKeyBytes := randomPrivKey.PubKey().SerializeCompressed()

	var addr btcutil.Address
	switch addrType {
	case lnrpc.AddressType_WITNESS_PUBKEY_HASH:
		addr, err = btcutil.NewAddressWitnessPubKeyHash(
			btcutil.Hash160(randomKeyBytes), harnessNetParams,
		)

	case lnrpc.AddressType_TAPROOT_PUBKEY:
		taprootKey := txscript.ComputeTaprootKeyNoScript(
			randomPrivKey.PubKey(),
		)
		addr, err = btcutil.NewAddressPubKey(
			schnorr.SerializePubKey(taprootKey), harnessNetParams,
		)

	case lnrpc.AddressType_NESTED_PUBKEY_HASH:
		var witnessAddr btcutil.Address
		witnessAddr, err = btcutil.NewAddressWitnessPubKeyHash(
			btcutil.Hash160(randomKeyBytes), harnessNetParams,
		)
		require.NoError(h, err)

		addr, err = btcutil.NewAddressScriptHash(
			h.PayToAddrScript(witnessAddr), harnessNetParams,
		)

	default:
		h.Fatalf("Unsupported burn address type: %v", addrType)
	}
	require.NoError(h, err)

	return h.PayToAddrScript(addr), addr
}

// ReceiveTrackPayment waits until a message is received on the track payment
// stream or the timeout is reached.
func (h *HarnessTest) ReceiveTrackPayment(
	stream rpc.TrackPaymentClient) *lnrpc.Payment {

	chanMsg := make(chan *lnrpc.Payment)
	errChan := make(chan error)
	go func() {
		// Consume one message. This will block until the message is
		// received.
		resp, err := stream.Recv()
		if err != nil {
			errChan <- err
			return
		}
		chanMsg <- resp
	}()

	select {
	case <-time.After(DefaultTimeout):
		require.Fail(h, "timeout", "timeout trakcing payment")

	case err := <-errChan:
		require.Failf(h, "err from stream",
			"received err from stream: %v", err)

	case updateMsg := <-chanMsg:
		return updateMsg
	}

	return nil
}

// ReceiveHtlcEvent waits until a message is received on the subscribe
// htlc event stream or the timeout is reached.
func (h *HarnessTest) ReceiveHtlcEvent(
	stream rpc.HtlcEventsClient) *routerrpc.HtlcEvent {

	chanMsg := make(chan *routerrpc.HtlcEvent)
	errChan := make(chan error)
	go func() {
		// Consume one message. This will block until the message is
		// received.
		resp, err := stream.Recv()
		if err != nil {
			errChan <- err
			return
		}
		chanMsg <- resp
	}()

	select {
	case <-time.After(DefaultTimeout):
		require.Fail(h, "timeout", "timeout receiving htlc "+
			"event update")

	case err := <-errChan:
		require.Failf(h, "err from stream",
			"received err from stream: %v", err)

	case updateMsg := <-chanMsg:
		return updateMsg
	}

	return nil
}

// AssertHtlcEventType consumes one event from a client and asserts the event
// type is matched.
func (h *HarnessTest) AssertHtlcEventType(client rpc.HtlcEventsClient,
	userType routerrpc.HtlcEvent_EventType) *routerrpc.HtlcEvent {

	event := h.ReceiveHtlcEvent(client)
	require.Equalf(h, userType, event.EventType, "wrong event type, "+
		"want %v got %v", userType, event.EventType)

	return event
}

// HtlcEvent maps the series of event types used in `*routerrpc.HtlcEvent_*`.
type HtlcEvent int

const (
	HtlcEventForward HtlcEvent = iota
	HtlcEventForwardFail
	HtlcEventSettle
	HtlcEventLinkFail
	HtlcEventFinal
)

// AssertHtlcEventType consumes one event from a client and asserts both the
// user event type the event.Event type is matched.
func (h *HarnessTest) AssertHtlcEventTypes(client rpc.HtlcEventsClient,
	userType routerrpc.HtlcEvent_EventType,
	eventType HtlcEvent) *routerrpc.HtlcEvent {

	event := h.ReceiveHtlcEvent(client)
	require.Equalf(h, userType, event.EventType, "wrong event type, "+
		"want %v got %v", userType, event.EventType)

	var ok bool

	switch eventType {
	case HtlcEventForward:
		_, ok = event.Event.(*routerrpc.HtlcEvent_ForwardEvent)

	case HtlcEventForwardFail:
		_, ok = event.Event.(*routerrpc.HtlcEvent_ForwardFailEvent)

	case HtlcEventSettle:
		_, ok = event.Event.(*routerrpc.HtlcEvent_SettleEvent)

	case HtlcEventLinkFail:
		_, ok = event.Event.(*routerrpc.HtlcEvent_LinkFailEvent)

	case HtlcEventFinal:
		_, ok = event.Event.(*routerrpc.HtlcEvent_FinalHtlcEvent)
	}

	require.Truef(h, ok, "wrong event type: %T, want %T", event.Event,
		eventType)

	return event
}

// AssertFeeReport checks that the fee report from the given node has the
// desired day, week, and month sum values.
func (h *HarnessTest) AssertFeeReport(hn *node.HarnessNode,
	day, week, month int) {

	ctxt, cancel := context.WithTimeout(h.runCtx, DefaultTimeout)
	defer cancel()

	feeReport, err := hn.RPC.LN.FeeReport(ctxt, &lnrpc.FeeReportRequest{})
	require.NoError(h, err, "unable to query for fee report")

	require.EqualValues(h, day, feeReport.DayFeeSum, "day fee mismatch")
	require.EqualValues(h, week, feeReport.WeekFeeSum, "day week mismatch")
	require.EqualValues(h, month, feeReport.MonthFeeSum,
		"day month mismatch")
}

// AssertHtlcEvents consumes events from a client and ensures that they are of
// the expected type and contain the expected number of forwards, forward
// failures and settles.
//
// TODO(yy): needs refactor to reduce its complexity.
func (h *HarnessTest) AssertHtlcEvents(client rpc.HtlcEventsClient,
	fwdCount, fwdFailCount, settleCount int,
	userType routerrpc.HtlcEvent_EventType) []*routerrpc.HtlcEvent {

	var forwards, forwardFails, settles int

	numEvents := fwdCount + fwdFailCount + settleCount
	events := make([]*routerrpc.HtlcEvent, 0)

	// It's either the userType or the unknown type.
	//
	// TODO(yy): maybe the FinalHtlcEvent shouldn't be in UNKNOWN type?
	eventTypes := []routerrpc.HtlcEvent_EventType{
		userType, routerrpc.HtlcEvent_UNKNOWN,
	}

	for i := 0; i < numEvents; i++ {
		event := h.ReceiveHtlcEvent(client)

		require.Containsf(h, eventTypes, event.EventType,
			"wrong event type, got %v", userType, event.EventType)

		events = append(events, event)

		switch e := event.Event.(type) {
		case *routerrpc.HtlcEvent_ForwardEvent:
			forwards++

		case *routerrpc.HtlcEvent_ForwardFailEvent:
			forwardFails++

		case *routerrpc.HtlcEvent_SettleEvent:
			settles++

		case *routerrpc.HtlcEvent_FinalHtlcEvent:
			if e.FinalHtlcEvent.Settled {
				settles++
			}

		default:
			require.Fail(h, "assert event fail",
				"unexpected event: %T", event.Event)
		}
	}

	require.Equal(h, fwdCount, forwards, "num of forwards mismatch")
	require.Equal(h, fwdFailCount, forwardFails,
		"num of forward fails mismatch")
	require.Equal(h, settleCount, settles, "num of settles mismatch")

	return events
}

// AssertTransactionInWallet asserts a given txid can be found in the node's
// wallet.
func (h *HarnessTest) AssertTransactionInWallet(hn *node.HarnessNode,
	txid chainhash.Hash) {

	req := &lnrpc.GetTransactionsRequest{}
	err := wait.NoError(func() error {
		txResp := hn.RPC.GetTransactions(req)
		for _, txn := range txResp.Transactions {
			if txn.TxHash == txid.String() {
				return nil
			}
		}

		return fmt.Errorf("%s: expected txid=%v not found in wallet",
			hn.Name(), txid)
	}, DefaultTimeout)

	require.NoError(h, err, "failed to find tx")
}

// AssertTransactionNotInWallet asserts a given txid can NOT be found in the
// node's wallet.
func (h *HarnessTest) AssertTransactionNotInWallet(hn *node.HarnessNode,
	txid chainhash.Hash) {

	req := &lnrpc.GetTransactionsRequest{}
	err := wait.NoError(func() error {
		txResp := hn.RPC.GetTransactions(req)
		for _, txn := range txResp.Transactions {
			if txn.TxHash == txid.String() {
				return fmt.Errorf("expected txid=%v to be "+
					"not found", txid)
			}
		}

		return nil
	}, DefaultTimeout)

	require.NoErrorf(h, err, "%s: failed to assert tx not found", hn.Name())
}

// WaitForNodeBlockHeight queries the node for its current block height until
// it reaches the passed height.
func (h *HarnessTest) WaitForNodeBlockHeight(hn *node.HarnessNode,
	height int32) {

	err := wait.NoError(func() error {
		info := hn.RPC.GetInfo()
		if int32(info.BlockHeight) != height {
			return fmt.Errorf("expected block height to "+
				"be %v, was %v", height, info.BlockHeight)
		}

		return nil
	}, DefaultTimeout)

	require.NoErrorf(h, err, "%s: timeout while waiting for height",
		hn.Name())
}

// AssertChannelCommitHeight asserts the given channel for the node has the
// expected commit height(`NumUpdates`).
func (h *HarnessTest) AssertChannelCommitHeight(hn *node.HarnessNode,
	cp *lnrpc.ChannelPoint, height int) {

	err := wait.NoError(func() error {
		c, err := h.findChannel(hn, cp)
		if err != nil {
			return err
		}

		if int(c.NumUpdates) == height {
			return nil
		}

		return fmt.Errorf("expected commit height to be %v, was %v",
			height, c.NumUpdates)
	}, DefaultTimeout)

	require.NoError(h, err, "timeout while waiting for commit height")
}

// AssertNumInvoices asserts that the number of invoices made within the test
// scope is as expected.
func (h *HarnessTest) AssertNumInvoices(hn *node.HarnessNode,
	num int) []*lnrpc.Invoice {

	have := hn.State.Invoice.Total
	req := &lnrpc.ListInvoiceRequest{
		NumMaxInvoices: math.MaxUint64,
		IndexOffset:    hn.State.Invoice.LastIndexOffset,
	}

	var invoices []*lnrpc.Invoice
	err := wait.NoError(func() error {
		resp := hn.RPC.ListInvoices(req)

		invoices = resp.Invoices
		if len(invoices) == num {
			return nil
		}

		return errNumNotMatched(hn.Name(), "num of invoices",
			num, len(invoices), have+len(invoices), have)
	}, DefaultTimeout)
	require.NoError(h, err, "timeout checking num of invoices")

	return invoices
}

// ReceiveSendToRouteUpdate waits until a message is received on the
// SendToRoute client stream or the timeout is reached.
func (h *HarnessTest) ReceiveSendToRouteUpdate(
	stream rpc.SendToRouteClient) (*lnrpc.SendResponse, error) {

	chanMsg := make(chan *lnrpc.SendResponse, 1)
	errChan := make(chan error, 1)
	go func() {
		// Consume one message. This will block until the message is
		// received.
		resp, err := stream.Recv()
		if err != nil {
			errChan <- err

			return
		}
		chanMsg <- resp
	}()

	select {
	case <-time.After(DefaultTimeout):
		require.Fail(h, "timeout", "timeout waiting for send resp")
		return nil, nil

	case err := <-errChan:
		return nil, err

	case updateMsg := <-chanMsg:
		return updateMsg, nil
	}
}

// AssertInvoiceEqual asserts that two lnrpc.Invoices are equivalent. A custom
// comparison function is defined for these tests, since proto message returned
// from unary and streaming RPCs (as of protobuf 1.23.0 and grpc 1.29.1) aren't
// consistent with the private fields set on the messages. As a result, we
// avoid using require.Equal and test only the actual data members.
func (h *HarnessTest) AssertInvoiceEqual(a, b *lnrpc.Invoice) {
	// Ensure the HTLCs are sorted properly before attempting to compare.
	sort.Slice(a.Htlcs, func(i, j int) bool {
		return a.Htlcs[i].ChanId < a.Htlcs[j].ChanId
	})
	sort.Slice(b.Htlcs, func(i, j int) bool {
		return b.Htlcs[i].ChanId < b.Htlcs[j].ChanId
	})

	require.Equal(h, a.Memo, b.Memo)
	require.Equal(h, a.RPreimage, b.RPreimage)
	require.Equal(h, a.RHash, b.RHash)
	require.Equal(h, a.Value, b.Value)
	require.Equal(h, a.ValueMsat, b.ValueMsat)
	require.Equal(h, a.CreationDate, b.CreationDate)
	require.Equal(h, a.SettleDate, b.SettleDate)
	require.Equal(h, a.PaymentRequest, b.PaymentRequest)
	require.Equal(h, a.DescriptionHash, b.DescriptionHash)
	require.Equal(h, a.Expiry, b.Expiry)
	require.Equal(h, a.FallbackAddr, b.FallbackAddr)
	require.Equal(h, a.CltvExpiry, b.CltvExpiry)
	require.Equal(h, a.RouteHints, b.RouteHints)
	require.Equal(h, a.Private, b.Private)
	require.Equal(h, a.AddIndex, b.AddIndex)
	require.Equal(h, a.SettleIndex, b.SettleIndex)
	require.Equal(h, a.AmtPaidSat, b.AmtPaidSat)
	require.Equal(h, a.AmtPaidMsat, b.AmtPaidMsat)
	require.Equal(h, a.State, b.State)
	require.Equal(h, a.Features, b.Features)
	require.Equal(h, a.IsKeysend, b.IsKeysend)
	require.Equal(h, a.PaymentAddr, b.PaymentAddr)
	require.Equal(h, a.IsAmp, b.IsAmp)

	require.Equal(h, len(a.Htlcs), len(b.Htlcs))
	for i := range a.Htlcs {
		htlcA, htlcB := a.Htlcs[i], b.Htlcs[i]
		require.Equal(h, htlcA.ChanId, htlcB.ChanId)
		require.Equal(h, htlcA.HtlcIndex, htlcB.HtlcIndex)
		require.Equal(h, htlcA.AmtMsat, htlcB.AmtMsat)
		require.Equal(h, htlcA.AcceptHeight, htlcB.AcceptHeight)
		require.Equal(h, htlcA.AcceptTime, htlcB.AcceptTime)
		require.Equal(h, htlcA.ResolveTime, htlcB.ResolveTime)
		require.Equal(h, htlcA.ExpiryHeight, htlcB.ExpiryHeight)
		require.Equal(h, htlcA.State, htlcB.State)
		require.Equal(h, htlcA.CustomRecords, htlcB.CustomRecords)
		require.Equal(h, htlcA.MppTotalAmtMsat, htlcB.MppTotalAmtMsat)
		require.Equal(h, htlcA.Amp, htlcB.Amp)
	}
}

// AssertUTXOInWallet asserts that a given UTXO can be found in the node's
// wallet.
func (h *HarnessTest) AssertUTXOInWallet(hn *node.HarnessNode,
	op *lnrpc.OutPoint, account string) {

	err := wait.NoError(func() error {
		utxos := h.GetUTXOs(hn, account)

		err := fmt.Errorf("tx with hash %x not found", op.TxidBytes)
		for _, utxo := range utxos {
			if !bytes.Equal(utxo.Outpoint.TxidBytes, op.TxidBytes) {
				continue
			}

			err = fmt.Errorf("tx with output index %v not found",
				op.OutputIndex)
			if utxo.Outpoint.OutputIndex != op.OutputIndex {
				continue
			}

			return nil
		}

		return err
	}, DefaultTimeout)

	require.NoErrorf(h, err, "outpoint %v not found in %s's wallet",
		op, hn.Name())
}

// AssertWalletAccountBalance asserts that the unconfirmed and confirmed
// balance for the given account is satisfied by the WalletBalance and
// ListUnspent RPCs. The unconfirmed balance is not checked for neutrino nodes.
func (h *HarnessTest) AssertWalletAccountBalance(hn *node.HarnessNode,
	account string, confirmedBalance, unconfirmedBalance int64) {

	err := wait.NoError(func() error {
		balanceResp := hn.RPC.WalletBalance()
		require.Contains(h, balanceResp.AccountBalance, account)
		accountBalance := balanceResp.AccountBalance[account]

		// Check confirmed balance.
		if accountBalance.ConfirmedBalance != confirmedBalance {
			return fmt.Errorf("expected confirmed balance %v, "+
				"got %v", confirmedBalance,
				accountBalance.ConfirmedBalance)
		}

		utxos := h.GetUTXOsConfirmed(hn, account)
		var totalConfirmedVal int64
		for _, utxo := range utxos {
			totalConfirmedVal += utxo.AmountSat
		}
		if totalConfirmedVal != confirmedBalance {
			return fmt.Errorf("expected total confirmed utxo "+
				"balance %v, got %v", confirmedBalance,
				totalConfirmedVal)
		}

		// Skip unconfirmed balance checks for neutrino nodes.
		if h.IsNeutrinoBackend() {
			return nil
		}

		// Check unconfirmed balance.
		if accountBalance.UnconfirmedBalance != unconfirmedBalance {
			return fmt.Errorf("expected unconfirmed balance %v, "+
				"got %v", unconfirmedBalance,
				accountBalance.UnconfirmedBalance)
		}

		utxos = h.GetUTXOsUnconfirmed(hn, account)
		var totalUnconfirmedVal int64
		for _, utxo := range utxos {
			totalUnconfirmedVal += utxo.AmountSat
		}
		if totalUnconfirmedVal != unconfirmedBalance {
			return fmt.Errorf("expected total unconfirmed utxo "+
				"balance %v, got %v", unconfirmedBalance,
				totalUnconfirmedVal)
		}

		return nil
	}, DefaultTimeout)
	require.NoError(h, err, "timeout checking wallet account balance")
}

// AssertClosingTxInMempool assert that the closing transaction of the given
// channel point can be found in the mempool. If the channel has anchors, it
// will assert the anchor sweep tx is also in the mempool.
func (h *HarnessTest) AssertClosingTxInMempool(cp *lnrpc.ChannelPoint,
	c lnrpc.CommitmentType) *wire.MsgTx {

	// Get expected number of txes to be found in the mempool.
	expectedTxes := 1
	hasAnchors := CommitTypeHasAnchors(c)
	if hasAnchors {
		expectedTxes = 2
	}

	// Wait for the expected txes to be found in the mempool.
	h.Miner.AssertNumTxsInMempool(expectedTxes)

	// Get the closing tx from the mempool.
	op := h.OutPointFromChannelPoint(cp)
	closeTx := h.Miner.AssertOutpointInMempool(op)

	return closeTx
}

// AssertClosingTxInMempool assert that the closing transaction of the given
// channel point can be found in the mempool. If the channel has anchors, it
// will assert the anchor sweep tx is also in the mempool.
func (h *HarnessTest) MineClosingTx(cp *lnrpc.ChannelPoint,
	c lnrpc.CommitmentType) *wire.MsgTx {

	// Get expected number of txes to be found in the mempool.
	expectedTxes := 1
	hasAnchors := CommitTypeHasAnchors(c)
	if hasAnchors {
		expectedTxes = 2
	}

	// Wait for the expected txes to be found in the mempool.
	h.Miner.AssertNumTxsInMempool(expectedTxes)

	// Get the closing tx from the mempool.
	op := h.OutPointFromChannelPoint(cp)
	closeTx := h.Miner.AssertOutpointInMempool(op)

	// Mine a block to confirm the closing transaction and potential anchor
	// sweep.
	h.MineBlocksAndAssertNumTxes(1, expectedTxes)

	return closeTx
}<|MERGE_RESOLUTION|>--- conflicted
+++ resolved
@@ -388,11 +388,7 @@
 
 	pkScript, err := txscript.ParsePkScript(txOut.PkScript)
 	require.NoError(h, err)
-<<<<<<< HEAD
-	require.Equal(h, pkScript.Class(), scriptClass)
-=======
 	require.Equal(h, scriptClass, pkScript.Class())
->>>>>>> 9786a1fa
 }
 
 // findChannel tries to find a target channel in the node using the given

--- conflicted
+++ resolved
@@ -6,14 +6,6 @@
 	"crypto/rand"
 	"fmt"
 
-<<<<<<< HEAD
-	"github.com/btcsuite/btcd/btcec"
-	"github.com/btcsuite/btcd/txscript"
-	"github.com/btcsuite/btcd/wire"
-	"github.com/btcsuite/btcutil"
-	"github.com/btcsuite/btcutil/hdkeychain"
-	"github.com/btcsuite/btcutil/psbt"
-=======
 	"github.com/btcsuite/btcd/btcec/v2"
 	"github.com/btcsuite/btcd/btcec/v2/ecdsa"
 	"github.com/btcsuite/btcd/btcec/v2/schnorr"
@@ -22,7 +14,6 @@
 	"github.com/btcsuite/btcd/btcutil/psbt"
 	"github.com/btcsuite/btcd/txscript"
 	"github.com/btcsuite/btcd/wire"
->>>>>>> ca4d5314
 	"github.com/lightningnetwork/lnd/funding"
 	"github.com/lightningnetwork/lnd/input"
 	"github.com/lightningnetwork/lnd/keychain"
@@ -645,21 +636,6 @@
 	closeChannelAndAssert(t, net, carol, chanPoint, false)
 }
 
-<<<<<<< HEAD
-// runSignPsbt tests that the SignPsbt RPC works correctly.
-func testSignPsbt(net *lntest.NetworkHarness, t *harnessTest) {
-	runSignPsbt(t, net, net.Alice)
-}
-
-// runSignPsbt tests that the SignPsbt RPC works correctly.
-func runSignPsbt(t *harnessTest, net *lntest.NetworkHarness,
-	alice *lntest.HarnessNode) {
-
-	ctxb := context.Background()
-
-	// Everything we do here should be done within a second or two, so we
-	// can just keep a single timeout context around for all calls.
-=======
 // testSignPsbt tests that the SignPsbt RPC works correctly.
 func testSignPsbt(net *lntest.NetworkHarness, t *harnessTest) {
 	runSignPsbtSegWitV0P2WKH(t, net, net.Alice)
@@ -676,7 +652,6 @@
 	// Everything we do here should be done within a second or two, so we
 	// can just keep a single timeout context around for all calls.
 	ctxb := context.Background()
->>>>>>> ca4d5314
 	ctxt, cancel := context.WithTimeout(ctxb, defaultTimeout)
 	defer cancel()
 
@@ -731,8 +706,6 @@
 	pkScript, err := txscript.PayToAddrScript(witnessAddr)
 	require.NoError(t.t, err)
 
-<<<<<<< HEAD
-=======
 	// Send some funds to the output and then try to get a signature through
 	// the SignPsbt RPC to spend that output again.
 	assertPsbtSpend(
@@ -944,18 +917,13 @@
 	net *lntest.NetworkHarness, alice *lntest.HarnessNode, pkScript []byte,
 	decorateUnsigned func(*psbt.Packet), verifySigned func(*psbt.Packet)) {
 
->>>>>>> ca4d5314
 	// Let's send some coins to that address now.
 	utxo := &wire.TxOut{
 		Value:    600_000,
 		PkScript: pkScript,
 	}
 	resp, err := alice.WalletKitClient.SendOutputs(
-<<<<<<< HEAD
-		ctxt, &walletrpc.SendOutputsRequest{
-=======
 		ctx, &walletrpc.SendOutputsRequest{
->>>>>>> ca4d5314
 			Outputs: []*signrpc.TxOut{{
 				Value:    utxo.Value,
 				PkScript: utxo.PkScript,
@@ -998,19 +966,9 @@
 	require.NoError(t.t, err)
 
 	// Now let's add the meta information that we need for signing.
-<<<<<<< HEAD
-	packet.Inputs[0].Bip32Derivation = []*psbt.Bip32Derivation{{
-		PubKey:    addrPubKey.SerializeCompressed(),
-		Bip32Path: fullDerivationPath,
-	}}
-	packet.Inputs[0].WitnessUtxo = utxo
-	packet.Inputs[0].NonWitnessUtxo = prevTx
-	packet.Inputs[0].SighashType = txscript.SigHashAll
-=======
 	packet.Inputs[0].WitnessUtxo = utxo
 	packet.Inputs[0].NonWitnessUtxo = prevTx
 	decorateUnsigned(packet)
->>>>>>> ca4d5314
 
 	// That's it, we should be able to sign the PSBT now.
 	var buf bytes.Buffer
@@ -1018,11 +976,7 @@
 	require.NoError(t.t, err)
 
 	signResp, err := alice.WalletKitClient.SignPsbt(
-<<<<<<< HEAD
-		ctxt, &walletrpc.SignPsbtRequest{
-=======
 		ctx, &walletrpc.SignPsbtRequest{
->>>>>>> ca4d5314
 			FundedPsbt: buf.Bytes(),
 		},
 	)
@@ -1034,18 +988,9 @@
 	)
 	require.NoError(t.t, err)
 
-<<<<<<< HEAD
-	require.Len(t.t, signedPacket.Inputs, 1)
-	require.Len(t.t, signedPacket.Inputs[0].PartialSigs, 1)
-
-	partialSig := signedPacket.Inputs[0].PartialSigs[0]
-	require.Equal(t.t, partialSig.PubKey, addrPubKey.SerializeCompressed())
-	require.Greater(t.t, len(partialSig.Signature), btcec.MinSigLen)
-=======
 	// Allow the caller to also verify (and potentially move) some of the
 	// returned fields.
 	verifySigned(signedPacket)
->>>>>>> ca4d5314
 
 	// We should be able to finalize the PSBT and extract the final TX now.
 	err = psbt.MaybeFinalizeAll(signedPacket)
@@ -1060,11 +1005,7 @@
 
 	// Publish the second transaction and then mine both of them.
 	_, err = alice.WalletKitClient.PublishTransaction(
-<<<<<<< HEAD
-		ctxt, &walletrpc.Transaction{
-=======
 		ctx, &walletrpc.Transaction{
->>>>>>> ca4d5314
 			TxHex: buf.Bytes(),
 		},
 	)
@@ -1078,8 +1019,6 @@
 	assertTxInBlock(t, block, &secondTxHash)
 }
 
-<<<<<<< HEAD
-=======
 // deriveInternalKey derives a signing key and returns its descriptor, full
 // derivation path and parsed public key.
 func deriveInternalKey(ctx context.Context, t *harnessTest,
@@ -1108,7 +1047,6 @@
 	return keyDesc, parsedPubKey, fullDerivationPath
 }
 
->>>>>>> ca4d5314
 // openChannelPsbt attempts to open a channel between srcNode and destNode with
 // the passed channel funding parameters. If the passed context has a timeout,
 // then if the timeout is reached before the channel pending notification is

--- conflicted
+++ resolved
@@ -81,11444 +81,6 @@
 	return allTestCases[trancheOffset:trancheEnd], threadID, trancheOffset
 }
 
-<<<<<<< HEAD
-func rpcPointToWirePoint(t *harnessTest, chanPoint *lnrpc.ChannelPoint) wire.OutPoint {
-	txid, err := lnrpc.GetChanPointFundingTxid(chanPoint)
-	if err != nil {
-		t.Fatalf("unable to get txid: %v", err)
-	}
-
-	return wire.OutPoint{
-		Hash:  *txid,
-		Index: chanPoint.OutputIndex,
-	}
-}
-
-// openChannelStream blocks until an OpenChannel request for a channel funding
-// by alice succeeds. If it does, a stream client is returned to receive events
-// about the opening channel.
-func openChannelStream(ctx context.Context, t *harnessTest,
-	net *lntest.NetworkHarness, alice, bob *lntest.HarnessNode,
-	p lntest.OpenChannelParams) lnrpc.Lightning_OpenChannelClient {
-
-	t.t.Helper()
-
-	// Wait until we are able to fund a channel successfully. This wait
-	// prevents us from erroring out when trying to create a channel while
-	// the node is starting up.
-	var chanOpenUpdate lnrpc.Lightning_OpenChannelClient
-	err := wait.NoError(func() error {
-		var err error
-		chanOpenUpdate, err = net.OpenChannel(ctx, alice, bob, p)
-		return err
-	}, defaultTimeout)
-	if err != nil {
-		t.Fatalf("unable to open channel: %v", err)
-	}
-
-	return chanOpenUpdate
-}
-
-// openChannelAndAssert attempts to open a channel with the specified
-// parameters extended from Alice to Bob. Additionally, two items are asserted
-// after the channel is considered open: the funding transaction should be
-// found within a block, and that Alice can report the status of the new
-// channel.
-func openChannelAndAssert(ctx context.Context, t *harnessTest,
-	net *lntest.NetworkHarness, alice, bob *lntest.HarnessNode,
-	p lntest.OpenChannelParams) *lnrpc.ChannelPoint {
-
-	t.t.Helper()
-
-	chanOpenUpdate := openChannelStream(ctx, t, net, alice, bob, p)
-
-	// Mine 6 blocks, then wait for Alice's node to notify us that the
-	// channel has been opened. The funding transaction should be found
-	// within the first newly mined block. We mine 6 blocks so that in the
-	// case that the channel is public, it is announced to the network.
-	block := mineBlocks(t, net, 6, 1)[0]
-
-	fundingChanPoint, err := net.WaitForChannelOpen(ctx, chanOpenUpdate)
-	if err != nil {
-		t.Fatalf("error while waiting for channel open: %v", err)
-	}
-	fundingTxID, err := lnrpc.GetChanPointFundingTxid(fundingChanPoint)
-	if err != nil {
-		t.Fatalf("unable to get txid: %v", err)
-	}
-	assertTxInBlock(t, block, fundingTxID)
-
-	// The channel should be listed in the peer information returned by
-	// both peers.
-	chanPoint := wire.OutPoint{
-		Hash:  *fundingTxID,
-		Index: fundingChanPoint.OutputIndex,
-	}
-	if err := net.AssertChannelExists(ctx, alice, &chanPoint); err != nil {
-		t.Fatalf("unable to assert channel existence: %v", err)
-	}
-	if err := net.AssertChannelExists(ctx, bob, &chanPoint); err != nil {
-		t.Fatalf("unable to assert channel existence: %v", err)
-	}
-
-	return fundingChanPoint
-}
-
-// closeChannelAndAssert attempts to close a channel identified by the passed
-// channel point owned by the passed Lightning node. A fully blocking channel
-// closure is attempted, therefore the passed context should be a child derived
-// via timeout from a base parent. Additionally, once the channel has been
-// detected as closed, an assertion checks that the transaction is found within
-// a block. Finally, this assertion verifies that the node always sends out a
-// disable update when closing the channel if the channel was previously enabled.
-//
-// NOTE: This method assumes that the provided funding point is confirmed
-// on-chain AND that the edge exists in the node's channel graph. If the funding
-// transactions was reorged out at some point, use closeReorgedChannelAndAssert.
-func closeChannelAndAssert(ctx context.Context, t *harnessTest,
-	net *lntest.NetworkHarness, node *lntest.HarnessNode,
-	fundingChanPoint *lnrpc.ChannelPoint, force bool) *chainhash.Hash {
-
-	return closeChannelAndAssertType(ctx, t, net, node, fundingChanPoint, false, force)
-}
-
-func closeChannelAndAssertType(ctx context.Context, t *harnessTest,
-	net *lntest.NetworkHarness, node *lntest.HarnessNode,
-	fundingChanPoint *lnrpc.ChannelPoint, anchors, force bool) *chainhash.Hash {
-
-	// Fetch the current channel policy. If the channel is currently
-	// enabled, we will register for graph notifications before closing to
-	// assert that the node sends out a disabling update as a result of the
-	// channel being closed.
-	curPolicy := getChannelPolicies(t, node, node.PubKeyStr, fundingChanPoint)[0]
-	expectDisable := !curPolicy.Disabled
-
-	// If the current channel policy is enabled, begin subscribing the graph
-	// updates before initiating the channel closure.
-	var graphSub *graphSubscription
-	if expectDisable {
-		sub := subscribeGraphNotifications(ctx, t, node)
-		graphSub = &sub
-		defer close(graphSub.quit)
-	}
-
-	closeUpdates, _, err := net.CloseChannel(ctx, node, fundingChanPoint, force)
-	if err != nil {
-		t.Fatalf("unable to close channel: %v", err)
-	}
-
-	// If the channel policy was enabled prior to the closure, wait until we
-	// received the disabled update.
-	if expectDisable {
-		curPolicy.Disabled = true
-		waitForChannelUpdate(
-			t, *graphSub,
-			[]expectedChanUpdate{
-				{node.PubKeyStr, curPolicy, fundingChanPoint},
-			},
-		)
-	}
-
-	return assertChannelClosed(
-		ctx, t, net, node, fundingChanPoint, anchors, closeUpdates,
-	)
-}
-
-// closeReorgedChannelAndAssert attempts to close a channel identified by the
-// passed channel point owned by the passed Lightning node. A fully blocking
-// channel closure is attempted, therefore the passed context should be a child
-// derived via timeout from a base parent. Additionally, once the channel has
-// been detected as closed, an assertion checks that the transaction is found
-// within a block.
-//
-// NOTE: This method does not verify that the node sends a disable update for
-// the closed channel.
-func closeReorgedChannelAndAssert(ctx context.Context, t *harnessTest,
-	net *lntest.NetworkHarness, node *lntest.HarnessNode,
-	fundingChanPoint *lnrpc.ChannelPoint, force bool) *chainhash.Hash {
-
-	closeUpdates, _, err := net.CloseChannel(ctx, node, fundingChanPoint, force)
-	if err != nil {
-		t.Fatalf("unable to close channel: %v", err)
-	}
-
-	return assertChannelClosed(
-		ctx, t, net, node, fundingChanPoint, false, closeUpdates,
-	)
-}
-
-// assertChannelClosed asserts that the channel is properly cleaned up after
-// initiating a cooperative or local close.
-func assertChannelClosed(ctx context.Context, t *harnessTest,
-	net *lntest.NetworkHarness, node *lntest.HarnessNode,
-	fundingChanPoint *lnrpc.ChannelPoint, anchors bool,
-	closeUpdates lnrpc.Lightning_CloseChannelClient) *chainhash.Hash {
-
-	txid, err := lnrpc.GetChanPointFundingTxid(fundingChanPoint)
-	if err != nil {
-		t.Fatalf("unable to get txid: %v", err)
-	}
-	chanPointStr := fmt.Sprintf("%v:%v", txid, fundingChanPoint.OutputIndex)
-
-	// If the channel appears in list channels, ensure that its state
-	// contains ChanStatusCoopBroadcasted.
-	ctxt, _ := context.WithTimeout(ctx, defaultTimeout)
-	listChansRequest := &lnrpc.ListChannelsRequest{}
-	listChansResp, err := node.ListChannels(ctxt, listChansRequest)
-	if err != nil {
-		t.Fatalf("unable to query for list channels: %v", err)
-	}
-	for _, channel := range listChansResp.Channels {
-		// Skip other channels.
-		if channel.ChannelPoint != chanPointStr {
-			continue
-		}
-
-		// Assert that the channel is in coop broadcasted.
-		if !strings.Contains(channel.ChanStatusFlags,
-			channeldb.ChanStatusCoopBroadcasted.String()) {
-			t.Fatalf("channel not coop broadcasted, "+
-				"got: %v", channel.ChanStatusFlags)
-		}
-	}
-
-	// At this point, the channel should now be marked as being in the
-	// state of "waiting close".
-	ctxt, _ = context.WithTimeout(ctx, defaultTimeout)
-	pendingChansRequest := &lnrpc.PendingChannelsRequest{}
-	pendingChanResp, err := node.PendingChannels(ctxt, pendingChansRequest)
-	if err != nil {
-		t.Fatalf("unable to query for pending channels: %v", err)
-	}
-	var found bool
-	for _, pendingClose := range pendingChanResp.WaitingCloseChannels {
-		if pendingClose.Channel.ChannelPoint == chanPointStr {
-			found = true
-			break
-		}
-	}
-	if !found {
-		t.Fatalf("channel not marked as waiting close")
-	}
-
-	// We'll now, generate a single block, wait for the final close status
-	// update, then ensure that the closing transaction was included in the
-	// block. If there are anchors, we also expect an anchor sweep.
-	expectedTxes := 1
-	if anchors {
-		expectedTxes = 2
-	}
-
-	block := mineBlocks(t, net, 1, expectedTxes)[0]
-
-	closingTxid, err := net.WaitForChannelClose(ctx, closeUpdates)
-	if err != nil {
-		t.Fatalf("error while waiting for channel close: %v", err)
-	}
-
-	assertTxInBlock(t, block, closingTxid)
-
-	// Finally, the transaction should no longer be in the waiting close
-	// state as we've just mined a block that should include the closing
-	// transaction.
-	err = wait.Predicate(func() bool {
-		pendingChansRequest := &lnrpc.PendingChannelsRequest{}
-		pendingChanResp, err := node.PendingChannels(
-			ctx, pendingChansRequest,
-		)
-		if err != nil {
-			return false
-		}
-
-		for _, pendingClose := range pendingChanResp.WaitingCloseChannels {
-			if pendingClose.Channel.ChannelPoint == chanPointStr {
-				return false
-			}
-		}
-
-		return true
-	}, defaultTimeout)
-	if err != nil {
-		t.Fatalf("closing transaction not marked as fully closed")
-	}
-
-	return closingTxid
-}
-
-// waitForChannelPendingForceClose waits for the node to report that the
-// channel is pending force close, and that the UTXO nursery is aware of it.
-func waitForChannelPendingForceClose(ctx context.Context,
-	node *lntest.HarnessNode, fundingChanPoint *lnrpc.ChannelPoint) error {
-
-	txid, err := lnrpc.GetChanPointFundingTxid(fundingChanPoint)
-	if err != nil {
-		return err
-	}
-
-	op := wire.OutPoint{
-		Hash:  *txid,
-		Index: fundingChanPoint.OutputIndex,
-	}
-
-	return wait.NoError(func() error {
-		pendingChansRequest := &lnrpc.PendingChannelsRequest{}
-		pendingChanResp, err := node.PendingChannels(
-			ctx, pendingChansRequest,
-		)
-		if err != nil {
-			return fmt.Errorf("unable to get pending channels: %v",
-				err)
-		}
-
-		forceClose, err := findForceClosedChannel(pendingChanResp, &op)
-		if err != nil {
-			return err
-		}
-
-		// We must wait until the UTXO nursery has received the channel
-		// and is aware of its maturity height.
-		if forceClose.MaturityHeight == 0 {
-			return fmt.Errorf("channel had maturity height of 0")
-		}
-
-		return nil
-	}, defaultTimeout)
-}
-
-// lnrpcForceCloseChannel is a short type alias for a ridiculously long type
-// name in the lnrpc package.
-type lnrpcForceCloseChannel = lnrpc.PendingChannelsResponse_ForceClosedChannel
-
-// waitForNumChannelPendingForceClose waits for the node to report a certain
-// number of channels in state pending force close.
-func waitForNumChannelPendingForceClose(ctx context.Context,
-	node *lntest.HarnessNode, expectedNum int,
-	perChanCheck func(channel *lnrpcForceCloseChannel) error) error {
-
-	return wait.NoError(func() error {
-		resp, err := node.PendingChannels(
-			ctx, &lnrpc.PendingChannelsRequest{},
-		)
-		if err != nil {
-			return fmt.Errorf("unable to get pending channels: %v",
-				err)
-		}
-
-		forceCloseChans := resp.PendingForceClosingChannels
-		if len(forceCloseChans) != expectedNum {
-			return fmt.Errorf("%v should have %d pending "+
-				"force close channels but has %d",
-				node.Cfg.Name, expectedNum,
-				len(forceCloseChans))
-		}
-
-		if perChanCheck != nil {
-			for _, forceCloseChan := range forceCloseChans {
-				err := perChanCheck(forceCloseChan)
-				if err != nil {
-					return err
-				}
-			}
-		}
-
-		return nil
-	}, defaultTimeout)
-}
-
-// cleanupForceClose mines a force close commitment found in the mempool and
-// the following sweep transaction from the force closing node.
-func cleanupForceClose(t *harnessTest, net *lntest.NetworkHarness,
-	node *lntest.HarnessNode, chanPoint *lnrpc.ChannelPoint) {
-	ctxb := context.Background()
-
-	// Wait for the channel to be marked pending force close.
-	ctxt, _ := context.WithTimeout(ctxb, defaultTimeout)
-	err := waitForChannelPendingForceClose(ctxt, node, chanPoint)
-	if err != nil {
-		t.Fatalf("channel not pending force close: %v", err)
-	}
-
-	// Mine enough blocks for the node to sweep its funds from the force
-	// closed channel.
-	//
-	// The commit sweep resolver is able to broadcast the sweep tx up to
-	// one block before the CSV elapses, so wait until defaulCSV-1.
-	_, err = net.Miner.Client.Generate(defaultCSV - 1)
-	if err != nil {
-		t.Fatalf("unable to generate blocks: %v", err)
-	}
-
-	// The node should now sweep the funds, clean up by mining the sweeping
-	// tx.
-	mineBlocks(t, net, 1, 1)
-}
-
-// numOpenChannelsPending sends an RPC request to a node to get a count of the
-// node's channels that are currently in a pending state (with a broadcast, but
-// not confirmed funding transaction).
-func numOpenChannelsPending(ctxt context.Context, node *lntest.HarnessNode) (int, error) {
-	pendingChansRequest := &lnrpc.PendingChannelsRequest{}
-	resp, err := node.PendingChannels(ctxt, pendingChansRequest)
-	if err != nil {
-		return 0, err
-	}
-	return len(resp.PendingOpenChannels), nil
-}
-
-// assertNumOpenChannelsPending asserts that a pair of nodes have the expected
-// number of pending channels between them.
-func assertNumOpenChannelsPending(ctxt context.Context, t *harnessTest,
-	alice, bob *lntest.HarnessNode, expected int) {
-
-	err := wait.NoError(func() error {
-		aliceNumChans, err := numOpenChannelsPending(ctxt, alice)
-		if err != nil {
-			return fmt.Errorf("error fetching alice's node (%v) "+
-				"pending channels %v", alice.NodeID, err)
-		}
-		bobNumChans, err := numOpenChannelsPending(ctxt, bob)
-		if err != nil {
-			return fmt.Errorf("error fetching bob's node (%v) "+
-				"pending channels %v", bob.NodeID, err)
-		}
-
-		aliceStateCorrect := aliceNumChans == expected
-		if !aliceStateCorrect {
-			return fmt.Errorf("number of pending channels for "+
-				"alice incorrect. expected %v, got %v",
-				expected, aliceNumChans)
-		}
-
-		bobStateCorrect := bobNumChans == expected
-		if !bobStateCorrect {
-			return fmt.Errorf("number of pending channels for bob "+
-				"incorrect. expected %v, got %v", expected,
-				bobNumChans)
-		}
-
-		return nil
-	}, defaultTimeout)
-	if err != nil {
-		t.Fatalf(err.Error())
-	}
-}
-
-// assertNumConnections asserts number current connections between two peers.
-func assertNumConnections(t *harnessTest, alice, bob *lntest.HarnessNode,
-	expected int) {
-	ctxb := context.Background()
-
-	const nPolls = 10
-
-	tick := time.NewTicker(300 * time.Millisecond)
-	defer tick.Stop()
-
-	for i := nPolls - 1; i >= 0; i-- {
-		select {
-		case <-tick.C:
-			ctxt, _ := context.WithTimeout(ctxb, defaultTimeout)
-			aNumPeers, err := alice.ListPeers(ctxt, &lnrpc.ListPeersRequest{})
-			if err != nil {
-				t.Fatalf("unable to fetch alice's node (%v) list peers %v",
-					alice.NodeID, err)
-			}
-
-			ctxt, _ = context.WithTimeout(ctxb, defaultTimeout)
-			bNumPeers, err := bob.ListPeers(ctxt, &lnrpc.ListPeersRequest{})
-			if err != nil {
-				t.Fatalf("unable to fetch bob's node (%v) list peers %v",
-					bob.NodeID, err)
-			}
-			if len(aNumPeers.Peers) != expected {
-				// Continue polling if this is not the final
-				// loop.
-				if i > 0 {
-					continue
-				}
-				t.Fatalf("number of peers connected to alice is incorrect: "+
-					"expected %v, got %v", expected, len(aNumPeers.Peers))
-			}
-			if len(bNumPeers.Peers) != expected {
-				// Continue polling if this is not the final
-				// loop.
-				if i > 0 {
-					continue
-				}
-				t.Fatalf("number of peers connected to bob is incorrect: "+
-					"expected %v, got %v", expected, len(bNumPeers.Peers))
-			}
-
-			// Alice and Bob both have the required number of
-			// peers, stop polling and return to caller.
-			return
-		}
-	}
-}
-
-// shutdownAndAssert shuts down the given node and asserts that no errors
-// occur.
-func shutdownAndAssert(net *lntest.NetworkHarness, t *harnessTest,
-	node *lntest.HarnessNode) {
-
-	// The process may not be in a state to always shutdown immediately, so
-	// we'll retry up to a hard limit to ensure we eventually shutdown.
-	err := wait.NoError(func() error {
-		return net.ShutdownNode(node)
-	}, defaultTimeout)
-	if err != nil {
-		t.Fatalf("unable to shutdown %v: %v", node.Name(), err)
-	}
-}
-
-// completePaymentRequests sends payments from a lightning node to complete all
-// payment requests. If the awaitResponse parameter is true, this function
-// does not return until all payments successfully complete without errors.
-func completePaymentRequests(ctx context.Context, client lnrpc.LightningClient,
-	routerClient routerrpc.RouterClient, paymentRequests []string,
-	awaitResponse bool) error {
-
-	// We start by getting the current state of the client's channels. This
-	// is needed to ensure the payments actually have been committed before
-	// we return.
-	ctxt, _ := context.WithTimeout(ctx, defaultTimeout)
-	req := &lnrpc.ListChannelsRequest{}
-	listResp, err := client.ListChannels(ctxt, req)
-	if err != nil {
-		return err
-	}
-
-	// send sends a payment and returns an error if it doesn't succeeded.
-	send := func(payReq string) error {
-		ctxc, cancel := context.WithCancel(ctx)
-		defer cancel()
-
-		payStream, err := routerClient.SendPaymentV2(
-			ctxc,
-			&routerrpc.SendPaymentRequest{
-				PaymentRequest: payReq,
-				TimeoutSeconds: 60,
-				FeeLimitMsat:   noFeeLimitMsat,
-			},
-		)
-		if err != nil {
-			return err
-		}
-
-		resp, err := getPaymentResult(payStream)
-		if err != nil {
-			return err
-		}
-		if resp.Status != lnrpc.Payment_SUCCEEDED {
-			return errors.New(resp.FailureReason)
-		}
-
-		return nil
-	}
-
-	// Launch all payments simultaneously.
-	results := make(chan error)
-	for _, payReq := range paymentRequests {
-		payReqCopy := payReq
-		go func() {
-			err := send(payReqCopy)
-			if awaitResponse {
-				results <- err
-			}
-		}()
-	}
-
-	// If awaiting a response, verify that all payments succeeded.
-	if awaitResponse {
-		for range paymentRequests {
-			err := <-results
-			if err != nil {
-				return err
-			}
-		}
-		return nil
-	}
-
-	// We are not waiting for feedback in the form of a response, but we
-	// should still wait long enough for the server to receive and handle
-	// the send before cancelling the request. We wait for the number of
-	// updates to one of our channels has increased before we return.
-	err = wait.Predicate(func() bool {
-		ctxt, _ = context.WithTimeout(ctx, defaultTimeout)
-		newListResp, err := client.ListChannels(ctxt, req)
-		if err != nil {
-			return false
-		}
-
-		// If the number of open channels is now lower than before
-		// attempting the payments, it means one of the payments
-		// triggered a force closure (for example, due to an incorrect
-		// preimage). Return early since it's clear the payment was
-		// attempted.
-		if len(newListResp.Channels) < len(listResp.Channels) {
-			return true
-		}
-
-		for _, c1 := range listResp.Channels {
-			for _, c2 := range newListResp.Channels {
-				if c1.ChannelPoint != c2.ChannelPoint {
-					continue
-				}
-
-				// If this channel has an increased numbr of
-				// updates, we assume the payments are
-				// committed, and we can return.
-				if c2.NumUpdates > c1.NumUpdates {
-					return true
-				}
-			}
-		}
-
-		return false
-	}, defaultTimeout)
-	if err != nil {
-		return err
-	}
-
-	return nil
-}
-
-// makeFakePayHash creates random pre image hash
-func makeFakePayHash(t *harnessTest) []byte {
-	randBuf := make([]byte, 32)
-
-	if _, err := rand.Read(randBuf); err != nil {
-		t.Fatalf("internal error, cannot generate random string: %v", err)
-	}
-
-	return randBuf
-}
-
-// createPayReqs is a helper method that will create a slice of payment
-// requests for the given node.
-func createPayReqs(node *lntest.HarnessNode, paymentAmt btcutil.Amount,
-	numInvoices int) ([]string, [][]byte, []*lnrpc.Invoice, error) {
-
-	payReqs := make([]string, numInvoices)
-	rHashes := make([][]byte, numInvoices)
-	invoices := make([]*lnrpc.Invoice, numInvoices)
-	for i := 0; i < numInvoices; i++ {
-		preimage := make([]byte, 32)
-		_, err := rand.Read(preimage)
-		if err != nil {
-			return nil, nil, nil, fmt.Errorf("unable to generate "+
-				"preimage: %v", err)
-		}
-		invoice := &lnrpc.Invoice{
-			Memo:      "testing",
-			RPreimage: preimage,
-			Value:     int64(paymentAmt),
-		}
-		ctxt, _ := context.WithTimeout(
-			context.Background(), defaultTimeout,
-		)
-		resp, err := node.AddInvoice(ctxt, invoice)
-		if err != nil {
-			return nil, nil, nil, fmt.Errorf("unable to add "+
-				"invoice: %v", err)
-		}
-
-		// Set the payment address in the invoice so the caller can
-		// properly use it.
-		invoice.PaymentAddr = resp.PaymentAddr
-
-		payReqs[i] = resp.PaymentRequest
-		rHashes[i] = resp.RHash
-		invoices[i] = invoice
-	}
-	return payReqs, rHashes, invoices, nil
-}
-
-// getChanInfo is a helper method for getting channel info for a node's sole
-// channel.
-func getChanInfo(ctx context.Context, node *lntest.HarnessNode) (
-	*lnrpc.Channel, error) {
-
-	req := &lnrpc.ListChannelsRequest{}
-	channelInfo, err := node.ListChannels(ctx, req)
-	if err != nil {
-		return nil, err
-	}
-	if len(channelInfo.Channels) != 1 {
-		return nil, fmt.Errorf("node should only have a single "+
-			"channel, instead it has %v", len(channelInfo.Channels))
-	}
-
-	return channelInfo.Channels[0], nil
-}
-
-// testGetRecoveryInfo checks whether lnd gives the right information about
-// the wallet recovery process.
-func testGetRecoveryInfo(net *lntest.NetworkHarness, t *harnessTest) {
-	ctxb := context.Background()
-
-	// First, create a new node with strong passphrase and grab the mnemonic
-	// used for key derivation. This will bring up Carol with an empty
-	// wallet, and such that she is synced up.
-	password := []byte("The Magic Words are Squeamish Ossifrage")
-	carol, mnemonic, _, err := net.NewNodeWithSeed(
-		"Carol", nil, password, false,
-	)
-	if err != nil {
-		t.Fatalf("unable to create node with seed; %v", err)
-	}
-
-	shutdownAndAssert(net, t, carol)
-
-	checkInfo := func(expectedRecoveryMode, expectedRecoveryFinished bool,
-		expectedProgress float64, recoveryWindow int32) {
-
-		// Restore Carol, passing in the password, mnemonic, and
-		// desired recovery window.
-		node, err := net.RestoreNodeWithSeed(
-			"Carol", nil, password, mnemonic, recoveryWindow, nil,
-		)
-		if err != nil {
-			t.Fatalf("unable to restore node: %v", err)
-		}
-
-		// Wait for Carol to sync to the chain.
-		_, minerHeight, err := net.Miner.Client.GetBestBlock()
-		if err != nil {
-			t.Fatalf("unable to get current blockheight %v", err)
-		}
-		ctxt, _ := context.WithTimeout(ctxb, defaultTimeout)
-		err = waitForNodeBlockHeight(ctxt, node, minerHeight)
-		if err != nil {
-			t.Fatalf("unable to sync to chain: %v", err)
-		}
-
-		// Query carol for her current wallet recovery progress.
-		var (
-			recoveryMode     bool
-			recoveryFinished bool
-			progress         float64
-		)
-
-		err = wait.Predicate(func() bool {
-			// Verify that recovery info gives the right response.
-			req := &lnrpc.GetRecoveryInfoRequest{}
-			ctxt, _ := context.WithTimeout(ctxb, defaultTimeout)
-			resp, err := node.GetRecoveryInfo(ctxt, req)
-			if err != nil {
-				t.Fatalf("unable to query recovery info: %v", err)
-			}
-
-			recoveryMode = resp.RecoveryMode
-			recoveryFinished = resp.RecoveryFinished
-			progress = resp.Progress
-
-			if recoveryMode != expectedRecoveryMode ||
-				recoveryFinished != expectedRecoveryFinished ||
-				progress != expectedProgress {
-				return false
-			}
-
-			return true
-		}, defaultTimeout)
-		if err != nil {
-			t.Fatalf("expected recovery mode to be %v, got %v, "+
-				"expected recovery finished to be %v, got %v, "+
-				"expected progress %v, got %v",
-				expectedRecoveryMode, recoveryMode,
-				expectedRecoveryFinished, recoveryFinished,
-				expectedProgress, progress,
-			)
-		}
-
-		// Lastly, shutdown this Carol so we can move on to the next
-		// restoration.
-		shutdownAndAssert(net, t, node)
-	}
-
-	// Restore Carol with a recovery window of 0. Since it's not in recovery
-	// mode, the recovery info will give a response with recoveryMode=false,
-	// recoveryFinished=false, and progress=0
-	checkInfo(false, false, 0, 0)
-
-	// Change the recovery windown to be 1 to turn on recovery mode. Since the
-	// current chain height is the same as the birthday height, it should
-	// indicate the recovery process is finished.
-	checkInfo(true, true, 1, 1)
-
-	// We now go ahead 5 blocks. Because the wallet's syncing process is
-	// controlled by a goroutine in the background, it will catch up quickly.
-	// This makes the recovery progress back to 1.
-	mineBlocks(t, net, 5, 0)
-	checkInfo(true, true, 1, 1)
-}
-
-// testOnchainFundRecovery checks lnd's ability to rescan for onchain outputs
-// when providing a valid aezeed that owns outputs on the chain. This test
-// performs multiple restorations using the same seed and various recovery
-// windows to ensure we detect funds properly.
-func testOnchainFundRecovery(net *lntest.NetworkHarness, t *harnessTest) {
-	ctxb := context.Background()
-
-	// First, create a new node with strong passphrase and grab the mnemonic
-	// used for key derivation. This will bring up Carol with an empty
-	// wallet, and such that she is synced up.
-	password := []byte("The Magic Words are Squeamish Ossifrage")
-	carol, mnemonic, _, err := net.NewNodeWithSeed(
-		"Carol", nil, password, false,
-	)
-	if err != nil {
-		t.Fatalf("unable to create node with seed; %v", err)
-	}
-	shutdownAndAssert(net, t, carol)
-
-	// Create a closure for testing the recovery of Carol's wallet. This
-	// method takes the expected value of Carol's balance when using the
-	// given recovery window. Additionally, the caller can specify an action
-	// to perform on the restored node before the node is shutdown.
-	restoreCheckBalance := func(expAmount int64, expectedNumUTXOs uint32,
-		recoveryWindow int32, fn func(*lntest.HarnessNode)) {
-
-		// Restore Carol, passing in the password, mnemonic, and
-		// desired recovery window.
-		node, err := net.RestoreNodeWithSeed(
-			"Carol", nil, password, mnemonic, recoveryWindow, nil,
-		)
-		if err != nil {
-			t.Fatalf("unable to restore node: %v", err)
-		}
-
-		// Query carol for her current wallet balance, and also that we
-		// gain the expected number of UTXOs.
-		var (
-			currBalance  int64
-			currNumUTXOs uint32
-		)
-		err = wait.Predicate(func() bool {
-			req := &lnrpc.WalletBalanceRequest{}
-			ctxt, _ := context.WithTimeout(ctxb, defaultTimeout)
-			resp, err := node.WalletBalance(ctxt, req)
-			if err != nil {
-				t.Fatalf("unable to query wallet balance: %v",
-					err)
-			}
-			currBalance = resp.ConfirmedBalance
-
-			utxoReq := &lnrpc.ListUnspentRequest{
-				MaxConfs: math.MaxInt32,
-			}
-			ctxt, _ = context.WithTimeout(ctxb, defaultTimeout)
-			utxoResp, err := node.ListUnspent(ctxt, utxoReq)
-			if err != nil {
-				t.Fatalf("unable to query utxos: %v", err)
-			}
-			currNumUTXOs = uint32(len(utxoResp.Utxos))
-
-			// Verify that Carol's balance and number of UTXOs
-			// matches what's expected.
-			if expAmount != currBalance {
-				return false
-			}
-			if currNumUTXOs != expectedNumUTXOs {
-				return false
-			}
-
-			return true
-		}, defaultTimeout)
-		if err != nil {
-			t.Fatalf("expected restored node to have %d satoshis, "+
-				"instead has %d satoshis, expected %d utxos "+
-				"instead has %d", expAmount, currBalance,
-				expectedNumUTXOs, currNumUTXOs)
-		}
-
-		// If the user provided a callback, execute the commands against
-		// the restored Carol.
-		if fn != nil {
-			fn(node)
-		}
-
-		// Lastly, shutdown this Carol so we can move on to the next
-		// restoration.
-		shutdownAndAssert(net, t, node)
-	}
-
-	// Create a closure-factory for building closures that can generate and
-	// skip a configurable number of addresses, before finally sending coins
-	// to a next generated address. The returned closure will apply the same
-	// behavior to both default P2WKH and NP2WKH scopes.
-	skipAndSend := func(nskip int) func(*lntest.HarnessNode) {
-		return func(node *lntest.HarnessNode) {
-			newP2WKHAddrReq := &lnrpc.NewAddressRequest{
-				Type: AddrTypeWitnessPubkeyHash,
-			}
-
-			newNP2WKHAddrReq := &lnrpc.NewAddressRequest{
-				Type: AddrTypeNestedPubkeyHash,
-			}
-
-			// Generate and skip the number of addresses requested.
-			for i := 0; i < nskip; i++ {
-				ctxt, _ := context.WithTimeout(ctxb, defaultTimeout)
-				_, err = node.NewAddress(ctxt, newP2WKHAddrReq)
-				if err != nil {
-					t.Fatalf("unable to generate new "+
-						"p2wkh address: %v", err)
-				}
-
-				ctxt, _ = context.WithTimeout(ctxb, defaultTimeout)
-				_, err = node.NewAddress(ctxt, newNP2WKHAddrReq)
-				if err != nil {
-					t.Fatalf("unable to generate new "+
-						"np2wkh address: %v", err)
-				}
-			}
-
-			// Send one BTC to the next P2WKH address.
-			ctxt, _ := context.WithTimeout(ctxb, defaultTimeout)
-			net.SendCoins(
-				ctxt, t.t, btcutil.SatoshiPerBitcoin, node,
-			)
-
-			// And another to the next NP2WKH address.
-			ctxt, _ = context.WithTimeout(ctxb, defaultTimeout)
-			net.SendCoinsNP2WKH(
-				ctxt, t.t, btcutil.SatoshiPerBitcoin, node,
-			)
-		}
-	}
-
-	// Restore Carol with a recovery window of 0. Since no coins have been
-	// sent, her balance should be zero.
-	//
-	// After, one BTC is sent to both her first external P2WKH and NP2WKH
-	// addresses.
-	restoreCheckBalance(0, 0, 0, skipAndSend(0))
-
-	// Check that restoring without a look-ahead results in having no funds
-	// in the wallet, even though they exist on-chain.
-	restoreCheckBalance(0, 0, 0, nil)
-
-	// Now, check that using a look-ahead of 1 recovers the balance from
-	// the two transactions above. We should also now have 2 UTXOs in the
-	// wallet at the end of the recovery attempt.
-	//
-	// After, we will generate and skip 9 P2WKH and NP2WKH addresses, and
-	// send another BTC to the subsequent 10th address in each derivation
-	// path.
-	restoreCheckBalance(2*btcutil.SatoshiPerBitcoin, 2, 1, skipAndSend(9))
-
-	// Check that using a recovery window of 9 does not find the two most
-	// recent txns.
-	restoreCheckBalance(2*btcutil.SatoshiPerBitcoin, 2, 9, nil)
-
-	// Extending our recovery window to 10 should find the most recent
-	// transactions, leaving the wallet with 4 BTC total. We should also
-	// learn of the two additional UTXOs created above.
-	//
-	// After, we will skip 19 more addrs, sending to the 20th address past
-	// our last found address, and repeat the same checks.
-	restoreCheckBalance(4*btcutil.SatoshiPerBitcoin, 4, 10, skipAndSend(19))
-
-	// Check that recovering with a recovery window of 19 fails to find the
-	// most recent transactions.
-	restoreCheckBalance(4*btcutil.SatoshiPerBitcoin, 4, 19, nil)
-
-	// Ensure that using a recovery window of 20 succeeds with all UTXOs
-	// found and the final balance reflected.
-
-	// After these checks are done, we'll want to make sure we can also
-	// recover change address outputs.  This is mainly motivated by a now
-	// fixed bug in the wallet in which change addresses could at times be
-	// created outside of the default key scopes. Recovery only used to be
-	// performed on the default key scopes, so ideally this test case
-	// would've caught the bug earlier. Carol has received 6 BTC so far from
-	// the miner, we'll send 5 back to ensure all of her UTXOs get spent to
-	// avoid fee discrepancies and a change output is formed.
-	const minerAmt = 5 * btcutil.SatoshiPerBitcoin
-	const finalBalance = 6 * btcutil.SatoshiPerBitcoin
-	promptChangeAddr := func(node *lntest.HarnessNode) {
-		minerAddr, err := net.Miner.NewAddress()
-		if err != nil {
-			t.Fatalf("unable to create new miner address: %v", err)
-		}
-		ctxt, _ := context.WithTimeout(ctxb, defaultTimeout)
-		resp, err := node.SendCoins(ctxt, &lnrpc.SendCoinsRequest{
-			Addr:   minerAddr.String(),
-			Amount: minerAmt,
-		})
-		if err != nil {
-			t.Fatalf("unable to send coins to miner: %v", err)
-		}
-		txid, err := waitForTxInMempool(
-			net.Miner.Client, minerMempoolTimeout,
-		)
-		if err != nil {
-			t.Fatalf("transaction not found in mempool: %v", err)
-		}
-		if resp.Txid != txid.String() {
-			t.Fatalf("txid mismatch: %v vs %v", resp.Txid,
-				txid.String())
-		}
-		block := mineBlocks(t, net, 1, 1)[0]
-		assertTxInBlock(t, block, txid)
-	}
-	restoreCheckBalance(finalBalance, 6, 20, promptChangeAddr)
-
-	// We should expect a static fee of 27750 satoshis for spending 6 inputs
-	// (3 P2WPKH, 3 NP2WPKH) to two P2WPKH outputs. Carol should therefore
-	// only have one UTXO present (the change output) of 6 - 5 - fee BTC.
-	const fee = 27750
-	restoreCheckBalance(finalBalance-minerAmt-fee, 1, 21, nil)
-}
-
-// commitType is a simple enum used to run though the basic funding flow with
-// different commitment formats.
-type commitType byte
-
-const (
-	// commitTypeLegacy is the old school commitment type.
-	commitTypeLegacy commitType = iota
-
-	// commiTypeTweakless is the commitment type where the remote key is
-	// static (non-tweaked).
-	commitTypeTweakless
-
-	// commitTypeAnchors is the kind of commitment that has extra outputs
-	// used for anchoring down to commitment using CPFP.
-	commitTypeAnchors
-)
-
-// String returns that name of the commitment type.
-func (c commitType) String() string {
-	switch c {
-	case commitTypeLegacy:
-		return "legacy"
-	case commitTypeTweakless:
-		return "tweakless"
-	case commitTypeAnchors:
-		return "anchors"
-	default:
-		return "invalid"
-	}
-}
-
-// Args returns the command line flag to supply to enable this commitment type.
-func (c commitType) Args() []string {
-	switch c {
-	case commitTypeLegacy:
-		return []string{"--protocol.legacy.committweak"}
-	case commitTypeTweakless:
-		return []string{}
-	case commitTypeAnchors:
-		return []string{"--protocol.anchors"}
-	}
-
-	return nil
-}
-
-// calcStaticFee calculates appropriate fees for commitment transactions.  This
-// function provides a simple way to allow test balance assertions to take fee
-// calculations into account.
-func (c commitType) calcStaticFee(numHTLCs int) btcutil.Amount {
-	const htlcWeight = input.HTLCWeight
-	var (
-		feePerKw     = chainfee.SatPerKVByte(50000).FeePerKWeight()
-		commitWeight = input.CommitWeight
-		anchors      = btcutil.Amount(0)
-	)
-
-	// The anchor commitment type is slightly heavier, and we must also add
-	// the value of the two anchors to the resulting fee the initiator
-	// pays. In addition the fee rate is capped at 10 sat/vbyte for anchor
-	// channels.
-	if c == commitTypeAnchors {
-		feePerKw = chainfee.SatPerKVByte(
-			lnwallet.DefaultAnchorsCommitMaxFeeRateSatPerVByte * 1000,
-		).FeePerKWeight()
-		commitWeight = input.AnchorCommitWeight
-		anchors = 2 * anchorSize
-	}
-
-	return feePerKw.FeeForWeight(int64(commitWeight+htlcWeight*numHTLCs)) +
-		anchors
-}
-
-// channelCommitType retrieves the active channel commitment type for the given
-// chan point.
-func channelCommitType(node *lntest.HarnessNode,
-	chanPoint *lnrpc.ChannelPoint) (commitType, error) {
-
-	ctxb := context.Background()
-	ctxt, _ := context.WithTimeout(ctxb, defaultTimeout)
-
-	req := &lnrpc.ListChannelsRequest{}
-	channels, err := node.ListChannels(ctxt, req)
-	if err != nil {
-		return 0, fmt.Errorf("listchannels failed: %v", err)
-	}
-
-	for _, c := range channels.Channels {
-		if c.ChannelPoint == txStr(chanPoint) {
-			switch c.CommitmentType {
-
-			// If the anchor output size is non-zero, we are
-			// dealing with the anchor type.
-			case lnrpc.CommitmentType_ANCHORS:
-				return commitTypeAnchors, nil
-
-			// StaticRemoteKey means it is tweakless,
-			case lnrpc.CommitmentType_STATIC_REMOTE_KEY:
-				return commitTypeTweakless, nil
-
-			// Otherwise legacy.
-			default:
-				return commitTypeLegacy, nil
-			}
-		}
-	}
-
-	return 0, fmt.Errorf("channel point %v not found", chanPoint)
-}
-
-// assertChannelBalanceResp makes a ChannelBalance request and checks the
-// returned response matches the expected.
-func assertChannelBalanceResp(t *harnessTest,
-	node *lntest.HarnessNode,
-	expected *lnrpc.ChannelBalanceResponse) { // nolint:interfacer
-
-	resp := getChannelBalance(t, node)
-	require.True(t.t, proto.Equal(expected, resp), "balance is incorrect")
-}
-
-// getChannelBalance gets the channel balance.
-func getChannelBalance(t *harnessTest,
-	node *lntest.HarnessNode) *lnrpc.ChannelBalanceResponse {
-
-	t.t.Helper()
-
-	ctxt, _ := context.WithTimeout(context.Background(), defaultTimeout)
-	req := &lnrpc.ChannelBalanceRequest{}
-	resp, err := node.ChannelBalance(ctxt, req)
-
-	require.NoError(t.t, err, "unable to get node's balance")
-	return resp
-}
-
-// testPaymentFollowingChannelOpen tests that the channel transition from
-// 'pending' to 'open' state does not cause any inconsistencies within other
-// subsystems trying to update the channel state in the db. We follow this
-// transition with a payment that updates the commitment state and verify that
-// the pending state is up to date.
-func testPaymentFollowingChannelOpen(net *lntest.NetworkHarness, t *harnessTest) {
-	ctxb := context.Background()
-
-	const paymentAmt = btcutil.Amount(100)
-	channelCapacity := paymentAmt * 1000
-
-	// We first establish a channel between Alice and Bob.
-	ctxt, cancel := context.WithTimeout(ctxb, channelOpenTimeout)
-	defer cancel()
-	pendingUpdate, err := net.OpenPendingChannel(
-		ctxt, net.Alice, net.Bob, channelCapacity, 0,
-	)
-	if err != nil {
-		t.Fatalf("unable to open channel: %v", err)
-	}
-
-	// At this point, the channel's funding transaction will have been
-	// broadcast, but not confirmed. Alice and Bob's nodes
-	// should reflect this when queried via RPC.
-	ctxt, cancel = context.WithTimeout(ctxb, defaultTimeout)
-	defer cancel()
-	assertNumOpenChannelsPending(ctxt, t, net.Alice, net.Bob, 1)
-
-	// We are restarting Bob's node to let the link be created for the
-	// pending channel.
-	if err := net.RestartNode(net.Bob, nil); err != nil {
-		t.Fatalf("Bob restart failed: %v", err)
-	}
-
-	// We ensure that Bob reconnects to Alice.
-	ctxt, _ = context.WithTimeout(ctxb, defaultTimeout)
-	net.EnsureConnected(ctxt, t.t, net.Bob, net.Alice)
-
-	// We mine one block for the channel to be confirmed.
-	_ = mineBlocks(t, net, 6, 1)[0]
-
-	// We verify that the channel is open from both nodes point of view.
-	ctxt, cancel = context.WithTimeout(ctxb, defaultTimeout)
-	defer cancel()
-	assertNumOpenChannelsPending(ctxt, t, net.Alice, net.Bob, 0)
-
-	// With the channel open, we'll create invoices for Bob that Alice will
-	// pay to in order to advance the state of the channel.
-	bobPayReqs, _, _, err := createPayReqs(
-		net.Bob, paymentAmt, 1,
-	)
-	if err != nil {
-		t.Fatalf("unable to create pay reqs: %v", err)
-	}
-
-	// Send payment to Bob so that a channel update to disk will be
-	// executed.
-	ctxt, _ = context.WithTimeout(ctxb, defaultTimeout)
-	sendAndAssertSuccess(
-		ctxt, t, net.Alice, &routerrpc.SendPaymentRequest{
-			PaymentRequest: bobPayReqs[0],
-			TimeoutSeconds: 60,
-			FeeLimitSat:    1000000,
-		},
-	)
-
-	// At this point we want to make sure the channel is opened and not
-	// pending.
-	ctxt, cancel = context.WithTimeout(ctxb, defaultTimeout)
-	defer cancel()
-	res, err := net.Bob.ListChannels(ctxt, &lnrpc.ListChannelsRequest{})
-	if err != nil {
-		t.Fatalf("unable to list bob channels: %v", err)
-	}
-	if len(res.Channels) == 0 {
-		t.Fatalf("bob list of channels is empty")
-	}
-
-	// Finally, immediately close the channel. This function will also
-	// block until the channel is closed and will additionally assert the
-	// relevant channel closing post conditions.
-	chanPoint := &lnrpc.ChannelPoint{
-		FundingTxid: &lnrpc.ChannelPoint_FundingTxidBytes{
-			FundingTxidBytes: pendingUpdate.Txid,
-		},
-		OutputIndex: pendingUpdate.OutputIndex,
-	}
-	ctxt, cancel = context.WithTimeout(ctxb, channelCloseTimeout)
-	defer cancel()
-	closeChannelAndAssert(ctxt, t, net, net.Alice, chanPoint, false)
-}
-
-// txStr returns the string representation of the channel's funding transaction.
-func txStr(chanPoint *lnrpc.ChannelPoint) string {
-	fundingTxID, err := lnrpc.GetChanPointFundingTxid(chanPoint)
-	if err != nil {
-		return ""
-	}
-	cp := wire.OutPoint{
-		Hash:  *fundingTxID,
-		Index: chanPoint.OutputIndex,
-	}
-	return cp.String()
-}
-
-// expectedChanUpdate houses params we expect a ChannelUpdate to advertise.
-type expectedChanUpdate struct {
-	advertisingNode string
-	expectedPolicy  *lnrpc.RoutingPolicy
-	chanPoint       *lnrpc.ChannelPoint
-}
-
-// calculateMaxHtlc re-implements the RequiredRemoteChannelReserve of the
-// funding manager's config, which corresponds to the maximum MaxHTLC value we
-// allow users to set when updating a channel policy.
-func calculateMaxHtlc(chanCap btcutil.Amount) uint64 {
-	reserve := lnwire.NewMSatFromSatoshis(chanCap / 100)
-	max := lnwire.NewMSatFromSatoshis(chanCap) - reserve
-	return uint64(max)
-}
-
-// waitForChannelUpdate waits for a node to receive the expected channel
-// updates.
-func waitForChannelUpdate(t *harnessTest, subscription graphSubscription,
-	expUpdates []expectedChanUpdate) {
-
-	// Create an array indicating which expected channel updates we have
-	// received.
-	found := make([]bool, len(expUpdates))
-out:
-	for {
-		select {
-		case graphUpdate := <-subscription.updateChan:
-			for _, update := range graphUpdate.ChannelUpdates {
-				if len(expUpdates) == 0 {
-					t.Fatalf("received unexpected channel "+
-						"update from %v for channel %v",
-						update.AdvertisingNode,
-						update.ChanId)
-				}
-
-				// For each expected update, check if it matches
-				// the update we just received.
-				for i, exp := range expUpdates {
-					fundingTxStr := txStr(update.ChanPoint)
-					if fundingTxStr != txStr(exp.chanPoint) {
-						continue
-					}
-
-					if update.AdvertisingNode !=
-						exp.advertisingNode {
-						continue
-					}
-
-					err := checkChannelPolicy(
-						update.RoutingPolicy,
-						exp.expectedPolicy,
-					)
-					if err != nil {
-						continue
-					}
-
-					// We got a policy update that matched
-					// the values and channel point of what
-					// we expected, mark it as found.
-					found[i] = true
-
-					// If we have no more channel updates
-					// we are waiting for, break out of the
-					// loop.
-					rem := 0
-					for _, f := range found {
-						if !f {
-							rem++
-						}
-					}
-
-					if rem == 0 {
-						break out
-					}
-
-					// Since we found a match among the
-					// expected updates, break out of the
-					// inner loop.
-					break
-				}
-			}
-		case err := <-subscription.errChan:
-			t.Fatalf("unable to recv graph update: %v", err)
-		case <-time.After(defaultTimeout):
-			if len(expUpdates) == 0 {
-				return
-			}
-			t.Fatalf("did not receive channel update")
-		}
-	}
-}
-
-// assertNoChannelUpdates ensures that no ChannelUpdates are sent via the
-// graphSubscription. This method will block for the provided duration before
-// returning to the caller if successful.
-func assertNoChannelUpdates(t *harnessTest, subscription graphSubscription,
-	duration time.Duration) {
-
-	timeout := time.After(duration)
-	for {
-		select {
-		case graphUpdate := <-subscription.updateChan:
-			if len(graphUpdate.ChannelUpdates) > 0 {
-				t.Fatalf("received %d channel updates when "+
-					"none were expected",
-					len(graphUpdate.ChannelUpdates))
-			}
-
-		case err := <-subscription.errChan:
-			t.Fatalf("graph subscription failure: %v", err)
-
-		case <-timeout:
-			// No updates received, success.
-			return
-		}
-	}
-}
-
-// getChannelPolicies queries the channel graph and retrieves the current edge
-// policies for the provided channel points.
-func getChannelPolicies(t *harnessTest, node *lntest.HarnessNode,
-	advertisingNode string,
-	chanPoints ...*lnrpc.ChannelPoint) []*lnrpc.RoutingPolicy {
-
-	ctxb := context.Background()
-
-	descReq := &lnrpc.ChannelGraphRequest{
-		IncludeUnannounced: true,
-	}
-	ctxt, _ := context.WithTimeout(ctxb, defaultTimeout)
-	chanGraph, err := node.DescribeGraph(ctxt, descReq)
-	require.NoError(t.t, err, "unable to query for alice's graph")
-
-	var policies []*lnrpc.RoutingPolicy
-	err = wait.NoError(func() error {
-	out:
-		for _, chanPoint := range chanPoints {
-			for _, e := range chanGraph.Edges {
-				if e.ChanPoint != txStr(chanPoint) {
-					continue
-				}
-
-				if e.Node1Pub == advertisingNode {
-					policies = append(policies,
-						e.Node1Policy)
-				} else {
-					policies = append(policies,
-						e.Node2Policy)
-				}
-
-				continue out
-			}
-
-			// If we've iterated over all the known edges and we weren't
-			// able to find this specific one, then we'll fail.
-			return fmt.Errorf("did not find edge %v", txStr(chanPoint))
-		}
-
-		return nil
-	}, defaultTimeout)
-	require.NoError(t.t, err)
-
-	return policies
-}
-
-// assertChannelPolicy asserts that the passed node's known channel policy for
-// the passed chanPoint is consistent with the expected policy values.
-func assertChannelPolicy(t *harnessTest, node *lntest.HarnessNode,
-	advertisingNode string, expectedPolicy *lnrpc.RoutingPolicy,
-	chanPoints ...*lnrpc.ChannelPoint) {
-
-	policies := getChannelPolicies(t, node, advertisingNode, chanPoints...)
-	for _, policy := range policies {
-		err := checkChannelPolicy(policy, expectedPolicy)
-		if err != nil {
-			t.Fatalf(err.Error())
-		}
-	}
-}
-
-// checkChannelPolicy checks that the policy matches the expected one.
-func checkChannelPolicy(policy, expectedPolicy *lnrpc.RoutingPolicy) error {
-	if policy.FeeBaseMsat != expectedPolicy.FeeBaseMsat {
-		return fmt.Errorf("expected base fee %v, got %v",
-			expectedPolicy.FeeBaseMsat, policy.FeeBaseMsat)
-	}
-	if policy.FeeRateMilliMsat != expectedPolicy.FeeRateMilliMsat {
-		return fmt.Errorf("expected fee rate %v, got %v",
-			expectedPolicy.FeeRateMilliMsat,
-			policy.FeeRateMilliMsat)
-	}
-	if policy.TimeLockDelta != expectedPolicy.TimeLockDelta {
-		return fmt.Errorf("expected time lock delta %v, got %v",
-			expectedPolicy.TimeLockDelta,
-			policy.TimeLockDelta)
-	}
-	if policy.MinHtlc != expectedPolicy.MinHtlc {
-		return fmt.Errorf("expected min htlc %v, got %v",
-			expectedPolicy.MinHtlc, policy.MinHtlc)
-	}
-	if policy.MaxHtlcMsat != expectedPolicy.MaxHtlcMsat {
-		return fmt.Errorf("expected max htlc %v, got %v",
-			expectedPolicy.MaxHtlcMsat, policy.MaxHtlcMsat)
-	}
-	if policy.Disabled != expectedPolicy.Disabled {
-		return errors.New("edge should be disabled but isn't")
-	}
-
-	return nil
-}
-
-// testUpdateChannelPolicy tests that policy updates made to a channel
-// gets propagated to other nodes in the network.
-func testUpdateChannelPolicy(net *lntest.NetworkHarness, t *harnessTest) {
-	ctxb := context.Background()
-
-	const (
-		defaultFeeBase       = 1000
-		defaultFeeRate       = 1
-		defaultTimeLockDelta = chainreg.DefaultBitcoinTimeLockDelta
-		defaultMinHtlc       = 1000
-	)
-	defaultMaxHtlc := calculateMaxHtlc(funding.MaxBtcFundingAmount)
-
-	// Launch notification clients for all nodes, such that we can
-	// get notified when they discover new channels and updates in the
-	// graph.
-	aliceSub := subscribeGraphNotifications(ctxb, t, net.Alice)
-	defer close(aliceSub.quit)
-	bobSub := subscribeGraphNotifications(ctxb, t, net.Bob)
-	defer close(bobSub.quit)
-
-	chanAmt := funding.MaxBtcFundingAmount
-	pushAmt := chanAmt / 2
-
-	// Create a channel Alice->Bob.
-	ctxt, _ := context.WithTimeout(ctxb, channelOpenTimeout)
-	chanPoint := openChannelAndAssert(
-		ctxt, t, net, net.Alice, net.Bob,
-		lntest.OpenChannelParams{
-			Amt:     chanAmt,
-			PushAmt: pushAmt,
-		},
-	)
-
-	// We add all the nodes' update channels to a slice, such that we can
-	// make sure they all receive the expected updates.
-	graphSubs := []graphSubscription{aliceSub, bobSub}
-	nodes := []*lntest.HarnessNode{net.Alice, net.Bob}
-
-	// Alice and Bob should see each other's ChannelUpdates, advertising the
-	// default routing policies.
-	expectedPolicy := &lnrpc.RoutingPolicy{
-		FeeBaseMsat:      defaultFeeBase,
-		FeeRateMilliMsat: defaultFeeRate,
-		TimeLockDelta:    defaultTimeLockDelta,
-		MinHtlc:          defaultMinHtlc,
-		MaxHtlcMsat:      defaultMaxHtlc,
-	}
-
-	for _, graphSub := range graphSubs {
-		waitForChannelUpdate(
-			t, graphSub,
-			[]expectedChanUpdate{
-				{net.Alice.PubKeyStr, expectedPolicy, chanPoint},
-				{net.Bob.PubKeyStr, expectedPolicy, chanPoint},
-			},
-		)
-	}
-
-	// They should now know about the default policies.
-	for _, node := range nodes {
-		assertChannelPolicy(
-			t, node, net.Alice.PubKeyStr, expectedPolicy, chanPoint,
-		)
-		assertChannelPolicy(
-			t, node, net.Bob.PubKeyStr, expectedPolicy, chanPoint,
-		)
-	}
-
-	ctxt, _ = context.WithTimeout(ctxb, defaultTimeout)
-	err := net.Alice.WaitForNetworkChannelOpen(ctxt, chanPoint)
-	if err != nil {
-		t.Fatalf("alice didn't report channel: %v", err)
-	}
-	err = net.Bob.WaitForNetworkChannelOpen(ctxt, chanPoint)
-	if err != nil {
-		t.Fatalf("bob didn't report channel: %v", err)
-	}
-
-	// Create Carol with options to rate limit channel updates up to 2 per
-	// day, and create a new channel Bob->Carol.
-	carol := net.NewNode(
-		t.t, "Carol", []string{
-			"--gossip.max-channel-update-burst=2",
-			"--gossip.channel-update-interval=24h",
-		},
-	)
-
-	// Clean up carol's node when the test finishes.
-	defer shutdownAndAssert(net, t, carol)
-
-	carolSub := subscribeGraphNotifications(ctxb, t, carol)
-	defer close(carolSub.quit)
-
-	graphSubs = append(graphSubs, carolSub)
-	nodes = append(nodes, carol)
-
-	// Send some coins to Carol that can be used for channel funding.
-	ctxt, _ = context.WithTimeout(ctxb, defaultTimeout)
-	net.SendCoins(ctxt, t.t, btcutil.SatoshiPerBitcoin, carol)
-
-	net.ConnectNodes(ctxb, t.t, carol, net.Bob)
-
-	// Open the channel Carol->Bob with a custom min_htlc value set. Since
-	// Carol is opening the channel, she will require Bob to not forward
-	// HTLCs smaller than this value, and hence he should advertise it as
-	// part of his ChannelUpdate.
-	const customMinHtlc = 5000
-	ctxt, _ = context.WithTimeout(ctxb, channelOpenTimeout)
-	chanPoint2 := openChannelAndAssert(
-		ctxt, t, net, carol, net.Bob,
-		lntest.OpenChannelParams{
-			Amt:     chanAmt,
-			PushAmt: pushAmt,
-			MinHtlc: customMinHtlc,
-		},
-	)
-
-	expectedPolicyBob := &lnrpc.RoutingPolicy{
-		FeeBaseMsat:      defaultFeeBase,
-		FeeRateMilliMsat: defaultFeeRate,
-		TimeLockDelta:    defaultTimeLockDelta,
-		MinHtlc:          customMinHtlc,
-		MaxHtlcMsat:      defaultMaxHtlc,
-	}
-	expectedPolicyCarol := &lnrpc.RoutingPolicy{
-		FeeBaseMsat:      defaultFeeBase,
-		FeeRateMilliMsat: defaultFeeRate,
-		TimeLockDelta:    defaultTimeLockDelta,
-		MinHtlc:          defaultMinHtlc,
-		MaxHtlcMsat:      defaultMaxHtlc,
-	}
-
-	for _, graphSub := range graphSubs {
-		waitForChannelUpdate(
-			t, graphSub,
-			[]expectedChanUpdate{
-				{net.Bob.PubKeyStr, expectedPolicyBob, chanPoint2},
-				{carol.PubKeyStr, expectedPolicyCarol, chanPoint2},
-			},
-		)
-	}
-
-	// Check that all nodes now know about the updated policies.
-	for _, node := range nodes {
-		assertChannelPolicy(
-			t, node, net.Bob.PubKeyStr, expectedPolicyBob,
-			chanPoint2,
-		)
-		assertChannelPolicy(
-			t, node, carol.PubKeyStr, expectedPolicyCarol,
-			chanPoint2,
-		)
-	}
-
-	ctxt, _ = context.WithTimeout(ctxb, defaultTimeout)
-	err = net.Alice.WaitForNetworkChannelOpen(ctxt, chanPoint2)
-	if err != nil {
-		t.Fatalf("alice didn't report channel: %v", err)
-	}
-	ctxt, _ = context.WithTimeout(ctxb, defaultTimeout)
-	err = net.Bob.WaitForNetworkChannelOpen(ctxt, chanPoint2)
-	if err != nil {
-		t.Fatalf("bob didn't report channel: %v", err)
-	}
-	ctxt, _ = context.WithTimeout(ctxb, defaultTimeout)
-	err = carol.WaitForNetworkChannelOpen(ctxt, chanPoint2)
-	if err != nil {
-		t.Fatalf("carol didn't report channel: %v", err)
-	}
-
-	// First we'll try to send a payment from Alice to Carol with an amount
-	// less than the min_htlc value required by Carol. This payment should
-	// fail, as the channel Bob->Carol cannot carry HTLCs this small.
-	payAmt := btcutil.Amount(4)
-	invoice := &lnrpc.Invoice{
-		Memo:  "testing",
-		Value: int64(payAmt),
-	}
-	ctxt, _ = context.WithTimeout(ctxb, defaultTimeout)
-	resp, err := carol.AddInvoice(ctxt, invoice)
-	if err != nil {
-		t.Fatalf("unable to add invoice: %v", err)
-	}
-
-	ctxt, _ = context.WithTimeout(ctxb, defaultTimeout)
-	err = completePaymentRequests(
-		ctxt, net.Alice, net.Alice.RouterClient,
-		[]string{resp.PaymentRequest}, true,
-	)
-
-	// Alice knows about the channel policy of Carol and should therefore
-	// not be able to find a path during routing.
-	expErr := lnrpc.PaymentFailureReason_FAILURE_REASON_NO_ROUTE
-	if err.Error() != expErr.String() {
-		t.Fatalf("expected %v, instead got %v", expErr, err)
-	}
-
-	// Now we try to send a payment over the channel with a value too low
-	// to be accepted. First we query for a route to route a payment of
-	// 5000 mSAT, as this is accepted.
-	payAmt = btcutil.Amount(5)
-	routesReq := &lnrpc.QueryRoutesRequest{
-		PubKey:         carol.PubKeyStr,
-		Amt:            int64(payAmt),
-		FinalCltvDelta: defaultTimeLockDelta,
-	}
-
-	ctxt, _ = context.WithTimeout(ctxb, defaultTimeout)
-	routes, err := net.Alice.QueryRoutes(ctxt, routesReq)
-	if err != nil {
-		t.Fatalf("unable to get route: %v", err)
-	}
-
-	if len(routes.Routes) != 1 {
-		t.Fatalf("expected to find 1 route, got %v", len(routes.Routes))
-	}
-
-	// We change the route to carry a payment of 4000 mSAT instead of 5000
-	// mSAT.
-	payAmt = btcutil.Amount(4)
-	amtSat := int64(payAmt)
-	amtMSat := int64(lnwire.NewMSatFromSatoshis(payAmt))
-	routes.Routes[0].Hops[0].AmtToForward = amtSat
-	routes.Routes[0].Hops[0].AmtToForwardMsat = amtMSat
-	routes.Routes[0].Hops[1].AmtToForward = amtSat
-	routes.Routes[0].Hops[1].AmtToForwardMsat = amtMSat
-
-	// Send the payment with the modified value.
-	ctxt, _ = context.WithTimeout(ctxb, defaultTimeout)
-	alicePayStream, err := net.Alice.SendToRoute(ctxt)
-	if err != nil {
-		t.Fatalf("unable to create payment stream for alice: %v", err)
-	}
-	sendReq := &lnrpc.SendToRouteRequest{
-		PaymentHash: resp.RHash,
-		Route:       routes.Routes[0],
-	}
-
-	err = alicePayStream.Send(sendReq)
-	if err != nil {
-		t.Fatalf("unable to send payment: %v", err)
-	}
-
-	// We expect this payment to fail, and that the min_htlc value is
-	// communicated back to us, since the attempted HTLC value was too low.
-	sendResp, err := alicePayStream.Recv()
-	if err != nil {
-		t.Fatalf("unable to send payment: %v", err)
-	}
-
-	// Expected as part of the error message.
-	substrs := []string{
-		"AmountBelowMinimum",
-		"HtlcMinimumMsat: (lnwire.MilliSatoshi) 5000 mSAT",
-	}
-	for _, s := range substrs {
-		if !strings.Contains(sendResp.PaymentError, s) {
-			t.Fatalf("expected error to contain \"%v\", instead "+
-				"got %v", s, sendResp.PaymentError)
-		}
-	}
-
-	// Make sure sending using the original value succeeds.
-	payAmt = btcutil.Amount(5)
-	amtSat = int64(payAmt)
-	amtMSat = int64(lnwire.NewMSatFromSatoshis(payAmt))
-	routes.Routes[0].Hops[0].AmtToForward = amtSat
-	routes.Routes[0].Hops[0].AmtToForwardMsat = amtMSat
-	routes.Routes[0].Hops[1].AmtToForward = amtSat
-	routes.Routes[0].Hops[1].AmtToForwardMsat = amtMSat
-
-	// Manually set the MPP payload a new for each payment since
-	// the payment addr will change with each invoice, although we
-	// can re-use the route itself.
-	route := routes.Routes[0]
-	route.Hops[len(route.Hops)-1].TlvPayload = true
-	route.Hops[len(route.Hops)-1].MppRecord = &lnrpc.MPPRecord{
-		PaymentAddr:  resp.PaymentAddr,
-		TotalAmtMsat: amtMSat,
-	}
-
-	sendReq = &lnrpc.SendToRouteRequest{
-		PaymentHash: resp.RHash,
-		Route:       route,
-	}
-
-	err = alicePayStream.Send(sendReq)
-	if err != nil {
-		t.Fatalf("unable to send payment: %v", err)
-	}
-
-	sendResp, err = alicePayStream.Recv()
-	if err != nil {
-		t.Fatalf("unable to send payment: %v", err)
-	}
-
-	if sendResp.PaymentError != "" {
-		t.Fatalf("expected payment to succeed, instead got %v",
-			sendResp.PaymentError)
-	}
-
-	// With our little cluster set up, we'll update the fees and the max htlc
-	// size for the Bob side of the Alice->Bob channel, and make sure
-	// all nodes learn about it.
-	baseFee := int64(1500)
-	feeRate := int64(12)
-	timeLockDelta := uint32(66)
-	maxHtlc := uint64(500000)
-
-	expectedPolicy = &lnrpc.RoutingPolicy{
-		FeeBaseMsat:      baseFee,
-		FeeRateMilliMsat: testFeeBase * feeRate,
-		TimeLockDelta:    timeLockDelta,
-		MinHtlc:          defaultMinHtlc,
-		MaxHtlcMsat:      maxHtlc,
-	}
-
-	req := &lnrpc.PolicyUpdateRequest{
-		BaseFeeMsat:   baseFee,
-		FeeRate:       float64(feeRate),
-		TimeLockDelta: timeLockDelta,
-		MaxHtlcMsat:   maxHtlc,
-		Scope: &lnrpc.PolicyUpdateRequest_ChanPoint{
-			ChanPoint: chanPoint,
-		},
-	}
-
-	ctxt, _ = context.WithTimeout(ctxb, defaultTimeout)
-	if _, err := net.Bob.UpdateChannelPolicy(ctxt, req); err != nil {
-		t.Fatalf("unable to get alice's balance: %v", err)
-	}
-
-	// Wait for all nodes to have seen the policy update done by Bob.
-	for _, graphSub := range graphSubs {
-		waitForChannelUpdate(
-			t, graphSub,
-			[]expectedChanUpdate{
-				{net.Bob.PubKeyStr, expectedPolicy, chanPoint},
-			},
-		)
-	}
-
-	// Check that all nodes now know about Bob's updated policy.
-	for _, node := range nodes {
-		assertChannelPolicy(
-			t, node, net.Bob.PubKeyStr, expectedPolicy, chanPoint,
-		)
-	}
-
-	// Now that all nodes have received the new channel update, we'll try
-	// to send a payment from Alice to Carol to ensure that Alice has
-	// internalized this fee update. This shouldn't affect the route that
-	// Alice takes though: we updated the Alice -> Bob channel and she
-	// doesn't pay for transit over that channel as it's direct.
-	// Note that the payment amount is >= the min_htlc value for the
-	// channel Bob->Carol, so it should successfully be forwarded.
-	payAmt = btcutil.Amount(5)
-	invoice = &lnrpc.Invoice{
-		Memo:  "testing",
-		Value: int64(payAmt),
-	}
-	ctxt, _ = context.WithTimeout(ctxb, defaultTimeout)
-	resp, err = carol.AddInvoice(ctxt, invoice)
-	if err != nil {
-		t.Fatalf("unable to add invoice: %v", err)
-	}
-
-	ctxt, _ = context.WithTimeout(ctxb, defaultTimeout)
-	err = completePaymentRequests(
-		ctxt, net.Alice, net.Alice.RouterClient,
-		[]string{resp.PaymentRequest}, true,
-	)
-	if err != nil {
-		t.Fatalf("unable to send payment: %v", err)
-	}
-
-	// We'll now open a channel from Alice directly to Carol.
-	net.ConnectNodes(ctxb, t.t, net.Alice, carol)
-	ctxt, _ = context.WithTimeout(ctxb, channelOpenTimeout)
-	chanPoint3 := openChannelAndAssert(
-		ctxt, t, net, net.Alice, carol,
-		lntest.OpenChannelParams{
-			Amt:     chanAmt,
-			PushAmt: pushAmt,
-		},
-	)
-
-	ctxt, _ = context.WithTimeout(ctxb, defaultTimeout)
-	err = net.Alice.WaitForNetworkChannelOpen(ctxt, chanPoint3)
-	if err != nil {
-		t.Fatalf("alice didn't report channel: %v", err)
-	}
-	ctxt, _ = context.WithTimeout(ctxb, defaultTimeout)
-	err = carol.WaitForNetworkChannelOpen(ctxt, chanPoint3)
-	if err != nil {
-		t.Fatalf("bob didn't report channel: %v", err)
-	}
-
-	// Make a global update, and check that both channels' new policies get
-	// propagated.
-	baseFee = int64(800)
-	feeRate = int64(123)
-	timeLockDelta = uint32(22)
-	maxHtlc *= 2
-
-	expectedPolicy.FeeBaseMsat = baseFee
-	expectedPolicy.FeeRateMilliMsat = testFeeBase * feeRate
-	expectedPolicy.TimeLockDelta = timeLockDelta
-	expectedPolicy.MaxHtlcMsat = maxHtlc
-
-	req = &lnrpc.PolicyUpdateRequest{
-		BaseFeeMsat:   baseFee,
-		FeeRate:       float64(feeRate),
-		TimeLockDelta: timeLockDelta,
-		MaxHtlcMsat:   maxHtlc,
-	}
-	req.Scope = &lnrpc.PolicyUpdateRequest_Global{}
-
-	ctxt, _ = context.WithTimeout(ctxb, defaultTimeout)
-	_, err = net.Alice.UpdateChannelPolicy(ctxt, req)
-	if err != nil {
-		t.Fatalf("unable to update alice's channel policy: %v", err)
-	}
-
-	// Wait for all nodes to have seen the policy updates for both of
-	// Alice's channels.
-	for _, graphSub := range graphSubs {
-		waitForChannelUpdate(
-			t, graphSub,
-			[]expectedChanUpdate{
-				{net.Alice.PubKeyStr, expectedPolicy, chanPoint},
-				{net.Alice.PubKeyStr, expectedPolicy, chanPoint3},
-			},
-		)
-	}
-
-	// And finally check that all nodes remembers the policy update they
-	// received.
-	for _, node := range nodes {
-		assertChannelPolicy(
-			t, node, net.Alice.PubKeyStr, expectedPolicy,
-			chanPoint, chanPoint3,
-		)
-	}
-
-	// Now, to test that Carol is properly rate limiting incoming updates,
-	// we'll send two more update from Alice. Carol should accept the first,
-	// but not the second, as she only allows two updates per day and a day
-	// has yet to elapse from the previous update.
-	const numUpdatesTilRateLimit = 2
-	for i := 0; i < numUpdatesTilRateLimit; i++ {
-		prevAlicePolicy := *expectedPolicy
-		baseFee *= 2
-		expectedPolicy.FeeBaseMsat = baseFee
-		req.BaseFeeMsat = baseFee
-
-		ctxt, cancel := context.WithTimeout(ctxb, defaultTimeout)
-		defer cancel()
-		_, err = net.Alice.UpdateChannelPolicy(ctxt, req)
-		if err != nil {
-			t.Fatalf("unable to update alice's channel policy: %v", err)
-		}
-
-		// Wait for all nodes to have seen the policy updates for both
-		// of Alice's channels. Carol will not see the last update as
-		// the limit has been reached.
-		for idx, graphSub := range graphSubs {
-			expUpdates := []expectedChanUpdate{
-				{net.Alice.PubKeyStr, expectedPolicy, chanPoint},
-				{net.Alice.PubKeyStr, expectedPolicy, chanPoint3},
-			}
-			// Carol was added last, which is why we check the last
-			// index.
-			if i == numUpdatesTilRateLimit-1 && idx == len(graphSubs)-1 {
-				expUpdates = nil
-			}
-			waitForChannelUpdate(t, graphSub, expUpdates)
-		}
-
-		// And finally check that all nodes remembers the policy update
-		// they received. Since Carol didn't receive the last update,
-		// she still has Alice's old policy.
-		for idx, node := range nodes {
-			policy := expectedPolicy
-			// Carol was added last, which is why we check the last
-			// index.
-			if i == numUpdatesTilRateLimit-1 && idx == len(nodes)-1 {
-				policy = &prevAlicePolicy
-			}
-			assertChannelPolicy(
-				t, node, net.Alice.PubKeyStr, policy, chanPoint,
-				chanPoint3,
-			)
-		}
-	}
-
-	// Close the channels.
-	ctxt, _ = context.WithTimeout(ctxb, channelCloseTimeout)
-	closeChannelAndAssert(ctxt, t, net, net.Alice, chanPoint, false)
-	ctxt, _ = context.WithTimeout(ctxb, channelCloseTimeout)
-	closeChannelAndAssert(ctxt, t, net, net.Bob, chanPoint2, false)
-	ctxt, _ = context.WithTimeout(ctxb, channelCloseTimeout)
-	closeChannelAndAssert(ctxt, t, net, net.Alice, chanPoint3, false)
-}
-
-// waitForNodeBlockHeight queries the node for its current block height until
-// it reaches the passed height.
-func waitForNodeBlockHeight(ctx context.Context, node *lntest.HarnessNode,
-	height int32) error {
-	var predErr error
-	err := wait.Predicate(func() bool {
-		ctxt, _ := context.WithTimeout(ctx, defaultTimeout)
-		info, err := node.GetInfo(ctxt, &lnrpc.GetInfoRequest{})
-		if err != nil {
-			predErr = err
-			return false
-		}
-
-		if int32(info.BlockHeight) != height {
-			predErr = fmt.Errorf("expected block height to "+
-				"be %v, was %v", height, info.BlockHeight)
-			return false
-		}
-		return true
-	}, defaultTimeout)
-	if err != nil {
-		return predErr
-	}
-	return nil
-}
-
-// assertMinerBlockHeightDelta ensures that tempMiner is 'delta' blocks ahead
-// of miner.
-func assertMinerBlockHeightDelta(t *harnessTest,
-	miner, tempMiner *rpctest.Harness, delta int32) {
-
-	// Ensure the chain lengths are what we expect.
-	var predErr error
-	err := wait.Predicate(func() bool {
-		_, tempMinerHeight, err := tempMiner.Client.GetBestBlock()
-		if err != nil {
-			predErr = fmt.Errorf("unable to get current "+
-				"blockheight %v", err)
-			return false
-		}
-
-		_, minerHeight, err := miner.Client.GetBestBlock()
-		if err != nil {
-			predErr = fmt.Errorf("unable to get current "+
-				"blockheight %v", err)
-			return false
-		}
-
-		if tempMinerHeight != minerHeight+delta {
-			predErr = fmt.Errorf("expected new miner(%d) to be %d "+
-				"blocks ahead of original miner(%d)",
-				tempMinerHeight, delta, minerHeight)
-			return false
-		}
-		return true
-	}, defaultTimeout)
-	if err != nil {
-		t.Fatalf(predErr.Error())
-	}
-}
-
-// testOpenChannelAfterReorg tests that in the case where we have an open
-// channel where the funding tx gets reorged out, the channel will no
-// longer be present in the node's routing table.
-func testOpenChannelAfterReorg(net *lntest.NetworkHarness, t *harnessTest) {
-	// Skip test for neutrino, as we cannot disconnect the miner at will.
-	// TODO(halseth): remove when either can disconnect at will, or restart
-	// node with connection to new miner.
-	if net.BackendCfg.Name() == lntest.NeutrinoBackendName {
-		t.Skipf("skipping reorg test for neutrino backend")
-	}
-
-	var (
-		ctxb = context.Background()
-		temp = "temp"
-	)
-
-	// Set up a new miner that we can use to cause a reorg.
-	tempLogDir := fmt.Sprintf("%s/.tempminerlogs", lntest.GetLogDir())
-	logFilename := "output-open_channel_reorg-temp_miner.log"
-	tempMiner, tempMinerCleanUp, err := lntest.NewMiner(
-		tempLogDir, logFilename, harnessNetParams,
-		&rpcclient.NotificationHandlers{}, lntest.GetBtcdBinary(),
-	)
-	require.NoError(t.t, err, "failed to create temp miner")
-	defer func() {
-		require.NoError(
-			t.t, tempMinerCleanUp(),
-			"failed to clean up temp miner",
-		)
-	}()
-
-	// Setup the temp miner
-	require.NoError(
-		t.t, tempMiner.SetUp(false, 0), "unable to set up mining node",
-	)
-
-	// We start by connecting the new miner to our original miner,
-	// such that it will sync to our original chain.
-	err = net.Miner.Client.Node(
-		btcjson.NConnect, tempMiner.P2PAddress(), &temp,
-	)
-	if err != nil {
-		t.Fatalf("unable to remove node: %v", err)
-	}
-	nodeSlice := []*rpctest.Harness{net.Miner, tempMiner}
-	if err := rpctest.JoinNodes(nodeSlice, rpctest.Blocks); err != nil {
-		t.Fatalf("unable to join node on blocks: %v", err)
-	}
-
-	// The two miners should be on the same blockheight.
-	assertMinerBlockHeightDelta(t, net.Miner, tempMiner, 0)
-
-	// We disconnect the two miners, such that we can mine two different
-	// chains and can cause a reorg later.
-	err = net.Miner.Client.Node(
-		btcjson.NDisconnect, tempMiner.P2PAddress(), &temp,
-	)
-	if err != nil {
-		t.Fatalf("unable to remove node: %v", err)
-	}
-
-	// Create a new channel that requires 1 confs before it's considered
-	// open, then broadcast the funding transaction
-	chanAmt := funding.MaxBtcFundingAmount
-	pushAmt := btcutil.Amount(0)
-	ctxt, _ := context.WithTimeout(ctxb, channelOpenTimeout)
-	pendingUpdate, err := net.OpenPendingChannel(ctxt, net.Alice, net.Bob,
-		chanAmt, pushAmt)
-	if err != nil {
-		t.Fatalf("unable to open channel: %v", err)
-	}
-
-	// Wait for miner to have seen the funding tx. The temporary miner is
-	// disconnected, and won't see the transaction.
-	_, err = waitForTxInMempool(net.Miner.Client, minerMempoolTimeout)
-	if err != nil {
-		t.Fatalf("failed to find funding tx in mempool: %v", err)
-	}
-
-	// At this point, the channel's funding transaction will have been
-	// broadcast, but not confirmed, and the channel should be pending.
-	ctxt, _ = context.WithTimeout(ctxb, defaultTimeout)
-	assertNumOpenChannelsPending(ctxt, t, net.Alice, net.Bob, 1)
-
-	fundingTxID, err := chainhash.NewHash(pendingUpdate.Txid)
-	if err != nil {
-		t.Fatalf("unable to convert funding txid into chainhash.Hash:"+
-			" %v", err)
-	}
-
-	// We now cause a fork, by letting our original miner mine 10 blocks,
-	// and our new miner mine 15. This will also confirm our pending
-	// channel on the original miner's chain, which should be considered
-	// open.
-	block := mineBlocks(t, net, 10, 1)[0]
-	assertTxInBlock(t, block, fundingTxID)
-	if _, err := tempMiner.Client.Generate(15); err != nil {
-		t.Fatalf("unable to generate blocks: %v", err)
-	}
-
-	// Ensure the chain lengths are what we expect, with the temp miner
-	// being 5 blocks ahead.
-	assertMinerBlockHeightDelta(t, net.Miner, tempMiner, 5)
-
-	// Wait for Alice to sync to the original miner's chain.
-	_, minerHeight, err := net.Miner.Client.GetBestBlock()
-	if err != nil {
-		t.Fatalf("unable to get current blockheight %v", err)
-	}
-	ctxt, _ = context.WithTimeout(ctxb, defaultTimeout)
-	err = waitForNodeBlockHeight(ctxt, net.Alice, minerHeight)
-	if err != nil {
-		t.Fatalf("unable to sync to chain: %v", err)
-	}
-
-	chanPoint := &lnrpc.ChannelPoint{
-		FundingTxid: &lnrpc.ChannelPoint_FundingTxidBytes{
-			FundingTxidBytes: pendingUpdate.Txid,
-		},
-		OutputIndex: pendingUpdate.OutputIndex,
-	}
-
-	// Ensure channel is no longer pending.
-	assertNumOpenChannelsPending(ctxt, t, net.Alice, net.Bob, 0)
-
-	// Wait for Alice and Bob to recognize and advertise the new channel
-	// generated above.
-	ctxt, _ = context.WithTimeout(ctxb, defaultTimeout)
-	err = net.Alice.WaitForNetworkChannelOpen(ctxt, chanPoint)
-	if err != nil {
-		t.Fatalf("alice didn't advertise channel before "+
-			"timeout: %v", err)
-	}
-	ctxt, _ = context.WithTimeout(ctxb, defaultTimeout)
-	err = net.Bob.WaitForNetworkChannelOpen(ctxt, chanPoint)
-	if err != nil {
-		t.Fatalf("bob didn't advertise channel before "+
-			"timeout: %v", err)
-	}
-
-	// Alice should now have 1 edge in her graph.
-	req := &lnrpc.ChannelGraphRequest{
-		IncludeUnannounced: true,
-	}
-	ctxt, _ = context.WithTimeout(ctxb, defaultTimeout)
-	chanGraph, err := net.Alice.DescribeGraph(ctxt, req)
-	if err != nil {
-		t.Fatalf("unable to query for alice's routing table: %v", err)
-	}
-
-	numEdges := len(chanGraph.Edges)
-	if numEdges != 1 {
-		t.Fatalf("expected to find one edge in the graph, found %d",
-			numEdges)
-	}
-
-	// Now we disconnect Alice's chain backend from the original miner, and
-	// connect the two miners together. Since the temporary miner knows
-	// about a longer chain, both miners should sync to that chain.
-	err = net.BackendCfg.DisconnectMiner()
-	if err != nil {
-		t.Fatalf("unable to remove node: %v", err)
-	}
-
-	// Connecting to the temporary miner should now cause our original
-	// chain to be re-orged out.
-	err = net.Miner.Client.Node(
-		btcjson.NConnect, tempMiner.P2PAddress(), &temp,
-	)
-	if err != nil {
-		t.Fatalf("unable to remove node: %v", err)
-	}
-
-	nodes := []*rpctest.Harness{tempMiner, net.Miner}
-	if err := rpctest.JoinNodes(nodes, rpctest.Blocks); err != nil {
-		t.Fatalf("unable to join node on blocks: %v", err)
-	}
-
-	// Once again they should be on the same chain.
-	assertMinerBlockHeightDelta(t, net.Miner, tempMiner, 0)
-
-	// Now we disconnect the two miners, and connect our original miner to
-	// our chain backend once again.
-	err = net.Miner.Client.Node(
-		btcjson.NDisconnect, tempMiner.P2PAddress(), &temp,
-	)
-	if err != nil {
-		t.Fatalf("unable to remove node: %v", err)
-	}
-
-	err = net.BackendCfg.ConnectMiner()
-	if err != nil {
-		t.Fatalf("unable to remove node: %v", err)
-	}
-
-	// This should have caused a reorg, and Alice should sync to the longer
-	// chain, where the funding transaction is not confirmed.
-	_, tempMinerHeight, err := tempMiner.Client.GetBestBlock()
-	if err != nil {
-		t.Fatalf("unable to get current blockheight %v", err)
-	}
-	ctxt, _ = context.WithTimeout(ctxb, defaultTimeout)
-	err = waitForNodeBlockHeight(ctxt, net.Alice, tempMinerHeight)
-	if err != nil {
-		t.Fatalf("unable to sync to chain: %v", err)
-	}
-
-	// Since the fundingtx was reorged out, Alice should now have no edges
-	// in her graph.
-	req = &lnrpc.ChannelGraphRequest{
-		IncludeUnannounced: true,
-	}
-
-	var predErr error
-	err = wait.Predicate(func() bool {
-		ctxt, _ = context.WithTimeout(ctxb, defaultTimeout)
-		chanGraph, err = net.Alice.DescribeGraph(ctxt, req)
-		if err != nil {
-			predErr = fmt.Errorf("unable to query for alice's routing table: %v", err)
-			return false
-		}
-
-		numEdges = len(chanGraph.Edges)
-		if numEdges != 0 {
-			predErr = fmt.Errorf("expected to find no edge in the graph, found %d",
-				numEdges)
-			return false
-		}
-		return true
-	}, defaultTimeout)
-	if err != nil {
-		t.Fatalf(predErr.Error())
-	}
-
-	// Cleanup by mining the funding tx again, then closing the channel.
-	block = mineBlocks(t, net, 1, 1)[0]
-	assertTxInBlock(t, block, fundingTxID)
-
-	ctxt, _ = context.WithTimeout(ctxb, channelCloseTimeout)
-	closeReorgedChannelAndAssert(ctxt, t, net, net.Alice, chanPoint, false)
-}
-
-// testDisconnectingTargetPeer performs a test which disconnects Alice-peer from
-// Bob-peer and then re-connects them again. We expect Alice to be able to
-// disconnect at any point.
-func testDisconnectingTargetPeer(net *lntest.NetworkHarness, t *harnessTest) {
-	ctxb := context.Background()
-
-	// We'll start both nodes with a high backoff so that they don't
-	// reconnect automatically during our test.
-	args := []string{
-		"--minbackoff=1m",
-		"--maxbackoff=1m",
-	}
-
-	alice := net.NewNode(t.t, "Alice", args)
-	defer shutdownAndAssert(net, t, alice)
-
-	bob := net.NewNode(t.t, "Bob", args)
-	defer shutdownAndAssert(net, t, bob)
-
-	// Start by connecting Alice and Bob with no channels.
-	ctxt, _ := context.WithTimeout(ctxb, defaultTimeout)
-	net.ConnectNodes(ctxt, t.t, alice, bob)
-
-	// Check existing connection.
-	assertNumConnections(t, alice, bob, 1)
-
-	// Give Alice some coins so she can fund a channel.
-	ctxt, _ = context.WithTimeout(ctxb, defaultTimeout)
-	net.SendCoins(ctxt, t.t, btcutil.SatoshiPerBitcoin, alice)
-
-	chanAmt := funding.MaxBtcFundingAmount
-	pushAmt := btcutil.Amount(0)
-
-	// Create a new channel that requires 1 confs before it's considered
-	// open, then broadcast the funding transaction
-	const numConfs = 1
-	ctxt, _ = context.WithTimeout(ctxb, channelOpenTimeout)
-	pendingUpdate, err := net.OpenPendingChannel(
-		ctxt, alice, bob, chanAmt, pushAmt,
-	)
-	if err != nil {
-		t.Fatalf("unable to open channel: %v", err)
-	}
-
-	// At this point, the channel's funding transaction will have been
-	// broadcast, but not confirmed. Alice and Bob's nodes should reflect
-	// this when queried via RPC.
-	ctxt, _ = context.WithTimeout(ctxb, defaultTimeout)
-	assertNumOpenChannelsPending(ctxt, t, alice, bob, 1)
-
-	// Disconnect Alice-peer from Bob-peer and get error causes by one
-	// pending channel with detach node is existing.
-	if err := net.DisconnectNodes(ctxt, alice, bob); err != nil {
-		t.Fatalf("Bob's peer was disconnected from Alice's"+
-			" while one pending channel is existing: err %v", err)
-	}
-
-	time.Sleep(time.Millisecond * 300)
-
-	// Assert that the connection was torn down.
-	assertNumConnections(t, alice, bob, 0)
-
-	fundingTxID, err := chainhash.NewHash(pendingUpdate.Txid)
-	if err != nil {
-		t.Fatalf("unable to convert funding txid into chainhash.Hash:"+
-			" %v", err)
-	}
-
-	// Mine a block, then wait for Alice's node to notify us that the
-	// channel has been opened. The funding transaction should be found
-	// within the newly mined block.
-	block := mineBlocks(t, net, numConfs, 1)[0]
-	assertTxInBlock(t, block, fundingTxID)
-
-	// At this point, the channel should be fully opened and there should be
-	// no pending channels remaining for either node.
-	time.Sleep(time.Millisecond * 300)
-	ctxt, _ = context.WithTimeout(ctxb, defaultTimeout)
-
-	assertNumOpenChannelsPending(ctxt, t, alice, bob, 0)
-
-	// Reconnect the nodes so that the channel can become active.
-	ctxt, _ = context.WithTimeout(ctxb, defaultTimeout)
-	net.ConnectNodes(ctxt, t.t, alice, bob)
-
-	// The channel should be listed in the peer information returned by both
-	// peers.
-	outPoint := wire.OutPoint{
-		Hash:  *fundingTxID,
-		Index: pendingUpdate.OutputIndex,
-	}
-
-	// Check both nodes to ensure that the channel is ready for operation.
-	ctxt, _ = context.WithTimeout(ctxb, defaultTimeout)
-	if err := net.AssertChannelExists(ctxt, alice, &outPoint); err != nil {
-		t.Fatalf("unable to assert channel existence: %v", err)
-	}
-	ctxt, _ = context.WithTimeout(ctxb, defaultTimeout)
-	if err := net.AssertChannelExists(ctxt, bob, &outPoint); err != nil {
-		t.Fatalf("unable to assert channel existence: %v", err)
-	}
-
-	// Disconnect Alice-peer from Bob-peer and get error causes by one
-	// active channel with detach node is existing.
-	if err := net.DisconnectNodes(ctxt, alice, bob); err != nil {
-		t.Fatalf("Bob's peer was disconnected from Alice's"+
-			" while one active channel is existing: err %v", err)
-	}
-
-	// Check existing connection.
-	assertNumConnections(t, alice, bob, 0)
-
-	// Reconnect both nodes before force closing the channel.
-	ctxt, _ = context.WithTimeout(ctxb, defaultTimeout)
-	net.ConnectNodes(ctxt, t.t, alice, bob)
-
-	// Finally, immediately close the channel. This function will also block
-	// until the channel is closed and will additionally assert the relevant
-	// channel closing post conditions.
-	chanPoint := &lnrpc.ChannelPoint{
-		FundingTxid: &lnrpc.ChannelPoint_FundingTxidBytes{
-			FundingTxidBytes: pendingUpdate.Txid,
-		},
-		OutputIndex: pendingUpdate.OutputIndex,
-	}
-
-	ctxt, _ = context.WithTimeout(ctxb, channelCloseTimeout)
-	closeChannelAndAssert(ctxt, t, net, alice, chanPoint, true)
-
-	// Disconnect Alice-peer from Bob-peer without getting error about
-	// existing channels.
-	if err := net.DisconnectNodes(ctxt, alice, bob); err != nil {
-		t.Fatalf("unable to disconnect Bob's peer from Alice's: err %v",
-			err)
-	}
-
-	// Check zero peer connections.
-	assertNumConnections(t, alice, bob, 0)
-
-	// Finally, re-connect both nodes.
-	ctxt, _ = context.WithTimeout(ctxb, defaultTimeout)
-	net.ConnectNodes(ctxt, t.t, alice, bob)
-
-	// Check existing connection.
-	assertNumConnections(t, alice, net.Bob, 1)
-
-	// Cleanup by mining the force close and sweep transaction.
-	cleanupForceClose(t, net, alice, chanPoint)
-}
-
-// testFundingPersistence is intended to ensure that the Funding Manager
-// persists the state of new channels prior to broadcasting the channel's
-// funding transaction. This ensures that the daemon maintains an up-to-date
-// representation of channels if the system is restarted or disconnected.
-// testFundingPersistence mirrors testBasicChannelFunding, but adds restarts
-// and checks for the state of channels with unconfirmed funding transactions.
-func testChannelFundingPersistence(net *lntest.NetworkHarness, t *harnessTest) {
-	ctxb := context.Background()
-
-	chanAmt := funding.MaxBtcFundingAmount
-	pushAmt := btcutil.Amount(0)
-
-	// As we need to create a channel that requires more than 1
-	// confirmation before it's open, with the current set of defaults,
-	// we'll need to create a new node instance.
-	const numConfs = 5
-	carolArgs := []string{fmt.Sprintf("--bitcoin.defaultchanconfs=%v", numConfs)}
-	carol := net.NewNode(t.t, "Carol", carolArgs)
-
-	// Clean up carol's node when the test finishes.
-	defer shutdownAndAssert(net, t, carol)
-
-	ctxt, _ := context.WithTimeout(ctxb, defaultTimeout)
-	net.ConnectNodes(ctxt, t.t, net.Alice, carol)
-
-	// Create a new channel that requires 5 confs before it's considered
-	// open, then broadcast the funding transaction
-	ctxt, _ = context.WithTimeout(ctxb, channelOpenTimeout)
-	pendingUpdate, err := net.OpenPendingChannel(ctxt, net.Alice, carol,
-		chanAmt, pushAmt)
-	if err != nil {
-		t.Fatalf("unable to open channel: %v", err)
-	}
-
-	// At this point, the channel's funding transaction will have been
-	// broadcast, but not confirmed. Alice and Bob's nodes should reflect
-	// this when queried via RPC.
-	ctxt, _ = context.WithTimeout(ctxb, defaultTimeout)
-	assertNumOpenChannelsPending(ctxt, t, net.Alice, carol, 1)
-
-	// Restart both nodes to test that the appropriate state has been
-	// persisted and that both nodes recover gracefully.
-	if err := net.RestartNode(net.Alice, nil); err != nil {
-		t.Fatalf("Node restart failed: %v", err)
-	}
-	if err := net.RestartNode(carol, nil); err != nil {
-		t.Fatalf("Node restart failed: %v", err)
-	}
-
-	fundingTxID, err := chainhash.NewHash(pendingUpdate.Txid)
-	if err != nil {
-		t.Fatalf("unable to convert funding txid into chainhash.Hash:"+
-			" %v", err)
-	}
-	fundingTxStr := fundingTxID.String()
-
-	// Mine a block, then wait for Alice's node to notify us that the
-	// channel has been opened. The funding transaction should be found
-	// within the newly mined block.
-	block := mineBlocks(t, net, 1, 1)[0]
-	assertTxInBlock(t, block, fundingTxID)
-
-	// Get the height that our transaction confirmed at.
-	_, height, err := net.Miner.Client.GetBestBlock()
-	require.NoError(t.t, err, "could not get best block")
-
-	// Restart both nodes to test that the appropriate state has been
-	// persisted and that both nodes recover gracefully.
-	if err := net.RestartNode(net.Alice, nil); err != nil {
-		t.Fatalf("Node restart failed: %v", err)
-	}
-	if err := net.RestartNode(carol, nil); err != nil {
-		t.Fatalf("Node restart failed: %v", err)
-	}
-
-	// The following block ensures that after both nodes have restarted,
-	// they have reconnected before the execution of the next test.
-	ctxt, _ = context.WithTimeout(ctxb, defaultTimeout)
-	net.EnsureConnected(ctxt, t.t, net.Alice, carol)
-
-	// Next, mine enough blocks s.t the channel will open with a single
-	// additional block mined.
-	if _, err := net.Miner.Client.Generate(3); err != nil {
-		t.Fatalf("unable to mine blocks: %v", err)
-	}
-
-	// Assert that our wallet has our opening transaction with a label
-	// that does not have a channel ID set yet, because we have not
-	// reached our required confirmations.
-	tx := findTxAtHeight(ctxt, t, height, fundingTxStr, net.Alice)
-
-	// At this stage, we expect the transaction to be labelled, but not with
-	// our channel ID because our transaction has not yet confirmed.
-	label := labels.MakeLabel(labels.LabelTypeChannelOpen, nil)
-	require.Equal(t.t, label, tx.Label, "open channel label wrong")
-
-	// Both nodes should still show a single channel as pending.
-	time.Sleep(time.Second * 1)
-	ctxt, _ = context.WithTimeout(ctxb, defaultTimeout)
-	assertNumOpenChannelsPending(ctxt, t, net.Alice, carol, 1)
-
-	// Finally, mine the last block which should mark the channel as open.
-	if _, err := net.Miner.Client.Generate(1); err != nil {
-		t.Fatalf("unable to mine blocks: %v", err)
-	}
-
-	// At this point, the channel should be fully opened and there should
-	// be no pending channels remaining for either node.
-	time.Sleep(time.Second * 1)
-	ctxt, _ = context.WithTimeout(ctxb, defaultTimeout)
-	assertNumOpenChannelsPending(ctxt, t, net.Alice, carol, 0)
-
-	// The channel should be listed in the peer information returned by
-	// both peers.
-	outPoint := wire.OutPoint{
-		Hash:  *fundingTxID,
-		Index: pendingUpdate.OutputIndex,
-	}
-
-	// Re-lookup our transaction in the block that it confirmed in.
-	tx = findTxAtHeight(ctxt, t, height, fundingTxStr, net.Alice)
-
-	// Create an additional check for our channel assertion that will
-	// check that our label is as expected.
-	check := func(channel *lnrpc.Channel) {
-		shortChanID := lnwire.NewShortChanIDFromInt(
-			channel.ChanId,
-		)
-
-		label := labels.MakeLabel(
-			labels.LabelTypeChannelOpen, &shortChanID,
-		)
-		require.Equal(t.t, label, tx.Label,
-			"open channel label not updated")
-	}
-
-	// Check both nodes to ensure that the channel is ready for operation.
-	ctxt, _ = context.WithTimeout(ctxb, defaultTimeout)
-	err = net.AssertChannelExists(ctxt, net.Alice, &outPoint, check)
-	if err != nil {
-		t.Fatalf("unable to assert channel existence: %v", err)
-	}
-	ctxt, _ = context.WithTimeout(ctxb, defaultTimeout)
-	if err := net.AssertChannelExists(ctxt, carol, &outPoint); err != nil {
-		t.Fatalf("unable to assert channel existence: %v", err)
-	}
-
-	// Finally, immediately close the channel. This function will also
-	// block until the channel is closed and will additionally assert the
-	// relevant channel closing post conditions.
-	chanPoint := &lnrpc.ChannelPoint{
-		FundingTxid: &lnrpc.ChannelPoint_FundingTxidBytes{
-			FundingTxidBytes: pendingUpdate.Txid,
-		},
-		OutputIndex: pendingUpdate.OutputIndex,
-	}
-	ctxt, _ = context.WithTimeout(ctxb, channelCloseTimeout)
-	closeChannelAndAssert(ctxt, t, net, net.Alice, chanPoint, false)
-}
-
-// findTxAtHeight gets all of the transactions that a node's wallet has a record
-// of at the target height, and finds and returns the tx with the target txid,
-// failing if it is not found.
-func findTxAtHeight(ctx context.Context, t *harnessTest, height int32,
-	target string, node *lntest.HarnessNode) *lnrpc.Transaction {
-
-	txns, err := node.LightningClient.GetTransactions(
-		ctx, &lnrpc.GetTransactionsRequest{
-			StartHeight: height,
-			EndHeight:   height,
-		},
-	)
-	require.NoError(t.t, err, "could not get transactions")
-
-	for _, tx := range txns.Transactions {
-		if tx.TxHash == target {
-			return tx
-		}
-	}
-
-	return nil
-}
-
-// testChannelBalance creates a new channel between Alice and Bob, then checks
-// channel balance to be equal amount specified while creation of channel.
-func testChannelBalance(net *lntest.NetworkHarness, t *harnessTest) {
-	ctxb := context.Background()
-
-	// Open a channel with 0.16 BTC between Alice and Bob, ensuring the
-	// channel has been opened properly.
-	amount := funding.MaxBtcFundingAmount
-
-	// Creates a helper closure to be used below which asserts the proper
-	// response to a channel balance RPC.
-	checkChannelBalance := func(node *lntest.HarnessNode,
-		local, remote btcutil.Amount) {
-
-		expectedResponse := &lnrpc.ChannelBalanceResponse{
-			LocalBalance: &lnrpc.Amount{
-				Sat:  uint64(local),
-				Msat: uint64(lnwire.NewMSatFromSatoshis(local)),
-			},
-			RemoteBalance: &lnrpc.Amount{
-				Sat: uint64(remote),
-				Msat: uint64(lnwire.NewMSatFromSatoshis(
-					remote,
-				)),
-			},
-			UnsettledLocalBalance:    &lnrpc.Amount{},
-			UnsettledRemoteBalance:   &lnrpc.Amount{},
-			PendingOpenLocalBalance:  &lnrpc.Amount{},
-			PendingOpenRemoteBalance: &lnrpc.Amount{},
-			// Deprecated fields.
-			Balance: int64(local),
-		}
-		assertChannelBalanceResp(t, node, expectedResponse)
-	}
-
-	// Before beginning, make sure alice and bob are connected.
-	ctxt, _ := context.WithTimeout(ctxb, defaultTimeout)
-	net.EnsureConnected(ctxt, t.t, net.Alice, net.Bob)
-
-	ctxt, _ = context.WithTimeout(ctxb, channelOpenTimeout)
-	chanPoint := openChannelAndAssert(
-		ctxt, t, net, net.Alice, net.Bob,
-		lntest.OpenChannelParams{
-			Amt: amount,
-		},
-	)
-
-	// Wait for both Alice and Bob to recognize this new channel.
-	ctxt, _ = context.WithTimeout(ctxb, defaultTimeout)
-	err := net.Alice.WaitForNetworkChannelOpen(ctxt, chanPoint)
-	if err != nil {
-		t.Fatalf("alice didn't advertise channel before "+
-			"timeout: %v", err)
-	}
-	ctxt, _ = context.WithTimeout(ctxb, defaultTimeout)
-	err = net.Bob.WaitForNetworkChannelOpen(ctxt, chanPoint)
-	if err != nil {
-		t.Fatalf("bob didn't advertise channel before "+
-			"timeout: %v", err)
-	}
-
-	cType, err := channelCommitType(net.Alice, chanPoint)
-	if err != nil {
-		t.Fatalf("unable to get channel type: %v", err)
-	}
-
-	// As this is a single funder channel, Alice's balance should be
-	// exactly 0.5 BTC since now state transitions have taken place yet.
-	checkChannelBalance(net.Alice, amount-cType.calcStaticFee(0), 0)
-
-	// Ensure Bob currently has no available balance within the channel.
-	checkChannelBalance(net.Bob, 0, amount-cType.calcStaticFee(0))
-
-	// Finally close the channel between Alice and Bob, asserting that the
-	// channel has been properly closed on-chain.
-	ctxt, _ = context.WithTimeout(ctxb, channelCloseTimeout)
-	closeChannelAndAssert(ctxt, t, net, net.Alice, chanPoint, false)
-}
-
-// testChannelUnsettledBalance will test that the UnsettledBalance field
-// is updated according to the number of Pending Htlcs.
-// Alice will send Htlcs to Carol while she is in hodl mode. This will result
-// in a build of pending Htlcs. We expect the channels unsettled balance to
-// equal the sum of all the Pending Htlcs.
-func testChannelUnsettledBalance(net *lntest.NetworkHarness, t *harnessTest) {
-	const chanAmt = btcutil.Amount(1000000)
-	ctxb := context.Background()
-
-	// Creates a helper closure to be used below which asserts the proper
-	// response to a channel balance RPC.
-	checkChannelBalance := func(node *lntest.HarnessNode,
-		local, remote, unsettledLocal, unsettledRemote btcutil.Amount) {
-
-		expectedResponse := &lnrpc.ChannelBalanceResponse{
-			LocalBalance: &lnrpc.Amount{
-				Sat: uint64(local),
-				Msat: uint64(lnwire.NewMSatFromSatoshis(
-					local,
-				)),
-			},
-			RemoteBalance: &lnrpc.Amount{
-				Sat: uint64(remote),
-				Msat: uint64(lnwire.NewMSatFromSatoshis(
-					remote,
-				)),
-			},
-			UnsettledLocalBalance: &lnrpc.Amount{
-				Sat: uint64(unsettledLocal),
-				Msat: uint64(lnwire.NewMSatFromSatoshis(
-					unsettledLocal,
-				)),
-			},
-			UnsettledRemoteBalance: &lnrpc.Amount{
-				Sat: uint64(unsettledRemote),
-				Msat: uint64(lnwire.NewMSatFromSatoshis(
-					unsettledRemote,
-				)),
-			},
-			PendingOpenLocalBalance:  &lnrpc.Amount{},
-			PendingOpenRemoteBalance: &lnrpc.Amount{},
-			// Deprecated fields.
-			Balance: int64(local),
-		}
-		assertChannelBalanceResp(t, node, expectedResponse)
-	}
-
-	// Create carol in hodl mode.
-	carol := net.NewNode(t.t, "Carol", []string{"--hodl.exit-settle"})
-	defer shutdownAndAssert(net, t, carol)
-
-	// Connect Alice to Carol.
-	ctxt, _ := context.WithTimeout(ctxb, defaultTimeout)
-	net.ConnectNodes(ctxb, t.t, net.Alice, carol)
-
-	// Open a channel between Alice and Carol.
-	ctxt, _ = context.WithTimeout(ctxb, channelOpenTimeout)
-	chanPointAlice := openChannelAndAssert(
-		ctxt, t, net, net.Alice, carol,
-		lntest.OpenChannelParams{
-			Amt: chanAmt,
-		},
-	)
-
-	// Wait for Alice and Carol to receive the channel edge from the
-	// funding manager.
-	ctxt, _ = context.WithTimeout(ctxb, defaultTimeout)
-	err := net.Alice.WaitForNetworkChannelOpen(ctxt, chanPointAlice)
-	if err != nil {
-		t.Fatalf("alice didn't see the alice->carol channel before "+
-			"timeout: %v", err)
-	}
-
-	ctxt, _ = context.WithTimeout(ctxb, defaultTimeout)
-	err = carol.WaitForNetworkChannelOpen(ctxt, chanPointAlice)
-	if err != nil {
-		t.Fatalf("alice didn't see the alice->carol channel before "+
-			"timeout: %v", err)
-	}
-
-	cType, err := channelCommitType(net.Alice, chanPointAlice)
-	require.NoError(t.t, err, "unable to get channel type")
-
-	// Check alice's channel balance, which should have zero remote and zero
-	// pending balance.
-	checkChannelBalance(net.Alice, chanAmt-cType.calcStaticFee(0), 0, 0, 0)
-
-	// Check carol's channel balance, which should have zero local and zero
-	// pending balance.
-	checkChannelBalance(carol, 0, chanAmt-cType.calcStaticFee(0), 0, 0)
-
-	// Channel should be ready for payments.
-	const (
-		payAmt      = 100
-		numInvoices = 6
-	)
-
-	// Simulateneously send numInvoices payments from Alice to Carol.
-	carolPubKey := carol.PubKey[:]
-	errChan := make(chan error)
-	for i := 0; i < numInvoices; i++ {
-		go func() {
-			ctxt, _ = context.WithTimeout(ctxb, defaultTimeout)
-			_, err := net.Alice.RouterClient.SendPaymentV2(ctxt,
-				&routerrpc.SendPaymentRequest{
-					Dest:           carolPubKey,
-					Amt:            int64(payAmt),
-					PaymentHash:    makeFakePayHash(t),
-					FinalCltvDelta: chainreg.DefaultBitcoinTimeLockDelta,
-					TimeoutSeconds: 60,
-					FeeLimitMsat:   noFeeLimitMsat,
-				})
-
-			if err != nil {
-				errChan <- err
-			}
-		}()
-	}
-
-	// Test that the UnsettledBalance for both Alice and Carol
-	// is equal to the amount of invoices * payAmt.
-	var unsettledErr error
-	nodes := []*lntest.HarnessNode{net.Alice, carol}
-	err = wait.Predicate(func() bool {
-		// There should be a number of PendingHtlcs equal
-		// to the amount of Invoices sent.
-		unsettledErr = assertNumActiveHtlcs(nodes, numInvoices)
-		if unsettledErr != nil {
-			return false
-		}
-
-		// Set the amount expected for the Unsettled Balance for
-		// this channel.
-		expectedBalance := numInvoices * payAmt
-
-		// Check each nodes UnsettledBalance field.
-		for _, node := range nodes {
-			// Get channel info for the node.
-			ctxt, _ = context.WithTimeout(ctxb, defaultTimeout)
-			chanInfo, err := getChanInfo(ctxt, node)
-			if err != nil {
-				unsettledErr = err
-				return false
-			}
-
-			// Check that UnsettledBalance is what we expect.
-			if int(chanInfo.UnsettledBalance) != expectedBalance {
-				unsettledErr = fmt.Errorf("unsettled balance failed "+
-					"expected: %v, received: %v", expectedBalance,
-					chanInfo.UnsettledBalance)
-				return false
-			}
-		}
-
-		return true
-	}, defaultTimeout)
-	if err != nil {
-		t.Fatalf("unsettled balace error: %v", unsettledErr)
-	}
-
-	// Check for payment errors.
-	select {
-	case err := <-errChan:
-		t.Fatalf("payment error: %v", err)
-	default:
-	}
-
-	// Check alice's channel balance, which should have a remote unsettled
-	// balance that equals to the amount of invoices * payAmt. The remote
-	// balance remains zero.
-	aliceLocal := chanAmt - cType.calcStaticFee(0) - numInvoices*payAmt
-	checkChannelBalance(net.Alice, aliceLocal, 0, 0, numInvoices*payAmt)
-
-	// Check carol's channel balance, which should have a local unsettled
-	// balance that equals to the amount of invoices * payAmt. The local
-	// balance remains zero.
-	checkChannelBalance(carol, 0, aliceLocal, numInvoices*payAmt, 0)
-
-	// Force and assert the channel closure.
-	ctxt, _ = context.WithTimeout(ctxb, channelCloseTimeout)
-	closeChannelAndAssert(ctxt, t, net, net.Alice, chanPointAlice, true)
-
-	// Cleanup by mining the force close and sweep transaction.
-	cleanupForceClose(t, net, net.Alice, chanPointAlice)
-}
-
-// findForceClosedChannel searches a pending channel response for a particular
-// channel, returning the force closed channel upon success.
-func findForceClosedChannel(pendingChanResp *lnrpc.PendingChannelsResponse,
-	op *wire.OutPoint) (*lnrpc.PendingChannelsResponse_ForceClosedChannel, error) {
-
-	for _, forceClose := range pendingChanResp.PendingForceClosingChannels {
-		if forceClose.Channel.ChannelPoint == op.String() {
-			return forceClose, nil
-		}
-	}
-
-	return nil, errors.New("channel not marked as force closed")
-}
-
-// findWaitingCloseChannel searches a pending channel response for a particular
-// channel, returning the waiting close channel upon success.
-func findWaitingCloseChannel(pendingChanResp *lnrpc.PendingChannelsResponse,
-	op *wire.OutPoint) (*lnrpc.PendingChannelsResponse_WaitingCloseChannel, error) {
-
-	for _, waitingClose := range pendingChanResp.WaitingCloseChannels {
-		if waitingClose.Channel.ChannelPoint == op.String() {
-			return waitingClose, nil
-		}
-	}
-
-	return nil, errors.New("channel not marked as waiting close")
-}
-
-func checkCommitmentMaturity(
-	forceClose *lnrpc.PendingChannelsResponse_ForceClosedChannel,
-	maturityHeight uint32, blocksTilMaturity int32) error {
-
-	if forceClose.MaturityHeight != maturityHeight {
-		return fmt.Errorf("expected commitment maturity height to be "+
-			"%d, found %d instead", maturityHeight,
-			forceClose.MaturityHeight)
-	}
-	if forceClose.BlocksTilMaturity != blocksTilMaturity {
-		return fmt.Errorf("expected commitment blocks til maturity to "+
-			"be %d, found %d instead", blocksTilMaturity,
-			forceClose.BlocksTilMaturity)
-	}
-
-	return nil
-}
-
-// checkForceClosedChannelNumHtlcs verifies that a force closed channel has the
-// proper number of htlcs.
-func checkPendingChannelNumHtlcs(
-	forceClose *lnrpc.PendingChannelsResponse_ForceClosedChannel,
-	expectedNumHtlcs int) error {
-
-	if len(forceClose.PendingHtlcs) != expectedNumHtlcs {
-		return fmt.Errorf("expected force closed channel to have %d "+
-			"pending htlcs, found %d instead", expectedNumHtlcs,
-			len(forceClose.PendingHtlcs))
-	}
-
-	return nil
-}
-
-// checkNumForceClosedChannels checks that a pending channel response has the
-// expected number of force closed channels.
-func checkNumForceClosedChannels(pendingChanResp *lnrpc.PendingChannelsResponse,
-	expectedNumChans int) error {
-
-	if len(pendingChanResp.PendingForceClosingChannels) != expectedNumChans {
-		return fmt.Errorf("expected to find %d force closed channels, "+
-			"got %d", expectedNumChans,
-			len(pendingChanResp.PendingForceClosingChannels))
-	}
-
-	return nil
-}
-
-// checkNumWaitingCloseChannels checks that a pending channel response has the
-// expected number of channels waiting for closing tx to confirm.
-func checkNumWaitingCloseChannels(pendingChanResp *lnrpc.PendingChannelsResponse,
-	expectedNumChans int) error {
-
-	if len(pendingChanResp.WaitingCloseChannels) != expectedNumChans {
-		return fmt.Errorf("expected to find %d channels waiting "+
-			"closure, got %d", expectedNumChans,
-			len(pendingChanResp.WaitingCloseChannels))
-	}
-
-	return nil
-}
-
-// checkPendingHtlcStageAndMaturity uniformly tests all pending htlc's belonging
-// to a force closed channel, testing for the expected stage number, blocks till
-// maturity, and the maturity height.
-func checkPendingHtlcStageAndMaturity(
-	forceClose *lnrpc.PendingChannelsResponse_ForceClosedChannel,
-	stage, maturityHeight uint32, blocksTillMaturity int32) error {
-
-	for _, pendingHtlc := range forceClose.PendingHtlcs {
-		if pendingHtlc.Stage != stage {
-			return fmt.Errorf("expected pending htlc to be stage "+
-				"%d, found %d", stage, pendingHtlc.Stage)
-		}
-		if pendingHtlc.MaturityHeight != maturityHeight {
-			return fmt.Errorf("expected pending htlc maturity "+
-				"height to be %d, instead has %d",
-				maturityHeight, pendingHtlc.MaturityHeight)
-		}
-		if pendingHtlc.BlocksTilMaturity != blocksTillMaturity {
-			return fmt.Errorf("expected pending htlc blocks til "+
-				"maturity to be %d, instead has %d",
-				blocksTillMaturity,
-				pendingHtlc.BlocksTilMaturity)
-		}
-	}
-
-	return nil
-}
-
-// padCLTV is a small helper function that pads a cltv value with a block
-// padding.
-func padCLTV(cltv uint32) uint32 {
-	return cltv + uint32(routing.BlockPadding)
-}
-
-// testChannelForceClosure performs a test to exercise the behavior of "force"
-// closing a channel or unilaterally broadcasting the latest local commitment
-// state on-chain. The test creates a new channel between Alice and Carol, then
-// force closes the channel after some cursory assertions. Within the test, a
-// total of 3 + n transactions will be broadcast, representing the commitment
-// transaction, a transaction sweeping the local CSV delayed output, a
-// transaction sweeping the CSV delayed 2nd-layer htlcs outputs, and n
-// htlc timeout transactions, where n is the number of payments Alice attempted
-// to send to Carol.  This test includes several restarts to ensure that the
-// transaction output states are persisted throughout the forced closure
-// process.
-//
-// TODO(roasbeef): also add an unsettled HTLC before force closing.
-func testChannelForceClosure(net *lntest.NetworkHarness, t *harnessTest) {
-	// We'll test the scenario for some of the commitment types, to ensure
-	// outputs can be swept.
-	commitTypes := []commitType{
-		commitTypeLegacy,
-		commitTypeAnchors,
-	}
-
-	for _, channelType := range commitTypes {
-		testName := fmt.Sprintf("committype=%v", channelType)
-		logLine := fmt.Sprintf(
-			"---- channel force close subtest %s ----\n",
-			testName,
-		)
-		AddToNodeLog(t.t, net.Alice, logLine)
-
-		channelType := channelType
-		success := t.t.Run(testName, func(t *testing.T) {
-			ht := newHarnessTest(t, net)
-
-			args := channelType.Args()
-			alice := net.NewNode(ht.t, "Alice", args)
-			defer shutdownAndAssert(net, ht, alice)
-
-			// Since we'd like to test failure scenarios with
-			// outstanding htlcs, we'll introduce another node into
-			// our test network: Carol.
-			carolArgs := []string{"--hodl.exit-settle"}
-			carolArgs = append(carolArgs, args...)
-			carol := net.NewNode(ht.t, "Carol", carolArgs)
-			defer shutdownAndAssert(net, ht, carol)
-
-			// Each time, we'll send Alice  new set of coins in
-			// order to fund the channel.
-			ctxt, _ := context.WithTimeout(
-				context.Background(), defaultTimeout,
-			)
-			net.SendCoins(ctxt, t, btcutil.SatoshiPerBitcoin, alice)
-
-			// Also give Carol some coins to allow her to sweep her
-			// anchor.
-			net.SendCoins(ctxt, t, btcutil.SatoshiPerBitcoin, carol)
-
-			channelForceClosureTest(
-				net, ht, alice, carol, channelType,
-			)
-		})
-		if !success {
-			return
-		}
-	}
-}
-
-func channelForceClosureTest(net *lntest.NetworkHarness, t *harnessTest,
-	alice, carol *lntest.HarnessNode, channelType commitType) {
-
-	ctxb := context.Background()
-
-	const (
-		chanAmt     = btcutil.Amount(10e6)
-		pushAmt     = btcutil.Amount(5e6)
-		paymentAmt  = 100000
-		numInvoices = 6
-	)
-
-	const commitFeeRate = 20000
-	net.SetFeeEstimate(commitFeeRate)
-
-	// TODO(roasbeef): should check default value in config here
-	// instead, or make delay a param
-	defaultCLTV := uint32(chainreg.DefaultBitcoinTimeLockDelta)
-
-	// We must let Alice have an open channel before she can send a node
-	// announcement, so we open a channel with Carol,
-	ctxt, _ := context.WithTimeout(ctxb, defaultTimeout)
-	net.ConnectNodes(ctxt, t.t, alice, carol)
-
-	// Before we start, obtain Carol's current wallet balance, we'll check
-	// to ensure that at the end of the force closure by Alice, Carol
-	// recognizes his new on-chain output.
-	carolBalReq := &lnrpc.WalletBalanceRequest{}
-	ctxt, _ = context.WithTimeout(ctxb, defaultTimeout)
-	carolBalResp, err := carol.WalletBalance(ctxt, carolBalReq)
-	if err != nil {
-		t.Fatalf("unable to get carol's balance: %v", err)
-	}
-
-	carolStartingBalance := carolBalResp.ConfirmedBalance
-
-	ctxt, _ = context.WithTimeout(ctxb, channelOpenTimeout)
-	chanPoint := openChannelAndAssert(
-		ctxt, t, net, alice, carol,
-		lntest.OpenChannelParams{
-			Amt:     chanAmt,
-			PushAmt: pushAmt,
-		},
-	)
-
-	// Wait for Alice and Carol to receive the channel edge from the
-	// funding manager.
-	ctxt, _ = context.WithTimeout(ctxb, defaultTimeout)
-	err = alice.WaitForNetworkChannelOpen(ctxt, chanPoint)
-	if err != nil {
-		t.Fatalf("alice didn't see the alice->carol channel before "+
-			"timeout: %v", err)
-	}
-	err = carol.WaitForNetworkChannelOpen(ctxt, chanPoint)
-	if err != nil {
-		t.Fatalf("alice didn't see the alice->carol channel before "+
-			"timeout: %v", err)
-	}
-
-	// Send payments from Alice to Carol, since Carol is htlchodl mode, the
-	// htlc outputs should be left unsettled, and should be swept by the
-	// utxo nursery.
-	carolPubKey := carol.PubKey[:]
-	for i := 0; i < numInvoices; i++ {
-		ctx, cancel := context.WithCancel(ctxb)
-		defer cancel()
-
-		_, err := alice.RouterClient.SendPaymentV2(
-			ctx,
-			&routerrpc.SendPaymentRequest{
-				Dest:           carolPubKey,
-				Amt:            int64(paymentAmt),
-				PaymentHash:    makeFakePayHash(t),
-				FinalCltvDelta: chainreg.DefaultBitcoinTimeLockDelta,
-				TimeoutSeconds: 60,
-				FeeLimitMsat:   noFeeLimitMsat,
-			},
-		)
-		if err != nil {
-			t.Fatalf("unable to send alice htlc: %v", err)
-		}
-	}
-
-	// Once the HTLC has cleared, all the nodes n our mini network should
-	// show that the HTLC has been locked in.
-	nodes := []*lntest.HarnessNode{alice, carol}
-	var predErr error
-	err = wait.Predicate(func() bool {
-		predErr = assertNumActiveHtlcs(nodes, numInvoices)
-		if predErr != nil {
-			return false
-		}
-		return true
-	}, defaultTimeout)
-	if err != nil {
-		t.Fatalf("htlc mismatch: %v", predErr)
-	}
-
-	// Fetch starting height of this test so we can compute the block
-	// heights we expect certain events to take place.
-	_, curHeight, err := net.Miner.Client.GetBestBlock()
-	if err != nil {
-		t.Fatalf("unable to get best block height")
-	}
-
-	// Using the current height of the chain, derive the relevant heights
-	// for incubating two-stage htlcs.
-	var (
-		startHeight           = uint32(curHeight)
-		commCsvMaturityHeight = startHeight + 1 + defaultCSV
-		htlcExpiryHeight      = padCLTV(startHeight + defaultCLTV)
-		htlcCsvMaturityHeight = padCLTV(startHeight + defaultCLTV + 1 + defaultCSV)
-	)
-
-	// If we are dealing with an anchor channel type, the sweeper will
-	// sweep the HTLC second level output one block earlier (than the
-	// nursery that waits an additional block, and handles non-anchor
-	// channels). So we set a maturity height that is one less.
-	if channelType == commitTypeAnchors {
-		htlcCsvMaturityHeight = padCLTV(
-			startHeight + defaultCLTV + defaultCSV,
-		)
-	}
-
-	ctxt, _ = context.WithTimeout(ctxb, defaultTimeout)
-	aliceChan, err := getChanInfo(ctxt, alice)
-	if err != nil {
-		t.Fatalf("unable to get alice's channel info: %v", err)
-	}
-	if aliceChan.NumUpdates == 0 {
-		t.Fatalf("alice should see at least one update to her channel")
-	}
-
-	// Now that the channel is open and we have unsettled htlcs, immediately
-	// execute a force closure of the channel. This will also assert that
-	// the commitment transaction was immediately broadcast in order to
-	// fulfill the force closure request.
-	const actualFeeRate = 30000
-	net.SetFeeEstimate(actualFeeRate)
-
-	ctxt, _ = context.WithTimeout(ctxb, channelCloseTimeout)
-	_, closingTxID, err := net.CloseChannel(ctxt, alice, chanPoint, true)
-	if err != nil {
-		t.Fatalf("unable to execute force channel closure: %v", err)
-	}
-
-	// Now that the channel has been force closed, it should show up in the
-	// PendingChannels RPC under the waiting close section.
-	pendingChansRequest := &lnrpc.PendingChannelsRequest{}
-	ctxt, _ = context.WithTimeout(ctxb, defaultTimeout)
-	pendingChanResp, err := alice.PendingChannels(ctxt, pendingChansRequest)
-	if err != nil {
-		t.Fatalf("unable to query for pending channels: %v", err)
-	}
-	err = checkNumWaitingCloseChannels(pendingChanResp, 1)
-	if err != nil {
-		t.Fatalf(err.Error())
-	}
-
-	// Compute the outpoint of the channel, which we will use repeatedly to
-	// locate the pending channel information in the rpc responses.
-	txid, err := lnrpc.GetChanPointFundingTxid(chanPoint)
-	if err != nil {
-		t.Fatalf("unable to get txid: %v", err)
-	}
-	op := wire.OutPoint{
-		Hash:  *txid,
-		Index: chanPoint.OutputIndex,
-	}
-
-	waitingClose, err := findWaitingCloseChannel(pendingChanResp, &op)
-	if err != nil {
-		t.Fatalf(err.Error())
-	}
-
-	// Immediately after force closing, all of the funds should be in limbo.
-	if waitingClose.LimboBalance == 0 {
-		t.Fatalf("all funds should still be in limbo")
-	}
-
-	// Create a map of outpoints to expected resolutions for alice and carol
-	// which we will add reports to as we sweep outputs.
-	var (
-		aliceReports = make(map[string]*lnrpc.Resolution)
-		carolReports = make(map[string]*lnrpc.Resolution)
-	)
-
-	// The several restarts in this test are intended to ensure that when a
-	// channel is force-closed, the UTXO nursery has persisted the state of
-	// the channel in the closure process and will recover the correct state
-	// when the system comes back on line. This restart tests state
-	// persistence at the beginning of the process, when the commitment
-	// transaction has been broadcast but not yet confirmed in a block.
-	if err := net.RestartNode(alice, nil); err != nil {
-		t.Fatalf("Node restart failed: %v", err)
-	}
-
-	// Mine a block which should confirm the commitment transaction
-	// broadcast as a result of the force closure. If there are anchors, we
-	// also expect the anchor sweep tx to be in the mempool.
-	expectedTxes := 1
-	expectedFeeRate := commitFeeRate
-	if channelType == commitTypeAnchors {
-		expectedTxes = 2
-		expectedFeeRate = actualFeeRate
-	}
-
-	sweepTxns, err := getNTxsFromMempool(
-		net.Miner.Client, expectedTxes, minerMempoolTimeout,
-	)
-	if err != nil {
-		t.Fatalf("failed to find commitment in miner mempool: %v", err)
-	}
-
-	// Verify fee rate of the commitment tx plus anchor if present.
-	var totalWeight, totalFee int64
-	for _, tx := range sweepTxns {
-		utx := btcutil.NewTx(tx)
-		totalWeight += blockchain.GetTransactionWeight(utx)
-
-		fee, err := getTxFee(net.Miner.Client, tx)
-		require.NoError(t.t, err)
-		totalFee += int64(fee)
-	}
-	feeRate := totalFee * 1000 / totalWeight
-
-	// Allow some deviation because weight estimates during tx generation
-	// are estimates.
-	require.InEpsilon(t.t, expectedFeeRate, feeRate, 0.005)
-
-	// Find alice's commit sweep and anchor sweep (if present) in the
-	// mempool.
-	aliceCloseTx := waitingClose.Commitments.LocalTxid
-	_, aliceAnchor := findCommitAndAnchor(
-		t, net, sweepTxns, aliceCloseTx,
-	)
-
-	// If we expect anchors, add alice's anchor to our expected set of
-	// reports.
-	if channelType == commitTypeAnchors {
-		aliceReports[aliceAnchor.OutPoint.String()] = &lnrpc.Resolution{
-			ResolutionType: lnrpc.ResolutionType_ANCHOR,
-			Outcome:        lnrpc.ResolutionOutcome_CLAIMED,
-			SweepTxid:      aliceAnchor.SweepTx,
-			Outpoint: &lnrpc.OutPoint{
-				TxidBytes:   aliceAnchor.OutPoint.Hash[:],
-				TxidStr:     aliceAnchor.OutPoint.Hash.String(),
-				OutputIndex: aliceAnchor.OutPoint.Index,
-			},
-			AmountSat: uint64(anchorSize),
-		}
-	}
-
-	if _, err := net.Miner.Client.Generate(1); err != nil {
-		t.Fatalf("unable to generate block: %v", err)
-	}
-
-	// Now that the commitment has been confirmed, the channel should be
-	// marked as force closed.
-	err = wait.NoError(func() error {
-		ctxt, _ := context.WithTimeout(ctxb, defaultTimeout)
-		pendingChanResp, err := alice.PendingChannels(
-			ctxt, pendingChansRequest,
-		)
-		if err != nil {
-			return fmt.Errorf("unable to query for pending "+
-				"channels: %v", err)
-		}
-
-		err = checkNumForceClosedChannels(pendingChanResp, 1)
-		if err != nil {
-			return err
-		}
-
-		forceClose, err := findForceClosedChannel(pendingChanResp, &op)
-		if err != nil {
-			return err
-		}
-
-		// Now that the channel has been force closed, it should now
-		// have the height and number of blocks to confirm populated.
-		err = checkCommitmentMaturity(
-			forceClose, commCsvMaturityHeight, int32(defaultCSV),
-		)
-		if err != nil {
-			return err
-		}
-
-		// None of our outputs have been swept, so they should all be in
-		// limbo. For anchors, we expect the anchor amount to be
-		// recovered.
-		if forceClose.LimboBalance == 0 {
-			return errors.New("all funds should still be in " +
-				"limbo")
-		}
-		expectedRecoveredBalance := int64(0)
-		if channelType == commitTypeAnchors {
-			expectedRecoveredBalance = anchorSize
-		}
-		if forceClose.RecoveredBalance != expectedRecoveredBalance {
-			return errors.New("no funds should yet be shown " +
-				"as recovered")
-		}
-
-		return nil
-	}, defaultTimeout)
-	if err != nil {
-		t.Fatalf(predErr.Error())
-	}
-
-	// The following restart is intended to ensure that outputs from the
-	// force close commitment transaction have been persisted once the
-	// transaction has been confirmed, but before the outputs are spendable
-	// (the "kindergarten" bucket.)
-	if err := net.RestartNode(alice, nil); err != nil {
-		t.Fatalf("Node restart failed: %v", err)
-	}
-
-	// Carol's sweep tx should be in the mempool already, as her output is
-	// not timelocked. If there are anchors, we also expect Carol's anchor
-	// sweep now.
-	sweepTxns, err = getNTxsFromMempool(
-		net.Miner.Client, expectedTxes, minerMempoolTimeout,
-	)
-	if err != nil {
-		t.Fatalf("failed to find Carol's sweep in miner mempool: %v",
-			err)
-	}
-
-	// Calculate the total fee Carol paid.
-	var totalFeeCarol btcutil.Amount
-	for _, tx := range sweepTxns {
-		fee, err := getTxFee(net.Miner.Client, tx)
-		require.NoError(t.t, err)
-
-		totalFeeCarol += fee
-	}
-
-	// We look up the sweep txns we have found in mempool and create
-	// expected resolutions for carol.
-	carolCommit, carolAnchor := findCommitAndAnchor(
-		t, net, sweepTxns, aliceCloseTx,
-	)
-
-	// If we have anchors, add an anchor resolution for carol.
-	if channelType == commitTypeAnchors {
-		carolReports[carolAnchor.OutPoint.String()] = &lnrpc.Resolution{
-			ResolutionType: lnrpc.ResolutionType_ANCHOR,
-			Outcome:        lnrpc.ResolutionOutcome_CLAIMED,
-			SweepTxid:      carolAnchor.SweepTx,
-			AmountSat:      anchorSize,
-			Outpoint: &lnrpc.OutPoint{
-				TxidBytes:   carolAnchor.OutPoint.Hash[:],
-				TxidStr:     carolAnchor.OutPoint.Hash.String(),
-				OutputIndex: carolAnchor.OutPoint.Index,
-			},
-		}
-	}
-
-	// Currently within the codebase, the default CSV is 4 relative blocks.
-	// For the persistence test, we generate two blocks, then trigger
-	// a restart and then generate the final block that should trigger
-	// the creation of the sweep transaction.
-	if _, err := net.Miner.Client.Generate(defaultCSV - 2); err != nil {
-		t.Fatalf("unable to mine blocks: %v", err)
-	}
-
-	// The following restart checks to ensure that outputs in the
-	// kindergarten bucket are persisted while waiting for the required
-	// number of confirmations to be reported.
-	if err := net.RestartNode(alice, nil); err != nil {
-		t.Fatalf("Node restart failed: %v", err)
-	}
-
-	// Alice should see the channel in her set of pending force closed
-	// channels with her funds still in limbo.
-	var aliceBalance int64
-	err = wait.NoError(func() error {
-		ctxt, _ := context.WithTimeout(ctxb, defaultTimeout)
-		pendingChanResp, err := alice.PendingChannels(
-			ctxt, pendingChansRequest,
-		)
-		if err != nil {
-			return fmt.Errorf("unable to query for pending "+
-				"channels: %v", err)
-		}
-
-		err = checkNumForceClosedChannels(pendingChanResp, 1)
-		if err != nil {
-			return err
-		}
-
-		forceClose, err := findForceClosedChannel(
-			pendingChanResp, &op,
-		)
-		if err != nil {
-			return err
-		}
-
-		// Make a record of the balances we expect for alice and carol.
-		aliceBalance = forceClose.Channel.LocalBalance
-
-		// At this point, the nursery should show that the commitment
-		// output has 2 block left before its CSV delay expires. In
-		// total, we have mined exactly defaultCSV blocks, so the htlc
-		// outputs should also reflect that this many blocks have
-		// passed.
-		err = checkCommitmentMaturity(
-			forceClose, commCsvMaturityHeight, 2,
-		)
-		if err != nil {
-			return err
-		}
-
-		// All funds should still be shown in limbo.
-		if forceClose.LimboBalance == 0 {
-			return errors.New("all funds should still be in " +
-				"limbo")
-		}
-		expectedRecoveredBalance := int64(0)
-		if channelType == commitTypeAnchors {
-			expectedRecoveredBalance = anchorSize
-		}
-		if forceClose.RecoveredBalance != expectedRecoveredBalance {
-			return errors.New("no funds should yet be shown " +
-				"as recovered")
-		}
-
-		return nil
-	}, defaultTimeout)
-	if err != nil {
-		t.Fatalf(err.Error())
-	}
-
-	// Generate an additional block, which should cause the CSV delayed
-	// output from the commitment txn to expire.
-	if _, err := net.Miner.Client.Generate(1); err != nil {
-		t.Fatalf("unable to mine blocks: %v", err)
-	}
-
-	// At this point, the CSV will expire in the next block, meaning that
-	// the sweeping transaction should now be broadcast. So we fetch the
-	// node's mempool to ensure it has been properly broadcast.
-	sweepingTXID, err := waitForTxInMempool(
-		net.Miner.Client, minerMempoolTimeout,
-	)
-	if err != nil {
-		t.Fatalf("failed to get sweep tx from mempool: %v", err)
-	}
-
-	// Fetch the sweep transaction, all input it's spending should be from
-	// the commitment transaction which was broadcast on-chain.
-	sweepTx, err := net.Miner.Client.GetRawTransaction(sweepingTXID)
-	if err != nil {
-		t.Fatalf("unable to fetch sweep tx: %v", err)
-	}
-	for _, txIn := range sweepTx.MsgTx().TxIn {
-		if !closingTxID.IsEqual(&txIn.PreviousOutPoint.Hash) {
-			t.Fatalf("sweep transaction not spending from commit "+
-				"tx %v, instead spending %v",
-				closingTxID, txIn.PreviousOutPoint)
-		}
-	}
-
-	// We expect a resolution which spends our commit output.
-	output := sweepTx.MsgTx().TxIn[0].PreviousOutPoint
-	aliceReports[output.String()] = &lnrpc.Resolution{
-		ResolutionType: lnrpc.ResolutionType_COMMIT,
-		Outcome:        lnrpc.ResolutionOutcome_CLAIMED,
-		SweepTxid:      sweepingTXID.String(),
-		Outpoint: &lnrpc.OutPoint{
-			TxidBytes:   output.Hash[:],
-			TxidStr:     output.Hash.String(),
-			OutputIndex: output.Index,
-		},
-		AmountSat: uint64(aliceBalance),
-	}
-
-	carolReports[carolCommit.OutPoint.String()] = &lnrpc.Resolution{
-		ResolutionType: lnrpc.ResolutionType_COMMIT,
-		Outcome:        lnrpc.ResolutionOutcome_CLAIMED,
-		Outpoint: &lnrpc.OutPoint{
-			TxidBytes:   carolCommit.OutPoint.Hash[:],
-			TxidStr:     carolCommit.OutPoint.Hash.String(),
-			OutputIndex: carolCommit.OutPoint.Index,
-		},
-		AmountSat: uint64(pushAmt),
-		SweepTxid: carolCommit.SweepTx,
-	}
-
-	// Check that we can find the commitment sweep in our set of known
-	// sweeps, using the simple transaction id ListSweeps output.
-	assertSweepFound(ctxb, t.t, alice, sweepingTXID.String(), false)
-
-	// Restart Alice to ensure that she resumes watching the finalized
-	// commitment sweep txid.
-	if err := net.RestartNode(alice, nil); err != nil {
-		t.Fatalf("Node restart failed: %v", err)
-	}
-
-	// Next, we mine an additional block which should include the sweep
-	// transaction as the input scripts and the sequence locks on the
-	// inputs should be properly met.
-	blockHash, err := net.Miner.Client.Generate(1)
-	if err != nil {
-		t.Fatalf("unable to generate block: %v", err)
-	}
-	block, err := net.Miner.Client.GetBlock(blockHash[0])
-	if err != nil {
-		t.Fatalf("unable to get block: %v", err)
-	}
-
-	assertTxInBlock(t, block, sweepTx.Hash())
-
-	// Update current height
-	_, curHeight, err = net.Miner.Client.GetBestBlock()
-	if err != nil {
-		t.Fatalf("unable to get best block height")
-	}
-
-	err = wait.Predicate(func() bool {
-		// Now that the commit output has been fully swept, check to see
-		// that the channel remains open for the pending htlc outputs.
-		ctxt, _ := context.WithTimeout(ctxb, defaultTimeout)
-		pendingChanResp, err := alice.PendingChannels(
-			ctxt, pendingChansRequest,
-		)
-		if err != nil {
-			predErr = fmt.Errorf("unable to query for pending "+
-				"channels: %v", err)
-			return false
-		}
-
-		err = checkNumForceClosedChannels(pendingChanResp, 1)
-		if err != nil {
-			predErr = err
-			return false
-		}
-
-		// The commitment funds will have been recovered after the
-		// commit txn was included in the last block. The htlc funds
-		// will be shown in limbo.
-		forceClose, err := findForceClosedChannel(pendingChanResp, &op)
-		if err != nil {
-			predErr = err
-			return false
-		}
-		predErr = checkPendingChannelNumHtlcs(forceClose, numInvoices)
-		if predErr != nil {
-			return false
-		}
-		predErr = checkPendingHtlcStageAndMaturity(
-			forceClose, 1, htlcExpiryHeight,
-			int32(htlcExpiryHeight)-curHeight,
-		)
-		if predErr != nil {
-			return false
-		}
-		if forceClose.LimboBalance == 0 {
-			predErr = fmt.Errorf("expected funds in limbo, found 0")
-			return false
-		}
-
-		return true
-	}, defaultTimeout)
-	if err != nil {
-		t.Fatalf(predErr.Error())
-	}
-
-	// Compute the height preceding that which will cause the htlc CLTV
-	// timeouts will expire. The outputs entered at the same height as the
-	// output spending from the commitment txn, so we must deduct the number
-	// of blocks we have generated since adding it to the nursery, and take
-	// an additional block off so that we end up one block shy of the expiry
-	// height, and add the block padding.
-	cltvHeightDelta := padCLTV(defaultCLTV - defaultCSV - 1 - 1)
-
-	// Advance the blockchain until just before the CLTV expires, nothing
-	// exciting should have happened during this time.
-	if _, err := net.Miner.Client.Generate(cltvHeightDelta); err != nil {
-		t.Fatalf("unable to generate block: %v", err)
-	}
-
-	// We now restart Alice, to ensure that she will broadcast the presigned
-	// htlc timeout txns after the delay expires after experiencing a while
-	// waiting for the htlc outputs to incubate.
-	if err := net.RestartNode(alice, nil); err != nil {
-		t.Fatalf("Node restart failed: %v", err)
-	}
-
-	// Alice should now see the channel in her set of pending force closed
-	// channels with one pending HTLC.
-	err = wait.NoError(func() error {
-		ctxt, _ := context.WithTimeout(ctxb, defaultTimeout)
-		pendingChanResp, err := alice.PendingChannels(
-			ctxt, pendingChansRequest,
-		)
-		if err != nil {
-			return fmt.Errorf("unable to query for pending "+
-				"channels: %v", err)
-		}
-
-		err = checkNumForceClosedChannels(pendingChanResp, 1)
-		if err != nil {
-			return err
-		}
-
-		forceClose, err := findForceClosedChannel(
-			pendingChanResp, &op,
-		)
-		if err != nil {
-			return err
-		}
-
-		// We should now be at the block just before the utxo nursery
-		// will attempt to broadcast the htlc timeout transactions.
-		err = checkPendingChannelNumHtlcs(forceClose, numInvoices)
-		if err != nil {
-			return err
-		}
-		err = checkPendingHtlcStageAndMaturity(
-			forceClose, 1, htlcExpiryHeight, 1,
-		)
-		if err != nil {
-			return err
-		}
-
-		// Now that our commitment confirmation depth has been
-		// surpassed, we should now see a non-zero recovered balance.
-		// All htlc outputs are still left in limbo, so it should be
-		// non-zero as well.
-		if forceClose.LimboBalance == 0 {
-			return errors.New("htlc funds should still be in " +
-				"limbo")
-		}
-
-		return nil
-	}, defaultTimeout)
-	if err != nil {
-		t.Fatalf(err.Error())
-	}
-
-	// Now, generate the block which will cause Alice to broadcast the
-	// presigned htlc timeout txns.
-	if _, err = net.Miner.Client.Generate(1); err != nil {
-		t.Fatalf("unable to generate block: %v", err)
-	}
-
-	// Since Alice had numInvoices (6) htlcs extended to Carol before force
-	// closing, we expect Alice to broadcast an htlc timeout txn for each
-	// one.
-	expectedTxes = numInvoices
-
-	// In case of anchors, the timeout txs will be aggregated into one.
-	if channelType == commitTypeAnchors {
-		expectedTxes = 1
-	}
-
-	// Wait for them all to show up in the mempool.
-	htlcTxIDs, err := waitForNTxsInMempool(
-		net.Miner.Client, expectedTxes, minerMempoolTimeout,
-	)
-	if err != nil {
-		t.Fatalf("unable to find htlc timeout txns in mempool: %v", err)
-	}
-
-	// Retrieve each htlc timeout txn from the mempool, and ensure it is
-	// well-formed. This entails verifying that each only spends from
-	// output, and that that output is from the commitment txn. In case
-	// this is an anchor channel, the transactions are aggregated by the
-	// sweeper into one.
-	numInputs := 1
-	if channelType == commitTypeAnchors {
-		numInputs = numInvoices + 1
-	}
-
-	// Construct a map of the already confirmed htlc timeout outpoints,
-	// that will count the number of times each is spent by the sweep txn.
-	// We prepopulate it in this way so that we can later detect if we are
-	// spending from an output that was not a confirmed htlc timeout txn.
-	var htlcTxOutpointSet = make(map[wire.OutPoint]int)
-
-	var htlcLessFees uint64
-	for _, htlcTxID := range htlcTxIDs {
-		// Fetch the sweep transaction, all input it's spending should
-		// be from the commitment transaction which was broadcast
-		// on-chain. In case of an anchor type channel, we expect one
-		// extra input that is not spending from the commitment, that
-		// is added for fees.
-		htlcTx, err := net.Miner.Client.GetRawTransaction(htlcTxID)
-		if err != nil {
-			t.Fatalf("unable to fetch sweep tx: %v", err)
-		}
-
-		// Ensure the htlc transaction has the expected number of
-		// inputs.
-		inputs := htlcTx.MsgTx().TxIn
-		if len(inputs) != numInputs {
-			t.Fatalf("htlc transaction should only have %d txin, "+
-				"has %d", numInputs, len(htlcTx.MsgTx().TxIn))
-		}
-
-		// The number of outputs should be the same.
-		outputs := htlcTx.MsgTx().TxOut
-		if len(outputs) != numInputs {
-			t.Fatalf("htlc transaction should only have %d"+
-				"txout, has: %v", numInputs, len(outputs))
-		}
-
-		// Ensure all the htlc transaction inputs are spending from the
-		// commitment transaction, except if this is an extra input
-		// added to pay for fees for anchor channels.
-		nonCommitmentInputs := 0
-		for i, txIn := range inputs {
-			if !closingTxID.IsEqual(&txIn.PreviousOutPoint.Hash) {
-				nonCommitmentInputs++
-
-				if nonCommitmentInputs > 1 {
-					t.Fatalf("htlc transaction not "+
-						"spending from commit "+
-						"tx %v, instead spending %v",
-						closingTxID,
-						txIn.PreviousOutPoint)
-				}
-
-				// This was an extra input added to pay fees,
-				// continue to the next one.
-				continue
-			}
-
-			// For each htlc timeout transaction, we expect a
-			// resolver report recording this on chain resolution
-			// for both alice and carol.
-			outpoint := txIn.PreviousOutPoint
-			resolutionOutpoint := &lnrpc.OutPoint{
-				TxidBytes:   outpoint.Hash[:],
-				TxidStr:     outpoint.Hash.String(),
-				OutputIndex: outpoint.Index,
-			}
-
-			// We expect alice to have a timeout tx resolution with
-			// an amount equal to the payment amount.
-			aliceReports[outpoint.String()] = &lnrpc.Resolution{
-				ResolutionType: lnrpc.ResolutionType_OUTGOING_HTLC,
-				Outcome:        lnrpc.ResolutionOutcome_FIRST_STAGE,
-				SweepTxid:      htlcTx.Hash().String(),
-				Outpoint:       resolutionOutpoint,
-				AmountSat:      uint64(paymentAmt),
-			}
-
-			// We expect carol to have a resolution with an
-			// incoming htlc timeout which reflects the full amount
-			// of the htlc. It has no spend tx, because carol stops
-			// monitoring the htlc once it has timed out.
-			carolReports[outpoint.String()] = &lnrpc.Resolution{
-				ResolutionType: lnrpc.ResolutionType_INCOMING_HTLC,
-				Outcome:        lnrpc.ResolutionOutcome_TIMEOUT,
-				SweepTxid:      "",
-				Outpoint:       resolutionOutpoint,
-				AmountSat:      uint64(paymentAmt),
-			}
-
-			// Recorf the HTLC outpoint, such that we can later
-			// check whether it gets swept
-			op := wire.OutPoint{
-				Hash:  *htlcTxID,
-				Index: uint32(i),
-			}
-			htlcTxOutpointSet[op] = 0
-		}
-
-		// We record the htlc amount less fees here, so that we know
-		// what value to expect for the second stage of our htlc
-		// htlc resolution.
-		htlcLessFees = uint64(outputs[0].Value)
-	}
-
-	// With the htlc timeout txns still in the mempool, we restart Alice to
-	// verify that she can resume watching the htlc txns she broadcasted
-	// before crashing.
-	if err := net.RestartNode(alice, nil); err != nil {
-		t.Fatalf("Node restart failed: %v", err)
-	}
-
-	// Generate a block that mines the htlc timeout txns. Doing so now
-	// activates the 2nd-stage CSV delayed outputs.
-	if _, err = net.Miner.Client.Generate(1); err != nil {
-		t.Fatalf("unable to generate block: %v", err)
-	}
-
-	// Alice is restarted here to ensure that she promptly moved the crib
-	// outputs to the kindergarten bucket after the htlc timeout txns were
-	// confirmed.
-	if err := net.RestartNode(alice, nil); err != nil {
-		t.Fatalf("Node restart failed: %v", err)
-	}
-
-	// Advance the chain until just before the 2nd-layer CSV delays expire.
-	// For anchor channels thhis is one block earlier.
-	numBlocks := uint32(defaultCSV - 1)
-	if channelType == commitTypeAnchors {
-		numBlocks = defaultCSV - 2
-
-	}
-	_, err = net.Miner.Client.Generate(numBlocks)
-	if err != nil {
-		t.Fatalf("unable to generate block: %v", err)
-	}
-
-	// Restart Alice to ensure that she can recover from a failure before
-	// having graduated the htlc outputs in the kindergarten bucket.
-	if err := net.RestartNode(alice, nil); err != nil {
-		t.Fatalf("Node restart failed: %v", err)
-	}
-
-	// Now that the channel has been fully swept, it should no longer show
-	// incubated, check to see that Alice's node still reports the channel
-	// as pending force closed.
-	err = wait.Predicate(func() bool {
-		ctxt, _ := context.WithTimeout(ctxb, defaultTimeout)
-		pendingChanResp, err = alice.PendingChannels(
-			ctxt, pendingChansRequest,
-		)
-		if err != nil {
-			predErr = fmt.Errorf("unable to query for pending "+
-				"channels: %v", err)
-			return false
-		}
-		err = checkNumForceClosedChannels(pendingChanResp, 1)
-		if err != nil {
-			predErr = err
-			return false
-		}
-
-		forceClose, err := findForceClosedChannel(pendingChanResp, &op)
-		if err != nil {
-			predErr = err
-			return false
-		}
-
-		if forceClose.LimboBalance == 0 {
-			predErr = fmt.Errorf("htlc funds should still be in limbo")
-			return false
-		}
-
-		predErr = checkPendingChannelNumHtlcs(forceClose, numInvoices)
-		if predErr != nil {
-			return false
-		}
-
-		return true
-	}, defaultTimeout)
-	if err != nil {
-		t.Fatalf(predErr.Error())
-	}
-
-	// Generate a block that causes Alice to sweep the htlc outputs in the
-	// kindergarten bucket.
-	if _, err := net.Miner.Client.Generate(1); err != nil {
-		t.Fatalf("unable to generate block: %v", err)
-	}
-
-	// Wait for the single sweep txn to appear in the mempool.
-	htlcSweepTxID, err := waitForTxInMempool(
-		net.Miner.Client, minerMempoolTimeout,
-	)
-	if err != nil {
-		t.Fatalf("failed to get sweep tx from mempool: %v", err)
-	}
-
-	// Fetch the htlc sweep transaction from the mempool.
-	htlcSweepTx, err := net.Miner.Client.GetRawTransaction(htlcSweepTxID)
-	if err != nil {
-		t.Fatalf("unable to fetch sweep tx: %v", err)
-	}
-	// Ensure the htlc sweep transaction only has one input for each htlc
-	// Alice extended before force closing.
-	if len(htlcSweepTx.MsgTx().TxIn) != numInvoices {
-		t.Fatalf("htlc transaction should have %d txin, "+
-			"has %d", numInvoices, len(htlcSweepTx.MsgTx().TxIn))
-	}
-	outputCount := len(htlcSweepTx.MsgTx().TxOut)
-	if outputCount != 1 {
-		t.Fatalf("htlc sweep transaction should have one output, has: "+
-			"%v", outputCount)
-	}
-
-	// Ensure that each output spends from exactly one htlc timeout output.
-	for _, txIn := range htlcSweepTx.MsgTx().TxIn {
-		outpoint := txIn.PreviousOutPoint
-		// Check that the input is a confirmed htlc timeout txn.
-		if _, ok := htlcTxOutpointSet[outpoint]; !ok {
-			t.Fatalf("htlc sweep output not spending from htlc "+
-				"tx, instead spending output %v", outpoint)
-		}
-		// Increment our count for how many times this output was spent.
-		htlcTxOutpointSet[outpoint]++
-
-		// Check that each is only spent once.
-		if htlcTxOutpointSet[outpoint] > 1 {
-			t.Fatalf("htlc sweep tx has multiple spends from "+
-				"outpoint %v", outpoint)
-		}
-
-		// Since we have now swept our htlc timeout tx, we expect to
-		// have timeout resolutions for each of our htlcs.
-		output := txIn.PreviousOutPoint
-		aliceReports[output.String()] = &lnrpc.Resolution{
-			ResolutionType: lnrpc.ResolutionType_OUTGOING_HTLC,
-			Outcome:        lnrpc.ResolutionOutcome_TIMEOUT,
-			SweepTxid:      htlcSweepTx.Hash().String(),
-			Outpoint: &lnrpc.OutPoint{
-				TxidBytes:   output.Hash[:],
-				TxidStr:     output.Hash.String(),
-				OutputIndex: output.Index,
-			},
-			AmountSat: htlcLessFees,
-		}
-	}
-
-	// Check that each HTLC output was spent exactly onece.
-	for op, num := range htlcTxOutpointSet {
-		if num != 1 {
-			t.Fatalf("HTLC outpoint %v was spent %v times", op, num)
-		}
-	}
-
-	// Check that we can find the htlc sweep in our set of sweeps using
-	// the verbose output of the listsweeps output.
-	assertSweepFound(ctxb, t.t, alice, htlcSweepTx.Hash().String(), true)
-
-	// The following restart checks to ensure that the nursery store is
-	// storing the txid of the previously broadcast htlc sweep txn, and that
-	// it begins watching that txid after restarting.
-	if err := net.RestartNode(alice, nil); err != nil {
-		t.Fatalf("Node restart failed: %v", err)
-	}
-
-	// Now that the channel has been fully swept, it should no longer show
-	// incubated, check to see that Alice's node still reports the channel
-	// as pending force closed.
-	err = wait.Predicate(func() bool {
-		ctxt, _ := context.WithTimeout(ctxb, defaultTimeout)
-		pendingChanResp, err := alice.PendingChannels(
-			ctxt, pendingChansRequest,
-		)
-		if err != nil {
-			predErr = fmt.Errorf("unable to query for pending "+
-				"channels: %v", err)
-			return false
-		}
-		err = checkNumForceClosedChannels(pendingChanResp, 1)
-		if err != nil {
-			predErr = err
-			return false
-		}
-
-		// All htlcs should show zero blocks until maturity, as
-		// evidenced by having checked the sweep transaction in the
-		// mempool.
-		forceClose, err := findForceClosedChannel(pendingChanResp, &op)
-		if err != nil {
-			predErr = err
-			return false
-		}
-		predErr = checkPendingChannelNumHtlcs(forceClose, numInvoices)
-		if predErr != nil {
-			return false
-		}
-		err = checkPendingHtlcStageAndMaturity(
-			forceClose, 2, htlcCsvMaturityHeight, 0,
-		)
-		if err != nil {
-			predErr = err
-			return false
-		}
-
-		return true
-	}, defaultTimeout)
-	if err != nil {
-		t.Fatalf(predErr.Error())
-	}
-
-	// Generate the final block that sweeps all htlc funds into the user's
-	// wallet, and make sure the sweep is in this block.
-	block = mineBlocks(t, net, 1, 1)[0]
-	assertTxInBlock(t, block, htlcSweepTxID)
-
-	// Now that the channel has been fully swept, it should no longer show
-	// up within the pending channels RPC.
-	err = wait.Predicate(func() bool {
-		ctxt, _ := context.WithTimeout(ctxb, defaultTimeout)
-		pendingChanResp, err := alice.PendingChannels(
-			ctxt, pendingChansRequest,
-		)
-		if err != nil {
-			predErr = fmt.Errorf("unable to query for pending "+
-				"channels: %v", err)
-			return false
-		}
-
-		predErr = checkNumForceClosedChannels(pendingChanResp, 0)
-		if predErr != nil {
-			return false
-		}
-
-		// In addition to there being no pending channels, we verify
-		// that pending channels does not report any money still in
-		// limbo.
-		if pendingChanResp.TotalLimboBalance != 0 {
-			predErr = errors.New("no user funds should be left " +
-				"in limbo after incubation")
-			return false
-		}
-
-		return true
-	}, defaultTimeout)
-	if err != nil {
-		t.Fatalf(predErr.Error())
-	}
-
-	// At this point, Carol should now be aware of her new immediately
-	// spendable on-chain balance, as it was Alice who broadcast the
-	// commitment transaction.
-	ctxt, _ = context.WithTimeout(ctxb, defaultTimeout)
-	carolBalResp, err = carol.WalletBalance(ctxt, carolBalReq)
-	require.NoError(t.t, err, "unable to get carol's balance")
-
-	// Carol's expected balance should be its starting balance plus the
-	// push amount sent by Alice and minus the miner fee paid.
-	carolExpectedBalance := btcutil.Amount(carolStartingBalance) +
-		pushAmt - totalFeeCarol
-
-	// In addition, if this is an anchor-enabled channel, further add the
-	// anchor size.
-	if channelType == commitTypeAnchors {
-		carolExpectedBalance += btcutil.Amount(anchorSize)
-	}
-
-	require.Equal(
-		t.t, carolExpectedBalance,
-		btcutil.Amount(carolBalResp.ConfirmedBalance),
-		"carol's balance is incorrect",
-	)
-
-	// Finally, we check that alice and carol have the set of resolutions
-	// we expect.
-	assertReports(ctxb, t, alice, op, aliceReports)
-	assertReports(ctxb, t, carol, op, carolReports)
-}
-
-type sweptOutput struct {
-	OutPoint wire.OutPoint
-	SweepTx  string
-}
-
-// findCommitAndAnchor looks for a commitment sweep and anchor sweep in the
-// mempool. Our anchor output is identified by having multiple inputs, because
-// we have to bring another input to add fees to the anchor. Note that the
-// anchor swept output may be nil if the channel did not have anchors.
-func findCommitAndAnchor(t *harnessTest, net *lntest.NetworkHarness,
-	sweepTxns []*wire.MsgTx, closeTx string) (*sweptOutput, *sweptOutput) {
-
-	var commitSweep, anchorSweep *sweptOutput
-
-	for _, tx := range sweepTxns {
-		txHash := tx.TxHash()
-		sweepTx, err := net.Miner.Client.GetRawTransaction(&txHash)
-		require.NoError(t.t, err)
-
-		// We expect our commitment sweep to have a single input, and,
-		// our anchor sweep to have more inputs (because the wallet
-		// needs to add balance to the anchor amount). We find their
-		// sweep txids here to setup appropriate resolutions. We also
-		// need to find the outpoint for our resolution, which we do by
-		// matching the inputs to the sweep to the close transaction.
-		inputs := sweepTx.MsgTx().TxIn
-		if len(inputs) == 1 {
-			commitSweep = &sweptOutput{
-				OutPoint: inputs[0].PreviousOutPoint,
-				SweepTx:  txHash.String(),
-			}
-		} else {
-			// Since we have more than one input, we run through
-			// them to find the outpoint that spends from the close
-			// tx. This will be our anchor output.
-			for _, txin := range inputs {
-				outpointStr := txin.PreviousOutPoint.Hash.String()
-				if outpointStr == closeTx {
-					anchorSweep = &sweptOutput{
-						OutPoint: txin.PreviousOutPoint,
-						SweepTx:  txHash.String(),
-					}
-				}
-			}
-		}
-	}
-
-	return commitSweep, anchorSweep
-}
-
-// assertReports checks that the count of resolutions we have present per
-// type matches a set of expected resolutions.
-func assertReports(ctxb context.Context, t *harnessTest,
-	node *lntest.HarnessNode, channelPoint wire.OutPoint,
-	expected map[string]*lnrpc.Resolution) {
-
-	// Get our node's closed channels.
-	ctxt, cancel := context.WithTimeout(ctxb, defaultTimeout)
-	defer cancel()
-
-	closed, err := node.ClosedChannels(
-		ctxt, &lnrpc.ClosedChannelsRequest{},
-	)
-	require.NoError(t.t, err)
-
-	var resolutions []*lnrpc.Resolution
-	for _, close := range closed.Channels {
-		if close.ChannelPoint == channelPoint.String() {
-			resolutions = close.Resolutions
-			break
-		}
-	}
-
-	require.NotNil(t.t, resolutions)
-	require.Equal(t.t, len(expected), len(resolutions))
-
-	for _, res := range resolutions {
-		outPointStr := fmt.Sprintf("%v:%v", res.Outpoint.TxidStr,
-			res.Outpoint.OutputIndex)
-
-		expected, ok := expected[outPointStr]
-		require.True(t.t, ok)
-		require.Equal(t.t, expected, res)
-	}
-}
-
-// assertSweepFound looks up a sweep in a nodes list of broadcast sweeps.
-func assertSweepFound(ctx context.Context, t *testing.T, node *lntest.HarnessNode,
-	sweep string, verbose bool) {
-
-	// List all sweeps that alice's node had broadcast.
-	ctx, _ = context.WithTimeout(ctx, defaultTimeout)
-	sweepResp, err := node.WalletKitClient.ListSweeps(
-		ctx, &walletrpc.ListSweepsRequest{
-			Verbose: verbose,
-		},
-	)
-	require.NoError(t, err)
-
-	var found bool
-	if verbose {
-		found = findSweepInDetails(t, sweep, sweepResp)
-	} else {
-		found = findSweepInTxids(t, sweep, sweepResp)
-	}
-
-	require.True(t, found, "sweep: %v not found", sweep)
-}
-
-func findSweepInTxids(t *testing.T, sweepTxid string,
-	sweepResp *walletrpc.ListSweepsResponse) bool {
-
-	sweepTxIDs := sweepResp.GetTransactionIds()
-	require.NotNil(t, sweepTxIDs, "expected transaction ids")
-	require.Nil(t, sweepResp.GetTransactionDetails())
-
-	// Check that the sweep tx we have just produced is present.
-	for _, tx := range sweepTxIDs.TransactionIds {
-		if tx == sweepTxid {
-			return true
-		}
-	}
-
-	return false
-}
-
-func findSweepInDetails(t *testing.T, sweepTxid string,
-	sweepResp *walletrpc.ListSweepsResponse) bool {
-
-	sweepDetails := sweepResp.GetTransactionDetails()
-	require.NotNil(t, sweepDetails, "expected transaction details")
-	require.Nil(t, sweepResp.GetTransactionIds())
-
-	for _, tx := range sweepDetails.Transactions {
-		if tx.TxHash == sweepTxid {
-			return true
-		}
-	}
-
-	return false
-}
-
-// assertAmountSent generates a closure which queries listchannels for sndr and
-// rcvr, and asserts that sndr sent amt satoshis, and that rcvr received amt
-// satoshis.
-//
-// NOTE: This method assumes that each node only has one channel, and it is the
-// channel used to send the payment.
-func assertAmountSent(amt btcutil.Amount, sndr, rcvr *lntest.HarnessNode) func() error {
-	return func() error {
-		// Both channels should also have properly accounted from the
-		// amount that has been sent/received over the channel.
-		listReq := &lnrpc.ListChannelsRequest{}
-		ctxb := context.Background()
-		ctxt, _ := context.WithTimeout(ctxb, defaultTimeout)
-		sndrListChannels, err := sndr.ListChannels(ctxt, listReq)
-		if err != nil {
-			return fmt.Errorf("unable to query for %s's channel "+
-				"list: %v", sndr.Name(), err)
-		}
-		sndrSatoshisSent := sndrListChannels.Channels[0].TotalSatoshisSent
-		if sndrSatoshisSent != int64(amt) {
-			return fmt.Errorf("%s's satoshis sent is incorrect "+
-				"got %v, expected %v", sndr.Name(),
-				sndrSatoshisSent, amt)
-		}
-
-		ctxt, _ = context.WithTimeout(ctxb, defaultTimeout)
-		rcvrListChannels, err := rcvr.ListChannels(ctxt, listReq)
-		if err != nil {
-			return fmt.Errorf("unable to query for %s's channel "+
-				"list: %v", rcvr.Name(), err)
-		}
-		rcvrSatoshisReceived := rcvrListChannels.Channels[0].TotalSatoshisReceived
-		if rcvrSatoshisReceived != int64(amt) {
-			return fmt.Errorf("%s's satoshis received is "+
-				"incorrect got %v, expected %v", rcvr.Name(),
-				rcvrSatoshisReceived, amt)
-		}
-
-		return nil
-	}
-}
-
-// assertLastHTLCError checks that the last sent HTLC of the last payment sent
-// by the given node failed with the expected failure code.
-func assertLastHTLCError(t *harnessTest, node *lntest.HarnessNode,
-	code lnrpc.Failure_FailureCode) {
-
-	req := &lnrpc.ListPaymentsRequest{
-		IncludeIncomplete: true,
-	}
-	ctxt, _ := context.WithTimeout(context.Background(), defaultTimeout)
-	paymentsResp, err := node.ListPayments(ctxt, req)
-	if err != nil {
-		t.Fatalf("error when obtaining payments: %v", err)
-	}
-
-	payments := paymentsResp.Payments
-	if len(payments) == 0 {
-		t.Fatalf("no payments found")
-	}
-
-	payment := payments[len(payments)-1]
-	htlcs := payment.Htlcs
-	if len(htlcs) == 0 {
-		t.Fatalf("no htlcs")
-	}
-
-	htlc := htlcs[len(htlcs)-1]
-	if htlc.Failure == nil {
-		t.Fatalf("expected failure")
-	}
-
-	if htlc.Failure.Code != code {
-		t.Fatalf("expected failure %v, got %v", code, htlc.Failure.Code)
-	}
-}
-
-// testSphinxReplayPersistence verifies that replayed onion packets are rejected
-// by a remote peer after a restart. We use a combination of unsafe
-// configuration arguments to force Carol to replay the same sphinx packet after
-// reconnecting to Dave, and compare the returned failure message with what we
-// expect for replayed onion packets.
-func testSphinxReplayPersistence(net *lntest.NetworkHarness, t *harnessTest) {
-	ctxb := context.Background()
-
-	// Open a channel with 100k satoshis between Carol and Dave with Carol being
-	// the sole funder of the channel.
-	chanAmt := btcutil.Amount(100000)
-
-	// First, we'll create Dave, the receiver, and start him in hodl mode.
-	dave := net.NewNode(t.t, "Dave", []string{"--hodl.exit-settle"})
-
-	// We must remember to shutdown the nodes we created for the duration
-	// of the tests, only leaving the two seed nodes (Alice and Bob) within
-	// our test network.
-	defer shutdownAndAssert(net, t, dave)
-
-	// Next, we'll create Carol and establish a channel to from her to
-	// Dave. Carol is started in both unsafe-replay which will cause her to
-	// replay any pending Adds held in memory upon reconnection.
-	carol := net.NewNode(t.t, "Carol", []string{"--unsafe-replay"})
-	defer shutdownAndAssert(net, t, carol)
-
-	ctxt, _ := context.WithTimeout(ctxb, defaultTimeout)
-	net.ConnectNodes(ctxt, t.t, carol, dave)
-	ctxt, _ = context.WithTimeout(ctxb, defaultTimeout)
-	net.SendCoins(ctxt, t.t, btcutil.SatoshiPerBitcoin, carol)
-
-	ctxt, _ = context.WithTimeout(ctxb, channelOpenTimeout)
-	chanPoint := openChannelAndAssert(
-		ctxt, t, net, carol, dave,
-		lntest.OpenChannelParams{
-			Amt: chanAmt,
-		},
-	)
-
-	// Next, we'll create Fred who is going to initiate the payment and
-	// establish a channel to from him to Carol. We can't perform this test
-	// by paying from Carol directly to Dave, because the '--unsafe-replay'
-	// setup doesn't apply to locally added htlcs. In that case, the
-	// mailbox, that is responsible for generating the replay, is bypassed.
-	fred := net.NewNode(t.t, "Fred", nil)
-	defer shutdownAndAssert(net, t, fred)
-
-	ctxt, _ = context.WithTimeout(ctxb, defaultTimeout)
-	net.ConnectNodes(ctxt, t.t, fred, carol)
-	ctxt, _ = context.WithTimeout(ctxb, defaultTimeout)
-	net.SendCoins(ctxt, t.t, btcutil.SatoshiPerBitcoin, fred)
-
-	ctxt, _ = context.WithTimeout(ctxb, channelOpenTimeout)
-	chanPointFC := openChannelAndAssert(
-		ctxt, t, net, fred, carol,
-		lntest.OpenChannelParams{
-			Amt: chanAmt,
-		},
-	)
-
-	// Now that the channel is open, create an invoice for Dave which
-	// expects a payment of 1000 satoshis from Carol paid via a particular
-	// preimage.
-	const paymentAmt = 1000
-	preimage := bytes.Repeat([]byte("A"), 32)
-	invoice := &lnrpc.Invoice{
-		Memo:      "testing",
-		RPreimage: preimage,
-		Value:     paymentAmt,
-	}
-	ctxt, _ = context.WithTimeout(ctxb, defaultTimeout)
-	invoiceResp, err := dave.AddInvoice(ctxt, invoice)
-	if err != nil {
-		t.Fatalf("unable to add invoice: %v", err)
-	}
-
-	// Wait for all channels to be recognized and advertized.
-	ctxt, _ = context.WithTimeout(ctxb, defaultTimeout)
-	err = carol.WaitForNetworkChannelOpen(ctxt, chanPoint)
-	if err != nil {
-		t.Fatalf("alice didn't advertise channel before "+
-			"timeout: %v", err)
-	}
-	err = dave.WaitForNetworkChannelOpen(ctxt, chanPoint)
-	if err != nil {
-		t.Fatalf("bob didn't advertise channel before "+
-			"timeout: %v", err)
-	}
-	err = carol.WaitForNetworkChannelOpen(ctxt, chanPointFC)
-	if err != nil {
-		t.Fatalf("alice didn't advertise channel before "+
-			"timeout: %v", err)
-	}
-	err = fred.WaitForNetworkChannelOpen(ctxt, chanPointFC)
-	if err != nil {
-		t.Fatalf("bob didn't advertise channel before "+
-			"timeout: %v", err)
-	}
-
-	// With the invoice for Dave added, send a payment from Fred paying
-	// to the above generated invoice.
-	ctx, cancel := context.WithCancel(ctxb)
-	defer cancel()
-
-	payStream, err := fred.RouterClient.SendPaymentV2(
-		ctx,
-		&routerrpc.SendPaymentRequest{
-			PaymentRequest: invoiceResp.PaymentRequest,
-			TimeoutSeconds: 60,
-			FeeLimitMsat:   noFeeLimitMsat,
-		},
-	)
-	if err != nil {
-		t.Fatalf("unable to open payment stream: %v", err)
-	}
-
-	time.Sleep(200 * time.Millisecond)
-
-	// Dave's invoice should not be marked as settled.
-	payHash := &lnrpc.PaymentHash{
-		RHash: invoiceResp.RHash,
-	}
-	ctxt, _ = context.WithTimeout(ctxb, defaultTimeout)
-	dbInvoice, err := dave.LookupInvoice(ctxt, payHash)
-	if err != nil {
-		t.Fatalf("unable to lookup invoice: %v", err)
-	}
-	if dbInvoice.Settled {
-		t.Fatalf("dave's invoice should not be marked as settled: %v",
-			spew.Sdump(dbInvoice))
-	}
-
-	// With the payment sent but hedl, all balance related stats should not
-	// have changed.
-	err = wait.InvariantNoError(
-		assertAmountSent(0, carol, dave), 3*time.Second,
-	)
-	if err != nil {
-		t.Fatalf(err.Error())
-	}
-
-	// With the first payment sent, restart dave to make sure he is
-	// persisting the information required to detect replayed sphinx
-	// packets.
-	if err := net.RestartNode(dave, nil); err != nil {
-		t.Fatalf("unable to restart dave: %v", err)
-	}
-
-	// Carol should retransmit the Add hedl in her mailbox on startup. Dave
-	// should not accept the replayed Add, and actually fail back the
-	// pending payment. Even though he still holds the original settle, if
-	// he does fail, it is almost certainly caused by the sphinx replay
-	// protection, as it is the only validation we do in hodl mode.
-	result, err := getPaymentResult(payStream)
-	if err != nil {
-		t.Fatalf("unable to receive payment response: %v", err)
-	}
-
-	// Assert that Fred receives the expected failure after Carol sent a
-	// duplicate packet that fails due to sphinx replay detection.
-	if result.Status == lnrpc.Payment_SUCCEEDED {
-		t.Fatalf("expected payment error")
-	}
-	assertLastHTLCError(t, fred, lnrpc.Failure_INVALID_ONION_KEY)
-
-	// Since the payment failed, the balance should still be left
-	// unaltered.
-	err = wait.InvariantNoError(
-		assertAmountSent(0, carol, dave), 3*time.Second,
-	)
-	if err != nil {
-		t.Fatalf(err.Error())
-	}
-
-	ctxt, _ = context.WithTimeout(ctxb, channelCloseTimeout)
-	closeChannelAndAssert(ctxt, t, net, carol, chanPoint, true)
-
-	// Cleanup by mining the force close and sweep transaction.
-	cleanupForceClose(t, net, carol, chanPoint)
-}
-
-func assertChannelConstraintsEqual(
-	t *harnessTest, want, got *lnrpc.ChannelConstraints) {
-
-	t.t.Helper()
-
-	if want.CsvDelay != got.CsvDelay {
-		t.Fatalf("CsvDelay mismatched, want: %v, got: %v",
-			want.CsvDelay, got.CsvDelay,
-		)
-	}
-
-	if want.ChanReserveSat != got.ChanReserveSat {
-		t.Fatalf("ChanReserveSat mismatched, want: %v, got: %v",
-			want.ChanReserveSat, got.ChanReserveSat,
-		)
-	}
-
-	if want.DustLimitSat != got.DustLimitSat {
-		t.Fatalf("DustLimitSat mismatched, want: %v, got: %v",
-			want.DustLimitSat, got.DustLimitSat,
-		)
-	}
-
-	if want.MaxPendingAmtMsat != got.MaxPendingAmtMsat {
-		t.Fatalf("MaxPendingAmtMsat mismatched, want: %v, got: %v",
-			want.MaxPendingAmtMsat, got.MaxPendingAmtMsat,
-		)
-	}
-
-	if want.MinHtlcMsat != got.MinHtlcMsat {
-		t.Fatalf("MinHtlcMsat mismatched, want: %v, got: %v",
-			want.MinHtlcMsat, got.MinHtlcMsat,
-		)
-	}
-
-	if want.MaxAcceptedHtlcs != got.MaxAcceptedHtlcs {
-		t.Fatalf("MaxAcceptedHtlcs mismatched, want: %v, got: %v",
-			want.MaxAcceptedHtlcs, got.MaxAcceptedHtlcs,
-		)
-	}
-}
-
-// testListChannels checks that the response from ListChannels is correct. It
-// tests the values in all ChannelConstraints are returned as expected. Once
-// ListChannels becomes mature, a test against all fields in ListChannels should
-// be performed.
-func testListChannels(net *lntest.NetworkHarness, t *harnessTest) {
-	ctxb := context.Background()
-
-	const aliceRemoteMaxHtlcs = 50
-	const bobRemoteMaxHtlcs = 100
-
-	// Create two fresh nodes and open a channel between them.
-	alice := net.NewNode(t.t, "Alice", nil)
-	defer shutdownAndAssert(net, t, alice)
-
-	bob := net.NewNode(
-		t.t, "Bob", []string{
-			fmt.Sprintf(
-				"--default-remote-max-htlcs=%v",
-				bobRemoteMaxHtlcs,
-			),
-		},
-	)
-	defer shutdownAndAssert(net, t, bob)
-
-	// Connect Alice to Bob.
-	net.ConnectNodes(ctxb, t.t, alice, bob)
-
-	// Give Alice some coins so she can fund a channel.
-	ctxt, _ := context.WithTimeout(ctxb, defaultTimeout)
-	net.SendCoins(ctxt, t.t, btcutil.SatoshiPerBitcoin, alice)
-
-	// Open a channel with 100k satoshis between Alice and Bob with Alice
-	// being the sole funder of the channel. The minial HTLC amount is set to
-	// 4200 msats.
-	const customizedMinHtlc = 4200
-
-	chanAmt := btcutil.Amount(100000)
-	ctxt, _ = context.WithTimeout(ctxb, channelOpenTimeout)
-	chanPoint := openChannelAndAssert(
-		ctxt, t, net, alice, bob,
-		lntest.OpenChannelParams{
-			Amt:            chanAmt,
-			MinHtlc:        customizedMinHtlc,
-			RemoteMaxHtlcs: aliceRemoteMaxHtlcs,
-		},
-	)
-
-	// Wait for Alice and Bob to receive the channel edge from the
-	// funding manager.
-	ctxt, _ = context.WithTimeout(ctxb, defaultTimeout)
-	err := alice.WaitForNetworkChannelOpen(ctxt, chanPoint)
-	if err != nil {
-		t.Fatalf("alice didn't see the alice->bob channel before "+
-			"timeout: %v", err)
-	}
-
-	ctxt, _ = context.WithTimeout(ctxb, defaultTimeout)
-	err = bob.WaitForNetworkChannelOpen(ctxt, chanPoint)
-	if err != nil {
-		t.Fatalf("bob didn't see the bob->alice channel before "+
-			"timeout: %v", err)
-	}
-
-	// Alice should have one channel opened with Bob.
-	assertNodeNumChannels(t, alice, 1)
-	// Bob should have one channel opened with Alice.
-	assertNodeNumChannels(t, bob, 1)
-
-	// Get the ListChannel response from Alice.
-	listReq := &lnrpc.ListChannelsRequest{}
-	ctxb = context.Background()
-	ctxt, _ = context.WithTimeout(ctxb, defaultTimeout)
-	resp, err := alice.ListChannels(ctxt, listReq)
-	if err != nil {
-		t.Fatalf("unable to query for %s's channel list: %v",
-			alice.Name(), err)
-	}
-
-	// Check the returned response is correct.
-	aliceChannel := resp.Channels[0]
-
-	// Calculate the dust limit we'll use for the test.
-	dustLimit := lnwallet.DustLimitForSize(input.UnknownWitnessSize)
-
-	// defaultConstraints is a ChannelConstraints with default values. It is
-	// used to test against Alice's local channel constraints.
-	defaultConstraints := &lnrpc.ChannelConstraints{
-		CsvDelay:          4,
-		ChanReserveSat:    1000,
-		DustLimitSat:      uint64(dustLimit),
-		MaxPendingAmtMsat: 99000000,
-		MinHtlcMsat:       1,
-		MaxAcceptedHtlcs:  bobRemoteMaxHtlcs,
-	}
-	assertChannelConstraintsEqual(
-		t, defaultConstraints, aliceChannel.LocalConstraints,
-	)
-
-	// customizedConstraints is a ChannelConstraints with customized values.
-	// Ideally, all these values can be passed in when creating the channel.
-	// Currently, only the MinHtlcMsat is customized. It is used to check
-	// against Alice's remote channel constratins.
-	customizedConstraints := &lnrpc.ChannelConstraints{
-		CsvDelay:          4,
-		ChanReserveSat:    1000,
-		DustLimitSat:      uint64(dustLimit),
-		MaxPendingAmtMsat: 99000000,
-		MinHtlcMsat:       customizedMinHtlc,
-		MaxAcceptedHtlcs:  aliceRemoteMaxHtlcs,
-	}
-	assertChannelConstraintsEqual(
-		t, customizedConstraints, aliceChannel.RemoteConstraints,
-	)
-
-	// Get the ListChannel response for Bob.
-	listReq = &lnrpc.ListChannelsRequest{}
-	ctxb = context.Background()
-	ctxt, _ = context.WithTimeout(ctxb, defaultTimeout)
-	resp, err = bob.ListChannels(ctxt, listReq)
-	if err != nil {
-		t.Fatalf("unable to query for %s's channel "+
-			"list: %v", bob.Name(), err)
-	}
-
-	bobChannel := resp.Channels[0]
-	if bobChannel.ChannelPoint != aliceChannel.ChannelPoint {
-		t.Fatalf("Bob's channel point mismatched, want: %s, got: %s",
-			chanPoint.String(), bobChannel.ChannelPoint,
-		)
-	}
-
-	// Check channel constraints match. Alice's local channel constraint should
-	// be equal to Bob's remote channel constraint, and her remote one should
-	// be equal to Bob's local one.
-	assertChannelConstraintsEqual(
-		t, aliceChannel.LocalConstraints, bobChannel.RemoteConstraints,
-	)
-	assertChannelConstraintsEqual(
-		t, aliceChannel.RemoteConstraints, bobChannel.LocalConstraints,
-	)
-
-}
-
-// testUpdateChanStatus checks that calls to the UpdateChanStatus RPC update
-// the channel graph as expected, and that channel state is properly updated
-// in the presence of interleaved node disconnects / reconnects.
-func testUpdateChanStatus(net *lntest.NetworkHarness, t *harnessTest) {
-	ctxb := context.Background()
-
-	// Create two fresh nodes and open a channel between them.
-	alice := net.NewNode(
-		t.t, "Alice", []string{
-			"--minbackoff=10s",
-			"--chan-enable-timeout=1.5s",
-			"--chan-disable-timeout=3s",
-			"--chan-status-sample-interval=.5s",
-		},
-	)
-	defer shutdownAndAssert(net, t, alice)
-
-	bob := net.NewNode(
-		t.t, "Bob", []string{
-			"--minbackoff=10s",
-			"--chan-enable-timeout=1.5s",
-			"--chan-disable-timeout=3s",
-			"--chan-status-sample-interval=.5s",
-		},
-	)
-	defer shutdownAndAssert(net, t, bob)
-
-	// Connect Alice to Bob.
-	net.ConnectNodes(ctxb, t.t, alice, bob)
-
-	// Give Alice some coins so she can fund a channel.
-	ctxt, _ := context.WithTimeout(ctxb, defaultTimeout)
-	net.SendCoins(ctxt, t.t, btcutil.SatoshiPerBitcoin, alice)
-
-	// Open a channel with 100k satoshis between Alice and Bob with Alice
-	// being the sole funder of the channel.
-	chanAmt := btcutil.Amount(100000)
-	ctxt, _ = context.WithTimeout(ctxb, channelOpenTimeout)
-	chanPoint := openChannelAndAssert(
-		ctxt, t, net, alice, bob,
-		lntest.OpenChannelParams{
-			Amt: chanAmt,
-		},
-	)
-
-	// Wait for Alice and Bob to receive the channel edge from the
-	// funding manager.
-	ctxt, _ = context.WithTimeout(ctxb, defaultTimeout)
-	err := alice.WaitForNetworkChannelOpen(ctxt, chanPoint)
-	if err != nil {
-		t.Fatalf("alice didn't see the alice->bob channel before "+
-			"timeout: %v", err)
-	}
-
-	ctxt, _ = context.WithTimeout(ctxb, defaultTimeout)
-	err = bob.WaitForNetworkChannelOpen(ctxt, chanPoint)
-	if err != nil {
-		t.Fatalf("bob didn't see the bob->alice channel before "+
-			"timeout: %v", err)
-	}
-
-	// Launch a node for Carol which will connect to Alice and Bob in
-	// order to receive graph updates. This will ensure that the
-	// channel updates are propagated throughout the network.
-	carol := net.NewNode(t.t, "Carol", nil)
-	defer shutdownAndAssert(net, t, carol)
-
-	ctxt, _ = context.WithTimeout(ctxb, defaultTimeout)
-	net.ConnectNodes(ctxt, t.t, alice, carol)
-
-	ctxt, _ = context.WithTimeout(ctxb, defaultTimeout)
-	net.ConnectNodes(ctxt, t.t, bob, carol)
-
-	carolSub := subscribeGraphNotifications(ctxb, t, carol)
-	defer close(carolSub.quit)
-
-	// sendReq sends an UpdateChanStatus request to the given node.
-	sendReq := func(node *lntest.HarnessNode, chanPoint *lnrpc.ChannelPoint,
-		action routerrpc.ChanStatusAction) {
-
-		req := &routerrpc.UpdateChanStatusRequest{
-			ChanPoint: chanPoint,
-			Action:    action,
-		}
-		ctxt, _ = context.WithTimeout(ctxb, defaultTimeout)
-		_, err = node.RouterClient.UpdateChanStatus(ctxt, req)
-		if err != nil {
-			t.Fatalf("unable to call UpdateChanStatus for %s's node: %v",
-				node.Name(), err)
-		}
-	}
-
-	// assertEdgeDisabled ensures that a given node has the correct
-	// Disabled state for a channel.
-	assertEdgeDisabled := func(node *lntest.HarnessNode,
-		chanPoint *lnrpc.ChannelPoint, disabled bool) {
-
-		var predErr error
-		err = wait.Predicate(func() bool {
-			req := &lnrpc.ChannelGraphRequest{
-				IncludeUnannounced: true,
-			}
-			ctxt, _ = context.WithTimeout(ctxb, defaultTimeout)
-			chanGraph, err := node.DescribeGraph(ctxt, req)
-			if err != nil {
-				predErr = fmt.Errorf("unable to query node %v's graph: %v", node, err)
-				return false
-			}
-			numEdges := len(chanGraph.Edges)
-			if numEdges != 1 {
-				predErr = fmt.Errorf("expected to find 1 edge in the graph, found %d", numEdges)
-				return false
-			}
-			edge := chanGraph.Edges[0]
-			if edge.ChanPoint != chanPoint.GetFundingTxidStr() {
-				predErr = fmt.Errorf("expected chan_point %v, got %v",
-					chanPoint.GetFundingTxidStr(), edge.ChanPoint)
-			}
-			var policy *lnrpc.RoutingPolicy
-			if node.PubKeyStr == edge.Node1Pub {
-				policy = edge.Node1Policy
-			} else {
-				policy = edge.Node2Policy
-			}
-			if disabled != policy.Disabled {
-				predErr = fmt.Errorf("expected policy.Disabled to be %v, "+
-					"but policy was %v", disabled, policy)
-				return false
-			}
-			return true
-		}, defaultTimeout)
-		if err != nil {
-			t.Fatalf("%v", predErr)
-		}
-	}
-
-	// When updating the state of the channel between Alice and Bob, we
-	// should expect to see channel updates with the default routing
-	// policy. The value of "Disabled" will depend on the specific
-	// scenario being tested.
-	expectedPolicy := &lnrpc.RoutingPolicy{
-		FeeBaseMsat:      int64(chainreg.DefaultBitcoinBaseFeeMSat),
-		FeeRateMilliMsat: int64(chainreg.DefaultBitcoinFeeRate),
-		TimeLockDelta:    chainreg.DefaultBitcoinTimeLockDelta,
-		MinHtlc:          1000, // default value
-		MaxHtlcMsat:      calculateMaxHtlc(chanAmt),
-	}
-
-	// Initially, the channel between Alice and Bob should not be
-	// disabled.
-	assertEdgeDisabled(alice, chanPoint, false)
-
-	// Manually disable the channel and ensure that a "Disabled = true"
-	// update is propagated.
-	sendReq(alice, chanPoint, routerrpc.ChanStatusAction_DISABLE)
-	expectedPolicy.Disabled = true
-	waitForChannelUpdate(
-		t, carolSub,
-		[]expectedChanUpdate{
-			{alice.PubKeyStr, expectedPolicy, chanPoint},
-		},
-	)
-
-	// Re-enable the channel and ensure that a "Disabled = false" update
-	// is propagated.
-	sendReq(alice, chanPoint, routerrpc.ChanStatusAction_ENABLE)
-	expectedPolicy.Disabled = false
-	waitForChannelUpdate(
-		t, carolSub,
-		[]expectedChanUpdate{
-			{alice.PubKeyStr, expectedPolicy, chanPoint},
-		},
-	)
-
-	// Manually enabling a channel should NOT prevent subsequent
-	// disconnections from automatically disabling the channel again
-	// (we don't want to clutter the network with channels that are
-	// falsely advertised as enabled when they don't work).
-	ctxt, _ = context.WithTimeout(ctxb, defaultTimeout)
-	if err := net.DisconnectNodes(ctxt, alice, bob); err != nil {
-		t.Fatalf("unable to disconnect Alice from Bob: %v", err)
-	}
-	expectedPolicy.Disabled = true
-	waitForChannelUpdate(
-		t, carolSub,
-		[]expectedChanUpdate{
-			{alice.PubKeyStr, expectedPolicy, chanPoint},
-			{bob.PubKeyStr, expectedPolicy, chanPoint},
-		},
-	)
-
-	// Reconnecting the nodes should propagate a "Disabled = false" update.
-	ctxt, _ = context.WithTimeout(ctxb, defaultTimeout)
-	net.EnsureConnected(ctxt, t.t, alice, bob)
-	expectedPolicy.Disabled = false
-	waitForChannelUpdate(
-		t, carolSub,
-		[]expectedChanUpdate{
-			{alice.PubKeyStr, expectedPolicy, chanPoint},
-			{bob.PubKeyStr, expectedPolicy, chanPoint},
-		},
-	)
-
-	// Manually disabling the channel should prevent a subsequent
-	// disconnect / reconnect from re-enabling the channel on
-	// Alice's end. Note the asymmetry between manual enable and
-	// manual disable!
-	sendReq(alice, chanPoint, routerrpc.ChanStatusAction_DISABLE)
-
-	// Alice sends out the "Disabled = true" update in response to
-	// the ChanStatusAction_DISABLE request.
-	expectedPolicy.Disabled = true
-	waitForChannelUpdate(
-		t, carolSub,
-		[]expectedChanUpdate{
-			{alice.PubKeyStr, expectedPolicy, chanPoint},
-		},
-	)
-
-	ctxt, _ = context.WithTimeout(ctxb, defaultTimeout)
-	if err := net.DisconnectNodes(ctxt, alice, bob); err != nil {
-		t.Fatalf("unable to disconnect Alice from Bob: %v", err)
-	}
-
-	// Bob sends a "Disabled = true" update upon detecting the
-	// disconnect.
-	expectedPolicy.Disabled = true
-	waitForChannelUpdate(
-		t, carolSub,
-		[]expectedChanUpdate{
-			{bob.PubKeyStr, expectedPolicy, chanPoint},
-		},
-	)
-
-	// Bob sends a "Disabled = false" update upon detecting the
-	// reconnect.
-	ctxt, _ = context.WithTimeout(ctxb, defaultTimeout)
-	net.EnsureConnected(ctxt, t.t, alice, bob)
-	expectedPolicy.Disabled = false
-	waitForChannelUpdate(
-		t, carolSub,
-		[]expectedChanUpdate{
-			{bob.PubKeyStr, expectedPolicy, chanPoint},
-		},
-	)
-
-	// However, since we manually disabled the channel on Alice's end,
-	// the policy on Alice's end should still be "Disabled = true". Again,
-	// note the asymmetry between manual enable and manual disable!
-	assertEdgeDisabled(alice, chanPoint, true)
-
-	ctxt, _ = context.WithTimeout(ctxb, defaultTimeout)
-	if err := net.DisconnectNodes(ctxt, alice, bob); err != nil {
-		t.Fatalf("unable to disconnect Alice from Bob: %v", err)
-	}
-
-	// Bob sends a "Disabled = true" update upon detecting the
-	// disconnect.
-	expectedPolicy.Disabled = true
-	waitForChannelUpdate(
-		t, carolSub,
-		[]expectedChanUpdate{
-			{bob.PubKeyStr, expectedPolicy, chanPoint},
-		},
-	)
-
-	// After restoring automatic channel state management on Alice's end,
-	// BOTH Alice and Bob should set the channel state back to "enabled"
-	// on reconnect.
-	sendReq(alice, chanPoint, routerrpc.ChanStatusAction_AUTO)
-	net.EnsureConnected(ctxt, t.t, alice, bob)
-	expectedPolicy.Disabled = false
-	waitForChannelUpdate(
-		t, carolSub,
-		[]expectedChanUpdate{
-			{alice.PubKeyStr, expectedPolicy, chanPoint},
-			{bob.PubKeyStr, expectedPolicy, chanPoint},
-		},
-	)
-	assertEdgeDisabled(alice, chanPoint, false)
-}
-
-func testListPayments(net *lntest.NetworkHarness, t *harnessTest) {
-	ctxb := context.Background()
-
-	// First start by deleting all payments that Alice knows of. This will
-	// allow us to execute the test with a clean state for Alice.
-	delPaymentsReq := &lnrpc.DeleteAllPaymentsRequest{}
-	ctxt, _ := context.WithTimeout(ctxb, defaultTimeout)
-	if _, err := net.Alice.DeleteAllPayments(ctxt, delPaymentsReq); err != nil {
-		t.Fatalf("unable to delete payments: %v", err)
-	}
-
-	// Check that there are no payments before test.
-	reqInit := &lnrpc.ListPaymentsRequest{}
-	ctxt, _ = context.WithTimeout(ctxt, defaultTimeout)
-	paymentsRespInit, err := net.Alice.ListPayments(ctxt, reqInit)
-	if err != nil {
-		t.Fatalf("error when obtaining Alice payments: %v", err)
-	}
-	if len(paymentsRespInit.Payments) != 0 {
-		t.Fatalf("incorrect number of payments, got %v, want %v",
-			len(paymentsRespInit.Payments), 0)
-	}
-
-	// Open a channel with 100k satoshis between Alice and Bob with Alice
-	// being the sole funder of the channel.
-	chanAmt := btcutil.Amount(100000)
-	ctxt, _ = context.WithTimeout(ctxb, channelOpenTimeout)
-	chanPoint := openChannelAndAssert(
-		ctxt, t, net, net.Alice, net.Bob,
-		lntest.OpenChannelParams{
-			Amt: chanAmt,
-		},
-	)
-
-	// Now that the channel is open, create an invoice for Bob which
-	// expects a payment of 1000 satoshis from Alice paid via a particular
-	// preimage.
-	const paymentAmt = 1000
-	preimage := bytes.Repeat([]byte("B"), 32)
-	invoice := &lnrpc.Invoice{
-		Memo:      "testing",
-		RPreimage: preimage,
-		Value:     paymentAmt,
-	}
-	addInvoiceCtxt, _ := context.WithTimeout(ctxb, defaultTimeout)
-	invoiceResp, err := net.Bob.AddInvoice(addInvoiceCtxt, invoice)
-	if err != nil {
-		t.Fatalf("unable to add invoice: %v", err)
-	}
-
-	// Wait for Alice to recognize and advertise the new channel generated
-	// above.
-	ctxt, _ = context.WithTimeout(ctxb, defaultTimeout)
-	if err = net.Alice.WaitForNetworkChannelOpen(ctxt, chanPoint); err != nil {
-		t.Fatalf("alice didn't advertise channel before "+
-			"timeout: %v", err)
-	}
-	if err = net.Bob.WaitForNetworkChannelOpen(ctxt, chanPoint); err != nil {
-		t.Fatalf("bob didn't advertise channel before "+
-			"timeout: %v", err)
-	}
-
-	// With the invoice for Bob added, send a payment towards Alice paying
-	// to the above generated invoice.
-	ctxt, _ = context.WithTimeout(ctxb, defaultTimeout)
-	sendAndAssertSuccess(
-		ctxt, t, net.Alice,
-		&routerrpc.SendPaymentRequest{
-			PaymentRequest: invoiceResp.PaymentRequest,
-			TimeoutSeconds: 60,
-			FeeLimitSat:    1000000,
-		},
-	)
-
-	// Grab Alice's list of payments, she should show the existence of
-	// exactly one payment.
-	req := &lnrpc.ListPaymentsRequest{}
-	ctxt, _ = context.WithTimeout(ctxt, defaultTimeout)
-	paymentsResp, err := net.Alice.ListPayments(ctxt, req)
-	if err != nil {
-		t.Fatalf("error when obtaining Alice payments: %v", err)
-	}
-	if len(paymentsResp.Payments) != 1 {
-		t.Fatalf("incorrect number of payments, got %v, want %v",
-			len(paymentsResp.Payments), 1)
-	}
-	p := paymentsResp.Payments[0]
-	path := p.Htlcs[len(p.Htlcs)-1].Route.Hops
-
-	// Ensure that the stored path shows a direct payment to Bob with no
-	// other nodes in-between.
-	if len(path) != 1 || path[0].PubKey != net.Bob.PubKeyStr {
-		t.Fatalf("incorrect path")
-	}
-
-	// The payment amount should also match our previous payment directly.
-	if p.Value != paymentAmt {
-		t.Fatalf("incorrect amount, got %v, want %v",
-			p.Value, paymentAmt)
-	}
-
-	// The payment hash (or r-hash) should have been stored correctly.
-	correctRHash := hex.EncodeToString(invoiceResp.RHash)
-	if !reflect.DeepEqual(p.PaymentHash, correctRHash) {
-		t.Fatalf("incorrect RHash, got %v, want %v",
-			p.PaymentHash, correctRHash)
-	}
-
-	// As we made a single-hop direct payment, there should have been no fee
-	// applied.
-	if p.Fee != 0 {
-		t.Fatalf("incorrect Fee, got %v, want %v", p.Fee, 0)
-	}
-
-	// Finally, verify that the payment request returned by the rpc matches
-	// the invoice that we paid.
-	if p.PaymentRequest != invoiceResp.PaymentRequest {
-		t.Fatalf("incorrect payreq, got: %v, want: %v",
-			p.PaymentRequest, invoiceResp.PaymentRequest)
-	}
-
-	// Delete all payments from Alice. DB should have no payments.
-	delReq := &lnrpc.DeleteAllPaymentsRequest{}
-	ctxt, _ = context.WithTimeout(ctxt, defaultTimeout)
-	_, err = net.Alice.DeleteAllPayments(ctxt, delReq)
-	if err != nil {
-		t.Fatalf("Can't delete payments at the end: %v", err)
-	}
-
-	// Check that there are no payments after test.
-	listReq := &lnrpc.ListPaymentsRequest{}
-	ctxt, _ = context.WithTimeout(ctxt, defaultTimeout)
-	paymentsResp, err = net.Alice.ListPayments(ctxt, listReq)
-	if err != nil {
-		t.Fatalf("error when obtaining Alice payments: %v", err)
-	}
-	if len(paymentsResp.Payments) != 0 {
-		t.Fatalf("incorrect number of payments, got %v, want %v",
-			len(paymentsRespInit.Payments), 0)
-	}
-
-	ctxt, _ = context.WithTimeout(ctxb, channelCloseTimeout)
-	closeChannelAndAssert(ctxt, t, net, net.Alice, chanPoint, false)
-}
-
-// assertAmountPaid checks that the ListChannels command of the provided
-// node list the total amount sent and received as expected for the
-// provided channel.
-func assertAmountPaid(t *harnessTest, channelName string,
-	node *lntest.HarnessNode, chanPoint wire.OutPoint, amountSent,
-	amountReceived int64) {
-	ctxb := context.Background()
-
-	checkAmountPaid := func() error {
-		listReq := &lnrpc.ListChannelsRequest{}
-		ctxt, _ := context.WithTimeout(ctxb, defaultTimeout)
-		resp, err := node.ListChannels(ctxt, listReq)
-		if err != nil {
-			return fmt.Errorf("unable to for node's "+
-				"channels: %v", err)
-		}
-		for _, channel := range resp.Channels {
-			if channel.ChannelPoint != chanPoint.String() {
-				continue
-			}
-
-			if channel.TotalSatoshisSent != amountSent {
-				return fmt.Errorf("%v: incorrect amount"+
-					" sent: %v != %v", channelName,
-					channel.TotalSatoshisSent,
-					amountSent)
-			}
-			if channel.TotalSatoshisReceived !=
-				amountReceived {
-				return fmt.Errorf("%v: incorrect amount"+
-					" received: %v != %v",
-					channelName,
-					channel.TotalSatoshisReceived,
-					amountReceived)
-			}
-
-			return nil
-		}
-		return fmt.Errorf("channel not found")
-	}
-
-	// As far as HTLC inclusion in commitment transaction might be
-	// postponed we will try to check the balance couple of times,
-	// and then if after some period of time we receive wrong
-	// balance return the error.
-	// TODO(roasbeef): remove sleep after invoice notification hooks
-	// are in place
-	var timeover uint32
-	go func() {
-		<-time.After(defaultTimeout)
-		atomic.StoreUint32(&timeover, 1)
-	}()
-
-	for {
-		isTimeover := atomic.LoadUint32(&timeover) == 1
-		if err := checkAmountPaid(); err != nil {
-			if isTimeover {
-				t.Fatalf("Check amount Paid failed: %v", err)
-			}
-		} else {
-			break
-		}
-	}
-}
-
-// updateChannelPolicy updates the channel policy of node to the
-// given fees and timelock delta. This function blocks until
-// listenerNode has received the policy update.
-func updateChannelPolicy(t *harnessTest, node *lntest.HarnessNode,
-	chanPoint *lnrpc.ChannelPoint, baseFee int64, feeRate int64,
-	timeLockDelta uint32, maxHtlc uint64, listenerNode *lntest.HarnessNode) {
-
-	ctxb := context.Background()
-
-	expectedPolicy := &lnrpc.RoutingPolicy{
-		FeeBaseMsat:      baseFee,
-		FeeRateMilliMsat: feeRate,
-		TimeLockDelta:    timeLockDelta,
-		MinHtlc:          1000, // default value
-		MaxHtlcMsat:      maxHtlc,
-	}
-
-	updateFeeReq := &lnrpc.PolicyUpdateRequest{
-		BaseFeeMsat:   baseFee,
-		FeeRate:       float64(feeRate) / testFeeBase,
-		TimeLockDelta: timeLockDelta,
-		Scope: &lnrpc.PolicyUpdateRequest_ChanPoint{
-			ChanPoint: chanPoint,
-		},
-		MaxHtlcMsat: maxHtlc,
-	}
-
-	ctxt, _ := context.WithTimeout(ctxb, defaultTimeout)
-	if _, err := node.UpdateChannelPolicy(ctxt, updateFeeReq); err != nil {
-		t.Fatalf("unable to update chan policy: %v", err)
-	}
-
-	// Wait for listener node to receive the channel update from node.
-	ctxt, _ = context.WithTimeout(ctxb, defaultTimeout)
-	graphSub := subscribeGraphNotifications(ctxt, t, listenerNode)
-	defer close(graphSub.quit)
-
-	waitForChannelUpdate(
-		t, graphSub,
-		[]expectedChanUpdate{
-			{node.PubKeyStr, expectedPolicy, chanPoint},
-		},
-	)
-}
-
-// testUnannouncedChannels checks unannounced channels are not returned by
-// describeGraph RPC request unless explicitly asked for.
-func testUnannouncedChannels(net *lntest.NetworkHarness, t *harnessTest) {
-	ctxb := context.Background()
-
-	amount := funding.MaxBtcFundingAmount
-
-	// Open a channel between Alice and Bob, ensuring the
-	// channel has been opened properly.
-	ctxt, _ := context.WithTimeout(ctxb, channelOpenTimeout)
-	chanOpenUpdate := openChannelStream(
-		ctxt, t, net, net.Alice, net.Bob,
-		lntest.OpenChannelParams{
-			Amt: amount,
-		},
-	)
-
-	// Mine 2 blocks, and check that the channel is opened but not yet
-	// announced to the network.
-	mineBlocks(t, net, 2, 1)
-
-	// One block is enough to make the channel ready for use, since the
-	// nodes have defaultNumConfs=1 set.
-	ctxt, _ = context.WithTimeout(ctxb, defaultTimeout)
-	fundingChanPoint, err := net.WaitForChannelOpen(ctxt, chanOpenUpdate)
-	if err != nil {
-		t.Fatalf("error while waiting for channel open: %v", err)
-	}
-
-	// Alice should have 1 edge in her graph.
-	req := &lnrpc.ChannelGraphRequest{
-		IncludeUnannounced: true,
-	}
-	ctxt, _ = context.WithTimeout(ctxb, defaultTimeout)
-	chanGraph, err := net.Alice.DescribeGraph(ctxt, req)
-	if err != nil {
-		t.Fatalf("unable to query alice's graph: %v", err)
-	}
-
-	numEdges := len(chanGraph.Edges)
-	if numEdges != 1 {
-		t.Fatalf("expected to find 1 edge in the graph, found %d", numEdges)
-	}
-
-	// Channels should not be announced yet, hence Alice should have no
-	// announced edges in her graph.
-	req.IncludeUnannounced = false
-	ctxt, _ = context.WithTimeout(ctxb, defaultTimeout)
-	chanGraph, err = net.Alice.DescribeGraph(ctxt, req)
-	if err != nil {
-		t.Fatalf("unable to query alice's graph: %v", err)
-	}
-
-	numEdges = len(chanGraph.Edges)
-	if numEdges != 0 {
-		t.Fatalf("expected to find 0 announced edges in the graph, found %d",
-			numEdges)
-	}
-
-	// Mine 4 more blocks, and check that the channel is now announced.
-	mineBlocks(t, net, 4, 0)
-
-	// Give the network a chance to learn that auth proof is confirmed.
-	var predErr error
-	err = wait.Predicate(func() bool {
-		// The channel should now be announced. Check that Alice has 1
-		// announced edge.
-		req.IncludeUnannounced = false
-		ctxt, _ = context.WithTimeout(ctxb, defaultTimeout)
-		chanGraph, err = net.Alice.DescribeGraph(ctxt, req)
-		if err != nil {
-			predErr = fmt.Errorf("unable to query alice's graph: %v", err)
-			return false
-		}
-
-		numEdges = len(chanGraph.Edges)
-		if numEdges != 1 {
-			predErr = fmt.Errorf("expected to find 1 announced edge in "+
-				"the graph, found %d", numEdges)
-			return false
-		}
-		return true
-	}, defaultTimeout)
-	if err != nil {
-		t.Fatalf("%v", predErr)
-	}
-
-	// The channel should now be announced. Check that Alice has 1 announced
-	// edge.
-	req.IncludeUnannounced = false
-	ctxt, _ = context.WithTimeout(ctxb, defaultTimeout)
-	chanGraph, err = net.Alice.DescribeGraph(ctxt, req)
-	if err != nil {
-		t.Fatalf("unable to query alice's graph: %v", err)
-	}
-
-	numEdges = len(chanGraph.Edges)
-	if numEdges != 1 {
-		t.Fatalf("expected to find 1 announced edge in the graph, found %d",
-			numEdges)
-	}
-
-	// Close the channel used during the test.
-	ctxt, _ = context.WithTimeout(ctxb, channelCloseTimeout)
-	closeChannelAndAssert(ctxt, t, net, net.Alice, fundingChanPoint, false)
-}
-
-func testInvoiceSubscriptions(net *lntest.NetworkHarness, t *harnessTest) {
-	ctxb := context.Background()
-
-	const chanAmt = btcutil.Amount(500000)
-
-	// Open a channel with 500k satoshis between Alice and Bob with Alice
-	// being the sole funder of the channel.
-	ctxt, _ := context.WithTimeout(ctxb, channelOpenTimeout)
-	chanPoint := openChannelAndAssert(
-		ctxt, t, net, net.Alice, net.Bob,
-		lntest.OpenChannelParams{
-			Amt: chanAmt,
-		},
-	)
-
-	// Next create a new invoice for Bob requesting 1k satoshis.
-	// TODO(roasbeef): make global list of invoices for each node to re-use
-	// and avoid collisions
-	const paymentAmt = 1000
-	invoice := &lnrpc.Invoice{
-		Memo:      "testing",
-		RPreimage: makeFakePayHash(t),
-		Value:     paymentAmt,
-	}
-	ctxt, _ = context.WithTimeout(ctxb, defaultTimeout)
-	invoiceResp, err := net.Bob.AddInvoice(ctxt, invoice)
-	if err != nil {
-		t.Fatalf("unable to add invoice: %v", err)
-	}
-	lastAddIndex := invoiceResp.AddIndex
-
-	// Create a new invoice subscription client for Bob, the notification
-	// should be dispatched shortly below.
-	req := &lnrpc.InvoiceSubscription{}
-	ctx, cancelInvoiceSubscription := context.WithCancel(ctxb)
-	bobInvoiceSubscription, err := net.Bob.SubscribeInvoices(ctx, req)
-	if err != nil {
-		t.Fatalf("unable to subscribe to bob's invoice updates: %v", err)
-	}
-
-	var settleIndex uint64
-	quit := make(chan struct{})
-	updateSent := make(chan struct{})
-	go func() {
-		invoiceUpdate, err := bobInvoiceSubscription.Recv()
-		select {
-		case <-quit:
-			// Received cancellation
-			return
-		default:
-		}
-
-		if err != nil {
-			t.Fatalf("unable to recv invoice update: %v", err)
-		}
-
-		// The invoice update should exactly match the invoice created
-		// above, but should now be settled and have SettleDate
-		if !invoiceUpdate.Settled { // nolint:staticcheck
-			t.Fatalf("invoice not settled but should be")
-		}
-		if invoiceUpdate.SettleDate == 0 {
-			t.Fatalf("invoice should have non zero settle date, but doesn't")
-		}
-
-		if !bytes.Equal(invoiceUpdate.RPreimage, invoice.RPreimage) {
-			t.Fatalf("payment preimages don't match: expected %v, got %v",
-				invoice.RPreimage, invoiceUpdate.RPreimage)
-		}
-
-		if invoiceUpdate.SettleIndex == 0 {
-			t.Fatalf("invoice should have settle index")
-		}
-
-		settleIndex = invoiceUpdate.SettleIndex
-
-		close(updateSent)
-	}()
-
-	// Wait for the channel to be recognized by both Alice and Bob before
-	// continuing the rest of the test.
-	ctxt, _ = context.WithTimeout(ctxb, defaultTimeout)
-	err = net.Alice.WaitForNetworkChannelOpen(ctxt, chanPoint)
-	if err != nil {
-		// TODO(roasbeef): will need to make num blocks to advertise a
-		// node param
-		close(quit)
-		t.Fatalf("channel not seen by alice before timeout: %v", err)
-	}
-
-	// With the assertion above set up, send a payment from Alice to Bob
-	// which should finalize and settle the invoice.
-	sendReq := &routerrpc.SendPaymentRequest{
-		PaymentRequest: invoiceResp.PaymentRequest,
-		TimeoutSeconds: 60,
-		FeeLimitMsat:   noFeeLimitMsat,
-	}
-	ctxt, _ = context.WithTimeout(ctxb, defaultTimeout)
-	stream, err := net.Alice.RouterClient.SendPaymentV2(ctxt, sendReq)
-	if err != nil {
-		close(quit)
-		t.Fatalf("unable to send payment: %v", err)
-	}
-	result, err := getPaymentResult(stream)
-	if err != nil {
-		close(quit)
-		t.Fatalf("cannot get payment result: %v", err)
-	}
-	if result.Status != lnrpc.Payment_SUCCEEDED {
-		close(quit)
-		t.Fatalf("error when attempting recv: %v", result.Status)
-	}
-
-	select {
-	case <-time.After(time.Second * 10):
-		close(quit)
-		t.Fatalf("update not sent after 10 seconds")
-	case <-updateSent: // Fall through on success
-	}
-
-	// With the base case working, we'll now cancel Bob's current
-	// subscription in order to exercise the backlog fill behavior.
-	cancelInvoiceSubscription()
-
-	// We'll now add 3 more invoices to Bob's invoice registry.
-	const numInvoices = 3
-	payReqs, _, newInvoices, err := createPayReqs(
-		net.Bob, paymentAmt, numInvoices,
-	)
-	if err != nil {
-		t.Fatalf("unable to create pay reqs: %v", err)
-	}
-
-	// Now that the set of invoices has been added, we'll re-register for
-	// streaming invoice notifications for Bob, this time specifying the
-	// add invoice of the last prior invoice.
-	req = &lnrpc.InvoiceSubscription{
-		AddIndex: lastAddIndex,
-	}
-	ctx, cancelInvoiceSubscription = context.WithCancel(ctxb)
-	bobInvoiceSubscription, err = net.Bob.SubscribeInvoices(ctx, req)
-	if err != nil {
-		t.Fatalf("unable to subscribe to bob's invoice updates: %v", err)
-	}
-
-	// Since we specified a value of the prior add index above, we should
-	// now immediately get the invoices we just added as we should get the
-	// backlog of notifications.
-	for i := 0; i < numInvoices; i++ {
-		invoiceUpdate, err := bobInvoiceSubscription.Recv()
-		if err != nil {
-			t.Fatalf("unable to receive subscription")
-		}
-
-		// We should now get the ith invoice we added, as they should
-		// be returned in order.
-		if invoiceUpdate.Settled { // nolint:staticcheck
-			t.Fatalf("should have only received add events")
-		}
-		originalInvoice := newInvoices[i]
-		rHash := sha256.Sum256(originalInvoice.RPreimage)
-		if !bytes.Equal(invoiceUpdate.RHash, rHash[:]) {
-			t.Fatalf("invoices have mismatched payment hashes: "+
-				"expected %x, got %x", rHash[:],
-				invoiceUpdate.RHash)
-		}
-	}
-
-	cancelInvoiceSubscription()
-
-	// We'll now have Bob settle out the remainder of these invoices so we
-	// can test that all settled invoices are properly notified.
-	ctxt, _ = context.WithTimeout(ctxb, defaultTimeout)
-	err = completePaymentRequests(
-		ctxt, net.Alice, net.Alice.RouterClient, payReqs, true,
-	)
-	if err != nil {
-		t.Fatalf("unable to send payment: %v", err)
-	}
-
-	// With the set of invoices paid, we'll now cancel the old
-	// subscription, and create a new one for Bob, this time using the
-	// settle index to obtain the backlog of settled invoices.
-	req = &lnrpc.InvoiceSubscription{
-		SettleIndex: settleIndex,
-	}
-	ctx, cancelInvoiceSubscription = context.WithCancel(ctxb)
-	bobInvoiceSubscription, err = net.Bob.SubscribeInvoices(ctx, req)
-	if err != nil {
-		t.Fatalf("unable to subscribe to bob's invoice updates: %v", err)
-	}
-
-	defer cancelInvoiceSubscription()
-
-	// As we specified the index of the past settle index, we should now
-	// receive notifications for the three HTLCs that we just settled. As
-	// the order that the HTLCs will be settled in is partially randomized,
-	// we'll use a map to assert that the proper set has been settled.
-	settledInvoices := make(map[[32]byte]struct{})
-	for _, invoice := range newInvoices {
-		rHash := sha256.Sum256(invoice.RPreimage)
-		settledInvoices[rHash] = struct{}{}
-	}
-	for i := 0; i < numInvoices; i++ {
-		invoiceUpdate, err := bobInvoiceSubscription.Recv()
-		if err != nil {
-			t.Fatalf("unable to receive subscription")
-		}
-
-		// We should now get the ith invoice we added, as they should
-		// be returned in order.
-		if !invoiceUpdate.Settled { // nolint:staticcheck
-			t.Fatalf("should have only received settle events")
-		}
-
-		var rHash [32]byte
-		copy(rHash[:], invoiceUpdate.RHash)
-		if _, ok := settledInvoices[rHash]; !ok {
-			t.Fatalf("unknown invoice settled: %x", rHash)
-		}
-
-		delete(settledInvoices, rHash)
-	}
-
-	// At this point, all the invoices should be fully settled.
-	if len(settledInvoices) != 0 {
-		t.Fatalf("not all invoices settled")
-	}
-
-	ctxt, _ = context.WithTimeout(ctxb, channelCloseTimeout)
-	closeChannelAndAssert(ctxt, t, net, net.Alice, chanPoint, false)
-}
-
-// channelSubscription houses the proxied update and error chans for a node's
-// channel subscriptions.
-type channelSubscription struct {
-	updateChan chan *lnrpc.ChannelEventUpdate
-	errChan    chan error
-	quit       chan struct{}
-}
-
-// subscribeChannelNotifications subscribes to channel updates and launches a
-// goroutine that forwards these to the returned channel.
-func subscribeChannelNotifications(ctxb context.Context, t *harnessTest,
-	node *lntest.HarnessNode) channelSubscription {
-
-	// We'll first start by establishing a notification client which will
-	// send us notifications upon channels becoming active, inactive or
-	// closed.
-	req := &lnrpc.ChannelEventSubscription{}
-	ctx, cancelFunc := context.WithCancel(ctxb)
-
-	chanUpdateClient, err := node.SubscribeChannelEvents(ctx, req)
-	if err != nil {
-		t.Fatalf("unable to create channel update client: %v", err)
-	}
-
-	// We'll launch a goroutine that will be responsible for proxying all
-	// notifications recv'd from the client into the channel below.
-	errChan := make(chan error, 1)
-	quit := make(chan struct{})
-	chanUpdates := make(chan *lnrpc.ChannelEventUpdate, 20)
-	go func() {
-		defer cancelFunc()
-		for {
-			select {
-			case <-quit:
-				return
-			default:
-				chanUpdate, err := chanUpdateClient.Recv()
-				select {
-				case <-quit:
-					return
-				default:
-				}
-
-				if err == io.EOF {
-					return
-				} else if err != nil {
-					select {
-					case errChan <- err:
-					case <-quit:
-					}
-					return
-				}
-
-				select {
-				case chanUpdates <- chanUpdate:
-				case <-quit:
-					return
-				}
-			}
-		}
-	}()
-
-	return channelSubscription{
-		updateChan: chanUpdates,
-		errChan:    errChan,
-		quit:       quit,
-	}
-}
-
-// verifyCloseUpdate is used to verify that a closed channel update is of the
-// expected type.
-func verifyCloseUpdate(chanUpdate *lnrpc.ChannelEventUpdate,
-	closeType lnrpc.ChannelCloseSummary_ClosureType,
-	closeInitiator lnrpc.Initiator) error {
-
-	// We should receive one inactive and one closed notification
-	// for each channel.
-	switch update := chanUpdate.Channel.(type) {
-	case *lnrpc.ChannelEventUpdate_InactiveChannel:
-		if chanUpdate.Type != lnrpc.ChannelEventUpdate_INACTIVE_CHANNEL {
-			return fmt.Errorf("update type mismatch: expected %v, got %v",
-				lnrpc.ChannelEventUpdate_INACTIVE_CHANNEL,
-				chanUpdate.Type)
-		}
-	case *lnrpc.ChannelEventUpdate_ClosedChannel:
-		if chanUpdate.Type !=
-			lnrpc.ChannelEventUpdate_CLOSED_CHANNEL {
-			return fmt.Errorf("update type mismatch: expected %v, got %v",
-				lnrpc.ChannelEventUpdate_CLOSED_CHANNEL,
-				chanUpdate.Type)
-		}
-
-		if update.ClosedChannel.CloseType != closeType {
-			return fmt.Errorf("channel closure type "+
-				"mismatch: expected %v, got %v",
-				closeType,
-				update.ClosedChannel.CloseType)
-		}
-
-		if update.ClosedChannel.CloseInitiator != closeInitiator {
-			return fmt.Errorf("expected close intiator: %v, got: %v",
-				closeInitiator,
-				update.ClosedChannel.CloseInitiator)
-		}
-
-	default:
-		return fmt.Errorf("channel update channel of wrong type, "+
-			"expected closed channel, got %T",
-			update)
-	}
-
-	return nil
-}
-
-// testBasicChannelCreationAndUpdates tests multiple channel opening and closing,
-// and ensures that if a node is subscribed to channel updates they will be
-// received correctly for both cooperative and force closed channels.
-func testBasicChannelCreationAndUpdates(net *lntest.NetworkHarness, t *harnessTest) {
-	ctxb := context.Background()
-	const (
-		numChannels = 2
-		amount      = funding.MaxBtcFundingAmount
-	)
-
-	// Subscribe Bob and Alice to channel event notifications.
-	bobChanSub := subscribeChannelNotifications(ctxb, t, net.Bob)
-	defer close(bobChanSub.quit)
-
-	aliceChanSub := subscribeChannelNotifications(ctxb, t, net.Alice)
-	defer close(aliceChanSub.quit)
-
-	// Open the channel between Alice and Bob, asserting that the
-	// channel has been properly open on-chain.
-	chanPoints := make([]*lnrpc.ChannelPoint, numChannels)
-	for i := 0; i < numChannels; i++ {
-		ctxt, _ := context.WithTimeout(ctxb, channelOpenTimeout)
-		chanPoints[i] = openChannelAndAssert(
-			ctxt, t, net, net.Alice, net.Bob,
-			lntest.OpenChannelParams{
-				Amt: amount,
-			},
-		)
-	}
-
-	// Since each of the channels just became open, Bob and Alice should
-	// each receive an open and an active notification for each channel.
-	var numChannelUpds int
-	const totalNtfns = 3 * numChannels
-	verifyOpenUpdatesReceived := func(sub channelSubscription) error {
-		numChannelUpds = 0
-		for numChannelUpds < totalNtfns {
-			select {
-			case update := <-sub.updateChan:
-				switch update.Type {
-				case lnrpc.ChannelEventUpdate_PENDING_OPEN_CHANNEL:
-					if numChannelUpds%3 != 0 {
-						return fmt.Errorf("expected " +
-							"open or active" +
-							"channel ntfn, got pending open " +
-							"channel ntfn instead")
-					}
-				case lnrpc.ChannelEventUpdate_OPEN_CHANNEL:
-					if numChannelUpds%3 != 1 {
-						return fmt.Errorf("expected " +
-							"pending open or active" +
-							"channel ntfn, got open" +
-							"channel ntfn instead")
-					}
-				case lnrpc.ChannelEventUpdate_ACTIVE_CHANNEL:
-					if numChannelUpds%3 != 2 {
-						return fmt.Errorf("expected " +
-							"pending open or open" +
-							"channel ntfn, got active " +
-							"channel ntfn instead")
-					}
-				default:
-					return fmt.Errorf("update type mismatch: "+
-						"expected open or active channel "+
-						"notification, got: %v",
-						update.Type)
-				}
-				numChannelUpds++
-			case <-time.After(time.Second * 10):
-				return fmt.Errorf("timeout waiting for channel "+
-					"notifications, only received %d/%d "+
-					"chanupds", numChannelUpds,
-					totalNtfns)
-			}
-		}
-
-		return nil
-	}
-
-	if err := verifyOpenUpdatesReceived(bobChanSub); err != nil {
-		t.Fatalf("error verifying open updates: %v", err)
-	}
-	if err := verifyOpenUpdatesReceived(aliceChanSub); err != nil {
-		t.Fatalf("error verifying open updates: %v", err)
-	}
-
-	// Close the channel between Alice and Bob, asserting that the channel
-	// has been properly closed on-chain.
-	for i, chanPoint := range chanPoints {
-		ctx, _ := context.WithTimeout(context.Background(), defaultTimeout)
-
-		// Force close half of the channels.
-		force := i%2 == 0
-		closeChannelAndAssert(ctx, t, net, net.Alice, chanPoint, force)
-		if force {
-			cleanupForceClose(t, net, net.Alice, chanPoint)
-		}
-	}
-
-	// verifyCloseUpdatesReceived is used to verify that Alice and Bob
-	// receive the correct channel updates in order.
-	verifyCloseUpdatesReceived := func(sub channelSubscription,
-		forceType lnrpc.ChannelCloseSummary_ClosureType,
-		closeInitiator lnrpc.Initiator) error {
-
-		// Ensure one inactive and one closed notification is received for each
-		// closed channel.
-		numChannelUpds := 0
-		for numChannelUpds < 2*numChannels {
-			expectedCloseType := lnrpc.ChannelCloseSummary_COOPERATIVE_CLOSE
-
-			// Every other channel should be force closed. If this
-			// channel was force closed, set the expected close type
-			// the the type passed in.
-			force := (numChannelUpds/2)%2 == 0
-			if force {
-				expectedCloseType = forceType
-			}
-
-			select {
-			case chanUpdate := <-sub.updateChan:
-				err := verifyCloseUpdate(
-					chanUpdate, expectedCloseType,
-					closeInitiator,
-				)
-				if err != nil {
-					return err
-				}
-
-				numChannelUpds++
-			case err := <-sub.errChan:
-				return err
-			case <-time.After(time.Second * 10):
-				return fmt.Errorf("timeout waiting "+
-					"for channel notifications, only "+
-					"received %d/%d chanupds",
-					numChannelUpds, 2*numChannels)
-			}
-		}
-
-		return nil
-	}
-
-	// Verify Bob receives all closed channel notifications. He should
-	// receive a remote force close notification for force closed channels.
-	// All channels (cooperatively and force closed) should have a remote
-	// close initiator because Alice closed the channels.
-	if err := verifyCloseUpdatesReceived(bobChanSub,
-		lnrpc.ChannelCloseSummary_REMOTE_FORCE_CLOSE,
-		lnrpc.Initiator_INITIATOR_REMOTE); err != nil {
-		t.Fatalf("errored verifying close updates: %v", err)
-	}
-
-	// Verify Alice receives all closed channel notifications. She should
-	// receive a remote force close notification for force closed channels.
-	// All channels (cooperatively and force closed) should have a local
-	// close initiator because Alice closed the channels.
-	if err := verifyCloseUpdatesReceived(aliceChanSub,
-		lnrpc.ChannelCloseSummary_LOCAL_FORCE_CLOSE,
-		lnrpc.Initiator_INITIATOR_LOCAL); err != nil {
-		t.Fatalf("errored verifying close updates: %v", err)
-	}
-}
-
-// testMaxPendingChannels checks that error is returned from remote peer if
-// max pending channel number was exceeded and that '--maxpendingchannels' flag
-// exists and works properly.
-func testMaxPendingChannels(net *lntest.NetworkHarness, t *harnessTest) {
-	ctxb := context.Background()
-
-	maxPendingChannels := lncfg.DefaultMaxPendingChannels + 1
-	amount := funding.MaxBtcFundingAmount
-
-	// Create a new node (Carol) with greater number of max pending
-	// channels.
-	args := []string{
-		fmt.Sprintf("--maxpendingchannels=%v", maxPendingChannels),
-	}
-	carol := net.NewNode(t.t, "Carol", args)
-	defer shutdownAndAssert(net, t, carol)
-
-	ctxt, _ := context.WithTimeout(ctxb, defaultTimeout)
-	net.ConnectNodes(ctxt, t.t, net.Alice, carol)
-
-	ctxt, _ = context.WithTimeout(ctxb, defaultTimeout)
-	carolBalance := btcutil.Amount(maxPendingChannels) * amount
-	net.SendCoins(ctxt, t.t, carolBalance, carol)
-
-	// Send open channel requests without generating new blocks thereby
-	// increasing pool of pending channels. Then check that we can't open
-	// the channel if the number of pending channels exceed max value.
-	openStreams := make([]lnrpc.Lightning_OpenChannelClient, maxPendingChannels)
-	for i := 0; i < maxPendingChannels; i++ {
-		ctxt, _ = context.WithTimeout(ctxb, channelOpenTimeout)
-		stream := openChannelStream(
-			ctxt, t, net, net.Alice, carol,
-			lntest.OpenChannelParams{
-				Amt: amount,
-			},
-		)
-		openStreams[i] = stream
-	}
-
-	// Carol exhausted available amount of pending channels, next open
-	// channel request should cause ErrorGeneric to be sent back to Alice.
-	ctxt, _ = context.WithTimeout(ctxb, channelOpenTimeout)
-	_, err := net.OpenChannel(
-		ctxt, net.Alice, carol,
-		lntest.OpenChannelParams{
-			Amt: amount,
-		},
-	)
-
-	if err == nil {
-		t.Fatalf("error wasn't received")
-	} else if !strings.Contains(
-		err.Error(), lnwire.ErrMaxPendingChannels.Error(),
-	) {
-		t.Fatalf("not expected error was received: %v", err)
-	}
-
-	// For now our channels are in pending state, in order to not interfere
-	// with other tests we should clean up - complete opening of the
-	// channel and then close it.
-
-	// Mine 6 blocks, then wait for node's to notify us that the channel has
-	// been opened. The funding transactions should be found within the
-	// first newly mined block. 6 blocks make sure the funding transaction
-	// has enough confirmations to be announced publicly.
-	block := mineBlocks(t, net, 6, maxPendingChannels)[0]
-
-	chanPoints := make([]*lnrpc.ChannelPoint, maxPendingChannels)
-	for i, stream := range openStreams {
-		ctxt, _ = context.WithTimeout(ctxb, defaultTimeout)
-		fundingChanPoint, err := net.WaitForChannelOpen(ctxt, stream)
-		if err != nil {
-			t.Fatalf("error while waiting for channel open: %v", err)
-		}
-
-		fundingTxID, err := lnrpc.GetChanPointFundingTxid(fundingChanPoint)
-		if err != nil {
-			t.Fatalf("unable to get txid: %v", err)
-		}
-
-		// Ensure that the funding transaction enters a block, and is
-		// properly advertised by Alice.
-		assertTxInBlock(t, block, fundingTxID)
-		ctxt, _ = context.WithTimeout(ctxb, defaultTimeout)
-		err = net.Alice.WaitForNetworkChannelOpen(ctxt, fundingChanPoint)
-		if err != nil {
-			t.Fatalf("channel not seen on network before "+
-				"timeout: %v", err)
-		}
-
-		// The channel should be listed in the peer information
-		// returned by both peers.
-		chanPoint := wire.OutPoint{
-			Hash:  *fundingTxID,
-			Index: fundingChanPoint.OutputIndex,
-		}
-		ctxt, _ = context.WithTimeout(ctxb, defaultTimeout)
-		if err := net.AssertChannelExists(ctxt, net.Alice, &chanPoint); err != nil {
-			t.Fatalf("unable to assert channel existence: %v", err)
-		}
-
-		chanPoints[i] = fundingChanPoint
-	}
-
-	// Next, close the channel between Alice and Carol, asserting that the
-	// channel has been properly closed on-chain.
-	for _, chanPoint := range chanPoints {
-		ctxt, _ = context.WithTimeout(ctxb, channelCloseTimeout)
-		closeChannelAndAssert(ctxt, t, net, net.Alice, chanPoint, false)
-	}
-}
-
-// getNTxsFromMempool polls until finding the desired number of transactions in
-// the provided miner's mempool and returns the full transactions to the caller.
-func getNTxsFromMempool(miner *rpcclient.Client, n int,
-	timeout time.Duration) ([]*wire.MsgTx, error) {
-
-	txids, err := waitForNTxsInMempool(miner, n, timeout)
-	if err != nil {
-		return nil, err
-	}
-
-	var txes []*wire.MsgTx
-	for _, txid := range txids {
-		tx, err := miner.GetRawTransaction(txid)
-		if err != nil {
-			return nil, err
-		}
-		txes = append(txes, tx.MsgTx())
-	}
-	return txes, nil
-}
-
-// getTxFee retrieves parent transactions and reconstructs the fee paid.
-func getTxFee(miner *rpcclient.Client, tx *wire.MsgTx) (btcutil.Amount, error) {
-	var balance btcutil.Amount
-	for _, in := range tx.TxIn {
-		parentHash := in.PreviousOutPoint.Hash
-		rawTx, err := miner.GetRawTransaction(&parentHash)
-		if err != nil {
-			return 0, err
-		}
-		parent := rawTx.MsgTx()
-		balance += btcutil.Amount(
-			parent.TxOut[in.PreviousOutPoint.Index].Value,
-		)
-	}
-
-	for _, out := range tx.TxOut {
-		balance -= btcutil.Amount(out.Value)
-	}
-
-	return balance, nil
-}
-
-// testFailingChannel tests that we will fail the channel by force closing ii
-// in the case where a counterparty tries to settle an HTLC with the wrong
-// preimage.
-func testFailingChannel(net *lntest.NetworkHarness, t *harnessTest) {
-	ctxb := context.Background()
-
-	const (
-		paymentAmt = 10000
-	)
-
-	chanAmt := lnd.MaxFundingAmount
-
-	// We'll introduce Carol, which will settle any incoming invoice with a
-	// totally unrelated preimage.
-	carol := net.NewNode(t.t, "Carol", []string{"--hodl.bogus-settle"})
-	defer shutdownAndAssert(net, t, carol)
-
-	// Let Alice connect and open a channel to Carol,
-	ctxt, _ := context.WithTimeout(ctxb, defaultTimeout)
-	net.ConnectNodes(ctxt, t.t, net.Alice, carol)
-	ctxt, _ = context.WithTimeout(ctxb, channelOpenTimeout)
-	chanPoint := openChannelAndAssert(
-		ctxt, t, net, net.Alice, carol,
-		lntest.OpenChannelParams{
-			Amt: chanAmt,
-		},
-	)
-
-	// With the channel open, we'll create a invoice for Carol that Alice
-	// will attempt to pay.
-	preimage := bytes.Repeat([]byte{byte(192)}, 32)
-	invoice := &lnrpc.Invoice{
-		Memo:      "testing",
-		RPreimage: preimage,
-		Value:     paymentAmt,
-	}
-	ctxt, _ = context.WithTimeout(ctxb, defaultTimeout)
-	resp, err := carol.AddInvoice(ctxt, invoice)
-	if err != nil {
-		t.Fatalf("unable to add invoice: %v", err)
-	}
-	carolPayReqs := []string{resp.PaymentRequest}
-
-	// Wait for Alice to receive the channel edge from the funding manager.
-	ctxt, _ = context.WithTimeout(ctxb, defaultTimeout)
-	err = net.Alice.WaitForNetworkChannelOpen(ctxt, chanPoint)
-	if err != nil {
-		t.Fatalf("alice didn't see the alice->carol channel before "+
-			"timeout: %v", err)
-	}
-
-	// Send the payment from Alice to Carol. We expect Carol to attempt to
-	// settle this payment with the wrong preimage.
-	ctxt, _ = context.WithTimeout(ctxb, defaultTimeout)
-	err = completePaymentRequests(
-		ctxt, net.Alice, net.Alice.RouterClient, carolPayReqs, false,
-	)
-	if err != nil {
-		t.Fatalf("unable to send payments: %v", err)
-	}
-
-	// Since Alice detects that Carol is trying to trick her by providing a
-	// fake preimage, she should fail and force close the channel.
-	var predErr error
-	err = wait.Predicate(func() bool {
-		pendingChansRequest := &lnrpc.PendingChannelsRequest{}
-		ctxt, _ = context.WithTimeout(ctxb, defaultTimeout)
-		pendingChanResp, err := net.Alice.PendingChannels(ctxt,
-			pendingChansRequest)
-		if err != nil {
-			predErr = fmt.Errorf("unable to query for pending "+
-				"channels: %v", err)
-			return false
-		}
-		n := len(pendingChanResp.WaitingCloseChannels)
-		if n != 1 {
-			predErr = fmt.Errorf("Expected to find %d channels "+
-				"waiting close, found %d", 1, n)
-			return false
-		}
-		return true
-	}, defaultTimeout)
-	if err != nil {
-		t.Fatalf("%v", predErr)
-	}
-
-	// Mine a block to confirm the broadcasted commitment.
-	block := mineBlocks(t, net, 1, 1)[0]
-	if len(block.Transactions) != 2 {
-		t.Fatalf("transaction wasn't mined")
-	}
-
-	// The channel should now show up as force closed both for Alice and
-	// Carol.
-	err = wait.Predicate(func() bool {
-		pendingChansRequest := &lnrpc.PendingChannelsRequest{}
-		ctxt, _ = context.WithTimeout(ctxb, defaultTimeout)
-		pendingChanResp, err := net.Alice.PendingChannels(ctxt,
-			pendingChansRequest)
-		if err != nil {
-			predErr = fmt.Errorf("unable to query for pending "+
-				"channels: %v", err)
-			return false
-		}
-		n := len(pendingChanResp.WaitingCloseChannels)
-		if n != 0 {
-			predErr = fmt.Errorf("Expected to find %d channels "+
-				"waiting close, found %d", 0, n)
-			return false
-		}
-		n = len(pendingChanResp.PendingForceClosingChannels)
-		if n != 1 {
-			predErr = fmt.Errorf("expected to find %d channel "+
-				"pending force close, found %d", 1, n)
-			return false
-		}
-		return true
-	}, defaultTimeout)
-	if err != nil {
-		t.Fatalf("%v", predErr)
-	}
-
-	err = wait.Predicate(func() bool {
-		pendingChansRequest := &lnrpc.PendingChannelsRequest{}
-		ctxt, _ = context.WithTimeout(ctxb, defaultTimeout)
-		pendingChanResp, err := carol.PendingChannels(ctxt,
-			pendingChansRequest)
-		if err != nil {
-			predErr = fmt.Errorf("unable to query for pending "+
-				"channels: %v", err)
-			return false
-		}
-		n := len(pendingChanResp.PendingForceClosingChannels)
-		if n != 1 {
-			predErr = fmt.Errorf("expected to find %d channel "+
-				"pending force close, found %d", 1, n)
-			return false
-		}
-		return true
-	}, defaultTimeout)
-	if err != nil {
-		t.Fatalf("%v", predErr)
-	}
-
-	// Carol will use the correct preimage to resolve the HTLC on-chain.
-	_, err = waitForTxInMempool(net.Miner.Client, minerMempoolTimeout)
-	if err != nil {
-		t.Fatalf("unable to find Carol's resolve tx in mempool: %v", err)
-	}
-
-	// Mine enough blocks for Alice to sweep her funds from the force
-	// closed channel.
-	_, err = net.Miner.Client.Generate(defaultCSV - 1)
-	if err != nil {
-		t.Fatalf("unable to generate blocks: %v", err)
-	}
-
-	// Wait for the sweeping tx to be broadcast.
-	_, err = waitForTxInMempool(net.Miner.Client, minerMempoolTimeout)
-	if err != nil {
-		t.Fatalf("unable to find Alice's sweep tx in mempool: %v", err)
-	}
-
-	// Mine the sweep.
-	_, err = net.Miner.Client.Generate(1)
-	if err != nil {
-		t.Fatalf("unable to generate blocks: %v", err)
-	}
-
-	// No pending channels should be left.
-	err = wait.Predicate(func() bool {
-		pendingChansRequest := &lnrpc.PendingChannelsRequest{}
-		ctxt, _ = context.WithTimeout(ctxb, defaultTimeout)
-		pendingChanResp, err := net.Alice.PendingChannels(ctxt,
-			pendingChansRequest)
-		if err != nil {
-			predErr = fmt.Errorf("unable to query for pending "+
-				"channels: %v", err)
-			return false
-		}
-		n := len(pendingChanResp.PendingForceClosingChannels)
-		if n != 0 {
-			predErr = fmt.Errorf("expected to find %d channel "+
-				"pending force close, found %d", 0, n)
-			return false
-		}
-		return true
-	}, defaultTimeout)
-	if err != nil {
-		t.Fatalf("%v", predErr)
-	}
-}
-
-// testGarbageCollectLinkNodes tests that we properly garbase collect link nodes
-// from the database and the set of persistent connections within the server.
-func testGarbageCollectLinkNodes(net *lntest.NetworkHarness, t *harnessTest) {
-	ctxb := context.Background()
-
-	const (
-		chanAmt = 1000000
-	)
-
-	// Open a channel between Alice and Bob which will later be
-	// cooperatively closed.
-	ctxt, _ := context.WithTimeout(ctxb, channelOpenTimeout)
-	coopChanPoint := openChannelAndAssert(
-		ctxt, t, net, net.Alice, net.Bob,
-		lntest.OpenChannelParams{
-			Amt: chanAmt,
-		},
-	)
-
-	// Create Carol's node and connect Alice to her.
-	carol := net.NewNode(t.t, "Carol", nil)
-	defer shutdownAndAssert(net, t, carol)
-	ctxt, _ = context.WithTimeout(ctxb, defaultTimeout)
-	net.ConnectNodes(ctxt, t.t, net.Alice, carol)
-
-	// Open a channel between Alice and Carol which will later be force
-	// closed.
-	ctxt, _ = context.WithTimeout(ctxb, channelOpenTimeout)
-	forceCloseChanPoint := openChannelAndAssert(
-		ctxt, t, net, net.Alice, carol,
-		lntest.OpenChannelParams{
-			Amt: chanAmt,
-		},
-	)
-
-	// Now, create Dave's a node and also open a channel between Alice and
-	// him. This link will serve as the only persistent link throughout
-	// restarts in this test.
-	dave := net.NewNode(t.t, "Dave", nil)
-	defer shutdownAndAssert(net, t, dave)
-
-	net.ConnectNodes(ctxt, t.t, net.Alice, dave)
-	ctxt, _ = context.WithTimeout(ctxb, channelOpenTimeout)
-	persistentChanPoint := openChannelAndAssert(
-		ctxt, t, net, net.Alice, dave,
-		lntest.OpenChannelParams{
-			Amt: chanAmt,
-		},
-	)
-
-	// isConnected is a helper closure that checks if a peer is connected to
-	// Alice.
-	isConnected := func(pubKey string) bool {
-		req := &lnrpc.ListPeersRequest{}
-		ctxt, _ = context.WithTimeout(ctxb, defaultTimeout)
-		resp, err := net.Alice.ListPeers(ctxt, req)
-		if err != nil {
-			t.Fatalf("unable to retrieve alice's peers: %v", err)
-		}
-
-		for _, peer := range resp.Peers {
-			if peer.PubKey == pubKey {
-				return true
-			}
-		}
-
-		return false
-	}
-
-	// Restart both Bob and Carol to ensure Alice is able to reconnect to
-	// them.
-	if err := net.RestartNode(net.Bob, nil); err != nil {
-		t.Fatalf("unable to restart bob's node: %v", err)
-	}
-	if err := net.RestartNode(carol, nil); err != nil {
-		t.Fatalf("unable to restart carol's node: %v", err)
-	}
-
-	require.Eventually(t.t, func() bool {
-		return isConnected(net.Bob.PubKeyStr)
-	}, defaultTimeout, 20*time.Millisecond)
-	require.Eventually(t.t, func() bool {
-		return isConnected(carol.PubKeyStr)
-	}, defaultTimeout, 20*time.Millisecond)
-
-	// We'll also restart Alice to ensure she can reconnect to her peers
-	// with open channels.
-	if err := net.RestartNode(net.Alice, nil); err != nil {
-		t.Fatalf("unable to restart alice's node: %v", err)
-	}
-
-	require.Eventually(t.t, func() bool {
-		return isConnected(net.Bob.PubKeyStr)
-	}, defaultTimeout, 20*time.Millisecond)
-	require.Eventually(t.t, func() bool {
-		return isConnected(carol.PubKeyStr)
-	}, defaultTimeout, 20*time.Millisecond)
-	require.Eventually(t.t, func() bool {
-		return isConnected(dave.PubKeyStr)
-	}, defaultTimeout, 20*time.Millisecond)
-	err := wait.Predicate(func() bool {
-		return isConnected(dave.PubKeyStr)
-	}, defaultTimeout)
-
-	// testReconnection is a helper closure that restarts the nodes at both
-	// ends of a channel to ensure they do not reconnect after restarting.
-	// When restarting Alice, we'll first need to ensure she has
-	// reestablished her connection with Dave, as they still have an open
-	// channel together.
-	testReconnection := func(node *lntest.HarnessNode) {
-		// Restart both nodes, to trigger the pruning logic.
-		if err := net.RestartNode(node, nil); err != nil {
-			t.Fatalf("unable to restart %v's node: %v",
-				node.Name(), err)
-		}
-
-		if err := net.RestartNode(net.Alice, nil); err != nil {
-			t.Fatalf("unable to restart alice's node: %v", err)
-		}
-
-		// Now restart both nodes and make sure they don't reconnect.
-		if err := net.RestartNode(node, nil); err != nil {
-			t.Fatalf("unable to restart %v's node: %v", node.Name(),
-				err)
-		}
-		err = wait.Invariant(func() bool {
-			return !isConnected(node.PubKeyStr)
-		}, 5*time.Second)
-		if err != nil {
-			t.Fatalf("alice reconnected to %v", node.Name())
-		}
-
-		if err := net.RestartNode(net.Alice, nil); err != nil {
-			t.Fatalf("unable to restart alice's node: %v", err)
-		}
-		err = wait.Predicate(func() bool {
-			return isConnected(dave.PubKeyStr)
-		}, defaultTimeout)
-		if err != nil {
-			t.Fatalf("alice didn't reconnect to Dave")
-		}
-
-		err = wait.Invariant(func() bool {
-			return !isConnected(node.PubKeyStr)
-		}, 5*time.Second)
-		if err != nil {
-			t.Fatalf("alice reconnected to %v", node.Name())
-		}
-	}
-
-	// Now, we'll close the channel between Alice and Bob and ensure there
-	// is no reconnection logic between the both once the channel is fully
-	// closed.
-	ctxt, _ = context.WithTimeout(ctxb, channelCloseTimeout)
-	closeChannelAndAssert(ctxt, t, net, net.Alice, coopChanPoint, false)
-
-	testReconnection(net.Bob)
-
-	// We'll do the same with Alice and Carol, but this time we'll force
-	// close the channel instead.
-	ctxt, _ = context.WithTimeout(ctxb, channelCloseTimeout)
-	closeChannelAndAssert(ctxt, t, net, net.Alice, forceCloseChanPoint, true)
-
-	// Cleanup by mining the force close and sweep transaction.
-	cleanupForceClose(t, net, net.Alice, forceCloseChanPoint)
-
-	// We'll need to mine some blocks in order to mark the channel fully
-	// closed.
-	_, err = net.Miner.Client.Generate(chainreg.DefaultBitcoinTimeLockDelta - defaultCSV)
-	if err != nil {
-		t.Fatalf("unable to generate blocks: %v", err)
-	}
-
-	// Before we test reconnection, we'll ensure that the channel has been
-	// fully cleaned up for both Carol and Alice.
-	var predErr error
-	pendingChansRequest := &lnrpc.PendingChannelsRequest{}
-	err = wait.Predicate(func() bool {
-		ctxt, _ = context.WithTimeout(ctxb, defaultTimeout)
-		pendingChanResp, err := net.Alice.PendingChannels(
-			ctxt, pendingChansRequest,
-		)
-		if err != nil {
-			predErr = fmt.Errorf("unable to query for pending "+
-				"channels: %v", err)
-			return false
-		}
-
-		predErr = checkNumForceClosedChannels(pendingChanResp, 0)
-		if predErr != nil {
-			return false
-		}
-
-		ctxt, _ = context.WithTimeout(ctxb, defaultTimeout)
-		pendingChanResp, err = carol.PendingChannels(
-			ctxt, pendingChansRequest,
-		)
-		if err != nil {
-			predErr = fmt.Errorf("unable to query for pending "+
-				"channels: %v", err)
-			return false
-		}
-
-		predErr = checkNumForceClosedChannels(pendingChanResp, 0)
-
-		return predErr == nil
-
-	}, defaultTimeout)
-	if err != nil {
-		t.Fatalf("channels not marked as fully resolved: %v", predErr)
-	}
-
-	testReconnection(carol)
-
-	// Finally, we'll ensure that Bob and Carol no longer show in Alice's
-	// channel graph.
-	describeGraphReq := &lnrpc.ChannelGraphRequest{
-		IncludeUnannounced: true,
-	}
-	ctxt, _ = context.WithTimeout(ctxb, defaultTimeout)
-	channelGraph, err := net.Alice.DescribeGraph(ctxt, describeGraphReq)
-	if err != nil {
-		t.Fatalf("unable to query for alice's channel graph: %v", err)
-	}
-	for _, node := range channelGraph.Nodes {
-		if node.PubKey == net.Bob.PubKeyStr {
-			t.Fatalf("did not expect to find bob in the channel " +
-				"graph, but did")
-		}
-		if node.PubKey == carol.PubKeyStr {
-			t.Fatalf("did not expect to find carol in the channel " +
-				"graph, but did")
-		}
-	}
-
-	// Now that the test is done, we can also close the persistent link.
-	ctxt, _ = context.WithTimeout(ctxb, channelCloseTimeout)
-	closeChannelAndAssert(ctxt, t, net, net.Alice, persistentChanPoint, false)
-}
-
-// testRevokedCloseRetribution tests that Carol is able carry out
-// retribution in the event that she fails immediately after detecting Bob's
-// breach txn in the mempool.
-func testRevokedCloseRetribution(net *lntest.NetworkHarness, t *harnessTest) {
-	ctxb := context.Background()
-
-	const (
-		chanAmt     = funding.MaxBtcFundingAmount
-		paymentAmt  = 10000
-		numInvoices = 6
-	)
-
-	// Carol will be the breached party. We set --nolisten to ensure Bob
-	// won't be able to connect to her and trigger the channel data
-	// protection logic automatically. We also can't have Carol
-	// automatically re-connect too early, otherwise DLP would be initiated
-	// instead of the breach we want to provoke.
-	carol := net.NewNode(
-		t.t, "Carol",
-		[]string{"--hodl.exit-settle", "--nolisten", "--minbackoff=1h"},
-	)
-	defer shutdownAndAssert(net, t, carol)
-
-	// We must let Bob communicate with Carol before they are able to open
-	// channel, so we connect Bob and Carol,
-	ctxt, _ := context.WithTimeout(ctxb, defaultTimeout)
-	net.ConnectNodes(ctxt, t.t, carol, net.Bob)
-
-	// Before we make a channel, we'll load up Carol with some coins sent
-	// directly from the miner.
-	ctxt, _ = context.WithTimeout(ctxb, defaultTimeout)
-	net.SendCoins(ctxt, t.t, btcutil.SatoshiPerBitcoin, carol)
-
-	// In order to test Carol's response to an uncooperative channel
-	// closure by Bob, we'll first open up a channel between them with a
-	// 0.5 BTC value.
-	ctxt, _ = context.WithTimeout(ctxb, channelOpenTimeout)
-	chanPoint := openChannelAndAssert(
-		ctxt, t, net, carol, net.Bob,
-		lntest.OpenChannelParams{
-			Amt: chanAmt,
-		},
-	)
-
-	// With the channel open, we'll create a few invoices for Bob that
-	// Carol will pay to in order to advance the state of the channel.
-	bobPayReqs, _, _, err := createPayReqs(
-		net.Bob, paymentAmt, numInvoices,
-	)
-	if err != nil {
-		t.Fatalf("unable to create pay reqs: %v", err)
-	}
-
-	// Wait for Carol to receive the channel edge from the funding manager.
-	ctxt, _ = context.WithTimeout(ctxb, defaultTimeout)
-	err = carol.WaitForNetworkChannelOpen(ctxt, chanPoint)
-	if err != nil {
-		t.Fatalf("carol didn't see the carol->bob channel before "+
-			"timeout: %v", err)
-	}
-
-	// Send payments from Carol to Bob using 3 of Bob's payment hashes
-	// generated above.
-	ctxt, _ = context.WithTimeout(ctxb, defaultTimeout)
-	err = completePaymentRequests(
-		ctxt, carol, carol.RouterClient, bobPayReqs[:numInvoices/2],
-		true,
-	)
-	if err != nil {
-		t.Fatalf("unable to send payments: %v", err)
-	}
-
-	// Next query for Bob's channel state, as we sent 3 payments of 10k
-	// satoshis each, Bob should now see his balance as being 30k satoshis.
-	var bobChan *lnrpc.Channel
-	var predErr error
-	err = wait.Predicate(func() bool {
-		ctxt, _ = context.WithTimeout(ctxb, defaultTimeout)
-		bChan, err := getChanInfo(ctxt, net.Bob)
-		if err != nil {
-			t.Fatalf("unable to get bob's channel info: %v", err)
-		}
-		if bChan.LocalBalance != 30000 {
-			predErr = fmt.Errorf("bob's balance is incorrect, "+
-				"got %v, expected %v", bChan.LocalBalance,
-				30000)
-			return false
-		}
-
-		bobChan = bChan
-		return true
-	}, defaultTimeout)
-	if err != nil {
-		t.Fatalf("%v", predErr)
-	}
-
-	// Grab Bob's current commitment height (update number), we'll later
-	// revert him to this state after additional updates to force him to
-	// broadcast this soon to be revoked state.
-	bobStateNumPreCopy := bobChan.NumUpdates
-
-	// Create a temporary file to house Bob's database state at this
-	// particular point in history.
-	bobTempDbPath, err := ioutil.TempDir("", "bob-past-state")
-	if err != nil {
-		t.Fatalf("unable to create temp db folder: %v", err)
-	}
-	defer os.Remove(bobTempDbPath)
-
-	// With the temporary file created, copy Bob's current state into the
-	// temporary file we created above. Later after more updates, we'll
-	// restore this state.
-	if err := lntest.CopyAll(bobTempDbPath, net.Bob.DBDir()); err != nil {
-		t.Fatalf("unable to copy database files: %v", err)
-	}
-
-	// Finally, send payments from Carol to Bob, consuming Bob's remaining
-	// payment hashes.
-	ctxt, _ = context.WithTimeout(ctxb, defaultTimeout)
-	err = completePaymentRequests(
-		ctxt, carol, carol.RouterClient, bobPayReqs[numInvoices/2:],
-		true,
-	)
-	if err != nil {
-		t.Fatalf("unable to send payments: %v", err)
-	}
-
-	ctxt, _ = context.WithTimeout(ctxb, defaultTimeout)
-	bobChan, err = getChanInfo(ctxt, net.Bob)
-	if err != nil {
-		t.Fatalf("unable to get bob chan info: %v", err)
-	}
-
-	// Now we shutdown Bob, copying over the his temporary database state
-	// which has the *prior* channel state over his current most up to date
-	// state. With this, we essentially force Bob to travel back in time
-	// within the channel's history.
-	if err = net.RestartNode(net.Bob, func() error {
-		return lntest.CopyAll(net.Bob.DBDir(), bobTempDbPath)
-	}); err != nil {
-		t.Fatalf("unable to restart node: %v", err)
-	}
-
-	// Now query for Bob's channel state, it should show that he's at a
-	// state number in the past, not the *latest* state.
-	ctxt, _ = context.WithTimeout(ctxb, defaultTimeout)
-	bobChan, err = getChanInfo(ctxt, net.Bob)
-	if err != nil {
-		t.Fatalf("unable to get bob chan info: %v", err)
-	}
-	if bobChan.NumUpdates != bobStateNumPreCopy {
-		t.Fatalf("db copy failed: %v", bobChan.NumUpdates)
-	}
-
-	// Now force Bob to execute a *force* channel closure by unilaterally
-	// broadcasting his current channel state. This is actually the
-	// commitment transaction of a prior *revoked* state, so he'll soon
-	// feel the wrath of Carol's retribution.
-	var closeUpdates lnrpc.Lightning_CloseChannelClient
-	force := true
-	err = wait.Predicate(func() bool {
-		ctxt, _ := context.WithTimeout(ctxb, channelCloseTimeout)
-		closeUpdates, _, err = net.CloseChannel(ctxt, net.Bob, chanPoint, force)
-		if err != nil {
-			predErr = err
-			return false
-		}
-
-		return true
-	}, defaultTimeout)
-	if err != nil {
-		t.Fatalf("unable to close channel: %v", predErr)
-	}
-
-	// Wait for Bob's breach transaction to show up in the mempool to ensure
-	// that Carol's node has started waiting for confirmations.
-	_, err = waitForTxInMempool(net.Miner.Client, minerMempoolTimeout)
-	if err != nil {
-		t.Fatalf("unable to find Bob's breach tx in mempool: %v", err)
-	}
-
-	// Here, Carol sees Bob's breach transaction in the mempool, but is waiting
-	// for it to confirm before continuing her retribution. We restart Carol to
-	// ensure that she is persisting her retribution state and continues
-	// watching for the breach transaction to confirm even after her node
-	// restarts.
-	if err := net.RestartNode(carol, nil); err != nil {
-		t.Fatalf("unable to restart Carol's node: %v", err)
-	}
-
-	// Finally, generate a single block, wait for the final close status
-	// update, then ensure that the closing transaction was included in the
-	// block.
-	block := mineBlocks(t, net, 1, 1)[0]
-
-	ctxt, _ = context.WithTimeout(ctxb, channelCloseTimeout)
-	breachTXID, err := net.WaitForChannelClose(ctxt, closeUpdates)
-	if err != nil {
-		t.Fatalf("error while waiting for channel close: %v", err)
-	}
-	assertTxInBlock(t, block, breachTXID)
-
-	// Query the mempool for Carol's justice transaction, this should be
-	// broadcast as Bob's contract breaching transaction gets confirmed
-	// above.
-	justiceTXID, err := waitForTxInMempool(net.Miner.Client, minerMempoolTimeout)
-	if err != nil {
-		t.Fatalf("unable to find Carol's justice tx in mempool: %v", err)
-	}
-	time.Sleep(100 * time.Millisecond)
-
-	// Query for the mempool transaction found above. Then assert that all
-	// the inputs of this transaction are spending outputs generated by
-	// Bob's breach transaction above.
-	justiceTx, err := net.Miner.Client.GetRawTransaction(justiceTXID)
-	if err != nil {
-		t.Fatalf("unable to query for justice tx: %v", err)
-	}
-	for _, txIn := range justiceTx.MsgTx().TxIn {
-		if !bytes.Equal(txIn.PreviousOutPoint.Hash[:], breachTXID[:]) {
-			t.Fatalf("justice tx not spending commitment utxo "+
-				"instead is: %v", txIn.PreviousOutPoint)
-		}
-	}
-
-	// We restart Carol here to ensure that she persists her retribution state
-	// and successfully continues exacting retribution after restarting. At
-	// this point, Carol has broadcast the justice transaction, but it hasn't
-	// been confirmed yet; when Carol restarts, she should start waiting for
-	// the justice transaction to confirm again.
-	if err := net.RestartNode(carol, nil); err != nil {
-		t.Fatalf("unable to restart Carol's node: %v", err)
-	}
-
-	// Now mine a block, this transaction should include Carol's justice
-	// transaction which was just accepted into the mempool.
-	block = mineBlocks(t, net, 1, 1)[0]
-
-	// The block should have exactly *two* transactions, one of which is
-	// the justice transaction.
-	if len(block.Transactions) != 2 {
-		t.Fatalf("transaction wasn't mined")
-	}
-	justiceSha := block.Transactions[1].TxHash()
-	if !bytes.Equal(justiceTx.Hash()[:], justiceSha[:]) {
-		t.Fatalf("justice tx wasn't mined")
-	}
-
-	assertNodeNumChannels(t, carol, 0)
-
-	// Mine enough blocks for Bob's channel arbitrator to wrap up the
-	// references to the breached channel. The chanarb waits for commitment
-	// tx's confHeight+CSV-1 blocks and since we've already mined one that
-	// included the justice tx we only need to mine extra DefaultCSV-2
-	// blocks to unlock it.
-	mineBlocks(t, net, lntest.DefaultCSV-2, 0)
-
-	assertNumPendingChannels(t, net.Bob, 0, 0)
-}
-
-// testRevokedCloseRetributionZeroValueRemoteOutput tests that Dave is able
-// carry out retribution in the event that she fails in state where the remote
-// commitment output has zero-value.
-func testRevokedCloseRetributionZeroValueRemoteOutput(net *lntest.NetworkHarness,
-	t *harnessTest) {
-	ctxb := context.Background()
-
-	const (
-		chanAmt     = funding.MaxBtcFundingAmount
-		paymentAmt  = 10000
-		numInvoices = 6
-	)
-
-	// Since we'd like to test some multi-hop failure scenarios, we'll
-	// introduce another node into our test network: Carol.
-	carol := net.NewNode(t.t, "Carol", []string{"--hodl.exit-settle"})
-	defer shutdownAndAssert(net, t, carol)
-
-	// Dave will be the breached party. We set --nolisten to ensure Carol
-	// won't be able to connect to him and trigger the channel data
-	// protection logic automatically. We also can't have Dave automatically
-	// re-connect too early, otherwise DLP would be initiated instead of the
-	// breach we want to provoke.
-	dave := net.NewNode(
-		t.t, "Dave",
-		[]string{"--hodl.exit-settle", "--nolisten", "--minbackoff=1h"},
-	)
-	defer shutdownAndAssert(net, t, dave)
-
-	// We must let Dave have an open channel before she can send a node
-	// announcement, so we open a channel with Carol,
-	ctxt, _ := context.WithTimeout(ctxb, defaultTimeout)
-	net.ConnectNodes(ctxt, t.t, dave, carol)
-
-	// Before we make a channel, we'll load up Dave with some coins sent
-	// directly from the miner.
-	ctxt, _ = context.WithTimeout(ctxb, defaultTimeout)
-	net.SendCoins(ctxt, t.t, btcutil.SatoshiPerBitcoin, dave)
-
-	// In order to test Dave's response to an uncooperative channel
-	// closure by Carol, we'll first open up a channel between them with a
-	// 0.5 BTC value.
-	ctxt, _ = context.WithTimeout(ctxb, channelOpenTimeout)
-	chanPoint := openChannelAndAssert(
-		ctxt, t, net, dave, carol,
-		lntest.OpenChannelParams{
-			Amt: chanAmt,
-		},
-	)
-
-	// With the channel open, we'll create a few invoices for Carol that
-	// Dave will pay to in order to advance the state of the channel.
-	carolPayReqs, _, _, err := createPayReqs(
-		carol, paymentAmt, numInvoices,
-	)
-	if err != nil {
-		t.Fatalf("unable to create pay reqs: %v", err)
-	}
-
-	// Wait for Dave to receive the channel edge from the funding manager.
-	ctxt, _ = context.WithTimeout(ctxb, defaultTimeout)
-	err = dave.WaitForNetworkChannelOpen(ctxt, chanPoint)
-	if err != nil {
-		t.Fatalf("dave didn't see the dave->carol channel before "+
-			"timeout: %v", err)
-	}
-
-	// Next query for Carol's channel state, as we sent 0 payments, Carol
-	// should now see her balance as being 0 satoshis.
-	ctxt, _ = context.WithTimeout(ctxb, defaultTimeout)
-	carolChan, err := getChanInfo(ctxt, carol)
-	if err != nil {
-		t.Fatalf("unable to get carol's channel info: %v", err)
-	}
-	if carolChan.LocalBalance != 0 {
-		t.Fatalf("carol's balance is incorrect, got %v, expected %v",
-			carolChan.LocalBalance, 0)
-	}
-
-	// Grab Carol's current commitment height (update number), we'll later
-	// revert her to this state after additional updates to force him to
-	// broadcast this soon to be revoked state.
-	carolStateNumPreCopy := carolChan.NumUpdates
-
-	// Create a temporary file to house Carol's database state at this
-	// particular point in history.
-	carolTempDbPath, err := ioutil.TempDir("", "carol-past-state")
-	if err != nil {
-		t.Fatalf("unable to create temp db folder: %v", err)
-	}
-	defer os.Remove(carolTempDbPath)
-
-	// With the temporary file created, copy Carol's current state into the
-	// temporary file we created above. Later after more updates, we'll
-	// restore this state.
-	if err := lntest.CopyAll(carolTempDbPath, carol.DBDir()); err != nil {
-		t.Fatalf("unable to copy database files: %v", err)
-	}
-
-	// Finally, send payments from Dave to Carol, consuming Carol's remaining
-	// payment hashes.
-	ctxt, _ = context.WithTimeout(ctxb, defaultTimeout)
-	err = completePaymentRequests(
-		ctxt, dave, dave.RouterClient, carolPayReqs, false,
-	)
-	if err != nil {
-		t.Fatalf("unable to send payments: %v", err)
-	}
-
-	ctxt, _ = context.WithTimeout(ctxb, defaultTimeout)
-	_, err = getChanInfo(ctxt, carol)
-	if err != nil {
-		t.Fatalf("unable to get carol chan info: %v", err)
-	}
-
-	// Now we shutdown Carol, copying over the his temporary database state
-	// which has the *prior* channel state over his current most up to date
-	// state. With this, we essentially force Carol to travel back in time
-	// within the channel's history.
-	if err = net.RestartNode(carol, func() error {
-		return lntest.CopyAll(carol.DBDir(), carolTempDbPath)
-	}); err != nil {
-		t.Fatalf("unable to restart node: %v", err)
-	}
-
-	// Now query for Carol's channel state, it should show that he's at a
-	// state number in the past, not the *latest* state.
-	ctxt, _ = context.WithTimeout(ctxb, defaultTimeout)
-	carolChan, err = getChanInfo(ctxt, carol)
-	if err != nil {
-		t.Fatalf("unable to get carol chan info: %v", err)
-	}
-	if carolChan.NumUpdates != carolStateNumPreCopy {
-		t.Fatalf("db copy failed: %v", carolChan.NumUpdates)
-	}
-
-	// Now force Carol to execute a *force* channel closure by unilaterally
-	// broadcasting his current channel state. This is actually the
-	// commitment transaction of a prior *revoked* state, so he'll soon
-	// feel the wrath of Dave's retribution.
-	var (
-		closeUpdates lnrpc.Lightning_CloseChannelClient
-		closeTxID    *chainhash.Hash
-		closeErr     error
-	)
-
-	force := true
-	err = wait.Predicate(func() bool {
-		ctxt, _ := context.WithTimeout(ctxb, channelCloseTimeout)
-		closeUpdates, closeTxID, closeErr = net.CloseChannel(
-			ctxt, carol, chanPoint, force,
-		)
-		return closeErr == nil
-	}, defaultTimeout)
-	if err != nil {
-		t.Fatalf("unable to close channel: %v", closeErr)
-	}
-
-	// Query the mempool for the breaching closing transaction, this should
-	// be broadcast by Carol when she force closes the channel above.
-	txid, err := waitForTxInMempool(net.Miner.Client, minerMempoolTimeout)
-	if err != nil {
-		t.Fatalf("unable to find Carol's force close tx in mempool: %v",
-			err)
-	}
-	if *txid != *closeTxID {
-		t.Fatalf("expected closeTx(%v) in mempool, instead found %v",
-			closeTxID, txid)
-	}
-
-	// Finally, generate a single block, wait for the final close status
-	// update, then ensure that the closing transaction was included in the
-	// block.
-	block := mineBlocks(t, net, 1, 1)[0]
-
-	// Here, Dave receives a confirmation of Carol's breach transaction.
-	// We restart Dave to ensure that she is persisting her retribution
-	// state and continues exacting justice after her node restarts.
-	if err := net.RestartNode(dave, nil); err != nil {
-		t.Fatalf("unable to stop Dave's node: %v", err)
-	}
-
-	ctxt, _ = context.WithTimeout(ctxb, channelCloseTimeout)
-	breachTXID, err := net.WaitForChannelClose(ctxt, closeUpdates)
-	if err != nil {
-		t.Fatalf("error while waiting for channel close: %v", err)
-	}
-	assertTxInBlock(t, block, breachTXID)
-
-	// Query the mempool for Dave's justice transaction, this should be
-	// broadcast as Carol's contract breaching transaction gets confirmed
-	// above.
-	justiceTXID, err := waitForTxInMempool(net.Miner.Client, minerMempoolTimeout)
-	if err != nil {
-		t.Fatalf("unable to find Dave's justice tx in mempool: %v",
-			err)
-	}
-	time.Sleep(100 * time.Millisecond)
-
-	// Query for the mempool transaction found above. Then assert that all
-	// the inputs of this transaction are spending outputs generated by
-	// Carol's breach transaction above.
-	justiceTx, err := net.Miner.Client.GetRawTransaction(justiceTXID)
-	if err != nil {
-		t.Fatalf("unable to query for justice tx: %v", err)
-	}
-	for _, txIn := range justiceTx.MsgTx().TxIn {
-		if !bytes.Equal(txIn.PreviousOutPoint.Hash[:], breachTXID[:]) {
-			t.Fatalf("justice tx not spending commitment utxo "+
-				"instead is: %v", txIn.PreviousOutPoint)
-		}
-	}
-
-	// We restart Dave here to ensure that he persists her retribution state
-	// and successfully continues exacting retribution after restarting. At
-	// this point, Dave has broadcast the justice transaction, but it hasn't
-	// been confirmed yet; when Dave restarts, she should start waiting for
-	// the justice transaction to confirm again.
-	if err := net.RestartNode(dave, nil); err != nil {
-		t.Fatalf("unable to restart Dave's node: %v", err)
-	}
-
-	// Now mine a block, this transaction should include Dave's justice
-	// transaction which was just accepted into the mempool.
-	block = mineBlocks(t, net, 1, 1)[0]
-
-	// The block should have exactly *two* transactions, one of which is
-	// the justice transaction.
-	if len(block.Transactions) != 2 {
-		t.Fatalf("transaction wasn't mined")
-	}
-	justiceSha := block.Transactions[1].TxHash()
-	if !bytes.Equal(justiceTx.Hash()[:], justiceSha[:]) {
-		t.Fatalf("justice tx wasn't mined")
-	}
-
-	assertNodeNumChannels(t, dave, 0)
-}
-
-// testRevokedCloseRetributionRemoteHodl tests that Dave properly responds to a
-// channel breach made by the remote party, specifically in the case that the
-// remote party breaches before settling extended HTLCs.
-func testRevokedCloseRetributionRemoteHodl(net *lntest.NetworkHarness,
-	t *harnessTest) {
-	ctxb := context.Background()
-
-	const (
-		chanAmt     = funding.MaxBtcFundingAmount
-		pushAmt     = 200000
-		paymentAmt  = 10000
-		numInvoices = 6
-	)
-
-	// Since this test will result in the counterparty being left in a
-	// weird state, we will introduce another node into our test network:
-	// Carol.
-	carol := net.NewNode(t.t, "Carol", []string{"--hodl.exit-settle"})
-	defer shutdownAndAssert(net, t, carol)
-
-	// We'll also create a new node Dave, who will have a channel with
-	// Carol, and also use similar settings so we can broadcast a commit
-	// with active HTLCs. Dave will be the breached party. We set
-	// --nolisten to ensure Carol won't be able to connect to him and
-	// trigger the channel data protection logic automatically.
-	dave := net.NewNode(
-		t.t, "Dave",
-		[]string{"--hodl.exit-settle", "--nolisten"},
-	)
-	defer shutdownAndAssert(net, t, dave)
-
-	// We must let Dave communicate with Carol before they are able to open
-	// channel, so we connect Dave and Carol,
-	ctxt, _ := context.WithTimeout(ctxb, defaultTimeout)
-	net.ConnectNodes(ctxt, t.t, dave, carol)
-
-	// Before we make a channel, we'll load up Dave with some coins sent
-	// directly from the miner.
-	ctxt, _ = context.WithTimeout(ctxb, defaultTimeout)
-	net.SendCoins(ctxt, t.t, btcutil.SatoshiPerBitcoin, dave)
-
-	// In order to test Dave's response to an uncooperative channel closure
-	// by Carol, we'll first open up a channel between them with a
-	// funding.MaxBtcFundingAmount (2^24) satoshis value.
-	ctxt, _ = context.WithTimeout(ctxb, channelOpenTimeout)
-	chanPoint := openChannelAndAssert(
-		ctxt, t, net, dave, carol,
-		lntest.OpenChannelParams{
-			Amt:     chanAmt,
-			PushAmt: pushAmt,
-		},
-	)
-
-	// With the channel open, we'll create a few invoices for Carol that
-	// Dave will pay to in order to advance the state of the channel.
-	carolPayReqs, _, _, err := createPayReqs(
-		carol, paymentAmt, numInvoices,
-	)
-	if err != nil {
-		t.Fatalf("unable to create pay reqs: %v", err)
-	}
-
-	// We'll introduce a closure to validate that Carol's current balance
-	// matches the given expected amount.
-	checkCarolBalance := func(expectedAmt int64) {
-		ctxt, _ = context.WithTimeout(ctxb, defaultTimeout)
-		carolChan, err := getChanInfo(ctxt, carol)
-		if err != nil {
-			t.Fatalf("unable to get carol's channel info: %v", err)
-		}
-		if carolChan.LocalBalance != expectedAmt {
-			t.Fatalf("carol's balance is incorrect, "+
-				"got %v, expected %v", carolChan.LocalBalance,
-				expectedAmt)
-		}
-	}
-
-	// We'll introduce another closure to validate that Carol's current
-	// number of updates is at least as large as the provided minimum
-	// number.
-	checkCarolNumUpdatesAtLeast := func(minimum uint64) {
-		ctxt, _ = context.WithTimeout(ctxb, defaultTimeout)
-		carolChan, err := getChanInfo(ctxt, carol)
-		if err != nil {
-			t.Fatalf("unable to get carol's channel info: %v", err)
-		}
-		if carolChan.NumUpdates < minimum {
-			t.Fatalf("carol's numupdates is incorrect, want %v "+
-				"to be at least %v", carolChan.NumUpdates,
-				minimum)
-		}
-	}
-
-	// Wait for Dave to receive the channel edge from the funding manager.
-	ctxt, _ = context.WithTimeout(ctxb, defaultTimeout)
-	err = dave.WaitForNetworkChannelOpen(ctxt, chanPoint)
-	if err != nil {
-		t.Fatalf("dave didn't see the dave->carol channel before "+
-			"timeout: %v", err)
-	}
-
-	// Ensure that carol's balance starts with the amount we pushed to her.
-	checkCarolBalance(pushAmt)
-
-	// Send payments from Dave to Carol using 3 of Carol's payment hashes
-	// generated above.
-	ctxt, _ = context.WithTimeout(ctxb, defaultTimeout)
-	err = completePaymentRequests(
-		ctxt, dave, dave.RouterClient, carolPayReqs[:numInvoices/2],
-		false,
-	)
-	if err != nil {
-		t.Fatalf("unable to send payments: %v", err)
-	}
-
-	// At this point, we'll also send over a set of HTLC's from Carol to
-	// Dave. This ensures that the final revoked transaction has HTLC's in
-	// both directions.
-	davePayReqs, _, _, err := createPayReqs(
-		dave, paymentAmt, numInvoices,
-	)
-	if err != nil {
-		t.Fatalf("unable to create pay reqs: %v", err)
-	}
-
-	// Send payments from Carol to Dave using 3 of Dave's payment hashes
-	// generated above.
-	ctxt, _ = context.WithTimeout(ctxb, defaultTimeout)
-	err = completePaymentRequests(
-		ctxt, carol, carol.RouterClient, davePayReqs[:numInvoices/2],
-		false,
-	)
-	if err != nil {
-		t.Fatalf("unable to send payments: %v", err)
-	}
-
-	// Next query for Carol's channel state, as we sent 3 payments of 10k
-	// satoshis each, however Carol should now see her balance as being
-	// equal to the push amount in satoshis since she has not settled.
-	ctxt, _ = context.WithTimeout(ctxb, defaultTimeout)
-	carolChan, err := getChanInfo(ctxt, carol)
-	if err != nil {
-		t.Fatalf("unable to get carol's channel info: %v", err)
-	}
-
-	// Grab Carol's current commitment height (update number), we'll later
-	// revert her to this state after additional updates to force her to
-	// broadcast this soon to be revoked state.
-	carolStateNumPreCopy := carolChan.NumUpdates
-
-	// Ensure that carol's balance still reflects the original amount we
-	// pushed to her, minus the HTLCs she just sent to Dave.
-	checkCarolBalance(pushAmt - 3*paymentAmt)
-
-	// Since Carol has not settled, she should only see at least one update
-	// to her channel.
-	checkCarolNumUpdatesAtLeast(1)
-
-	// Create a temporary file to house Carol's database state at this
-	// particular point in history.
-	carolTempDbPath, err := ioutil.TempDir("", "carol-past-state")
-	if err != nil {
-		t.Fatalf("unable to create temp db folder: %v", err)
-	}
-	defer os.Remove(carolTempDbPath)
-
-	// With the temporary file created, copy Carol's current state into the
-	// temporary file we created above. Later after more updates, we'll
-	// restore this state.
-	if err := lntest.CopyAll(carolTempDbPath, carol.DBDir()); err != nil {
-		t.Fatalf("unable to copy database files: %v", err)
-	}
-
-	// Finally, send payments from Dave to Carol, consuming Carol's
-	// remaining payment hashes.
-	ctxt, _ = context.WithTimeout(ctxb, defaultTimeout)
-	err = completePaymentRequests(
-		ctxt, dave, dave.RouterClient, carolPayReqs[numInvoices/2:],
-		false,
-	)
-	if err != nil {
-		t.Fatalf("unable to send payments: %v", err)
-	}
-
-	// Ensure that carol's balance still shows the amount we originally
-	// pushed to her (minus the HTLCs she sent to Bob), and that at least
-	// one more update has occurred.
-	time.Sleep(500 * time.Millisecond)
-	checkCarolBalance(pushAmt - 3*paymentAmt)
-	checkCarolNumUpdatesAtLeast(carolStateNumPreCopy + 1)
-
-	// Suspend Dave, such that Carol won't reconnect at startup, triggering
-	// the data loss protection.
-	restartDave, err := net.SuspendNode(dave)
-	if err != nil {
-		t.Fatalf("unable to suspend Dave: %v", err)
-	}
-
-	// Now we shutdown Carol, copying over the her temporary database state
-	// which has the *prior* channel state over her current most up to date
-	// state. With this, we essentially force Carol to travel back in time
-	// within the channel's history.
-	if err = net.RestartNode(carol, func() error {
-		return lntest.CopyAll(carol.DBDir(), carolTempDbPath)
-	}); err != nil {
-		t.Fatalf("unable to restart node: %v", err)
-	}
-
-	time.Sleep(200 * time.Millisecond)
-
-	// Ensure that Carol's view of the channel is consistent with the state
-	// of the channel just before it was snapshotted.
-	checkCarolBalance(pushAmt - 3*paymentAmt)
-	checkCarolNumUpdatesAtLeast(1)
-
-	// Now query for Carol's channel state, it should show that she's at a
-	// state number in the past, *not* the latest state.
-	ctxt, _ = context.WithTimeout(ctxb, defaultTimeout)
-	carolChan, err = getChanInfo(ctxt, carol)
-	if err != nil {
-		t.Fatalf("unable to get carol chan info: %v", err)
-	}
-	if carolChan.NumUpdates != carolStateNumPreCopy {
-		t.Fatalf("db copy failed: %v", carolChan.NumUpdates)
-	}
-
-	// Now force Carol to execute a *force* channel closure by unilaterally
-	// broadcasting her current channel state. This is actually the
-	// commitment transaction of a prior *revoked* state, so she'll soon
-	// feel the wrath of Dave's retribution.
-	force := true
-	ctxt, _ = context.WithTimeout(ctxb, channelCloseTimeout)
-	closeUpdates, closeTxID, err := net.CloseChannel(ctxt, carol,
-		chanPoint, force)
-	if err != nil {
-		t.Fatalf("unable to close channel: %v", err)
-	}
-
-	// Query the mempool for the breaching closing transaction, this should
-	// be broadcast by Carol when she force closes the channel above.
-	txid, err := waitForTxInMempool(net.Miner.Client, minerMempoolTimeout)
-	if err != nil {
-		t.Fatalf("unable to find Carol's force close tx in mempool: %v",
-			err)
-	}
-	if *txid != *closeTxID {
-		t.Fatalf("expected closeTx(%v) in mempool, instead found %v",
-			closeTxID, txid)
-	}
-
-	// Generate a single block to mine the breach transaction.
-	block := mineBlocks(t, net, 1, 1)[0]
-
-	// We resurrect Dave to ensure he will be exacting justice after his
-	// node restarts.
-	if err := restartDave(); err != nil {
-		t.Fatalf("unable to stop Dave's node: %v", err)
-	}
-
-	// Finally, wait for the final close status update, then ensure that
-	// the closing transaction was included in the block.
-	ctxt, _ = context.WithTimeout(ctxb, channelCloseTimeout)
-	breachTXID, err := net.WaitForChannelClose(ctxt, closeUpdates)
-	if err != nil {
-		t.Fatalf("error while waiting for channel close: %v", err)
-	}
-	if *breachTXID != *closeTxID {
-		t.Fatalf("expected breach ID(%v) to be equal to close ID (%v)",
-			breachTXID, closeTxID)
-	}
-	assertTxInBlock(t, block, breachTXID)
-
-	// Query the mempool for Dave's justice transaction, this should be
-	// broadcast as Carol's contract breaching transaction gets confirmed
-	// above. Since Carol might have had the time to take some of the HTLC
-	// outputs to the second level before Dave broadcasts his justice tx,
-	// we'll search through the mempool for a tx that matches the number of
-	// expected inputs in the justice tx.
-	var predErr error
-	var justiceTxid *chainhash.Hash
-	errNotFound := errors.New("justice tx not found")
-	findJusticeTx := func() (*chainhash.Hash, error) {
-		mempool, err := net.Miner.Client.GetRawMempool()
-		if err != nil {
-			return nil, fmt.Errorf("unable to get mempool from "+
-				"miner: %v", err)
-		}
-
-		for _, txid := range mempool {
-			// Check that the justice tx has the appropriate number
-			// of inputs.
-			tx, err := net.Miner.Client.GetRawTransaction(txid)
-			if err != nil {
-				return nil, fmt.Errorf("unable to query for "+
-					"txs: %v", err)
-			}
-
-			exNumInputs := 2 + numInvoices
-			if len(tx.MsgTx().TxIn) == exNumInputs {
-				return txid, nil
-			}
-		}
-		return nil, errNotFound
-	}
-
-	err = wait.Predicate(func() bool {
-		txid, err := findJusticeTx()
-		if err != nil {
-			predErr = err
-			return false
-		}
-
-		justiceTxid = txid
-		return true
-	}, defaultTimeout)
-	if err != nil && predErr == errNotFound {
-		// If Dave is unable to broadcast his justice tx on first
-		// attempt because of the second layer transactions, he will
-		// wait until the next block epoch before trying again. Because
-		// of this, we'll mine a block if we cannot find the justice tx
-		// immediately. Since we cannot tell for sure how many
-		// transactions will be in the mempool at this point, we pass 0
-		// as the last argument, indicating we don't care what's in the
-		// mempool.
-		mineBlocks(t, net, 1, 0)
-		err = wait.Predicate(func() bool {
-			txid, err := findJusticeTx()
-			if err != nil {
-				predErr = err
-				return false
-			}
-
-			justiceTxid = txid
-			return true
-		}, defaultTimeout)
-	}
-	if err != nil {
-		t.Fatalf(predErr.Error())
-	}
-
-	justiceTx, err := net.Miner.Client.GetRawTransaction(justiceTxid)
-	if err != nil {
-		t.Fatalf("unable to query for justice tx: %v", err)
-	}
-
-	// isSecondLevelSpend checks that the passed secondLevelTxid is a
-	// potentitial second level spend spending from the commit tx.
-	isSecondLevelSpend := func(commitTxid, secondLevelTxid *chainhash.Hash) bool {
-		secondLevel, err := net.Miner.Client.GetRawTransaction(
-			secondLevelTxid)
-		if err != nil {
-			t.Fatalf("unable to query for tx: %v", err)
-		}
-
-		// A second level spend should have only one input, and one
-		// output.
-		if len(secondLevel.MsgTx().TxIn) != 1 {
-			return false
-		}
-		if len(secondLevel.MsgTx().TxOut) != 1 {
-			return false
-		}
-
-		// The sole input should be spending from the commit tx.
-		txIn := secondLevel.MsgTx().TxIn[0]
-
-		return bytes.Equal(txIn.PreviousOutPoint.Hash[:], commitTxid[:])
-	}
-
-	// Check that all the inputs of this transaction are spending outputs
-	// generated by Carol's breach transaction above.
-	for _, txIn := range justiceTx.MsgTx().TxIn {
-		if bytes.Equal(txIn.PreviousOutPoint.Hash[:], breachTXID[:]) {
-			continue
-		}
-
-		// If the justice tx is spending from an output that was not on
-		// the breach tx, Carol might have had the time to take an
-		// output to the second level. In that case, check that the
-		// justice tx is spending this second level output.
-		if isSecondLevelSpend(breachTXID, &txIn.PreviousOutPoint.Hash) {
-			continue
-		}
-		t.Fatalf("justice tx not spending commitment utxo "+
-			"instead is: %v", txIn.PreviousOutPoint)
-	}
-	time.Sleep(100 * time.Millisecond)
-
-	// We restart Dave here to ensure that he persists he retribution state
-	// and successfully continues exacting retribution after restarting. At
-	// this point, Dave has broadcast the justice transaction, but it
-	// hasn't been confirmed yet; when Dave restarts, he should start
-	// waiting for the justice transaction to confirm again.
-	if err := net.RestartNode(dave, nil); err != nil {
-		t.Fatalf("unable to restart Dave's node: %v", err)
-	}
-
-	// Now mine a block, this transaction should include Dave's justice
-	// transaction which was just accepted into the mempool.
-	block = mineBlocks(t, net, 1, 1)[0]
-	assertTxInBlock(t, block, justiceTxid)
-
-	// Dave should have no open channels.
-	assertNodeNumChannels(t, dave, 0)
-}
-
-// testRevokedCloseRetributionAltruistWatchtower establishes a channel between
-// Carol and Dave, where Carol is using a third node Willy as her watchtower.
-// After sending some payments, Dave reverts his state and force closes to
-// trigger a breach. Carol is kept offline throughout the process and the test
-// asserts that Willy responds by broadcasting the justice transaction on
-// Carol's behalf sweeping her funds without a reward.
-func testRevokedCloseRetributionAltruistWatchtower(net *lntest.NetworkHarness,
-	t *harnessTest) {
-
-	testCases := []struct {
-		name    string
-		anchors bool
-	}{{
-		name:    "anchors",
-		anchors: true,
-	}, {
-		name:    "legacy",
-		anchors: false,
-	}}
-
-	for _, tc := range testCases {
-		tc := tc
-
-		success := t.t.Run(tc.name, func(tt *testing.T) {
-			ht := newHarnessTest(tt, net)
-			ht.RunTestCase(&testCase{
-				name: tc.name,
-				test: func(net1 *lntest.NetworkHarness, t1 *harnessTest) {
-					testRevokedCloseRetributionAltruistWatchtowerCase(
-						net1, t1, tc.anchors,
-					)
-				},
-			})
-		})
-
-		if !success {
-			// Log failure time to help relate the lnd logs to the
-			// failure.
-			t.Logf("Failure time: %v", time.Now().Format(
-				"2006-01-02 15:04:05.000",
-			))
-
-			break
-		}
-	}
-}
-
-func testRevokedCloseRetributionAltruistWatchtowerCase(
-	net *lntest.NetworkHarness, t *harnessTest, anchors bool) {
-
-	ctxb := context.Background()
-	const (
-		chanAmt     = funding.MaxBtcFundingAmount
-		paymentAmt  = 10000
-		numInvoices = 6
-		externalIP  = "1.2.3.4"
-	)
-
-	// Since we'd like to test some multi-hop failure scenarios, we'll
-	// introduce another node into our test network: Carol.
-	carolArgs := []string{"--hodl.exit-settle"}
-	if anchors {
-		carolArgs = append(carolArgs, "--protocol.anchors")
-	}
-	carol := net.NewNode(t.t, "Carol", carolArgs)
-	defer shutdownAndAssert(net, t, carol)
-
-	// Willy the watchtower will protect Dave from Carol's breach. He will
-	// remain online in order to punish Carol on Dave's behalf, since the
-	// breach will happen while Dave is offline.
-	willy := net.NewNode(t.t, "Willy", []string{
-		"--watchtower.active",
-		"--watchtower.externalip=" + externalIP,
-	})
-	defer shutdownAndAssert(net, t, willy)
-
-	ctxt, _ := context.WithTimeout(ctxb, defaultTimeout)
-	willyInfo, err := willy.Watchtower.GetInfo(
-		ctxt, &watchtowerrpc.GetInfoRequest{},
-	)
-	if err != nil {
-		t.Fatalf("unable to getinfo from willy: %v", err)
-	}
-
-	// Assert that Willy has one listener and it is 0.0.0.0:9911 or
-	// [::]:9911. Since no listener is explicitly specified, one of these
-	// should be the default depending on whether the host supports IPv6 or
-	// not.
-	if len(willyInfo.Listeners) != 1 {
-		t.Fatalf("Willy should have 1 listener, has %d",
-			len(willyInfo.Listeners))
-	}
-	listener := willyInfo.Listeners[0]
-	if listener != "0.0.0.0:9911" && listener != "[::]:9911" {
-		t.Fatalf("expected listener on 0.0.0.0:9911 or [::]:9911, "+
-			"got %v", listener)
-	}
-
-	// Assert the Willy's URIs properly display the chosen external IP.
-	if len(willyInfo.Uris) != 1 {
-		t.Fatalf("Willy should have 1 uri, has %d",
-			len(willyInfo.Uris))
-	}
-	if !strings.Contains(willyInfo.Uris[0], externalIP) {
-		t.Fatalf("expected uri with %v, got %v",
-			externalIP, willyInfo.Uris[0])
-	}
-
-	// Dave will be the breached party. We set --nolisten to ensure Carol
-	// won't be able to connect to him and trigger the channel data
-	// protection logic automatically.
-	daveArgs := []string{
-		"--nolisten",
-		"--wtclient.active",
-	}
-	if anchors {
-		daveArgs = append(daveArgs, "--protocol.anchors")
-	}
-	dave := net.NewNode(t.t, "Dave", daveArgs)
-	defer shutdownAndAssert(net, t, dave)
-
-	ctxt, _ = context.WithTimeout(ctxb, defaultTimeout)
-	addTowerReq := &wtclientrpc.AddTowerRequest{
-		Pubkey:  willyInfo.Pubkey,
-		Address: listener,
-	}
-	if _, err := dave.WatchtowerClient.AddTower(ctxt, addTowerReq); err != nil {
-		t.Fatalf("unable to add willy's watchtower: %v", err)
-	}
-
-	// We must let Dave have an open channel before she can send a node
-	// announcement, so we open a channel with Carol,
-	net.ConnectNodes(ctxb, t.t, dave, carol)
-
-	// Before we make a channel, we'll load up Dave with some coins sent
-	// directly from the miner.
-	net.SendCoins(ctxb, t.t, btcutil.SatoshiPerBitcoin, dave)
-
-	// In order to test Dave's response to an uncooperative channel
-	// closure by Carol, we'll first open up a channel between them with a
-	// 0.5 BTC value.
-	ctxt, _ = context.WithTimeout(ctxb, channelOpenTimeout)
-	chanPoint := openChannelAndAssert(
-		ctxt, t, net, dave, carol,
-		lntest.OpenChannelParams{
-			Amt:     3 * (chanAmt / 4),
-			PushAmt: chanAmt / 4,
-		},
-	)
-
-	// With the channel open, we'll create a few invoices for Carol that
-	// Dave will pay to in order to advance the state of the channel.
-	carolPayReqs, _, _, err := createPayReqs(
-		carol, paymentAmt, numInvoices,
-	)
-	if err != nil {
-		t.Fatalf("unable to create pay reqs: %v", err)
-	}
-
-	// Wait for Dave to receive the channel edge from the funding manager.
-	ctxt, _ = context.WithTimeout(ctxb, defaultTimeout)
-	err = dave.WaitForNetworkChannelOpen(ctxt, chanPoint)
-	if err != nil {
-		t.Fatalf("dave didn't see the dave->carol channel before "+
-			"timeout: %v", err)
-	}
-
-	// Next query for Carol's channel state, as we sent 0 payments, Carol
-	// should still see her balance as the push amount, which is 1/4 of the
-	// capacity.
-	ctxt, _ = context.WithTimeout(ctxb, defaultTimeout)
-	carolChan, err := getChanInfo(ctxt, carol)
-	if err != nil {
-		t.Fatalf("unable to get carol's channel info: %v", err)
-	}
-	if carolChan.LocalBalance != int64(chanAmt/4) {
-		t.Fatalf("carol's balance is incorrect, got %v, expected %v",
-			carolChan.LocalBalance, chanAmt/4)
-	}
-
-	// Grab Carol's current commitment height (update number), we'll later
-	// revert her to this state after additional updates to force him to
-	// broadcast this soon to be revoked state.
-	carolStateNumPreCopy := carolChan.NumUpdates
-
-	// Create a temporary file to house Carol's database state at this
-	// particular point in history.
-	carolTempDbPath, err := ioutil.TempDir("", "carol-past-state")
-	if err != nil {
-		t.Fatalf("unable to create temp db folder: %v", err)
-	}
-	defer os.Remove(carolTempDbPath)
-
-	// With the temporary file created, copy Carol's current state into the
-	// temporary file we created above. Later after more updates, we'll
-	// restore this state.
-	if err := lntest.CopyAll(carolTempDbPath, carol.DBDir()); err != nil {
-		t.Fatalf("unable to copy database files: %v", err)
-	}
-
-	// Finally, send payments from Dave to Carol, consuming Carol's remaining
-	// payment hashes.
-	err = completePaymentRequests(
-		ctxb, dave, dave.RouterClient, carolPayReqs, false,
-	)
-	if err != nil {
-		t.Fatalf("unable to send payments: %v", err)
-	}
-
-	ctxt, _ = context.WithTimeout(ctxb, defaultTimeout)
-	daveBalReq := &lnrpc.WalletBalanceRequest{}
-	daveBalResp, err := dave.WalletBalance(ctxt, daveBalReq)
-	if err != nil {
-		t.Fatalf("unable to get dave's balance: %v", err)
-	}
-
-	davePreSweepBalance := daveBalResp.ConfirmedBalance
-
-	// Wait until the backup has been accepted by the watchtower before
-	// shutting down Dave.
-	err = wait.NoError(func() error {
-		ctxt, cancel := context.WithTimeout(ctxb, defaultTimeout)
-		defer cancel()
-		bkpStats, err := dave.WatchtowerClient.Stats(ctxt,
-			&wtclientrpc.StatsRequest{},
-		)
-		if err != nil {
-			return err
-
-		}
-		if bkpStats == nil {
-			return errors.New("no active backup sessions")
-		}
-		if bkpStats.NumBackups == 0 {
-			return errors.New("no backups accepted")
-		}
-
-		return nil
-	}, defaultTimeout)
-	if err != nil {
-		t.Fatalf("unable to verify backup task completed: %v", err)
-	}
-
-	// Shutdown Dave to simulate going offline for an extended period of
-	// time. Once he's not watching, Carol will try to breach the channel.
-	restart, err := net.SuspendNode(dave)
-	if err != nil {
-		t.Fatalf("unable to suspend Dave: %v", err)
-	}
-
-	// Now we shutdown Carol, copying over the his temporary database state
-	// which has the *prior* channel state over his current most up to date
-	// state. With this, we essentially force Carol to travel back in time
-	// within the channel's history.
-	if err = net.RestartNode(carol, func() error {
-		return lntest.CopyAll(carol.DBDir(), carolTempDbPath)
-	}); err != nil {
-		t.Fatalf("unable to restart node: %v", err)
-	}
-
-	// Now query for Carol's channel state, it should show that he's at a
-	// state number in the past, not the *latest* state.
-	ctxt, _ = context.WithTimeout(ctxb, defaultTimeout)
-	carolChan, err = getChanInfo(ctxt, carol)
-	if err != nil {
-		t.Fatalf("unable to get carol chan info: %v", err)
-	}
-	if carolChan.NumUpdates != carolStateNumPreCopy {
-		t.Fatalf("db copy failed: %v", carolChan.NumUpdates)
-	}
-
-	// Now force Carol to execute a *force* channel closure by unilaterally
-	// broadcasting his current channel state. This is actually the
-	// commitment transaction of a prior *revoked* state, so he'll soon
-	// feel the wrath of Dave's retribution.
-	closeUpdates, closeTxID, err := net.CloseChannel(
-		ctxb, carol, chanPoint, true,
-	)
-	if err != nil {
-		t.Fatalf("unable to close channel: %v", err)
-	}
-
-	// Query the mempool for the breaching closing transaction, this should
-	// be broadcast by Carol when she force closes the channel above.
-	txid, err := waitForTxInMempool(net.Miner.Client, minerMempoolTimeout)
-	if err != nil {
-		t.Fatalf("unable to find Carol's force close tx in mempool: %v",
-			err)
-	}
-	if *txid != *closeTxID {
-		t.Fatalf("expected closeTx(%v) in mempool, instead found %v",
-			closeTxID, txid)
-	}
-
-	// Finally, generate a single block, wait for the final close status
-	// update, then ensure that the closing transaction was included in the
-	// block.
-	block := mineBlocks(t, net, 1, 1)[0]
-
-	ctxt, _ = context.WithTimeout(ctxb, defaultTimeout)
-	breachTXID, err := net.WaitForChannelClose(ctxt, closeUpdates)
-	if err != nil {
-		t.Fatalf("error while waiting for channel close: %v", err)
-	}
-	assertTxInBlock(t, block, breachTXID)
-
-	// Query the mempool for Dave's justice transaction, this should be
-	// broadcast as Carol's contract breaching transaction gets confirmed
-	// above.
-	justiceTXID, err := waitForTxInMempool(net.Miner.Client, minerMempoolTimeout)
-	if err != nil {
-		t.Fatalf("unable to find Dave's justice tx in mempool: %v",
-			err)
-	}
-	time.Sleep(100 * time.Millisecond)
-
-	// Query for the mempool transaction found above. Then assert that all
-	// the inputs of this transaction are spending outputs generated by
-	// Carol's breach transaction above.
-	justiceTx, err := net.Miner.Client.GetRawTransaction(justiceTXID)
-	if err != nil {
-		t.Fatalf("unable to query for justice tx: %v", err)
-	}
-	for _, txIn := range justiceTx.MsgTx().TxIn {
-		if !bytes.Equal(txIn.PreviousOutPoint.Hash[:], breachTXID[:]) {
-			t.Fatalf("justice tx not spending commitment utxo "+
-				"instead is: %v", txIn.PreviousOutPoint)
-		}
-	}
-
-	ctxt, _ = context.WithTimeout(ctxb, defaultTimeout)
-	willyBalReq := &lnrpc.WalletBalanceRequest{}
-	willyBalResp, err := willy.WalletBalance(ctxt, willyBalReq)
-	if err != nil {
-		t.Fatalf("unable to get willy's balance: %v", err)
-	}
-
-	if willyBalResp.ConfirmedBalance != 0 {
-		t.Fatalf("willy should have 0 balance before mining "+
-			"justice transaction, instead has %d",
-			willyBalResp.ConfirmedBalance)
-	}
-
-	// Now mine a block, this transaction should include Dave's justice
-	// transaction which was just accepted into the mempool.
-	block = mineBlocks(t, net, 1, 1)[0]
-
-	// The block should have exactly *two* transactions, one of which is
-	// the justice transaction.
-	if len(block.Transactions) != 2 {
-		t.Fatalf("transaction wasn't mined")
-	}
-	justiceSha := block.Transactions[1].TxHash()
-	if !bytes.Equal(justiceTx.Hash()[:], justiceSha[:]) {
-		t.Fatalf("justice tx wasn't mined")
-	}
-
-	// Ensure that Willy doesn't get any funds, as he is acting as an
-	// altruist watchtower.
-	var predErr error
-	err = wait.Invariant(func() bool {
-		ctxt, _ = context.WithTimeout(ctxb, defaultTimeout)
-		willyBalReq := &lnrpc.WalletBalanceRequest{}
-		willyBalResp, err := willy.WalletBalance(ctxt, willyBalReq)
-		if err != nil {
-			t.Fatalf("unable to get willy's balance: %v", err)
-		}
-
-		if willyBalResp.ConfirmedBalance != 0 {
-			predErr = fmt.Errorf("Expected Willy to have no funds "+
-				"after justice transaction was mined, found %v",
-				willyBalResp)
-			return false
-		}
-
-		return true
-	}, time.Second*5)
-	if err != nil {
-		t.Fatalf("%v", predErr)
-	}
-
-	// Restart Dave, who will still think his channel with Carol is open.
-	// We should him to detect the breach, but realize that the funds have
-	// then been swept to his wallet by Willy.
-	err = restart()
-	if err != nil {
-		t.Fatalf("unable to restart dave: %v", err)
-	}
-
-	err = wait.Predicate(func() bool {
-		ctxt, _ = context.WithTimeout(ctxb, defaultTimeout)
-		daveBalReq := &lnrpc.ChannelBalanceRequest{}
-		daveBalResp, err := dave.ChannelBalance(ctxt, daveBalReq)
-		if err != nil {
-			t.Fatalf("unable to get dave's balance: %v", err)
-		}
-
-		if daveBalResp.LocalBalance.Sat != 0 {
-			predErr = fmt.Errorf("Dave should end up with zero "+
-				"channel balance, instead has %d",
-				daveBalResp.LocalBalance.Sat)
-			return false
-		}
-
-		return true
-	}, defaultTimeout)
-	if err != nil {
-		t.Fatalf("%v", predErr)
-	}
-
-	assertNumPendingChannels(t, dave, 0, 0)
-
-	err = wait.Predicate(func() bool {
-		ctxt, _ := context.WithTimeout(ctxb, defaultTimeout)
-		daveBalReq := &lnrpc.WalletBalanceRequest{}
-		daveBalResp, err := dave.WalletBalance(ctxt, daveBalReq)
-		if err != nil {
-			t.Fatalf("unable to get dave's balance: %v", err)
-		}
-
-		if daveBalResp.ConfirmedBalance <= davePreSweepBalance {
-			predErr = fmt.Errorf("Dave should have more than %d "+
-				"after sweep, instead has %d",
-				davePreSweepBalance,
-				daveBalResp.ConfirmedBalance)
-			return false
-		}
-
-		return true
-	}, defaultTimeout)
-	if err != nil {
-		t.Fatalf("%v", predErr)
-	}
-
-	// Dave should have no open channels.
-	assertNodeNumChannels(t, dave, 0)
-}
-
-// assertNumPendingChannels checks that a PendingChannels response from the
-// node reports the expected number of pending channels.
-func assertNumPendingChannels(t *harnessTest, node *lntest.HarnessNode,
-	expWaitingClose, expPendingForceClose int) {
-	ctxb := context.Background()
-
-	var predErr error
-	err := wait.Predicate(func() bool {
-		pendingChansRequest := &lnrpc.PendingChannelsRequest{}
-		ctxt, _ := context.WithTimeout(ctxb, defaultTimeout)
-		pendingChanResp, err := node.PendingChannels(ctxt,
-			pendingChansRequest)
-		if err != nil {
-			predErr = fmt.Errorf("unable to query for pending "+
-				"channels: %v", err)
-			return false
-		}
-		n := len(pendingChanResp.WaitingCloseChannels)
-		if n != expWaitingClose {
-			predErr = fmt.Errorf("Expected to find %d channels "+
-				"waiting close, found %d", expWaitingClose, n)
-			return false
-		}
-		n = len(pendingChanResp.PendingForceClosingChannels)
-		if n != expPendingForceClose {
-			predErr = fmt.Errorf("expected to find %d channel "+
-				"pending force close, found %d", expPendingForceClose, n)
-			return false
-		}
-		return true
-	}, defaultTimeout)
-	if err != nil {
-		t.Fatalf("%v", predErr)
-	}
-}
-
-// assertDLPExecuted asserts that Dave is a node that has recovered their state
-// form scratch. Carol should then force close on chain, with Dave sweeping his
-// funds immediately, and Carol sweeping her fund after her CSV delay is up. If
-// the blankSlate value is true, then this means that Dave won't need to sweep
-// on chain as he has no funds in the channel.
-func assertDLPExecuted(net *lntest.NetworkHarness, t *harnessTest,
-	carol *lntest.HarnessNode, carolStartingBalance int64,
-	dave *lntest.HarnessNode, daveStartingBalance int64,
-	anchors bool) {
-
-	// Increase the fee estimate so that the following force close tx will
-	// be cpfp'ed.
-	net.SetFeeEstimate(30000)
-
-	// We disabled auto-reconnect for some tests to avoid timing issues.
-	// To make sure the nodes are initiating DLP now, we have to manually
-	// re-connect them.
-	ctxb := context.Background()
-	net.EnsureConnected(ctxb, t.t, carol, dave)
-
-	// Upon reconnection, the nodes should detect that Dave is out of sync.
-	// Carol should force close the channel using her latest commitment.
-	expectedTxes := 1
-	if anchors {
-		expectedTxes = 2
-	}
-	_, err := waitForNTxsInMempool(
-		net.Miner.Client, expectedTxes, minerMempoolTimeout,
-	)
-	if err != nil {
-		t.Fatalf("unable to find Carol's force close tx in mempool: %v",
-			err)
-	}
-
-	// Channel should be in the state "waiting close" for Carol since she
-	// broadcasted the force close tx.
-	assertNumPendingChannels(t, carol, 1, 0)
-
-	// Dave should also consider the channel "waiting close", as he noticed
-	// the channel was out of sync, and is now waiting for a force close to
-	// hit the chain.
-	assertNumPendingChannels(t, dave, 1, 0)
-
-	// Restart Dave to make sure he is able to sweep the funds after
-	// shutdown.
-	if err := net.RestartNode(dave, nil); err != nil {
-		t.Fatalf("Node restart failed: %v", err)
-	}
-
-	// Generate a single block, which should confirm the closing tx.
-	_ = mineBlocks(t, net, 1, expectedTxes)[0]
-
-	// Dave should sweep his funds immediately, as they are not timelocked.
-	// We also expect Dave to sweep his anchor, if present.
-
-	_, err = waitForNTxsInMempool(
-		net.Miner.Client, expectedTxes, minerMempoolTimeout,
-	)
-	if err != nil {
-		t.Fatalf("unable to find Dave's sweep tx in mempool: %v", err)
-	}
-
-	// Dave should consider the channel pending force close (since he is
-	// waiting for his sweep to confirm).
-	assertNumPendingChannels(t, dave, 0, 1)
-
-	// Carol is considering it "pending force close", as we must wait
-	// before she can sweep her outputs.
-	assertNumPendingChannels(t, carol, 0, 1)
-
-	// Mine the sweep tx.
-	_ = mineBlocks(t, net, 1, expectedTxes)[0]
-
-	// Now Dave should consider the channel fully closed.
-	assertNumPendingChannels(t, dave, 0, 0)
-
-	// We query Dave's balance to make sure it increased after the channel
-	// closed. This checks that he was able to sweep the funds he had in
-	// the channel.
-	ctxt, _ := context.WithTimeout(ctxb, defaultTimeout)
-	balReq := &lnrpc.WalletBalanceRequest{}
-	daveBalResp, err := dave.WalletBalance(ctxt, balReq)
-	if err != nil {
-		t.Fatalf("unable to get dave's balance: %v", err)
-	}
-
-	daveBalance := daveBalResp.ConfirmedBalance
-	if daveBalance <= daveStartingBalance {
-		t.Fatalf("expected dave to have balance above %d, "+
-			"instead had %v", daveStartingBalance, daveBalance)
-	}
-
-	// After the Carol's output matures, she should also reclaim her funds.
-	//
-	// The commit sweep resolver publishes the sweep tx at defaultCSV-1 and
-	// we already mined one block after the commitmment was published, so
-	// take that into account.
-	mineBlocks(t, net, defaultCSV-1-1, 0)
-	carolSweep, err := waitForTxInMempool(
-		net.Miner.Client, minerMempoolTimeout,
-	)
-	if err != nil {
-		t.Fatalf("unable to find Carol's sweep tx in mempool: %v", err)
-	}
-	block := mineBlocks(t, net, 1, 1)[0]
-	assertTxInBlock(t, block, carolSweep)
-
-	// Now the channel should be fully closed also from Carol's POV.
-	assertNumPendingChannels(t, carol, 0, 0)
-
-	// Make sure Carol got her balance back.
-	err = wait.NoError(func() error {
-		ctxt, _ = context.WithTimeout(ctxb, defaultTimeout)
-		carolBalResp, err := carol.WalletBalance(ctxt, balReq)
-		if err != nil {
-			return fmt.Errorf("unable to get carol's balance: %v", err)
-		}
-
-		carolBalance := carolBalResp.ConfirmedBalance
-		if carolBalance <= carolStartingBalance {
-			return fmt.Errorf("expected carol to have balance "+
-				"above %d, instead had %v", carolStartingBalance,
-				carolBalance)
-		}
-
-		return nil
-	}, defaultTimeout)
-	if err != nil {
-		t.Fatalf(err.Error())
-	}
-
-	assertNodeNumChannels(t, dave, 0)
-	assertNodeNumChannels(t, carol, 0)
-}
-
-// testDataLossProtection tests that if one of the nodes in a channel
-// relationship lost state, they will detect this during channel sync, and the
-// up-to-date party will force close the channel, giving the outdated party the
-// opportunity to sweep its output.
-func testDataLossProtection(net *lntest.NetworkHarness, t *harnessTest) {
-	ctxb := context.Background()
-	const (
-		chanAmt     = funding.MaxBtcFundingAmount
-		paymentAmt  = 10000
-		numInvoices = 6
-	)
-
-	// Carol will be the up-to-date party. We set --nolisten to ensure Dave
-	// won't be able to connect to her and trigger the channel data
-	// protection logic automatically. We also can't have Carol
-	// automatically re-connect too early, otherwise DLP would be initiated
-	// at the wrong moment.
-	carol := net.NewNode(
-		t.t, "Carol", []string{"--nolisten", "--minbackoff=1h"},
-	)
-	defer shutdownAndAssert(net, t, carol)
-
-	// Dave will be the party losing his state.
-	dave := net.NewNode(t.t, "Dave", nil)
-	defer shutdownAndAssert(net, t, dave)
-
-	// Before we make a channel, we'll load up Carol with some coins sent
-	// directly from the miner.
-	ctxt, _ := context.WithTimeout(ctxb, defaultTimeout)
-	net.SendCoins(ctxt, t.t, btcutil.SatoshiPerBitcoin, carol)
-
-	// timeTravel is a method that will make Carol open a channel to the
-	// passed node, settle a series of payments, then reset the node back
-	// to the state before the payments happened. When this method returns
-	// the node will be unaware of the new state updates. The returned
-	// function can be used to restart the node in this state.
-	timeTravel := func(node *lntest.HarnessNode) (func() error,
-		*lnrpc.ChannelPoint, int64, error) {
-
-		// We must let the node communicate with Carol before they are
-		// able to open channel, so we connect them.
-		ctxt, _ = context.WithTimeout(ctxb, defaultTimeout)
-		net.EnsureConnected(ctxt, t.t, carol, node)
-
-		// We'll first open up a channel between them with a 0.5 BTC
-		// value.
-		ctxt, _ := context.WithTimeout(ctxb, channelOpenTimeout)
-		chanPoint := openChannelAndAssert(
-			ctxt, t, net, carol, node,
-			lntest.OpenChannelParams{
-				Amt: chanAmt,
-			},
-		)
-
-		// With the channel open, we'll create a few invoices for the
-		// node that Carol will pay to in order to advance the state of
-		// the channel.
-		// TODO(halseth): have dangling HTLCs on the commitment, able to
-		// retrieve funds?
-		payReqs, _, _, err := createPayReqs(
-			node, paymentAmt, numInvoices,
-		)
-		if err != nil {
-			t.Fatalf("unable to create pay reqs: %v", err)
-		}
-
-		// Wait for Carol to receive the channel edge from the funding
-		// manager.
-		ctxt, _ = context.WithTimeout(ctxb, defaultTimeout)
-		err = carol.WaitForNetworkChannelOpen(ctxt, chanPoint)
-		if err != nil {
-			t.Fatalf("carol didn't see the carol->%s channel "+
-				"before timeout: %v", node.Name(), err)
-		}
-
-		// Send payments from Carol using 3 of the payment hashes
-		// generated above.
-		ctxt, _ = context.WithTimeout(ctxb, defaultTimeout)
-		err = completePaymentRequests(
-			ctxt, carol, carol.RouterClient,
-			payReqs[:numInvoices/2], true,
-		)
-		if err != nil {
-			t.Fatalf("unable to send payments: %v", err)
-		}
-
-		// Next query for the node's channel state, as we sent 3
-		// payments of 10k satoshis each, it should now see his balance
-		// as being 30k satoshis.
-		var nodeChan *lnrpc.Channel
-		var predErr error
-		err = wait.Predicate(func() bool {
-			ctxt, _ = context.WithTimeout(ctxb, defaultTimeout)
-			bChan, err := getChanInfo(ctxt, node)
-			if err != nil {
-				t.Fatalf("unable to get channel info: %v", err)
-			}
-			if bChan.LocalBalance != 30000 {
-				predErr = fmt.Errorf("balance is incorrect, "+
-					"got %v, expected %v",
-					bChan.LocalBalance, 30000)
-				return false
-			}
-
-			nodeChan = bChan
-			return true
-		}, defaultTimeout)
-		if err != nil {
-			t.Fatalf("%v", predErr)
-		}
-
-		// Grab the current commitment height (update number), we'll
-		// later revert him to this state after additional updates to
-		// revoke this state.
-		stateNumPreCopy := nodeChan.NumUpdates
-
-		// Create a temporary file to house the database state at this
-		// particular point in history.
-		tempDbPath, err := ioutil.TempDir("", node.Name()+"-past-state")
-		if err != nil {
-			t.Fatalf("unable to create temp db folder: %v", err)
-		}
-		defer os.Remove(tempDbPath)
-
-		// With the temporary file created, copy the current state into
-		// the temporary file we created above. Later after more
-		// updates, we'll restore this state.
-		if err := lntest.CopyAll(tempDbPath, node.DBDir()); err != nil {
-			t.Fatalf("unable to copy database files: %v", err)
-		}
-
-		// Finally, send more payments from , using the remaining
-		// payment hashes.
-		ctxt, _ = context.WithTimeout(ctxb, defaultTimeout)
-		err = completePaymentRequests(
-			ctxt, carol, carol.RouterClient,
-			payReqs[numInvoices/2:], true,
-		)
-		if err != nil {
-			t.Fatalf("unable to send payments: %v", err)
-		}
-
-		ctxt, _ = context.WithTimeout(ctxb, defaultTimeout)
-		nodeChan, err = getChanInfo(ctxt, node)
-		if err != nil {
-			t.Fatalf("unable to get dave chan info: %v", err)
-		}
-
-		// Now we shutdown the node, copying over the its temporary
-		// database state which has the *prior* channel state over his
-		// current most up to date state. With this, we essentially
-		// force the node to travel back in time within the channel's
-		// history.
-		if err = net.RestartNode(node, func() error {
-			return lntest.CopyAll(node.DBDir(), tempDbPath)
-		}); err != nil {
-			t.Fatalf("unable to restart node: %v", err)
-		}
-
-		// Make sure the channel is still there from the PoV of the
-		// node.
-		assertNodeNumChannels(t, node, 1)
-
-		// Now query for the channel state, it should show that it's at
-		// a state number in the past, not the *latest* state.
-		ctxt, _ = context.WithTimeout(ctxb, defaultTimeout)
-		nodeChan, err = getChanInfo(ctxt, node)
-		if err != nil {
-			t.Fatalf("unable to get dave chan info: %v", err)
-		}
-		if nodeChan.NumUpdates != stateNumPreCopy {
-			t.Fatalf("db copy failed: %v", nodeChan.NumUpdates)
-		}
-
-		balReq := &lnrpc.WalletBalanceRequest{}
-		ctxt, _ = context.WithTimeout(ctxb, defaultTimeout)
-		balResp, err := node.WalletBalance(ctxt, balReq)
-		if err != nil {
-			t.Fatalf("unable to get dave's balance: %v", err)
-		}
-
-		restart, err := net.SuspendNode(node)
-		if err != nil {
-			t.Fatalf("unable to suspend node: %v", err)
-		}
-
-		return restart, chanPoint, balResp.ConfirmedBalance, nil
-	}
-
-	// Reset Dave to a state where he has an outdated channel state.
-	restartDave, _, daveStartingBalance, err := timeTravel(dave)
-	if err != nil {
-		t.Fatalf("unable to time travel dave: %v", err)
-	}
-
-	// We make a note of the nodes' current on-chain balances, to make sure
-	// they are able to retrieve the channel funds eventually,
-	balReq := &lnrpc.WalletBalanceRequest{}
-	ctxt, _ = context.WithTimeout(ctxb, defaultTimeout)
-	carolBalResp, err := carol.WalletBalance(ctxt, balReq)
-	if err != nil {
-		t.Fatalf("unable to get carol's balance: %v", err)
-	}
-	carolStartingBalance := carolBalResp.ConfirmedBalance
-
-	// Restart Dave to trigger a channel resync.
-	if err := restartDave(); err != nil {
-		t.Fatalf("unable to restart dave: %v", err)
-	}
-
-	// Assert that once Dave comes up, they reconnect, Carol force closes
-	// on chain, and both of them properly carry out the DLP protocol.
-	assertDLPExecuted(
-		net, t, carol, carolStartingBalance, dave, daveStartingBalance,
-		false,
-	)
-
-	// As a second part of this test, we will test the scenario where a
-	// channel is closed while Dave is offline, loses his state and comes
-	// back online. In this case the node should attempt to resync the
-	// channel, and the peer should resend a channel sync message for the
-	// closed channel, such that Dave can retrieve his funds.
-	//
-	// We start by letting Dave time travel back to an outdated state.
-	restartDave, chanPoint2, daveStartingBalance, err := timeTravel(dave)
-	if err != nil {
-		t.Fatalf("unable to time travel eve: %v", err)
-	}
-
-	ctxt, _ = context.WithTimeout(ctxb, defaultTimeout)
-	carolBalResp, err = carol.WalletBalance(ctxt, balReq)
-	if err != nil {
-		t.Fatalf("unable to get carol's balance: %v", err)
-	}
-	carolStartingBalance = carolBalResp.ConfirmedBalance
-
-	// Now let Carol force close the channel while Dave is offline.
-	ctxt, _ = context.WithTimeout(ctxb, channelCloseTimeout)
-	closeChannelAndAssert(ctxt, t, net, carol, chanPoint2, true)
-
-	// Wait for the channel to be marked pending force close.
-	ctxt, _ = context.WithTimeout(ctxb, defaultTimeout)
-	err = waitForChannelPendingForceClose(ctxt, carol, chanPoint2)
-	if err != nil {
-		t.Fatalf("channel not pending force close: %v", err)
-	}
-
-	// Mine enough blocks for Carol to sweep her funds.
-	mineBlocks(t, net, defaultCSV-1, 0)
-
-	carolSweep, err := waitForTxInMempool(net.Miner.Client, minerMempoolTimeout)
-	if err != nil {
-		t.Fatalf("unable to find Carol's sweep tx in mempool: %v", err)
-	}
-	block := mineBlocks(t, net, 1, 1)[0]
-	assertTxInBlock(t, block, carolSweep)
-
-	// Now the channel should be fully closed also from Carol's POV.
-	assertNumPendingChannels(t, carol, 0, 0)
-
-	// Make sure Carol got her balance back.
-	ctxt, _ = context.WithTimeout(ctxb, defaultTimeout)
-	carolBalResp, err = carol.WalletBalance(ctxt, balReq)
-	if err != nil {
-		t.Fatalf("unable to get carol's balance: %v", err)
-	}
-	carolBalance := carolBalResp.ConfirmedBalance
-	if carolBalance <= carolStartingBalance {
-		t.Fatalf("expected carol to have balance above %d, "+
-			"instead had %v", carolStartingBalance,
-			carolBalance)
-	}
-
-	assertNodeNumChannels(t, carol, 0)
-
-	// When Dave comes online, he will reconnect to Carol, try to resync
-	// the channel, but it will already be closed. Carol should resend the
-	// information Dave needs to sweep his funds.
-	if err := restartDave(); err != nil {
-		t.Fatalf("unable to restart Eve: %v", err)
-	}
-
-	// Dave should sweep his funds.
-	_, err = waitForTxInMempool(net.Miner.Client, minerMempoolTimeout)
-	if err != nil {
-		t.Fatalf("unable to find Dave's sweep tx in mempool: %v", err)
-	}
-
-	// Mine a block to confirm the sweep, and make sure Dave got his
-	// balance back.
-	mineBlocks(t, net, 1, 1)
-	assertNodeNumChannels(t, dave, 0)
-
-	err = wait.NoError(func() error {
-		ctxt, _ = context.WithTimeout(ctxb, defaultTimeout)
-		daveBalResp, err := dave.WalletBalance(ctxt, balReq)
-		if err != nil {
-			return fmt.Errorf("unable to get dave's balance: %v",
-				err)
-		}
-
-		daveBalance := daveBalResp.ConfirmedBalance
-		if daveBalance <= daveStartingBalance {
-			return fmt.Errorf("expected dave to have balance "+
-				"above %d, intead had %v", daveStartingBalance,
-				daveBalance)
-		}
-
-		return nil
-	}, defaultTimeout)
-	if err != nil {
-		t.Fatalf("%v", err)
-	}
-}
-
-// assertNodeNumChannels polls the provided node's list channels rpc until it
-// reaches the desired number of total channels.
-func assertNodeNumChannels(t *harnessTest, node *lntest.HarnessNode,
-	numChannels int) {
-	ctxb := context.Background()
-
-	// Poll node for its list of channels.
-	req := &lnrpc.ListChannelsRequest{}
-
-	var predErr error
-	pred := func() bool {
-		ctxt, _ := context.WithTimeout(ctxb, defaultTimeout)
-		chanInfo, err := node.ListChannels(ctxt, req)
-		if err != nil {
-			predErr = fmt.Errorf("unable to query for node's "+
-				"channels: %v", err)
-			return false
-		}
-
-		// Return true if the query returned the expected number of
-		// channels.
-		num := len(chanInfo.Channels)
-		if num != numChannels {
-			predErr = fmt.Errorf("expected %v channels, got %v",
-				numChannels, num)
-			return false
-		}
-		return true
-	}
-
-	if err := wait.Predicate(pred, defaultTimeout); err != nil {
-		t.Fatalf("node has incorrect number of channels: %v", predErr)
-	}
-}
-
-// testRejectHTLC tests that a node can be created with the flag --rejecthtlc.
-// This means that the node will reject all forwarded HTLCs but can still
-// accept direct HTLCs as well as send HTLCs.
-func testRejectHTLC(net *lntest.NetworkHarness, t *harnessTest) {
-	//             RejectHTLC
-	// Alice ------> Carol ------> Bob
-	//
-	const chanAmt = btcutil.Amount(1000000)
-	ctxb := context.Background()
-
-	// Create Carol with reject htlc flag.
-	carol := net.NewNode(t.t, "Carol", []string{"--rejecthtlc"})
-	defer shutdownAndAssert(net, t, carol)
-
-	// Connect Alice to Carol.
-	net.ConnectNodes(ctxb, t.t, net.Alice, carol)
-
-	// Connect Carol to Bob.
-	net.ConnectNodes(ctxb, t.t, carol, net.Bob)
-
-	// Send coins to Carol.
-	net.SendCoins(ctxb, t.t, btcutil.SatoshiPerBitcoin, carol)
-
-	// Send coins to Alice.
-	net.SendCoins(ctxb, t.t, btcutil.SatoshiPerBitcent, net.Alice)
-
-	// Open a channel between Alice and Carol.
-	ctxt, _ := context.WithTimeout(ctxb, channelOpenTimeout)
-	chanPointAlice := openChannelAndAssert(
-		ctxt, t, net, net.Alice, carol,
-		lntest.OpenChannelParams{
-			Amt: chanAmt,
-		},
-	)
-
-	// Open a channel between Carol and Bob.
-	ctxt, _ = context.WithTimeout(ctxb, channelOpenTimeout)
-	chanPointCarol := openChannelAndAssert(
-		ctxt, t, net, carol, net.Bob,
-		lntest.OpenChannelParams{
-			Amt: chanAmt,
-		},
-	)
-
-	// Channel should be ready for payments.
-	const payAmt = 100
-
-	// Helper closure to generate a random pre image.
-	genPreImage := func() []byte {
-		preimage := make([]byte, 32)
-
-		_, err := rand.Read(preimage)
-		if err != nil {
-			t.Fatalf("unable to generate preimage: %v", err)
-		}
-
-		return preimage
-	}
-
-	// Create an invoice from Carol of 100 satoshis.
-	// We expect Alice to be able to pay this invoice.
-	preimage := genPreImage()
-
-	carolInvoice := &lnrpc.Invoice{
-		Memo:      "testing - alice should pay carol",
-		RPreimage: preimage,
-		Value:     payAmt,
-	}
-
-	// Carol adds the invoice to her database.
-	resp, err := carol.AddInvoice(ctxb, carolInvoice)
-	if err != nil {
-		t.Fatalf("unable to add invoice: %v", err)
-	}
-
-	// Alice pays Carols invoice.
-	ctxt, _ = context.WithTimeout(ctxb, defaultTimeout)
-	err = completePaymentRequests(
-		ctxt, net.Alice, net.Alice.RouterClient,
-		[]string{resp.PaymentRequest}, true,
-	)
-	if err != nil {
-		t.Fatalf("unable to send payments from alice to carol: %v", err)
-	}
-
-	// Create an invoice from Bob of 100 satoshis.
-	// We expect Carol to be able to pay this invoice.
-	preimage = genPreImage()
-
-	bobInvoice := &lnrpc.Invoice{
-		Memo:      "testing - carol should pay bob",
-		RPreimage: preimage,
-		Value:     payAmt,
-	}
-
-	// Bob adds the invoice to his database.
-	resp, err = net.Bob.AddInvoice(ctxb, bobInvoice)
-	if err != nil {
-		t.Fatalf("unable to add invoice: %v", err)
-	}
-
-	// Carol pays Bobs invoice.
-	ctxt, _ = context.WithTimeout(ctxb, defaultTimeout)
-	err = completePaymentRequests(
-		ctxt, carol, carol.RouterClient,
-		[]string{resp.PaymentRequest}, true,
-	)
-	if err != nil {
-		t.Fatalf("unable to send payments from carol to bob: %v", err)
-	}
-
-	// Create an invoice from Bob of 100 satoshis.
-	// Alice attempts to pay Bob but this should fail, since we are
-	// using Carol as a hop and her node will reject onward HTLCs.
-	preimage = genPreImage()
-
-	bobInvoice = &lnrpc.Invoice{
-		Memo:      "testing - alice tries to pay bob",
-		RPreimage: preimage,
-		Value:     payAmt,
-	}
-
-	// Bob adds the invoice to his database.
-	resp, err = net.Bob.AddInvoice(ctxb, bobInvoice)
-	if err != nil {
-		t.Fatalf("unable to add invoice: %v", err)
-	}
-
-	// Alice attempts to pay Bobs invoice. This payment should be rejected since
-	// we are using Carol as an intermediary hop, Carol is running lnd with
-	// --rejecthtlc.
-	ctxt, _ = context.WithTimeout(ctxb, defaultTimeout)
-	err = completePaymentRequests(
-		ctxt, net.Alice, net.Alice.RouterClient,
-		[]string{resp.PaymentRequest}, true,
-	)
-	if err == nil {
-		t.Fatalf(
-			"should have been rejected, carol will not accept forwarded htlcs",
-		)
-	}
-
-	assertLastHTLCError(t, net.Alice, lnrpc.Failure_CHANNEL_DISABLED)
-
-	// Close all channels.
-	ctxt, _ = context.WithTimeout(ctxb, channelCloseTimeout)
-	closeChannelAndAssert(ctxt, t, net, net.Alice, chanPointAlice, false)
-	ctxt, _ = context.WithTimeout(ctxb, channelCloseTimeout)
-	closeChannelAndAssert(ctxt, t, net, carol, chanPointCarol, false)
-}
-
-// graphSubscription houses the proxied update and error chans for a node's
-// graph subscriptions.
-type graphSubscription struct {
-	updateChan chan *lnrpc.GraphTopologyUpdate
-	errChan    chan error
-	quit       chan struct{}
-}
-
-// subscribeGraphNotifications subscribes to channel graph updates and launches
-// a goroutine that forwards these to the returned channel.
-func subscribeGraphNotifications(ctxb context.Context, t *harnessTest,
-	node *lntest.HarnessNode) graphSubscription {
-
-	// We'll first start by establishing a notification client which will
-	// send us notifications upon detected changes in the channel graph.
-	req := &lnrpc.GraphTopologySubscription{}
-	ctx, cancelFunc := context.WithCancel(ctxb)
-	topologyClient, err := node.SubscribeChannelGraph(ctx, req)
-	if err != nil {
-		t.Fatalf("unable to create topology client: %v", err)
-	}
-
-	// We'll launch a goroutine that will be responsible for proxying all
-	// notifications recv'd from the client into the channel below.
-	errChan := make(chan error, 1)
-	quit := make(chan struct{})
-	graphUpdates := make(chan *lnrpc.GraphTopologyUpdate, 20)
-	go func() {
-		for {
-			defer cancelFunc()
-
-			select {
-			case <-quit:
-				return
-			default:
-				graphUpdate, err := topologyClient.Recv()
-				select {
-				case <-quit:
-					return
-				default:
-				}
-
-				if err == io.EOF {
-					return
-				} else if err != nil {
-					select {
-					case errChan <- err:
-					case <-quit:
-					}
-					return
-				}
-
-				select {
-				case graphUpdates <- graphUpdate:
-				case <-quit:
-					return
-				}
-			}
-		}
-	}()
-
-	return graphSubscription{
-		updateChan: graphUpdates,
-		errChan:    errChan,
-		quit:       quit,
-	}
-}
-
-func assertSyncType(t *harnessTest, node *lntest.HarnessNode,
-	peer string, syncType lnrpc.Peer_SyncType) {
-
-	t.t.Helper()
-
-	ctxb := context.Background()
-	ctxt, _ := context.WithTimeout(ctxb, defaultTimeout)
-	resp, err := node.ListPeers(ctxt, &lnrpc.ListPeersRequest{})
-	require.NoError(t.t, err)
-
-	for _, rpcPeer := range resp.Peers {
-		if rpcPeer.PubKey != peer {
-			continue
-		}
-
-		require.Equal(t.t, syncType, rpcPeer.SyncType)
-		return
-	}
-
-	t.t.Fatalf("unable to find peer: %s", peer)
-}
-
-func waitForGraphSync(t *harnessTest, node *lntest.HarnessNode) {
-	t.t.Helper()
-
-	err := wait.Predicate(func() bool {
-		ctxb := context.Background()
-		ctxt, _ := context.WithTimeout(ctxb, defaultTimeout)
-		resp, err := node.GetInfo(ctxt, &lnrpc.GetInfoRequest{})
-		require.NoError(t.t, err)
-
-		return resp.SyncedToGraph
-	}, defaultTimeout)
-	require.NoError(t.t, err)
-}
-
-func testGraphTopologyNotifications(net *lntest.NetworkHarness, t *harnessTest) {
-	t.t.Run("pinned", func(t *testing.T) {
-		ht := newHarnessTest(t, net)
-		testGraphTopologyNtfns(net, ht, true)
-	})
-	t.t.Run("unpinned", func(t *testing.T) {
-		ht := newHarnessTest(t, net)
-		testGraphTopologyNtfns(net, ht, false)
-	})
-}
-
-func testGraphTopologyNtfns(net *lntest.NetworkHarness, t *harnessTest, pinned bool) {
-	ctxb := context.Background()
-
-	const chanAmt = funding.MaxBtcFundingAmount
-
-	// Spin up Bob first, since we will need to grab his pubkey when
-	// starting Alice to test pinned syncing.
-	bob := net.NewNode(t.t, "bob", nil)
-	defer shutdownAndAssert(net, t, bob)
-
-	ctxt, _ := context.WithTimeout(ctxb, defaultTimeout)
-	bobInfo, err := bob.GetInfo(ctxt, &lnrpc.GetInfoRequest{})
-	require.NoError(t.t, err)
-	bobPubkey := bobInfo.IdentityPubkey
-
-	// For unpinned syncing, start Alice as usual. Otherwise grab Bob's
-	// pubkey to include in his pinned syncer set.
-	var aliceArgs []string
-	if pinned {
-		aliceArgs = []string{
-			"--numgraphsyncpeers=0",
-			fmt.Sprintf("--gossip.pinned-syncers=%s", bobPubkey),
-		}
-	}
-
-	alice := net.NewNode(t.t, "alice", aliceArgs)
-	defer shutdownAndAssert(net, t, alice)
-
-	// Connect Alice and Bob.
-	ctxt, _ = context.WithTimeout(ctxb, defaultTimeout)
-	net.EnsureConnected(ctxt, t.t, alice, bob)
-
-	// Alice stimmy.
-	ctxt, _ = context.WithTimeout(ctxb, defaultTimeout)
-	net.SendCoins(ctxt, t.t, btcutil.SatoshiPerBitcoin, alice)
-
-	// Bob stimmy.
-	ctxt, _ = context.WithTimeout(ctxb, defaultTimeout)
-	net.SendCoins(ctxt, t.t, btcutil.SatoshiPerBitcoin, bob)
-
-	// Assert that Bob has the correct sync type before proceeeding.
-	if pinned {
-		assertSyncType(t, alice, bobPubkey, lnrpc.Peer_PINNED_SYNC)
-	} else {
-		assertSyncType(t, alice, bobPubkey, lnrpc.Peer_ACTIVE_SYNC)
-	}
-
-	// Regardless of syncer type, ensure that both peers report having
-	// completed their initial sync before continuing to make a channel.
-	waitForGraphSync(t, alice)
-
-	// Let Alice subscribe to graph notifications.
-	graphSub := subscribeGraphNotifications(ctxb, t, alice)
-	defer close(graphSub.quit)
-
-	// Open a new channel between Alice and Bob.
-	ctxt, _ = context.WithTimeout(ctxb, channelOpenTimeout)
-	chanPoint := openChannelAndAssert(
-		ctxt, t, net, alice, bob,
-		lntest.OpenChannelParams{
-			Amt: chanAmt,
-		},
-	)
-
-	// The channel opening above should have triggered a few notifications
-	// sent to the notification client. We'll expect two channel updates,
-	// and two node announcements.
-	var numChannelUpds int
-	var numNodeAnns int
-	for numChannelUpds < 2 && numNodeAnns < 2 {
-		select {
-		// Ensure that a new update for both created edges is properly
-		// dispatched to our registered client.
-		case graphUpdate := <-graphSub.updateChan:
-			// Process all channel updates prsented in this update
-			// message.
-			for _, chanUpdate := range graphUpdate.ChannelUpdates {
-				switch chanUpdate.AdvertisingNode {
-				case alice.PubKeyStr:
-				case bob.PubKeyStr:
-				default:
-					t.Fatalf("unknown advertising node: %v",
-						chanUpdate.AdvertisingNode)
-				}
-				switch chanUpdate.ConnectingNode {
-				case alice.PubKeyStr:
-				case bob.PubKeyStr:
-				default:
-					t.Fatalf("unknown connecting node: %v",
-						chanUpdate.ConnectingNode)
-				}
-
-				if chanUpdate.Capacity != int64(chanAmt) {
-					t.Fatalf("channel capacities mismatch:"+
-						" expected %v, got %v", chanAmt,
-						btcutil.Amount(chanUpdate.Capacity))
-				}
-				numChannelUpds++
-			}
-
-			for _, nodeUpdate := range graphUpdate.NodeUpdates {
-				switch nodeUpdate.IdentityKey {
-				case alice.PubKeyStr:
-				case bob.PubKeyStr:
-				default:
-					t.Fatalf("unknown node: %v",
-						nodeUpdate.IdentityKey)
-				}
-				numNodeAnns++
-			}
-		case err := <-graphSub.errChan:
-			t.Fatalf("unable to recv graph update: %v", err)
-		case <-time.After(time.Second * 10):
-			t.Fatalf("timeout waiting for graph notifications, "+
-				"only received %d/2 chanupds and %d/2 nodeanns",
-				numChannelUpds, numNodeAnns)
-		}
-	}
-
-	_, blockHeight, err := net.Miner.Client.GetBestBlock()
-	if err != nil {
-		t.Fatalf("unable to get current blockheight %v", err)
-	}
-
-	// Now we'll test that updates are properly sent after channels are closed
-	// within the network.
-	ctxt, _ = context.WithTimeout(ctxb, channelCloseTimeout)
-	closeChannelAndAssert(ctxt, t, net, alice, chanPoint, false)
-
-	// Now that the channel has been closed, we should receive a
-	// notification indicating so.
-out:
-	for {
-		select {
-		case graphUpdate := <-graphSub.updateChan:
-			if len(graphUpdate.ClosedChans) != 1 {
-				continue
-			}
-
-			closedChan := graphUpdate.ClosedChans[0]
-			if closedChan.ClosedHeight != uint32(blockHeight+1) {
-				t.Fatalf("close heights of channel mismatch: "+
-					"expected %v, got %v", blockHeight+1,
-					closedChan.ClosedHeight)
-			}
-			chanPointTxid, err := lnrpc.GetChanPointFundingTxid(chanPoint)
-			if err != nil {
-				t.Fatalf("unable to get txid: %v", err)
-			}
-			closedChanTxid, err := lnrpc.GetChanPointFundingTxid(
-				closedChan.ChanPoint,
-			)
-			if err != nil {
-				t.Fatalf("unable to get txid: %v", err)
-			}
-			if !bytes.Equal(closedChanTxid[:], chanPointTxid[:]) {
-				t.Fatalf("channel point hash mismatch: "+
-					"expected %v, got %v", chanPointTxid,
-					closedChanTxid)
-			}
-			if closedChan.ChanPoint.OutputIndex != chanPoint.OutputIndex {
-				t.Fatalf("output index mismatch: expected %v, "+
-					"got %v", chanPoint.OutputIndex,
-					closedChan.ChanPoint)
-			}
-
-			break out
-
-		case err := <-graphSub.errChan:
-			t.Fatalf("unable to recv graph update: %v", err)
-		case <-time.After(time.Second * 10):
-			t.Fatalf("notification for channel closure not " +
-				"sent")
-		}
-	}
-
-	// For the final portion of the test, we'll ensure that once a new node
-	// appears in the network, the proper notification is dispatched. Note
-	// that a node that does not have any channels open is ignored, so first
-	// we disconnect Alice and Bob, open a channel between Bob and Carol,
-	// and finally connect Alice to Bob again.
-	ctxt, _ = context.WithTimeout(ctxb, defaultTimeout)
-	if err := net.DisconnectNodes(ctxt, alice, bob); err != nil {
-		t.Fatalf("unable to disconnect alice and bob: %v", err)
-	}
-	carol := net.NewNode(t.t, "Carol", nil)
-	defer shutdownAndAssert(net, t, carol)
-
-	ctxt, _ = context.WithTimeout(ctxb, defaultTimeout)
-	net.ConnectNodes(ctxt, t.t, bob, carol)
-	ctxt, _ = context.WithTimeout(ctxb, channelOpenTimeout)
-	chanPoint = openChannelAndAssert(
-		ctxt, t, net, bob, carol,
-		lntest.OpenChannelParams{
-			Amt: chanAmt,
-		},
-	)
-
-	// Reconnect Alice and Bob. This should result in the nodes syncing up
-	// their respective graph state, with the new addition being the
-	// existence of Carol in the graph, and also the channel between Bob
-	// and Carol. Note that we will also receive a node announcement from
-	// Bob, since a node will update its node announcement after a new
-	// channel is opened.
-	ctxt, _ = context.WithTimeout(ctxb, defaultTimeout)
-	net.EnsureConnected(ctxt, t.t, alice, bob)
-
-	// We should receive an update advertising the newly connected node,
-	// Bob's new node announcement, and the channel between Bob and Carol.
-	numNodeAnns = 0
-	numChannelUpds = 0
-	for numChannelUpds < 2 && numNodeAnns < 1 {
-		select {
-		case graphUpdate := <-graphSub.updateChan:
-			for _, nodeUpdate := range graphUpdate.NodeUpdates {
-				switch nodeUpdate.IdentityKey {
-				case carol.PubKeyStr:
-				case bob.PubKeyStr:
-				default:
-					t.Fatalf("unknown node update pubey: %v",
-						nodeUpdate.IdentityKey)
-				}
-				numNodeAnns++
-			}
-
-			for _, chanUpdate := range graphUpdate.ChannelUpdates {
-				switch chanUpdate.AdvertisingNode {
-				case carol.PubKeyStr:
-				case bob.PubKeyStr:
-				default:
-					t.Fatalf("unknown advertising node: %v",
-						chanUpdate.AdvertisingNode)
-				}
-				switch chanUpdate.ConnectingNode {
-				case carol.PubKeyStr:
-				case bob.PubKeyStr:
-				default:
-					t.Fatalf("unknown connecting node: %v",
-						chanUpdate.ConnectingNode)
-				}
-
-				if chanUpdate.Capacity != int64(chanAmt) {
-					t.Fatalf("channel capacities mismatch:"+
-						" expected %v, got %v", chanAmt,
-						btcutil.Amount(chanUpdate.Capacity))
-				}
-				numChannelUpds++
-			}
-		case err := <-graphSub.errChan:
-			t.Fatalf("unable to recv graph update: %v", err)
-		case <-time.After(time.Second * 10):
-			t.Fatalf("timeout waiting for graph notifications, "+
-				"only received %d/2 chanupds and %d/2 nodeanns",
-				numChannelUpds, numNodeAnns)
-		}
-	}
-
-	// Close the channel between Bob and Carol.
-	ctxt, _ = context.WithTimeout(ctxb, channelCloseTimeout)
-	closeChannelAndAssert(ctxt, t, net, bob, chanPoint, false)
-}
-
-// testNodeAnnouncement ensures that when a node is started with one or more
-// external IP addresses specified on the command line, that those addresses
-// announced to the network and reported in the network graph.
-func testNodeAnnouncement(net *lntest.NetworkHarness, t *harnessTest) {
-	ctxb := context.Background()
-
-	aliceSub := subscribeGraphNotifications(ctxb, t, net.Alice)
-	defer close(aliceSub.quit)
-
-	advertisedAddrs := []string{
-		"192.168.1.1:8333",
-		"[2001:db8:85a3:8d3:1319:8a2e:370:7348]:8337",
-		"bkb6azqggsaiskzi.onion:9735",
-		"fomvuglh6h6vcag73xo5t5gv56ombih3zr2xvplkpbfd7wrog4swjwid.onion:1234",
-	}
-
-	var lndArgs []string
-	for _, addr := range advertisedAddrs {
-		lndArgs = append(lndArgs, "--externalip="+addr)
-	}
-
-	dave := net.NewNode(t.t, "Dave", lndArgs)
-	defer shutdownAndAssert(net, t, dave)
-
-	// We must let Dave have an open channel before he can send a node
-	// announcement, so we open a channel with Bob,
-	ctxt, _ := context.WithTimeout(ctxb, defaultTimeout)
-	net.ConnectNodes(ctxt, t.t, net.Bob, dave)
-
-	// Alice shouldn't receive any new updates yet since the channel has yet
-	// to be opened.
-	select {
-	case <-aliceSub.updateChan:
-		t.Fatalf("received unexpected update from dave")
-	case <-time.After(time.Second):
-	}
-
-	// We'll then go ahead and open a channel between Bob and Dave. This
-	// ensures that Alice receives the node announcement from Bob as part of
-	// the announcement broadcast.
-	ctxt, _ = context.WithTimeout(ctxb, channelOpenTimeout)
-	chanPoint := openChannelAndAssert(
-		ctxt, t, net, net.Bob, dave,
-		lntest.OpenChannelParams{
-			Amt: 1000000,
-		},
-	)
-
-	assertAddrs := func(addrsFound []string, targetAddrs ...string) {
-		addrs := make(map[string]struct{}, len(addrsFound))
-		for _, addr := range addrsFound {
-			addrs[addr] = struct{}{}
-		}
-
-		for _, addr := range targetAddrs {
-			if _, ok := addrs[addr]; !ok {
-				t.Fatalf("address %v not found in node "+
-					"announcement", addr)
-			}
-		}
-	}
-
-	waitForAddrsInUpdate := func(graphSub graphSubscription,
-		nodePubKey string, targetAddrs ...string) {
-
-		for {
-			select {
-			case graphUpdate := <-graphSub.updateChan:
-				for _, update := range graphUpdate.NodeUpdates {
-					if update.IdentityKey == nodePubKey {
-						assertAddrs(
-							update.Addresses, // nolint:staticcheck
-							targetAddrs...,
-						)
-						return
-					}
-				}
-			case err := <-graphSub.errChan:
-				t.Fatalf("unable to recv graph update: %v", err)
-			case <-time.After(defaultTimeout):
-				t.Fatalf("did not receive node ann update")
-			}
-		}
-	}
-
-	// We'll then wait for Alice to receive Dave's node announcement
-	// including the expected advertised addresses from Bob since they
-	// should already be connected.
-	waitForAddrsInUpdate(
-		aliceSub, dave.PubKeyStr, advertisedAddrs...,
-	)
-
-	// Close the channel between Bob and Dave.
-	ctxt, _ = context.WithTimeout(ctxb, channelCloseTimeout)
-	closeChannelAndAssert(ctxt, t, net, net.Bob, chanPoint, false)
-}
-
-func testNodeSignVerify(net *lntest.NetworkHarness, t *harnessTest) {
-	ctxb := context.Background()
-
-	chanAmt := funding.MaxBtcFundingAmount
-	pushAmt := btcutil.Amount(100000)
-
-	// Create a channel between alice and bob.
-	ctxt, _ := context.WithTimeout(ctxb, channelOpenTimeout)
-	aliceBobCh := openChannelAndAssert(
-		ctxt, t, net, net.Alice, net.Bob,
-		lntest.OpenChannelParams{
-			Amt:     chanAmt,
-			PushAmt: pushAmt,
-		},
-	)
-
-	aliceMsg := []byte("alice msg")
-
-	// alice signs "alice msg" and sends her signature to bob.
-	sigReq := &lnrpc.SignMessageRequest{Msg: aliceMsg}
-	ctxt, _ = context.WithTimeout(ctxb, defaultTimeout)
-	sigResp, err := net.Alice.SignMessage(ctxt, sigReq)
-	if err != nil {
-		t.Fatalf("SignMessage rpc call failed: %v", err)
-	}
-	aliceSig := sigResp.Signature
-
-	// bob verifying alice's signature should succeed since alice and bob are
-	// connected.
-	verifyReq := &lnrpc.VerifyMessageRequest{Msg: aliceMsg, Signature: aliceSig}
-	ctxt, _ = context.WithTimeout(ctxb, defaultTimeout)
-	verifyResp, err := net.Bob.VerifyMessage(ctxt, verifyReq)
-	if err != nil {
-		t.Fatalf("VerifyMessage failed: %v", err)
-	}
-	if !verifyResp.Valid {
-		t.Fatalf("alice's signature didn't validate")
-	}
-	if verifyResp.Pubkey != net.Alice.PubKeyStr {
-		t.Fatalf("alice's signature doesn't contain alice's pubkey.")
-	}
-
-	// carol is a new node that is unconnected to alice or bob.
-	carol := net.NewNode(t.t, "Carol", nil)
-	defer shutdownAndAssert(net, t, carol)
-
-	carolMsg := []byte("carol msg")
-
-	// carol signs "carol msg" and sends her signature to bob.
-	sigReq = &lnrpc.SignMessageRequest{Msg: carolMsg}
-	ctxt, _ = context.WithTimeout(ctxb, defaultTimeout)
-	sigResp, err = carol.SignMessage(ctxt, sigReq)
-	if err != nil {
-		t.Fatalf("SignMessage rpc call failed: %v", err)
-	}
-	carolSig := sigResp.Signature
-
-	// bob verifying carol's signature should fail since they are not connected.
-	verifyReq = &lnrpc.VerifyMessageRequest{Msg: carolMsg, Signature: carolSig}
-	ctxt, _ = context.WithTimeout(ctxb, defaultTimeout)
-	verifyResp, err = net.Bob.VerifyMessage(ctxt, verifyReq)
-	if err != nil {
-		t.Fatalf("VerifyMessage failed: %v", err)
-	}
-	if verifyResp.Valid {
-		t.Fatalf("carol's signature should not be valid")
-	}
-	if verifyResp.Pubkey != carol.PubKeyStr {
-		t.Fatalf("carol's signature doesn't contain her pubkey")
-	}
-
-	// Close the channel between alice and bob.
-	ctxt, _ = context.WithTimeout(ctxb, channelCloseTimeout)
-	closeChannelAndAssert(ctxt, t, net, net.Alice, aliceBobCh, false)
-}
-
-// testAsyncPayments tests the performance of the async payments.
-func testAsyncPayments(net *lntest.NetworkHarness, t *harnessTest) {
-	ctxb := context.Background()
-
-	const (
-		paymentAmt = 100
-	)
-
-	// First establish a channel with a capacity equals to the overall
-	// amount of payments, between Alice and Bob, at the end of the test
-	// Alice should send all money from her side to Bob.
-	ctxt, _ := context.WithTimeout(ctxb, channelOpenTimeout)
-	channelCapacity := btcutil.Amount(paymentAmt * 2000)
-	chanPoint := openChannelAndAssert(
-		ctxt, t, net, net.Alice, net.Bob,
-		lntest.OpenChannelParams{
-			Amt: channelCapacity,
-		},
-	)
-
-	ctxt, _ = context.WithTimeout(ctxb, defaultTimeout)
-	info, err := getChanInfo(ctxt, net.Alice)
-	if err != nil {
-		t.Fatalf("unable to get alice channel info: %v", err)
-	}
-
-	// We'll create a number of invoices equal the max number of HTLCs that
-	// can be carried in one direction. The number on the commitment will
-	// likely be lower, but we can't guarantee that any more HTLCs will
-	// succeed due to the limited path diversity and inability of the router
-	// to retry via another path.
-	numInvoices := int(input.MaxHTLCNumber / 2)
-
-	bobAmt := int64(numInvoices * paymentAmt)
-	aliceAmt := info.LocalBalance - bobAmt
-
-	// With the channel open, we'll create invoices for Bob that Alice
-	// will pay to in order to advance the state of the channel.
-	bobPayReqs, _, _, err := createPayReqs(
-		net.Bob, paymentAmt, numInvoices,
-	)
-	if err != nil {
-		t.Fatalf("unable to create pay reqs: %v", err)
-	}
-
-	// Wait for Alice to receive the channel edge from the funding manager.
-	ctxt, _ = context.WithTimeout(ctxb, defaultTimeout)
-	err = net.Alice.WaitForNetworkChannelOpen(ctxt, chanPoint)
-	if err != nil {
-		t.Fatalf("alice didn't see the alice->bob channel before "+
-			"timeout: %v", err)
-	}
-
-	// Simultaneously send payments from Alice to Bob using of Bob's payment
-	// hashes generated above.
-	now := time.Now()
-	errChan := make(chan error)
-	statusChan := make(chan *lnrpc.Payment)
-	for i := 0; i < numInvoices; i++ {
-		payReq := bobPayReqs[i]
-		go func() {
-			ctxt, _ = context.WithTimeout(ctxb, lntest.AsyncBenchmarkTimeout)
-			stream, err := net.Alice.RouterClient.SendPaymentV2(
-				ctxt,
-				&routerrpc.SendPaymentRequest{
-					PaymentRequest: payReq,
-					TimeoutSeconds: 60,
-					FeeLimitMsat:   noFeeLimitMsat,
-				},
-			)
-			if err != nil {
-				errChan <- err
-			}
-			result, err := getPaymentResult(stream)
-			if err != nil {
-				errChan <- err
-			}
-
-			statusChan <- result
-		}()
-	}
-
-	// Wait until all the payments have settled.
-	for i := 0; i < numInvoices; i++ {
-		select {
-		case result := <-statusChan:
-			if result.Status == lnrpc.Payment_SUCCEEDED {
-				continue
-			}
-
-		case err := <-errChan:
-			t.Fatalf("payment error: %v", err)
-		}
-	}
-
-	// All payments have been sent, mark the finish time.
-	timeTaken := time.Since(now)
-
-	// Next query for Bob's and Alice's channel states, in order to confirm
-	// that all payment have been successful transmitted.
-
-	// Wait for the revocation to be received so alice no longer has pending
-	// htlcs listed and has correct balances. This is needed due to the fact
-	// that we now pipeline the settles.
-	err = wait.Predicate(func() bool {
-		ctxt, _ = context.WithTimeout(ctxb, defaultTimeout)
-		aliceChan, err := getChanInfo(ctxt, net.Alice)
-		if err != nil {
-			return false
-		}
-		if len(aliceChan.PendingHtlcs) != 0 {
-			return false
-		}
-		if aliceChan.RemoteBalance != bobAmt {
-			return false
-		}
-		if aliceChan.LocalBalance != aliceAmt {
-			return false
-		}
-
-		return true
-	}, time.Second*5)
-	if err != nil {
-		t.Fatalf("failed to assert alice's pending htlcs and/or remote/local balance")
-	}
-
-	// Wait for Bob to receive revocation from Alice.
-	time.Sleep(2 * time.Second)
-
-	ctxt, _ = context.WithTimeout(ctxb, defaultTimeout)
-	bobChan, err := getChanInfo(ctxt, net.Bob)
-	if err != nil {
-		t.Fatalf("unable to get bob's channel info: %v", err)
-	}
-	if len(bobChan.PendingHtlcs) != 0 {
-		t.Fatalf("bob's pending htlcs is incorrect, got %v, "+
-			"expected %v", len(bobChan.PendingHtlcs), 0)
-	}
-	if bobChan.LocalBalance != bobAmt {
-		t.Fatalf("bob's local balance is incorrect, got %v, expected"+
-			" %v", bobChan.LocalBalance, bobAmt)
-	}
-	if bobChan.RemoteBalance != aliceAmt {
-		t.Fatalf("bob's remote balance is incorrect, got %v, "+
-			"expected %v", bobChan.RemoteBalance, aliceAmt)
-	}
-
-	t.Log("\tBenchmark info: Elapsed time: ", timeTaken)
-	t.Log("\tBenchmark info: TPS: ", float64(numInvoices)/timeTaken.Seconds())
-
-	// Finally, immediately close the channel. This function will also
-	// block until the channel is closed and will additionally assert the
-	// relevant channel closing post conditions.
-	ctxt, _ = context.WithTimeout(ctxb, channelCloseTimeout)
-	closeChannelAndAssert(ctxt, t, net, net.Alice, chanPoint, false)
-}
-
-// testBidirectionalAsyncPayments tests that nodes are able to send the
-// payments to each other in async manner without blocking.
-func testBidirectionalAsyncPayments(net *lntest.NetworkHarness, t *harnessTest) {
-	ctxb := context.Background()
-
-	const (
-		paymentAmt = 1000
-	)
-
-	// First establish a channel with a capacity equals to the overall
-	// amount of payments, between Alice and Bob, at the end of the test
-	// Alice should send all money from her side to Bob.
-	ctxt, _ := context.WithTimeout(ctxb, channelOpenTimeout)
-	chanPoint := openChannelAndAssert(
-		ctxt, t, net, net.Alice, net.Bob,
-		lntest.OpenChannelParams{
-			Amt:     paymentAmt * 2000,
-			PushAmt: paymentAmt * 1000,
-		},
-	)
-
-	ctxt, _ = context.WithTimeout(ctxb, defaultTimeout)
-	info, err := getChanInfo(ctxt, net.Alice)
-	if err != nil {
-		t.Fatalf("unable to get alice channel info: %v", err)
-	}
-
-	// We'll create a number of invoices equal the max number of HTLCs that
-	// can be carried in one direction. The number on the commitment will
-	// likely be lower, but we can't guarantee that any more HTLCs will
-	// succeed due to the limited path diversity and inability of the router
-	// to retry via another path.
-	numInvoices := int(input.MaxHTLCNumber / 2)
-
-	// Nodes should exchange the same amount of money and because of this
-	// at the end balances should remain the same.
-	aliceAmt := info.LocalBalance
-	bobAmt := info.RemoteBalance
-
-	// With the channel open, we'll create invoices for Bob that Alice
-	// will pay to in order to advance the state of the channel.
-	bobPayReqs, _, _, err := createPayReqs(
-		net.Bob, paymentAmt, numInvoices,
-	)
-	if err != nil {
-		t.Fatalf("unable to create pay reqs: %v", err)
-	}
-
-	// With the channel open, we'll create invoices for Alice that Bob
-	// will pay to in order to advance the state of the channel.
-	alicePayReqs, _, _, err := createPayReqs(
-		net.Alice, paymentAmt, numInvoices,
-	)
-	if err != nil {
-		t.Fatalf("unable to create pay reqs: %v", err)
-	}
-
-	// Wait for Alice to receive the channel edge from the funding manager.
-	ctxt, _ = context.WithTimeout(ctxb, defaultTimeout)
-	if err = net.Alice.WaitForNetworkChannelOpen(ctxt, chanPoint); err != nil {
-		t.Fatalf("alice didn't see the alice->bob channel before "+
-			"timeout: %v", err)
-	}
-	if err = net.Bob.WaitForNetworkChannelOpen(ctxt, chanPoint); err != nil {
-		t.Fatalf("bob didn't see the bob->alice channel before "+
-			"timeout: %v", err)
-	}
-
-	// Reset mission control to prevent previous payment results from
-	// interfering with this test. A new channel has been opened, but
-	// mission control operates on node pairs.
-	ctxt, _ = context.WithTimeout(ctxb, defaultTimeout)
-	_, err = net.Alice.RouterClient.ResetMissionControl(
-		ctxt, &routerrpc.ResetMissionControlRequest{},
-	)
-	if err != nil {
-		t.Fatalf("unable to reset mc for alice: %v", err)
-	}
-
-	// Send payments from Alice to Bob and from Bob to Alice in async
-	// manner.
-	errChan := make(chan error)
-	statusChan := make(chan *lnrpc.Payment)
-
-	send := func(node *lntest.HarnessNode, payReq string) {
-		go func() {
-			ctxt, _ = context.WithTimeout(
-				ctxb, lntest.AsyncBenchmarkTimeout,
-			)
-			stream, err := node.RouterClient.SendPaymentV2(
-				ctxt,
-				&routerrpc.SendPaymentRequest{
-					PaymentRequest: payReq,
-					TimeoutSeconds: 60,
-					FeeLimitMsat:   noFeeLimitMsat,
-				},
-			)
-			if err != nil {
-				errChan <- err
-			}
-			result, err := getPaymentResult(stream)
-			if err != nil {
-				errChan <- err
-			}
-
-			statusChan <- result
-		}()
-	}
-
-	for i := 0; i < numInvoices; i++ {
-		send(net.Bob, alicePayReqs[i])
-		send(net.Alice, bobPayReqs[i])
-	}
-
-	// Expect all payments to succeed.
-	for i := 0; i < 2*numInvoices; i++ {
-		select {
-		case result := <-statusChan:
-			if result.Status != lnrpc.Payment_SUCCEEDED {
-				t.Fatalf("payment error: %v", result.Status)
-			}
-
-		case err := <-errChan:
-			t.Fatalf("payment error: %v", err)
-		}
-	}
-
-	// Wait for Alice and Bob to receive revocations messages, and update
-	// states, i.e. balance info.
-	time.Sleep(1 * time.Second)
-
-	ctxt, _ = context.WithTimeout(ctxb, defaultTimeout)
-	aliceInfo, err := getChanInfo(ctxt, net.Alice)
-	if err != nil {
-		t.Fatalf("unable to get bob's channel info: %v", err)
-	}
-	if aliceInfo.RemoteBalance != bobAmt {
-		t.Fatalf("alice's remote balance is incorrect, got %v, "+
-			"expected %v", aliceInfo.RemoteBalance, bobAmt)
-	}
-	if aliceInfo.LocalBalance != aliceAmt {
-		t.Fatalf("alice's local balance is incorrect, got %v, "+
-			"expected %v", aliceInfo.LocalBalance, aliceAmt)
-	}
-	if len(aliceInfo.PendingHtlcs) != 0 {
-		t.Fatalf("alice's pending htlcs is incorrect, got %v, "+
-			"expected %v", len(aliceInfo.PendingHtlcs), 0)
-	}
-
-	// Next query for Bob's and Alice's channel states, in order to confirm
-	// that all payment have been successful transmitted.
-	ctxt, _ = context.WithTimeout(ctxb, defaultTimeout)
-	bobInfo, err := getChanInfo(ctxt, net.Bob)
-	if err != nil {
-		t.Fatalf("unable to get bob's channel info: %v", err)
-	}
-
-	if bobInfo.LocalBalance != bobAmt {
-		t.Fatalf("bob's local balance is incorrect, got %v, expected"+
-			" %v", bobInfo.LocalBalance, bobAmt)
-	}
-	if bobInfo.RemoteBalance != aliceAmt {
-		t.Fatalf("bob's remote balance is incorrect, got %v, "+
-			"expected %v", bobInfo.RemoteBalance, aliceAmt)
-	}
-	if len(bobInfo.PendingHtlcs) != 0 {
-		t.Fatalf("bob's pending htlcs is incorrect, got %v, "+
-			"expected %v", len(bobInfo.PendingHtlcs), 0)
-	}
-
-	// Finally, immediately close the channel. This function will also
-	// block until the channel is closed and will additionally assert the
-	// relevant channel closing post conditions.
-	ctxt, _ = context.WithTimeout(ctxb, channelCloseTimeout)
-	closeChannelAndAssert(ctxt, t, net, net.Alice, chanPoint, false)
-}
-
-// assertActiveHtlcs makes sure all the passed nodes have the _exact_ HTLCs
-// matching payHashes on _all_ their channels.
-func assertActiveHtlcs(nodes []*lntest.HarnessNode, payHashes ...[]byte) error {
-	ctxb := context.Background()
-
-	req := &lnrpc.ListChannelsRequest{}
-	for _, node := range nodes {
-		ctxt, _ := context.WithTimeout(ctxb, defaultTimeout)
-		nodeChans, err := node.ListChannels(ctxt, req)
-		if err != nil {
-			return fmt.Errorf("unable to get node chans: %v", err)
-		}
-
-		for _, channel := range nodeChans.Channels {
-			// Record all payment hashes active for this channel.
-			htlcHashes := make(map[string]struct{})
-			for _, htlc := range channel.PendingHtlcs {
-				h := hex.EncodeToString(htlc.HashLock)
-				_, ok := htlcHashes[h]
-				if ok {
-					return fmt.Errorf("duplicate HashLock")
-				}
-				htlcHashes[h] = struct{}{}
-			}
-
-			// Channel should have exactly the payHashes active.
-			if len(payHashes) != len(htlcHashes) {
-				return fmt.Errorf("node %x had %v htlcs active, "+
-					"expected %v", node.PubKey[:],
-					len(htlcHashes), len(payHashes))
-			}
-
-			// Make sure all the payHashes are active.
-			for _, payHash := range payHashes {
-				h := hex.EncodeToString(payHash)
-				if _, ok := htlcHashes[h]; ok {
-					continue
-				}
-				return fmt.Errorf("node %x didn't have the "+
-					"payHash %v active", node.PubKey[:],
-					h)
-			}
-		}
-	}
-
-	return nil
-}
-
-func assertNumActiveHtlcsChanPoint(node *lntest.HarnessNode,
-	chanPoint wire.OutPoint, numHtlcs int) error {
-	ctxb := context.Background()
-
-	req := &lnrpc.ListChannelsRequest{}
-	ctxt, _ := context.WithTimeout(ctxb, defaultTimeout)
-	nodeChans, err := node.ListChannels(ctxt, req)
-	if err != nil {
-		return err
-	}
-
-	for _, channel := range nodeChans.Channels {
-		if channel.ChannelPoint != chanPoint.String() {
-			continue
-		}
-
-		if len(channel.PendingHtlcs) != numHtlcs {
-			return fmt.Errorf("expected %v active HTLCs, got %v",
-				numHtlcs, len(channel.PendingHtlcs))
-		}
-		return nil
-	}
-
-	return fmt.Errorf("channel point %v not found", chanPoint)
-}
-
-func assertNumActiveHtlcs(nodes []*lntest.HarnessNode, numHtlcs int) error {
-	ctxb := context.Background()
-
-	req := &lnrpc.ListChannelsRequest{}
-	for _, node := range nodes {
-		ctxt, _ := context.WithTimeout(ctxb, defaultTimeout)
-		nodeChans, err := node.ListChannels(ctxt, req)
-		if err != nil {
-			return err
-		}
-
-		for _, channel := range nodeChans.Channels {
-			if len(channel.PendingHtlcs) != numHtlcs {
-				return fmt.Errorf("expected %v HTLCs, got %v",
-					numHtlcs, len(channel.PendingHtlcs))
-			}
-		}
-	}
-
-	return nil
-}
-
-func assertSpendingTxInMempool(t *harnessTest, miner *rpcclient.Client,
-	timeout time.Duration, chanPoint wire.OutPoint) chainhash.Hash {
-
-	tx := getSpendingTxInMempool(t, miner, timeout, chanPoint)
-	return tx.TxHash()
-}
-
-// getSpendingTxInMempool waits for a transaction spending the given outpoint to
-// appear in the mempool and returns that tx in full.
-func getSpendingTxInMempool(t *harnessTest, miner *rpcclient.Client,
-	timeout time.Duration, chanPoint wire.OutPoint) *wire.MsgTx {
-
-	breakTimeout := time.After(timeout)
-	ticker := time.NewTicker(50 * time.Millisecond)
-	defer ticker.Stop()
-
-	for {
-		select {
-		case <-breakTimeout:
-			t.Fatalf("didn't find tx in mempool")
-		case <-ticker.C:
-			mempool, err := miner.GetRawMempool()
-			if err != nil {
-				t.Fatalf("unable to get mempool: %v", err)
-			}
-
-			if len(mempool) == 0 {
-				continue
-			}
-
-			for _, txid := range mempool {
-				tx, err := miner.GetRawTransaction(txid)
-				if err != nil {
-					t.Fatalf("unable to fetch tx: %v", err)
-				}
-
-				msgTx := tx.MsgTx()
-				for _, txIn := range msgTx.TxIn {
-					if txIn.PreviousOutPoint == chanPoint {
-						return msgTx
-					}
-				}
-			}
-		}
-	}
-}
-
-// testSwitchCircuitPersistence creates a multihop network to ensure the sender
-// and intermediaries are persisting their open payment circuits. After
-// forwarding a packet via an outgoing link, all are restarted, and expected to
-// forward a response back from the receiver once back online.
-//
-// The general flow of this test:
-//   1. Carol --> Dave --> Alice --> Bob  forward payment
-//   2.        X        X         X  Bob  restart sender and intermediaries
-//   3. Carol <-- Dave <-- Alice <-- Bob  expect settle to propagate
-func testSwitchCircuitPersistence(net *lntest.NetworkHarness, t *harnessTest) {
-	ctxb := context.Background()
-
-	const chanAmt = btcutil.Amount(1000000)
-	const pushAmt = btcutil.Amount(900000)
-	var networkChans []*lnrpc.ChannelPoint
-
-	// Open a channel with 100k satoshis between Alice and Bob with Alice
-	// being the sole funder of the channel.
-	ctxt, _ := context.WithTimeout(ctxb, channelOpenTimeout)
-	chanPointAlice := openChannelAndAssert(
-		ctxt, t, net, net.Alice, net.Bob,
-		lntest.OpenChannelParams{
-			Amt:     chanAmt,
-			PushAmt: pushAmt,
-		},
-	)
-	networkChans = append(networkChans, chanPointAlice)
-
-	aliceChanTXID, err := lnrpc.GetChanPointFundingTxid(chanPointAlice)
-	if err != nil {
-		t.Fatalf("unable to get txid: %v", err)
-	}
-	aliceFundPoint := wire.OutPoint{
-		Hash:  *aliceChanTXID,
-		Index: chanPointAlice.OutputIndex,
-	}
-
-	// As preliminary setup, we'll create two new nodes: Carol and Dave,
-	// such that we now have a 4 ndoe, 3 channel topology. Dave will make
-	// a channel with Alice, and Carol with Dave. After this setup, the
-	// network topology should now look like:
-	//     Carol -> Dave -> Alice -> Bob
-	//
-	// First, we'll create Dave and establish a channel to Alice.
-	dave := net.NewNode(t.t, "Dave", nil)
-	defer shutdownAndAssert(net, t, dave)
-
-	ctxt, _ = context.WithTimeout(ctxb, defaultTimeout)
-	net.ConnectNodes(ctxt, t.t, dave, net.Alice)
-	ctxt, _ = context.WithTimeout(ctxb, defaultTimeout)
-	net.SendCoins(ctxt, t.t, btcutil.SatoshiPerBitcoin, dave)
-
-	ctxt, _ = context.WithTimeout(ctxb, channelOpenTimeout)
-	chanPointDave := openChannelAndAssert(
-		ctxt, t, net, dave, net.Alice,
-		lntest.OpenChannelParams{
-			Amt:     chanAmt,
-			PushAmt: pushAmt,
-		},
-	)
-	networkChans = append(networkChans, chanPointDave)
-	daveChanTXID, err := lnrpc.GetChanPointFundingTxid(chanPointDave)
-	if err != nil {
-		t.Fatalf("unable to get txid: %v", err)
-	}
-	daveFundPoint := wire.OutPoint{
-		Hash:  *daveChanTXID,
-		Index: chanPointDave.OutputIndex,
-	}
-
-	// Next, we'll create Carol and establish a channel to from her to
-	// Dave. Carol is started in htlchodl mode so that we can disconnect the
-	// intermediary hops before starting the settle.
-	carol := net.NewNode(t.t, "Carol", []string{"--hodl.exit-settle"})
-	defer shutdownAndAssert(net, t, carol)
-
-	ctxt, _ = context.WithTimeout(ctxb, defaultTimeout)
-	net.ConnectNodes(ctxt, t.t, carol, dave)
-	ctxt, _ = context.WithTimeout(ctxb, defaultTimeout)
-	net.SendCoins(ctxt, t.t, btcutil.SatoshiPerBitcoin, carol)
-
-	ctxt, _ = context.WithTimeout(ctxb, channelOpenTimeout)
-	chanPointCarol := openChannelAndAssert(
-		ctxt, t, net, carol, dave,
-		lntest.OpenChannelParams{
-			Amt:     chanAmt,
-			PushAmt: pushAmt,
-		},
-	)
-	networkChans = append(networkChans, chanPointCarol)
-
-	carolChanTXID, err := lnrpc.GetChanPointFundingTxid(chanPointCarol)
-	if err != nil {
-		t.Fatalf("unable to get txid: %v", err)
-	}
-	carolFundPoint := wire.OutPoint{
-		Hash:  *carolChanTXID,
-		Index: chanPointCarol.OutputIndex,
-	}
-
-	// Wait for all nodes to have seen all channels.
-	nodes := []*lntest.HarnessNode{net.Alice, net.Bob, carol, dave}
-	nodeNames := []string{"Alice", "Bob", "Carol", "Dave"}
-	for _, chanPoint := range networkChans {
-		for i, node := range nodes {
-			txid, err := lnrpc.GetChanPointFundingTxid(chanPoint)
-			if err != nil {
-				t.Fatalf("unable to get txid: %v", err)
-			}
-			point := wire.OutPoint{
-				Hash:  *txid,
-				Index: chanPoint.OutputIndex,
-			}
-
-			ctxt, _ = context.WithTimeout(ctxb, defaultTimeout)
-			err = node.WaitForNetworkChannelOpen(ctxt, chanPoint)
-			if err != nil {
-				t.Fatalf("%s(%d): timeout waiting for "+
-					"channel(%s) open: %v", nodeNames[i],
-					node.NodeID, point, err)
-			}
-		}
-	}
-
-	// Create 5 invoices for Carol, which expect a payment from Bob for 1k
-	// satoshis with a different preimage each time.
-	const numPayments = 5
-	const paymentAmt = 1000
-	payReqs, _, _, err := createPayReqs(
-		carol, paymentAmt, numPayments,
-	)
-	if err != nil {
-		t.Fatalf("unable to create pay reqs: %v", err)
-	}
-
-	// We'll wait for all parties to recognize the new channels within the
-	// network.
-	ctxt, _ = context.WithTimeout(ctxb, defaultTimeout)
-	err = dave.WaitForNetworkChannelOpen(ctxt, chanPointDave)
-	if err != nil {
-		t.Fatalf("dave didn't advertise his channel: %v", err)
-	}
-	ctxt, _ = context.WithTimeout(ctxb, defaultTimeout)
-	err = carol.WaitForNetworkChannelOpen(ctxt, chanPointCarol)
-	if err != nil {
-		t.Fatalf("carol didn't advertise her channel in time: %v",
-			err)
-	}
-
-	time.Sleep(time.Millisecond * 50)
-
-	// Using Carol as the source, pay to the 5 invoices from Bob created
-	// above.
-	ctxt, _ = context.WithTimeout(ctxb, defaultTimeout)
-	err = completePaymentRequests(
-		ctxt, net.Bob, net.Bob.RouterClient, payReqs, false,
-	)
-	if err != nil {
-		t.Fatalf("unable to send payments: %v", err)
-	}
-
-	// Wait until all nodes in the network have 5 outstanding htlcs.
-	var predErr error
-	err = wait.Predicate(func() bool {
-		predErr = assertNumActiveHtlcs(nodes, numPayments)
-		if predErr != nil {
-			return false
-		}
-		return true
-	}, defaultTimeout)
-	if err != nil {
-		t.Fatalf("htlc mismatch: %v", predErr)
-	}
-
-	// Restart the intermediaries and the sender.
-	if err := net.RestartNode(dave, nil); err != nil {
-		t.Fatalf("Node restart failed: %v", err)
-	}
-
-	if err := net.RestartNode(net.Alice, nil); err != nil {
-		t.Fatalf("Node restart failed: %v", err)
-	}
-
-	if err := net.RestartNode(net.Bob, nil); err != nil {
-		t.Fatalf("Node restart failed: %v", err)
-	}
-
-	// Ensure all of the intermediate links are reconnected.
-	ctxt, _ = context.WithTimeout(ctxb, defaultTimeout)
-	net.EnsureConnected(ctxt, t.t, net.Alice, dave)
-
-	ctxt, _ = context.WithTimeout(ctxb, defaultTimeout)
-	net.EnsureConnected(ctxt, t.t, net.Bob, net.Alice)
-
-	// Ensure all nodes in the network still have 5 outstanding htlcs.
-	err = wait.Predicate(func() bool {
-		predErr = assertNumActiveHtlcs(nodes, numPayments)
-		return predErr == nil
-	}, defaultTimeout)
-	if err != nil {
-		t.Fatalf("htlc mismatch: %v", predErr)
-	}
-
-	// Now restart carol without hodl mode, to settle back the outstanding
-	// payments.
-	carol.SetExtraArgs(nil)
-	if err := net.RestartNode(carol, nil); err != nil {
-		t.Fatalf("Node restart failed: %v", err)
-	}
-
-	ctxt, _ = context.WithTimeout(ctxb, defaultTimeout)
-	net.EnsureConnected(ctxt, t.t, dave, carol)
-
-	// After the payments settle, there should be no active htlcs on any of
-	// the nodes in the network.
-	err = wait.Predicate(func() bool {
-		predErr = assertNumActiveHtlcs(nodes, 0)
-		return predErr == nil
-
-	}, defaultTimeout)
-	if err != nil {
-		t.Fatalf("htlc mismatch: %v", predErr)
-	}
-
-	// When asserting the amount of satoshis moved, we'll factor in the
-	// default base fee, as we didn't modify the fee structure when
-	// creating the seed nodes in the network.
-	const baseFee = 1
-
-	// At this point all the channels within our proto network should be
-	// shifted by 5k satoshis in the direction of Carol, the sink within the
-	// payment flow generated above. The order of asserts corresponds to
-	// increasing of time is needed to embed the HTLC in commitment
-	// transaction, in channel Bob->Alice->David->Carol, order is Carol,
-	// David, Alice, Bob.
-	var amountPaid = int64(5000)
-	assertAmountPaid(t, "Dave(local) => Carol(remote)", carol,
-		carolFundPoint, int64(0), amountPaid)
-	assertAmountPaid(t, "Dave(local) => Carol(remote)", dave,
-		carolFundPoint, amountPaid, int64(0))
-	assertAmountPaid(t, "Alice(local) => Dave(remote)", dave,
-		daveFundPoint, int64(0), amountPaid+(baseFee*numPayments))
-	assertAmountPaid(t, "Alice(local) => Dave(remote)", net.Alice,
-		daveFundPoint, amountPaid+(baseFee*numPayments), int64(0))
-	assertAmountPaid(t, "Bob(local) => Alice(remote)", net.Alice,
-		aliceFundPoint, int64(0), amountPaid+((baseFee*numPayments)*2))
-	assertAmountPaid(t, "Bob(local) => Alice(remote)", net.Bob,
-		aliceFundPoint, amountPaid+(baseFee*numPayments)*2, int64(0))
-
-	// Lastly, we will send one more payment to ensure all channels are
-	// still functioning properly.
-	finalInvoice := &lnrpc.Invoice{
-		Memo:  "testing",
-		Value: paymentAmt,
-	}
-	ctxt, _ = context.WithTimeout(ctxb, defaultTimeout)
-	resp, err := carol.AddInvoice(ctxt, finalInvoice)
-	if err != nil {
-		t.Fatalf("unable to add invoice: %v", err)
-	}
-
-	payReqs = []string{resp.PaymentRequest}
-
-	// Using Carol as the source, pay to the 5 invoices from Bob created
-	// above.
-	ctxt, _ = context.WithTimeout(ctxb, defaultTimeout)
-	err = completePaymentRequests(
-		ctxt, net.Bob, net.Bob.RouterClient, payReqs, true,
-	)
-	if err != nil {
-		t.Fatalf("unable to send payments: %v", err)
-	}
-
-	amountPaid = int64(6000)
-	assertAmountPaid(t, "Dave(local) => Carol(remote)", carol,
-		carolFundPoint, int64(0), amountPaid)
-	assertAmountPaid(t, "Dave(local) => Carol(remote)", dave,
-		carolFundPoint, amountPaid, int64(0))
-	assertAmountPaid(t, "Alice(local) => Dave(remote)", dave,
-		daveFundPoint, int64(0), amountPaid+(baseFee*(numPayments+1)))
-	assertAmountPaid(t, "Alice(local) => Dave(remote)", net.Alice,
-		daveFundPoint, amountPaid+(baseFee*(numPayments+1)), int64(0))
-	assertAmountPaid(t, "Bob(local) => Alice(remote)", net.Alice,
-		aliceFundPoint, int64(0), amountPaid+((baseFee*(numPayments+1))*2))
-	assertAmountPaid(t, "Bob(local) => Alice(remote)", net.Bob,
-		aliceFundPoint, amountPaid+(baseFee*(numPayments+1))*2, int64(0))
-
-	ctxt, _ = context.WithTimeout(ctxb, channelCloseTimeout)
-	closeChannelAndAssert(ctxt, t, net, net.Alice, chanPointAlice, false)
-	ctxt, _ = context.WithTimeout(ctxb, channelCloseTimeout)
-	closeChannelAndAssert(ctxt, t, net, dave, chanPointDave, false)
-	ctxt, _ = context.WithTimeout(ctxb, channelCloseTimeout)
-	closeChannelAndAssert(ctxt, t, net, carol, chanPointCarol, false)
-}
-
-// testSwitchOfflineDelivery constructs a set of multihop payments, and tests
-// that the returning payments are not lost if a peer on the backwards path is
-// offline when the settle/fails are received. We expect the payments to be
-// buffered in memory, and transmitted as soon as the disconnect link comes back
-// online.
-//
-// The general flow of this test:
-//   1. Carol --> Dave --> Alice --> Bob  forward payment
-//   2. Carol --- Dave  X  Alice --- Bob  disconnect intermediaries
-//   3. Carol --- Dave  X  Alice <-- Bob  settle last hop
-//   4. Carol <-- Dave <-- Alice --- Bob  reconnect, expect settle to propagate
-func testSwitchOfflineDelivery(net *lntest.NetworkHarness, t *harnessTest) {
-	ctxb := context.Background()
-
-	const chanAmt = btcutil.Amount(1000000)
-	const pushAmt = btcutil.Amount(900000)
-	var networkChans []*lnrpc.ChannelPoint
-
-	// Open a channel with 100k satoshis between Alice and Bob with Alice
-	// being the sole funder of the channel.
-	ctxt, _ := context.WithTimeout(ctxb, channelOpenTimeout)
-	chanPointAlice := openChannelAndAssert(
-		ctxt, t, net, net.Alice, net.Bob,
-		lntest.OpenChannelParams{
-			Amt:     chanAmt,
-			PushAmt: pushAmt,
-		},
-	)
-	networkChans = append(networkChans, chanPointAlice)
-
-	aliceChanTXID, err := lnrpc.GetChanPointFundingTxid(chanPointAlice)
-	if err != nil {
-		t.Fatalf("unable to get txid: %v", err)
-	}
-	aliceFundPoint := wire.OutPoint{
-		Hash:  *aliceChanTXID,
-		Index: chanPointAlice.OutputIndex,
-	}
-
-	// As preliminary setup, we'll create two new nodes: Carol and Dave,
-	// such that we now have a 4 ndoe, 3 channel topology. Dave will make
-	// a channel with Alice, and Carol with Dave. After this setup, the
-	// network topology should now look like:
-	//     Carol -> Dave -> Alice -> Bob
-	//
-	// First, we'll create Dave and establish a channel to Alice.
-	dave := net.NewNode(t.t, "Dave", nil)
-	defer shutdownAndAssert(net, t, dave)
-
-	ctxt, _ = context.WithTimeout(ctxb, defaultTimeout)
-	net.ConnectNodes(ctxt, t.t, dave, net.Alice)
-	ctxt, _ = context.WithTimeout(ctxb, defaultTimeout)
-	net.SendCoins(ctxt, t.t, btcutil.SatoshiPerBitcoin, dave)
-
-	ctxt, _ = context.WithTimeout(ctxb, channelOpenTimeout)
-	chanPointDave := openChannelAndAssert(
-		ctxt, t, net, dave, net.Alice,
-		lntest.OpenChannelParams{
-			Amt:     chanAmt,
-			PushAmt: pushAmt,
-		},
-	)
-	networkChans = append(networkChans, chanPointDave)
-	daveChanTXID, err := lnrpc.GetChanPointFundingTxid(chanPointDave)
-	if err != nil {
-		t.Fatalf("unable to get txid: %v", err)
-	}
-	daveFundPoint := wire.OutPoint{
-		Hash:  *daveChanTXID,
-		Index: chanPointDave.OutputIndex,
-	}
-
-	// Next, we'll create Carol and establish a channel to from her to
-	// Dave. Carol is started in htlchodl mode so that we can disconnect the
-	// intermediary hops before starting the settle.
-	carol := net.NewNode(t.t, "Carol", []string{"--hodl.exit-settle"})
-	defer shutdownAndAssert(net, t, carol)
-
-	ctxt, _ = context.WithTimeout(ctxb, defaultTimeout)
-	net.ConnectNodes(ctxt, t.t, carol, dave)
-	ctxt, _ = context.WithTimeout(ctxb, defaultTimeout)
-	net.SendCoins(ctxt, t.t, btcutil.SatoshiPerBitcoin, carol)
-
-	ctxt, _ = context.WithTimeout(ctxb, channelOpenTimeout)
-	chanPointCarol := openChannelAndAssert(
-		ctxt, t, net, carol, dave,
-		lntest.OpenChannelParams{
-			Amt:     chanAmt,
-			PushAmt: pushAmt,
-		},
-	)
-	networkChans = append(networkChans, chanPointCarol)
-
-	carolChanTXID, err := lnrpc.GetChanPointFundingTxid(chanPointCarol)
-	if err != nil {
-		t.Fatalf("unable to get txid: %v", err)
-	}
-	carolFundPoint := wire.OutPoint{
-		Hash:  *carolChanTXID,
-		Index: chanPointCarol.OutputIndex,
-	}
-
-	// Wait for all nodes to have seen all channels.
-	nodes := []*lntest.HarnessNode{net.Alice, net.Bob, carol, dave}
-	nodeNames := []string{"Alice", "Bob", "Carol", "Dave"}
-	for _, chanPoint := range networkChans {
-		for i, node := range nodes {
-			txid, err := lnrpc.GetChanPointFundingTxid(chanPoint)
-			if err != nil {
-				t.Fatalf("unable to get txid: %v", err)
-			}
-			point := wire.OutPoint{
-				Hash:  *txid,
-				Index: chanPoint.OutputIndex,
-			}
-
-			ctxt, _ = context.WithTimeout(ctxb, defaultTimeout)
-			err = node.WaitForNetworkChannelOpen(ctxt, chanPoint)
-			if err != nil {
-				t.Fatalf("%s(%d): timeout waiting for "+
-					"channel(%s) open: %v", nodeNames[i],
-					node.NodeID, point, err)
-			}
-		}
-	}
-
-	// Create 5 invoices for Carol, which expect a payment from Bob for 1k
-	// satoshis with a different preimage each time.
-	const numPayments = 5
-	const paymentAmt = 1000
-	payReqs, _, _, err := createPayReqs(
-		carol, paymentAmt, numPayments,
-	)
-	if err != nil {
-		t.Fatalf("unable to create pay reqs: %v", err)
-	}
-
-	// We'll wait for all parties to recognize the new channels within the
-	// network.
-	ctxt, _ = context.WithTimeout(ctxb, defaultTimeout)
-	err = dave.WaitForNetworkChannelOpen(ctxt, chanPointDave)
-	if err != nil {
-		t.Fatalf("dave didn't advertise his channel: %v", err)
-	}
-	ctxt, _ = context.WithTimeout(ctxb, defaultTimeout)
-	err = carol.WaitForNetworkChannelOpen(ctxt, chanPointCarol)
-	if err != nil {
-		t.Fatalf("carol didn't advertise her channel in time: %v",
-			err)
-	}
-
-	// Make sure all nodes are fully synced before we continue.
-	ctxt, cancel := context.WithTimeout(ctxb, defaultTimeout)
-	defer cancel()
-	for _, node := range nodes {
-		err := node.WaitForBlockchainSync(ctxt)
-		if err != nil {
-			t.Fatalf("unable to wait for sync: %v", err)
-		}
-	}
-
-	// Using Carol as the source, pay to the 5 invoices from Bob created
-	// above.
-	ctxt, _ = context.WithTimeout(ctxb, defaultTimeout)
-	err = completePaymentRequests(
-		ctxt, net.Bob, net.Bob.RouterClient, payReqs, false,
-	)
-	if err != nil {
-		t.Fatalf("unable to send payments: %v", err)
-	}
-
-	// Wait for all of the payments to reach Carol.
-	var predErr error
-	err = wait.Predicate(func() bool {
-		predErr = assertNumActiveHtlcs(nodes, numPayments)
-		return predErr == nil
-	}, defaultTimeout)
-	if err != nil {
-		t.Fatalf("htlc mismatch: %v", predErr)
-	}
-
-	// First, disconnect Dave and Alice so that their link is broken.
-	ctxt, _ = context.WithTimeout(ctxb, defaultTimeout)
-	if err := net.DisconnectNodes(ctxt, dave, net.Alice); err != nil {
-		t.Fatalf("unable to disconnect alice from dave: %v", err)
-	}
-
-	// Then, reconnect them to ensure Dave doesn't just fail back the htlc.
-	ctxt, _ = context.WithTimeout(ctxb, defaultTimeout)
-	net.ConnectNodes(ctxt, t.t, dave, net.Alice)
-
-	// Wait to ensure that the payment remain are not failed back after
-	// reconnecting. All node should report the number payments initiated
-	// for the duration of the interval.
-	err = wait.Invariant(func() bool {
-		predErr = assertNumActiveHtlcs(nodes, numPayments)
-		return predErr == nil
-	}, defaultTimeout)
-	if err != nil {
-		t.Fatalf("htlc change: %v", predErr)
-	}
-
-	// Now, disconnect Dave from Alice again before settling back the
-	// payment.
-	ctxt, _ = context.WithTimeout(ctxb, defaultTimeout)
-	if err := net.DisconnectNodes(ctxt, dave, net.Alice); err != nil {
-		t.Fatalf("unable to disconnect alice from dave: %v", err)
-	}
-
-	// Now restart carol without hodl mode, to settle back the outstanding
-	// payments.
-	carol.SetExtraArgs(nil)
-	if err := net.RestartNode(carol, nil); err != nil {
-		t.Fatalf("Node restart failed: %v", err)
-	}
-
-	// Wait for Carol to report no outstanding htlcs.
-	carolNode := []*lntest.HarnessNode{carol}
-	err = wait.Predicate(func() bool {
-		predErr = assertNumActiveHtlcs(carolNode, 0)
-		return predErr == nil
-	}, defaultTimeout)
-	if err != nil {
-		t.Fatalf("htlc mismatch: %v", predErr)
-	}
-
-	// Make sure all nodes are fully synced again.
-	ctxt, cancel = context.WithTimeout(ctxb, defaultTimeout)
-	defer cancel()
-	for _, node := range nodes {
-		err := node.WaitForBlockchainSync(ctxt)
-		if err != nil {
-			t.Fatalf("unable to wait for sync: %v", err)
-		}
-	}
-
-	// Now that the settles have reached Dave, reconnect him with Alice,
-	// allowing the settles to return to the sender.
-	ctxt, _ = context.WithTimeout(ctxb, defaultTimeout)
-	net.EnsureConnected(ctxt, t.t, dave, net.Alice)
-
-	// Wait until all outstanding htlcs in the network have been settled.
-	err = wait.Predicate(func() bool {
-		return assertNumActiveHtlcs(nodes, 0) == nil
-	}, defaultTimeout)
-	if err != nil {
-		t.Fatalf("htlc mismatch: %v", predErr)
-	}
-
-	// When asserting the amount of satoshis moved, we'll factor in the
-	// default base fee, as we didn't modify the fee structure when
-	// creating the seed nodes in the network.
-	const baseFee = 1
-
-	// At this point all the channels within our proto network should be
-	// shifted by 5k satoshis in the direction of Carol, the sink within the
-	// payment flow generated above. The order of asserts corresponds to
-	// increasing of time is needed to embed the HTLC in commitment
-	// transaction, in channel Bob->Alice->David->Carol, order is Carol,
-	// David, Alice, Bob.
-	var amountPaid = int64(5000)
-	assertAmountPaid(t, "Dave(local) => Carol(remote)", carol,
-		carolFundPoint, int64(0), amountPaid)
-	assertAmountPaid(t, "Dave(local) => Carol(remote)", dave,
-		carolFundPoint, amountPaid, int64(0))
-	assertAmountPaid(t, "Alice(local) => Dave(remote)", dave,
-		daveFundPoint, int64(0), amountPaid+(baseFee*numPayments))
-	assertAmountPaid(t, "Alice(local) => Dave(remote)", net.Alice,
-		daveFundPoint, amountPaid+(baseFee*numPayments), int64(0))
-	assertAmountPaid(t, "Bob(local) => Alice(remote)", net.Alice,
-		aliceFundPoint, int64(0), amountPaid+((baseFee*numPayments)*2))
-	assertAmountPaid(t, "Bob(local) => Alice(remote)", net.Bob,
-		aliceFundPoint, amountPaid+(baseFee*numPayments)*2, int64(0))
-
-	// Lastly, we will send one more payment to ensure all channels are
-	// still functioning properly.
-	finalInvoice := &lnrpc.Invoice{
-		Memo:  "testing",
-		Value: paymentAmt,
-	}
-	ctxt, _ = context.WithTimeout(ctxb, defaultTimeout)
-	resp, err := carol.AddInvoice(ctxt, finalInvoice)
-	if err != nil {
-		t.Fatalf("unable to add invoice: %v", err)
-	}
-
-	payReqs = []string{resp.PaymentRequest}
-
-	// Using Carol as the source, pay to the 5 invoices from Bob created
-	// above.
-	ctxt, _ = context.WithTimeout(ctxb, defaultTimeout)
-	err = completePaymentRequests(
-		ctxt, net.Bob, net.Bob.RouterClient, payReqs, true,
-	)
-	if err != nil {
-		t.Fatalf("unable to send payments: %v", err)
-	}
-
-	amountPaid = int64(6000)
-	assertAmountPaid(t, "Dave(local) => Carol(remote)", carol,
-		carolFundPoint, int64(0), amountPaid)
-	assertAmountPaid(t, "Dave(local) => Carol(remote)", dave,
-		carolFundPoint, amountPaid, int64(0))
-	assertAmountPaid(t, "Alice(local) => Dave(remote)", dave,
-		daveFundPoint, int64(0), amountPaid+(baseFee*(numPayments+1)))
-	assertAmountPaid(t, "Alice(local) => Dave(remote)", net.Alice,
-		daveFundPoint, amountPaid+(baseFee*(numPayments+1)), int64(0))
-	assertAmountPaid(t, "Bob(local) => Alice(remote)", net.Alice,
-		aliceFundPoint, int64(0), amountPaid+((baseFee*(numPayments+1))*2))
-	assertAmountPaid(t, "Bob(local) => Alice(remote)", net.Bob,
-		aliceFundPoint, amountPaid+(baseFee*(numPayments+1))*2, int64(0))
-
-	ctxt, _ = context.WithTimeout(ctxb, channelCloseTimeout)
-	closeChannelAndAssert(ctxt, t, net, net.Alice, chanPointAlice, false)
-	ctxt, _ = context.WithTimeout(ctxb, channelCloseTimeout)
-	closeChannelAndAssert(ctxt, t, net, dave, chanPointDave, false)
-	ctxt, _ = context.WithTimeout(ctxb, channelCloseTimeout)
-	closeChannelAndAssert(ctxt, t, net, carol, chanPointCarol, false)
-}
-
-// testSwitchOfflineDeliveryPersistence constructs a set of multihop payments,
-// and tests that the returning payments are not lost if a peer on the backwards
-// path is offline when the settle/fails are received AND the peer buffering the
-// responses is completely restarts. We expect the payments to be reloaded from
-// disk, and transmitted as soon as the intermediaries are reconnected.
-//
-// The general flow of this test:
-//   1. Carol --> Dave --> Alice --> Bob  forward payment
-//   2. Carol --- Dave  X  Alice --- Bob  disconnect intermediaries
-//   3. Carol --- Dave  X  Alice <-- Bob  settle last hop
-//   4. Carol --- Dave  X         X  Bob  restart Alice
-//   5. Carol <-- Dave <-- Alice --- Bob  expect settle to propagate
-func testSwitchOfflineDeliveryPersistence(net *lntest.NetworkHarness, t *harnessTest) {
-	ctxb := context.Background()
-
-	const chanAmt = btcutil.Amount(1000000)
-	const pushAmt = btcutil.Amount(900000)
-	var networkChans []*lnrpc.ChannelPoint
-
-	// Open a channel with 100k satoshis between Alice and Bob with Alice
-	// being the sole funder of the channel.
-	ctxt, _ := context.WithTimeout(ctxb, channelOpenTimeout)
-	chanPointAlice := openChannelAndAssert(
-		ctxt, t, net, net.Alice, net.Bob,
-		lntest.OpenChannelParams{
-			Amt:     chanAmt,
-			PushAmt: pushAmt,
-		},
-	)
-	networkChans = append(networkChans, chanPointAlice)
-
-	aliceChanTXID, err := lnrpc.GetChanPointFundingTxid(chanPointAlice)
-	if err != nil {
-		t.Fatalf("unable to get txid: %v", err)
-	}
-	aliceFundPoint := wire.OutPoint{
-		Hash:  *aliceChanTXID,
-		Index: chanPointAlice.OutputIndex,
-	}
-
-	// As preliminary setup, we'll create two new nodes: Carol and Dave,
-	// such that we now have a 4 ndoe, 3 channel topology. Dave will make
-	// a channel with Alice, and Carol with Dave. After this setup, the
-	// network topology should now look like:
-	//     Carol -> Dave -> Alice -> Bob
-	//
-	// First, we'll create Dave and establish a channel to Alice.
-	dave := net.NewNode(t.t, "Dave", nil)
-	defer shutdownAndAssert(net, t, dave)
-
-	ctxt, _ = context.WithTimeout(ctxb, defaultTimeout)
-	net.ConnectNodes(ctxt, t.t, dave, net.Alice)
-	ctxt, _ = context.WithTimeout(ctxb, defaultTimeout)
-	net.SendCoins(ctxt, t.t, btcutil.SatoshiPerBitcoin, dave)
-
-	ctxt, _ = context.WithTimeout(ctxb, channelOpenTimeout)
-	chanPointDave := openChannelAndAssert(
-		ctxt, t, net, dave, net.Alice,
-		lntest.OpenChannelParams{
-			Amt:     chanAmt,
-			PushAmt: pushAmt,
-		},
-	)
-
-	networkChans = append(networkChans, chanPointDave)
-	daveChanTXID, err := lnrpc.GetChanPointFundingTxid(chanPointDave)
-	if err != nil {
-		t.Fatalf("unable to get txid: %v", err)
-	}
-	daveFundPoint := wire.OutPoint{
-		Hash:  *daveChanTXID,
-		Index: chanPointDave.OutputIndex,
-	}
-
-	// Next, we'll create Carol and establish a channel to from her to
-	// Dave. Carol is started in htlchodl mode so that we can disconnect the
-	// intermediary hops before starting the settle.
-	carol := net.NewNode(t.t, "Carol", []string{"--hodl.exit-settle"})
-	defer shutdownAndAssert(net, t, carol)
-
-	ctxt, _ = context.WithTimeout(ctxb, defaultTimeout)
-	net.ConnectNodes(ctxt, t.t, carol, dave)
-	ctxt, _ = context.WithTimeout(ctxb, defaultTimeout)
-	net.SendCoins(ctxt, t.t, btcutil.SatoshiPerBitcoin, carol)
-
-	ctxt, _ = context.WithTimeout(ctxb, channelOpenTimeout)
-	chanPointCarol := openChannelAndAssert(
-		ctxt, t, net, carol, dave,
-		lntest.OpenChannelParams{
-			Amt:     chanAmt,
-			PushAmt: pushAmt,
-		},
-	)
-	networkChans = append(networkChans, chanPointCarol)
-
-	carolChanTXID, err := lnrpc.GetChanPointFundingTxid(chanPointCarol)
-	if err != nil {
-		t.Fatalf("unable to get txid: %v", err)
-	}
-	carolFundPoint := wire.OutPoint{
-		Hash:  *carolChanTXID,
-		Index: chanPointCarol.OutputIndex,
-	}
-
-	// Wait for all nodes to have seen all channels.
-	nodes := []*lntest.HarnessNode{net.Alice, net.Bob, carol, dave}
-	nodeNames := []string{"Alice", "Bob", "Carol", "Dave"}
-	for _, chanPoint := range networkChans {
-		for i, node := range nodes {
-			txid, err := lnrpc.GetChanPointFundingTxid(chanPoint)
-			if err != nil {
-				t.Fatalf("unable to get txid: %v", err)
-			}
-			point := wire.OutPoint{
-				Hash:  *txid,
-				Index: chanPoint.OutputIndex,
-			}
-
-			ctxt, _ = context.WithTimeout(ctxb, defaultTimeout)
-			err = node.WaitForNetworkChannelOpen(ctxt, chanPoint)
-			if err != nil {
-				t.Fatalf("%s(%d): timeout waiting for "+
-					"channel(%s) open: %v", nodeNames[i],
-					node.NodeID, point, err)
-			}
-		}
-	}
-
-	// Create 5 invoices for Carol, which expect a payment from Bob for 1k
-	// satoshis with a different preimage each time.
-	const numPayments = 5
-	const paymentAmt = 1000
-	payReqs, _, _, err := createPayReqs(
-		carol, paymentAmt, numPayments,
-	)
-	if err != nil {
-		t.Fatalf("unable to create pay reqs: %v", err)
-	}
-
-	// We'll wait for all parties to recognize the new channels within the
-	// network.
-	ctxt, _ = context.WithTimeout(ctxb, defaultTimeout)
-	err = dave.WaitForNetworkChannelOpen(ctxt, chanPointDave)
-	if err != nil {
-		t.Fatalf("dave didn't advertise his channel: %v", err)
-	}
-	ctxt, _ = context.WithTimeout(ctxb, defaultTimeout)
-	err = carol.WaitForNetworkChannelOpen(ctxt, chanPointCarol)
-	if err != nil {
-		t.Fatalf("carol didn't advertise her channel in time: %v",
-			err)
-	}
-
-	// Using Carol as the source, pay to the 5 invoices from Bob created
-	// above.
-	ctxt, _ = context.WithTimeout(ctxb, defaultTimeout)
-	err = completePaymentRequests(
-		ctxt, net.Bob, net.Bob.RouterClient, payReqs, false,
-	)
-	if err != nil {
-		t.Fatalf("unable to send payments: %v", err)
-	}
-
-	var predErr error
-	err = wait.Predicate(func() bool {
-		predErr = assertNumActiveHtlcs(nodes, numPayments)
-		return predErr == nil
-
-	}, defaultTimeout)
-	if err != nil {
-		t.Fatalf("htlc mismatch: %v", predErr)
-	}
-
-	// Disconnect the two intermediaries, Alice and Dave, by shutting down
-	// Alice.
-	if err := net.StopNode(net.Alice); err != nil {
-		t.Fatalf("unable to shutdown alice: %v", err)
-	}
-
-	// Now restart carol without hodl mode, to settle back the outstanding
-	// payments.
-	carol.SetExtraArgs(nil)
-	if err := net.RestartNode(carol, nil); err != nil {
-		t.Fatalf("Node restart failed: %v", err)
-	}
-
-	// Make Carol and Dave are reconnected before waiting for the htlcs to
-	// clear.
-	ctxt, _ = context.WithTimeout(ctxb, defaultTimeout)
-	net.EnsureConnected(ctxt, t.t, dave, carol)
-
-	// Wait for Carol to report no outstanding htlcs, and also for Dav to
-	// receive all the settles from Carol.
-	carolNode := []*lntest.HarnessNode{carol}
-	err = wait.Predicate(func() bool {
-		predErr = assertNumActiveHtlcs(carolNode, 0)
-		if predErr != nil {
-			return false
-		}
-
-		predErr = assertNumActiveHtlcsChanPoint(dave, carolFundPoint, 0)
-		return predErr == nil
-	}, defaultTimeout)
-	if err != nil {
-		t.Fatalf("htlc mismatch: %v", predErr)
-	}
-
-	// Finally, restart dave who received the settles, but was unable to
-	// deliver them to Alice since they were disconnected.
-	if err := net.RestartNode(dave, nil); err != nil {
-		t.Fatalf("unable to restart dave: %v", err)
-	}
-	if err = net.RestartNode(net.Alice, nil); err != nil {
-		t.Fatalf("unable to restart alice: %v", err)
-	}
-
-	// Force Dave and Alice to reconnect before waiting for the htlcs to
-	// clear.
-	ctxt, _ = context.WithTimeout(ctxb, defaultTimeout)
-	net.EnsureConnected(ctxt, t.t, dave, net.Alice)
-
-	// After reconnection succeeds, the settles should be propagated all
-	// the way back to the sender. All nodes should report no active htlcs.
-	err = wait.Predicate(func() bool {
-		return assertNumActiveHtlcs(nodes, 0) == nil
-	}, defaultTimeout)
-	if err != nil {
-		t.Fatalf("htlc mismatch: %v", predErr)
-	}
-
-	// When asserting the amount of satoshis moved, we'll factor in the
-	// default base fee, as we didn't modify the fee structure when
-	// creating the seed nodes in the network.
-	const baseFee = 1
-
-	// At this point all the channels within our proto network should be
-	// shifted by 5k satoshis in the direction of Carol, the sink within the
-	// payment flow generated above. The order of asserts corresponds to
-	// increasing of time is needed to embed the HTLC in commitment
-	// transaction, in channel Bob->Alice->David->Carol, order is Carol,
-	// David, Alice, Bob.
-	var amountPaid = int64(5000)
-	assertAmountPaid(t, "Dave(local) => Carol(remote)", carol,
-		carolFundPoint, int64(0), amountPaid)
-	assertAmountPaid(t, "Dave(local) => Carol(remote)", dave,
-		carolFundPoint, amountPaid, int64(0))
-	assertAmountPaid(t, "Alice(local) => Dave(remote)", dave,
-		daveFundPoint, int64(0), amountPaid+(baseFee*numPayments))
-	assertAmountPaid(t, "Alice(local) => Dave(remote)", net.Alice,
-		daveFundPoint, amountPaid+(baseFee*numPayments), int64(0))
-	assertAmountPaid(t, "Bob(local) => Alice(remote)", net.Alice,
-		aliceFundPoint, int64(0), amountPaid+((baseFee*numPayments)*2))
-	assertAmountPaid(t, "Bob(local) => Alice(remote)", net.Bob,
-		aliceFundPoint, amountPaid+(baseFee*numPayments)*2, int64(0))
-
-	// Lastly, we will send one more payment to ensure all channels are
-	// still functioning properly.
-	finalInvoice := &lnrpc.Invoice{
-		Memo:  "testing",
-		Value: paymentAmt,
-	}
-	ctxt, _ = context.WithTimeout(ctxb, defaultTimeout)
-	resp, err := carol.AddInvoice(ctxt, finalInvoice)
-	if err != nil {
-		t.Fatalf("unable to add invoice: %v", err)
-	}
-
-	payReqs = []string{resp.PaymentRequest}
-
-	// Before completing the final payment request, ensure that the
-	// connection between Dave and Carol has been healed.
-	ctxt, _ = context.WithTimeout(ctxb, defaultTimeout)
-	net.EnsureConnected(ctxt, t.t, dave, carol)
-
-	// Using Carol as the source, pay to the 5 invoices from Bob created
-	// above.
-	ctxt, _ = context.WithTimeout(ctxb, defaultTimeout)
-	err = completePaymentRequests(
-		ctxt, net.Bob, net.Bob.RouterClient, payReqs, true,
-	)
-	if err != nil {
-		t.Fatalf("unable to send payments: %v", err)
-	}
-
-	amountPaid = int64(6000)
-	assertAmountPaid(t, "Dave(local) => Carol(remote)", carol,
-		carolFundPoint, int64(0), amountPaid)
-	assertAmountPaid(t, "Dave(local) => Carol(remote)", dave,
-		carolFundPoint, amountPaid, int64(0))
-	assertAmountPaid(t, "Alice(local) => Dave(remote)", dave,
-		daveFundPoint, int64(0), amountPaid+(baseFee*(numPayments+1)))
-	assertAmountPaid(t, "Alice(local) => Dave(remote)", net.Alice,
-		daveFundPoint, amountPaid+(baseFee*(numPayments+1)), int64(0))
-	assertAmountPaid(t, "Bob(local) => Alice(remote)", net.Alice,
-		aliceFundPoint, int64(0), amountPaid+((baseFee*(numPayments+1))*2))
-	assertAmountPaid(t, "Bob(local) => Alice(remote)", net.Bob,
-		aliceFundPoint, amountPaid+(baseFee*(numPayments+1))*2, int64(0))
-
-	ctxt, _ = context.WithTimeout(ctxb, channelCloseTimeout)
-	closeChannelAndAssert(ctxt, t, net, net.Alice, chanPointAlice, false)
-	ctxt, _ = context.WithTimeout(ctxb, channelCloseTimeout)
-	closeChannelAndAssert(ctxt, t, net, dave, chanPointDave, false)
-	ctxt, _ = context.WithTimeout(ctxb, channelCloseTimeout)
-	closeChannelAndAssert(ctxt, t, net, carol, chanPointCarol, false)
-}
-
-// testSwitchOfflineDeliveryOutgoingOffline constructs a set of multihop payments,
-// and tests that the returning payments are not lost if a peer on the backwards
-// path is offline when the settle/fails are received AND the peer buffering the
-// responses is completely restarts. We expect the payments to be reloaded from
-// disk, and transmitted as soon as the intermediaries are reconnected.
-//
-// The general flow of this test:
-//   1. Carol --> Dave --> Alice --> Bob  forward payment
-//   2. Carol --- Dave  X  Alice --- Bob  disconnect intermediaries
-//   3. Carol --- Dave  X  Alice <-- Bob  settle last hop
-//   4. Carol --- Dave  X         X       shutdown Bob, restart Alice
-//   5. Carol <-- Dave <-- Alice  X       expect settle to propagate
-func testSwitchOfflineDeliveryOutgoingOffline(
-	net *lntest.NetworkHarness, t *harnessTest) {
-	ctxb := context.Background()
-
-	const chanAmt = btcutil.Amount(1000000)
-	const pushAmt = btcutil.Amount(900000)
-	var networkChans []*lnrpc.ChannelPoint
-
-	// Open a channel with 100k satoshis between Alice and Bob with Alice
-	// being the sole funder of the channel.
-	ctxt, _ := context.WithTimeout(ctxb, channelOpenTimeout)
-	chanPointAlice := openChannelAndAssert(
-		ctxt, t, net, net.Alice, net.Bob,
-		lntest.OpenChannelParams{
-			Amt:     chanAmt,
-			PushAmt: pushAmt,
-		},
-	)
-	networkChans = append(networkChans, chanPointAlice)
-
-	aliceChanTXID, err := lnrpc.GetChanPointFundingTxid(chanPointAlice)
-	if err != nil {
-		t.Fatalf("unable to get txid: %v", err)
-	}
-	aliceFundPoint := wire.OutPoint{
-		Hash:  *aliceChanTXID,
-		Index: chanPointAlice.OutputIndex,
-	}
-
-	// As preliminary setup, we'll create two new nodes: Carol and Dave,
-	// such that we now have a 4 ndoe, 3 channel topology. Dave will make
-	// a channel with Alice, and Carol with Dave. After this setup, the
-	// network topology should now look like:
-	//     Carol -> Dave -> Alice -> Bob
-	//
-	// First, we'll create Dave and establish a channel to Alice.
-	dave := net.NewNode(t.t, "Dave", nil)
-	defer shutdownAndAssert(net, t, dave)
-
-	ctxt, _ = context.WithTimeout(ctxb, defaultTimeout)
-	net.ConnectNodes(ctxt, t.t, dave, net.Alice)
-	ctxt, _ = context.WithTimeout(ctxb, defaultTimeout)
-	net.SendCoins(ctxt, t.t, btcutil.SatoshiPerBitcoin, dave)
-
-	ctxt, _ = context.WithTimeout(ctxb, channelOpenTimeout)
-	chanPointDave := openChannelAndAssert(
-		ctxt, t, net, dave, net.Alice,
-		lntest.OpenChannelParams{
-			Amt:     chanAmt,
-			PushAmt: pushAmt,
-		},
-	)
-	networkChans = append(networkChans, chanPointDave)
-	daveChanTXID, err := lnrpc.GetChanPointFundingTxid(chanPointDave)
-	if err != nil {
-		t.Fatalf("unable to get txid: %v", err)
-	}
-	daveFundPoint := wire.OutPoint{
-		Hash:  *daveChanTXID,
-		Index: chanPointDave.OutputIndex,
-	}
-
-	// Next, we'll create Carol and establish a channel to from her to
-	// Dave. Carol is started in htlchodl mode so that we can disconnect the
-	// intermediary hops before starting the settle.
-	carol := net.NewNode(t.t, "Carol", []string{"--hodl.exit-settle"})
-	ctxt, _ = context.WithTimeout(ctxb, defaultTimeout)
-	net.ConnectNodes(ctxt, t.t, carol, dave)
-	ctxt, _ = context.WithTimeout(ctxb, defaultTimeout)
-	net.SendCoins(ctxt, t.t, btcutil.SatoshiPerBitcoin, carol)
-
-	ctxt, _ = context.WithTimeout(ctxb, channelOpenTimeout)
-	chanPointCarol := openChannelAndAssert(
-		ctxt, t, net, carol, dave,
-		lntest.OpenChannelParams{
-			Amt:     chanAmt,
-			PushAmt: pushAmt,
-		},
-	)
-	networkChans = append(networkChans, chanPointCarol)
-
-	carolChanTXID, err := lnrpc.GetChanPointFundingTxid(chanPointCarol)
-	if err != nil {
-		t.Fatalf("unable to get txid: %v", err)
-	}
-	carolFundPoint := wire.OutPoint{
-		Hash:  *carolChanTXID,
-		Index: chanPointCarol.OutputIndex,
-	}
-
-	// Wait for all nodes to have seen all channels.
-	nodes := []*lntest.HarnessNode{net.Alice, net.Bob, carol, dave}
-	nodeNames := []string{"Alice", "Bob", "Carol", "Dave"}
-	for _, chanPoint := range networkChans {
-		for i, node := range nodes {
-			txid, err := lnrpc.GetChanPointFundingTxid(chanPoint)
-			if err != nil {
-				t.Fatalf("unable to get txid: %v", err)
-			}
-			point := wire.OutPoint{
-				Hash:  *txid,
-				Index: chanPoint.OutputIndex,
-			}
-
-			ctxt, _ = context.WithTimeout(ctxb, defaultTimeout)
-			err = node.WaitForNetworkChannelOpen(ctxt, chanPoint)
-			if err != nil {
-				t.Fatalf("%s(%d): timeout waiting for "+
-					"channel(%s) open: %v", nodeNames[i],
-					node.NodeID, point, err)
-			}
-		}
-	}
-
-	// Create 5 invoices for Carol, which expect a payment from Bob for 1k
-	// satoshis with a different preimage each time.
-	const numPayments = 5
-	const paymentAmt = 1000
-	payReqs, _, _, err := createPayReqs(
-		carol, paymentAmt, numPayments,
-	)
-	if err != nil {
-		t.Fatalf("unable to create pay reqs: %v", err)
-	}
-
-	// We'll wait for all parties to recognize the new channels within the
-	// network.
-	ctxt, _ = context.WithTimeout(ctxb, defaultTimeout)
-	err = dave.WaitForNetworkChannelOpen(ctxt, chanPointDave)
-	if err != nil {
-		t.Fatalf("dave didn't advertise his channel: %v", err)
-	}
-	ctxt, _ = context.WithTimeout(ctxb, defaultTimeout)
-	err = carol.WaitForNetworkChannelOpen(ctxt, chanPointCarol)
-	if err != nil {
-		t.Fatalf("carol didn't advertise her channel in time: %v",
-			err)
-	}
-
-	// Using Carol as the source, pay to the 5 invoices from Bob created
-	// above.
-	ctxt, _ = context.WithTimeout(ctxb, defaultTimeout)
-	err = completePaymentRequests(
-		ctxt, net.Bob, net.Bob.RouterClient, payReqs, false,
-	)
-	if err != nil {
-		t.Fatalf("unable to send payments: %v", err)
-	}
-
-	// Wait for all payments to reach Carol.
-	var predErr error
-	err = wait.Predicate(func() bool {
-		return assertNumActiveHtlcs(nodes, numPayments) == nil
-	}, defaultTimeout)
-	if err != nil {
-		t.Fatalf("htlc mismatch: %v", predErr)
-	}
-
-	// Disconnect the two intermediaries, Alice and Dave, so that when carol
-	// restarts, the response will be held by Dave.
-	if err := net.StopNode(net.Alice); err != nil {
-		t.Fatalf("unable to shutdown alice: %v", err)
-	}
-
-	// Now restart carol without hodl mode, to settle back the outstanding
-	// payments.
-	carol.SetExtraArgs(nil)
-	if err := net.RestartNode(carol, nil); err != nil {
-		t.Fatalf("Node restart failed: %v", err)
-	}
-
-	// Wait for Carol to report no outstanding htlcs.
-	carolNode := []*lntest.HarnessNode{carol}
-	err = wait.Predicate(func() bool {
-		predErr = assertNumActiveHtlcs(carolNode, 0)
-		if predErr != nil {
-			return false
-		}
-
-		predErr = assertNumActiveHtlcsChanPoint(dave, carolFundPoint, 0)
-		return predErr == nil
-	}, defaultTimeout)
-	if err != nil {
-		t.Fatalf("htlc mismatch: %v", predErr)
-	}
-
-	// Now check that the total amount was transferred from Dave to Carol.
-	// The amount transferred should be exactly equal to the invoice total
-	// payment amount, 5k satsohis.
-	const amountPaid = int64(5000)
-	assertAmountPaid(t, "Dave(local) => Carol(remote)", carol,
-		carolFundPoint, int64(0), amountPaid)
-	assertAmountPaid(t, "Dave(local) => Carol(remote)", dave,
-		carolFundPoint, amountPaid, int64(0))
-
-	// Shutdown carol and leave her offline for the rest of the test. This
-	// is critical, as we wish to see if Dave can propragate settles even if
-	// the outgoing link is never revived.
-	shutdownAndAssert(net, t, carol)
-
-	// Now restart Dave, ensuring he is both persisting the settles, and is
-	// able to reforward them to Alice after recovering from a restart.
-	if err := net.RestartNode(dave, nil); err != nil {
-		t.Fatalf("unable to restart dave: %v", err)
-	}
-	if err = net.RestartNode(net.Alice, nil); err != nil {
-		t.Fatalf("unable to restart alice: %v", err)
-	}
-
-	// Ensure that Dave is reconnected to Alice before waiting for the
-	// htlcs to clear.
-	ctxt, _ = context.WithTimeout(ctxb, defaultTimeout)
-	net.EnsureConnected(ctxt, t.t, dave, net.Alice)
-
-	// Since Carol has been shutdown permanently, we will wait until all
-	// other nodes in the network report no active htlcs.
-	nodesMinusCarol := []*lntest.HarnessNode{net.Bob, net.Alice, dave}
-	err = wait.Predicate(func() bool {
-		predErr = assertNumActiveHtlcs(nodesMinusCarol, 0)
-		return predErr == nil
-	}, defaultTimeout)
-	if err != nil {
-		t.Fatalf("htlc mismatch: %v", predErr)
-	}
-
-	// When asserting the amount of satoshis moved, we'll factor in the
-	// default base fee, as we didn't modify the fee structure when
-	// creating the seed nodes in the network.
-	const baseFee = 1
-
-	// At this point, all channels (minus Carol, who is shutdown) should
-	// show a shift of 5k satoshis towards Carol.  The order of asserts
-	// corresponds to increasing of time is needed to embed the HTLC in
-	// commitment transaction, in channel Bob->Alice->David, order is
-	// David, Alice, Bob.
-	assertAmountPaid(t, "Alice(local) => Dave(remote)", dave,
-		daveFundPoint, int64(0), amountPaid+(baseFee*numPayments))
-	assertAmountPaid(t, "Alice(local) => Dave(remote)", net.Alice,
-		daveFundPoint, amountPaid+(baseFee*numPayments), int64(0))
-	assertAmountPaid(t, "Bob(local) => Alice(remote)", net.Alice,
-		aliceFundPoint, int64(0), amountPaid+((baseFee*numPayments)*2))
-	assertAmountPaid(t, "Bob(local) => Alice(remote)", net.Bob,
-		aliceFundPoint, amountPaid+(baseFee*numPayments)*2, int64(0))
-
-	ctxt, _ = context.WithTimeout(ctxb, channelCloseTimeout)
-	closeChannelAndAssert(ctxt, t, net, net.Alice, chanPointAlice, false)
-	ctxt, _ = context.WithTimeout(ctxb, channelCloseTimeout)
-	closeChannelAndAssert(ctxt, t, net, dave, chanPointDave, false)
-}
-
-// testSendUpdateDisableChannel ensures that a channel update with the disable
-// flag set is sent once a channel has been either unilaterally or cooperatively
-// closed.
-func testSendUpdateDisableChannel(net *lntest.NetworkHarness, t *harnessTest) {
-	ctxb := context.Background()
-
-	const (
-		chanAmt = 100000
-	)
-
-	// Open a channel between Alice and Bob and Alice and Carol. These will
-	// be closed later on in order to trigger channel update messages
-	// marking the channels as disabled.
-	ctxt, _ := context.WithTimeout(ctxb, channelOpenTimeout)
-	chanPointAliceBob := openChannelAndAssert(
-		ctxt, t, net, net.Alice, net.Bob,
-		lntest.OpenChannelParams{
-			Amt: chanAmt,
-		},
-	)
-
-	carol := net.NewNode(
-		t.t, "Carol", []string{
-			"--minbackoff=10s",
-			"--chan-enable-timeout=1.5s",
-			"--chan-disable-timeout=3s",
-			"--chan-status-sample-interval=.5s",
-		})
-	defer shutdownAndAssert(net, t, carol)
-
-	ctxt, _ = context.WithTimeout(ctxb, defaultTimeout)
-	net.ConnectNodes(ctxt, t.t, net.Alice, carol)
-	ctxt, _ = context.WithTimeout(ctxb, channelOpenTimeout)
-	chanPointAliceCarol := openChannelAndAssert(
-		ctxt, t, net, net.Alice, carol,
-		lntest.OpenChannelParams{
-			Amt: chanAmt,
-		},
-	)
-
-	// We create a new node Eve that has an inactive channel timeout of
-	// just 2 seconds (down from the default 20m). It will be used to test
-	// channel updates for channels going inactive.
-	eve := net.NewNode(
-		t.t, "Eve", []string{
-			"--minbackoff=10s",
-			"--chan-enable-timeout=1.5s",
-			"--chan-disable-timeout=3s",
-			"--chan-status-sample-interval=.5s",
-		})
-	defer shutdownAndAssert(net, t, eve)
-
-	// Give Eve some coins.
-	ctxt, _ = context.WithTimeout(ctxb, defaultTimeout)
-	net.SendCoins(ctxt, t.t, btcutil.SatoshiPerBitcoin, eve)
-
-	// Connect Eve to Carol and Bob, and open a channel to carol.
-	ctxt, _ = context.WithTimeout(ctxb, defaultTimeout)
-	net.ConnectNodes(ctxt, t.t, eve, carol)
-	ctxt, _ = context.WithTimeout(ctxb, defaultTimeout)
-	net.ConnectNodes(ctxt, t.t, eve, net.Bob)
-
-	ctxt, _ = context.WithTimeout(ctxb, channelOpenTimeout)
-	chanPointEveCarol := openChannelAndAssert(
-		ctxt, t, net, eve, carol,
-		lntest.OpenChannelParams{
-			Amt: chanAmt,
-		},
-	)
-
-	// Launch a node for Dave which will connect to Bob in order to receive
-	// graph updates from. This will ensure that the channel updates are
-	// propagated throughout the network.
-	dave := net.NewNode(t.t, "Dave", nil)
-	defer shutdownAndAssert(net, t, dave)
-
-	ctxt, _ = context.WithTimeout(ctxb, defaultTimeout)
-	net.ConnectNodes(ctxt, t.t, net.Bob, dave)
-
-	daveSub := subscribeGraphNotifications(ctxb, t, dave)
-	defer close(daveSub.quit)
-
-	// We should expect to see a channel update with the default routing
-	// policy, except that it should indicate the channel is disabled.
-	expectedPolicy := &lnrpc.RoutingPolicy{
-		FeeBaseMsat:      int64(chainreg.DefaultBitcoinBaseFeeMSat),
-		FeeRateMilliMsat: int64(chainreg.DefaultBitcoinFeeRate),
-		TimeLockDelta:    chainreg.DefaultBitcoinTimeLockDelta,
-		MinHtlc:          1000, // default value
-		MaxHtlcMsat:      calculateMaxHtlc(chanAmt),
-		Disabled:         true,
-	}
-
-	// Let Carol go offline. Since Eve has an inactive timeout of 2s, we
-	// expect her to send an update disabling the channel.
-	restartCarol, err := net.SuspendNode(carol)
-	if err != nil {
-		t.Fatalf("unable to suspend carol: %v", err)
-	}
-	waitForChannelUpdate(
-		t, daveSub,
-		[]expectedChanUpdate{
-			{eve.PubKeyStr, expectedPolicy, chanPointEveCarol},
-		},
-	)
-
-	// We restart Carol. Since the channel now becomes active again, Eve
-	// should send a ChannelUpdate setting the channel no longer disabled.
-	if err := restartCarol(); err != nil {
-		t.Fatalf("unable to restart carol: %v", err)
-	}
-
-	expectedPolicy.Disabled = false
-	waitForChannelUpdate(
-		t, daveSub,
-		[]expectedChanUpdate{
-			{eve.PubKeyStr, expectedPolicy, chanPointEveCarol},
-		},
-	)
-
-	// Now we'll test a long disconnection. Disconnect Carol and Eve and
-	// ensure they both detect each other as disabled. Their min backoffs
-	// are high enough to not interfere with disabling logic.
-	ctxt, _ = context.WithTimeout(ctxb, defaultTimeout)
-	if err := net.DisconnectNodes(ctxt, carol, eve); err != nil {
-		t.Fatalf("unable to disconnect Carol from Eve: %v", err)
-	}
-
-	// Wait for a disable from both Carol and Eve to come through.
-	expectedPolicy.Disabled = true
-	waitForChannelUpdate(
-		t, daveSub,
-		[]expectedChanUpdate{
-			{eve.PubKeyStr, expectedPolicy, chanPointEveCarol},
-			{carol.PubKeyStr, expectedPolicy, chanPointEveCarol},
-		},
-	)
-
-	// Reconnect Carol and Eve, this should cause them to reenable the
-	// channel from both ends after a short delay.
-	ctxt, _ = context.WithTimeout(ctxb, defaultTimeout)
-	net.EnsureConnected(ctxt, t.t, carol, eve)
-
-	expectedPolicy.Disabled = false
-	waitForChannelUpdate(
-		t, daveSub,
-		[]expectedChanUpdate{
-			{eve.PubKeyStr, expectedPolicy, chanPointEveCarol},
-			{carol.PubKeyStr, expectedPolicy, chanPointEveCarol},
-		},
-	)
-
-	// Now we'll test a short disconnection. Disconnect Carol and Eve, then
-	// reconnect them after one second so that their scheduled disables are
-	// aborted. One second is twice the status sample interval, so this
-	// should allow for the disconnect to be detected, but still leave time
-	// to cancel the announcement before the 3 second inactive timeout is
-	// hit.
-	ctxt, _ = context.WithTimeout(ctxb, defaultTimeout)
-	if err := net.DisconnectNodes(ctxt, carol, eve); err != nil {
-		t.Fatalf("unable to disconnect Carol from Eve: %v", err)
-	}
-	time.Sleep(time.Second)
-	ctxt, _ = context.WithTimeout(ctxb, defaultTimeout)
-	net.EnsureConnected(ctxt, t.t, eve, carol)
-
-	// Since the disable should have been canceled by both Carol and Eve, we
-	// expect no channel updates to appear on the network.
-	assertNoChannelUpdates(t, daveSub, 4*time.Second)
-
-	// Close Alice's channels with Bob and Carol cooperatively and
-	// unilaterally respectively.
-	ctxt, _ = context.WithTimeout(ctxb, channelCloseTimeout)
-	_, _, err = net.CloseChannel(ctxt, net.Alice, chanPointAliceBob, false)
-	if err != nil {
-		t.Fatalf("unable to close channel: %v", err)
-	}
-
-	ctxt, _ = context.WithTimeout(ctxb, channelCloseTimeout)
-	_, _, err = net.CloseChannel(ctxt, net.Alice, chanPointAliceCarol, true)
-	if err != nil {
-		t.Fatalf("unable to close channel: %v", err)
-	}
-
-	// Now that the channel close processes have been started, we should
-	// receive an update marking each as disabled.
-	expectedPolicy.Disabled = true
-	waitForChannelUpdate(
-		t, daveSub,
-		[]expectedChanUpdate{
-			{net.Alice.PubKeyStr, expectedPolicy, chanPointAliceBob},
-			{net.Alice.PubKeyStr, expectedPolicy, chanPointAliceCarol},
-		},
-	)
-
-	// Finally, close the channels by mining the closing transactions.
-	mineBlocks(t, net, 1, 2)
-
-	// Also do this check for Eve's channel with Carol.
-	ctxt, _ = context.WithTimeout(ctxb, channelCloseTimeout)
-	_, _, err = net.CloseChannel(ctxt, eve, chanPointEveCarol, false)
-	if err != nil {
-		t.Fatalf("unable to close channel: %v", err)
-	}
-
-	waitForChannelUpdate(
-		t, daveSub,
-		[]expectedChanUpdate{
-			{eve.PubKeyStr, expectedPolicy, chanPointEveCarol},
-		},
-	)
-	mineBlocks(t, net, 1, 1)
-
-	// And finally, clean up the force closed channel by mining the
-	// sweeping transaction.
-	cleanupForceClose(t, net, net.Alice, chanPointAliceCarol)
-}
-
-// testAbandonChannel abandones a channel and asserts that it is no
-// longer open and not in one of the pending closure states. It also
-// verifies that the abandoned channel is reported as closed with close
-// type 'abandoned'.
-func testAbandonChannel(net *lntest.NetworkHarness, t *harnessTest) {
-	ctxb := context.Background()
-
-	// First establish a channel between Alice and Bob.
-	channelParam := lntest.OpenChannelParams{
-		Amt:     funding.MaxBtcFundingAmount,
-		PushAmt: btcutil.Amount(100000),
-	}
-
-	ctxt, _ := context.WithTimeout(ctxb, channelOpenTimeout)
-	chanPoint := openChannelAndAssert(
-		ctxt, t, net, net.Alice, net.Bob, channelParam,
-	)
-	txid, err := lnrpc.GetChanPointFundingTxid(chanPoint)
-	if err != nil {
-		t.Fatalf("unable to get txid: %v", err)
-	}
-	chanPointStr := fmt.Sprintf("%v:%v", txid, chanPoint.OutputIndex)
-
-	// Wait for channel to be confirmed open.
-	ctxt, _ = context.WithTimeout(ctxb, defaultTimeout)
-	err = net.Alice.WaitForNetworkChannelOpen(ctxt, chanPoint)
-	if err != nil {
-		t.Fatalf("alice didn't report channel: %v", err)
-	}
-	err = net.Bob.WaitForNetworkChannelOpen(ctxt, chanPoint)
-	if err != nil {
-		t.Fatalf("bob didn't report channel: %v", err)
-	}
-
-	// Now that the channel is open, we'll obtain its channel ID real quick
-	// so we can use it to query the graph below.
-	listReq := &lnrpc.ListChannelsRequest{}
-	ctxt, _ = context.WithTimeout(ctxb, defaultTimeout)
-	aliceChannelList, err := net.Alice.ListChannels(ctxt, listReq)
-	if err != nil {
-		t.Fatalf("unable to fetch alice's channels: %v", err)
-	}
-	var chanID uint64
-	for _, channel := range aliceChannelList.Channels {
-		if channel.ChannelPoint == chanPointStr {
-			chanID = channel.ChanId
-		}
-	}
-
-	if chanID == 0 {
-		t.Fatalf("unable to find channel")
-	}
-
-	// To make sure the channel is removed from the backup file as well when
-	// being abandoned, grab a backup snapshot so we can compare it with the
-	// later state.
-	bkupBefore, err := ioutil.ReadFile(net.Alice.ChanBackupPath())
-	if err != nil {
-		t.Fatalf("could not get channel backup before abandoning "+
-			"channel: %v", err)
-	}
-
-	// Send request to abandon channel.
-	abandonChannelRequest := &lnrpc.AbandonChannelRequest{
-		ChannelPoint: chanPoint,
-	}
-
-	ctxt, _ = context.WithTimeout(ctxb, defaultTimeout)
-	_, err = net.Alice.AbandonChannel(ctxt, abandonChannelRequest)
-	if err != nil {
-		t.Fatalf("unable to abandon channel: %v", err)
-	}
-
-	// Assert that channel in no longer open.
-	ctxt, _ = context.WithTimeout(ctxb, defaultTimeout)
-	aliceChannelList, err = net.Alice.ListChannels(ctxt, listReq)
-	if err != nil {
-		t.Fatalf("unable to list channels: %v", err)
-	}
-	if len(aliceChannelList.Channels) != 0 {
-		t.Fatalf("alice should only have no channels open, "+
-			"instead she has %v",
-			len(aliceChannelList.Channels))
-	}
-
-	// Assert that channel is not pending closure.
-	pendingReq := &lnrpc.PendingChannelsRequest{}
-	ctxt, _ = context.WithTimeout(ctxb, defaultTimeout)
-	alicePendingList, err := net.Alice.PendingChannels(ctxt, pendingReq)
-	if err != nil {
-		t.Fatalf("unable to list pending channels: %v", err)
-	}
-	if len(alicePendingList.PendingClosingChannels) != 0 { //nolint:staticcheck
-		t.Fatalf("alice should only have no pending closing channels, "+
-			"instead she has %v",
-			len(alicePendingList.PendingClosingChannels)) //nolint:staticcheck
-	}
-	if len(alicePendingList.PendingForceClosingChannels) != 0 {
-		t.Fatalf("alice should only have no pending force closing "+
-			"channels instead she has %v",
-			len(alicePendingList.PendingForceClosingChannels))
-	}
-	if len(alicePendingList.WaitingCloseChannels) != 0 {
-		t.Fatalf("alice should only have no waiting close "+
-			"channels instead she has %v",
-			len(alicePendingList.WaitingCloseChannels))
-	}
-
-	// Assert that channel is listed as abandoned.
-	closedReq := &lnrpc.ClosedChannelsRequest{
-		Abandoned: true,
-	}
-	ctxt, _ = context.WithTimeout(ctxb, defaultTimeout)
-	aliceClosedList, err := net.Alice.ClosedChannels(ctxt, closedReq)
-	if err != nil {
-		t.Fatalf("unable to list closed channels: %v", err)
-	}
-	if len(aliceClosedList.Channels) != 1 {
-		t.Fatalf("alice should only have a single abandoned channel, "+
-			"instead she has %v",
-			len(aliceClosedList.Channels))
-	}
-
-	// Ensure that the channel can no longer be found in the channel graph.
-	_, err = net.Alice.GetChanInfo(ctxb, &lnrpc.ChanInfoRequest{
-		ChanId: chanID,
-	})
-	if !strings.Contains(err.Error(), "marked as zombie") {
-		t.Fatalf("channel shouldn't be found in the channel " +
-			"graph!")
-	}
-
-	// Make sure the channel is no longer in the channel backup list.
-	err = wait.Predicate(func() bool {
-		bkupAfter, err := ioutil.ReadFile(net.Alice.ChanBackupPath())
-		if err != nil {
-			t.Fatalf("could not get channel backup before "+
-				"abandoning channel: %v", err)
-		}
-
-		return len(bkupAfter) < len(bkupBefore)
-	}, defaultTimeout)
-	if err != nil {
-		t.Fatalf("channel wasn't removed from channel backup file")
-	}
-
-	// Calling AbandonChannel again, should result in no new errors, as the
-	// channel has already been removed.
-	ctxt, _ = context.WithTimeout(ctxb, defaultTimeout)
-	_, err = net.Alice.AbandonChannel(ctxt, abandonChannelRequest)
-	if err != nil {
-		t.Fatalf("unable to abandon channel a second time: %v", err)
-	}
-
-	// Now that we're done with the test, the channel can be closed. This
-	// is necessary to avoid unexpected outcomes of other tests that use
-	// Bob's lnd instance.
-	ctxt, _ = context.WithTimeout(ctxb, channelCloseTimeout)
-	closeChannelAndAssert(ctxt, t, net, net.Bob, chanPoint, true)
-
-	// Cleanup by mining the force close and sweep transaction.
-	cleanupForceClose(t, net, net.Bob, chanPoint)
-}
-
-// testSweepAllCoins tests that we're able to properly sweep all coins from the
-// wallet into a single target address at the specified fee rate.
-func testSweepAllCoins(net *lntest.NetworkHarness, t *harnessTest) {
-	ctxb := context.Background()
-
-	// First, we'll make a new node, ainz who'll we'll use to test wallet
-	// sweeping.
-	ainz := net.NewNode(t.t, "Ainz", nil)
-	defer shutdownAndAssert(net, t, ainz)
-
-	// Next, we'll give Ainz exactly 2 utxos of 1 BTC each, with one of
-	// them being p2wkh and the other being a n2wpkh address.
-	ctxt, _ := context.WithTimeout(ctxb, defaultTimeout)
-	net.SendCoins(ctxt, t.t, btcutil.SatoshiPerBitcoin, ainz)
-
-	ctxt, _ = context.WithTimeout(ctxb, defaultTimeout)
-	net.SendCoinsNP2WKH(ctxt, t.t, btcutil.SatoshiPerBitcoin, ainz)
-
-	// Ensure that we can't send coins to our own Pubkey.
-	info, err := ainz.GetInfo(ctxt, &lnrpc.GetInfoRequest{})
-	if err != nil {
-		t.Fatalf("unable to get node info: %v", err)
-	}
-
-	// Create a label that we will used to label the transaction with.
-	sendCoinsLabel := "send all coins"
-
-	sweepReq := &lnrpc.SendCoinsRequest{
-		Addr:    info.IdentityPubkey,
-		SendAll: true,
-		Label:   sendCoinsLabel,
-	}
-	_, err = ainz.SendCoins(ctxt, sweepReq)
-	if err == nil {
-		t.Fatalf("expected SendCoins to users own pubkey to fail")
-	}
-
-	// Ensure that we can't send coins to another users Pubkey.
-	info, err = net.Alice.GetInfo(ctxt, &lnrpc.GetInfoRequest{})
-	if err != nil {
-		t.Fatalf("unable to get node info: %v", err)
-	}
-
-	sweepReq = &lnrpc.SendCoinsRequest{
-		Addr:    info.IdentityPubkey,
-		SendAll: true,
-		Label:   sendCoinsLabel,
-	}
-	_, err = ainz.SendCoins(ctxt, sweepReq)
-	if err == nil {
-		t.Fatalf("expected SendCoins to Alices pubkey to fail")
-	}
-
-	// With the two coins above mined, we'll now instruct ainz to sweep all
-	// the coins to an external address not under its control.
-	// We will first attempt to send the coins to addresses that are not
-	// compatible with the current network. This is to test that the wallet
-	// will prevent any onchain transactions to addresses that are not on the
-	// same network as the user.
-
-	// Send coins to a testnet3 address.
-	ctxt, _ = context.WithTimeout(ctxb, defaultTimeout)
-	sweepReq = &lnrpc.SendCoinsRequest{
-		Addr:    "tb1qfc8fusa98jx8uvnhzavxccqlzvg749tvjw82tg",
-		SendAll: true,
-		Label:   sendCoinsLabel,
-	}
-	_, err = ainz.SendCoins(ctxt, sweepReq)
-	if err == nil {
-		t.Fatalf("expected SendCoins to different network to fail")
-	}
-
-	// Send coins to a mainnet address.
-	ctxt, _ = context.WithTimeout(ctxb, defaultTimeout)
-	sweepReq = &lnrpc.SendCoinsRequest{
-		Addr:    "1MPaXKp5HhsLNjVSqaL7fChE3TVyrTMRT3",
-		SendAll: true,
-		Label:   sendCoinsLabel,
-	}
-	_, err = ainz.SendCoins(ctxt, sweepReq)
-	if err == nil {
-		t.Fatalf("expected SendCoins to different network to fail")
-	}
-
-	// Send coins to a compatible address.
-	minerAddr, err := net.Miner.NewAddress()
-	if err != nil {
-		t.Fatalf("unable to create new miner addr: %v", err)
-	}
-
-	sweepReq = &lnrpc.SendCoinsRequest{
-		Addr:    minerAddr.String(),
-		SendAll: true,
-		Label:   sendCoinsLabel,
-	}
-	ctxt, _ = context.WithTimeout(ctxb, defaultTimeout)
-	_, err = ainz.SendCoins(ctxt, sweepReq)
-	if err != nil {
-		t.Fatalf("unable to sweep coins: %v", err)
-	}
-
-	// We'll mine a block which should include the sweep transaction we
-	// generated above.
-	block := mineBlocks(t, net, 1, 1)[0]
-
-	// The sweep transaction should have exactly two inputs as we only had
-	// two UTXOs in the wallet.
-	sweepTx := block.Transactions[1]
-	if len(sweepTx.TxIn) != 2 {
-		t.Fatalf("expected 2 inputs instead have %v", len(sweepTx.TxIn))
-	}
-
-	sweepTxStr := sweepTx.TxHash().String()
-	assertTxLabel(ctxb, t, ainz, sweepTxStr, sendCoinsLabel)
-
-	// While we are looking at labels, we test our label transaction command
-	// to make sure it is behaving as expected. First, we try to label our
-	// transaction with an empty label, and check that we fail as expected.
-	sweepHash := sweepTx.TxHash()
-	_, err = ainz.WalletKitClient.LabelTransaction(
-		ctxt, &walletrpc.LabelTransactionRequest{
-			Txid:      sweepHash[:],
-			Label:     "",
-			Overwrite: false,
-		},
-	)
-	if err == nil {
-		t.Fatalf("expected error for zero transaction label")
-	}
-
-	// Our error will be wrapped in a rpc error, so we check that it
-	// contains the error we expect.
-	errZeroLabel := "cannot label transaction with empty label"
-	if !strings.Contains(err.Error(), errZeroLabel) {
-		t.Fatalf("expected: zero label error, got: %v", err)
-	}
-
-	// Next, we try to relabel our transaction without setting the overwrite
-	// boolean. We expect this to fail, because the wallet requires setting
-	// of this param to prevent accidental overwrite of labels.
-	_, err = ainz.WalletKitClient.LabelTransaction(
-		ctxt, &walletrpc.LabelTransactionRequest{
-			Txid:      sweepHash[:],
-			Label:     "label that will not work",
-			Overwrite: false,
-		},
-	)
-	if err == nil {
-		t.Fatalf("expected error for tx already labelled")
-	}
-
-	// Our error will be wrapped in a rpc error, so we check that it
-	// contains the error we expect.
-	if !strings.Contains(err.Error(), wallet.ErrTxLabelExists.Error()) {
-		t.Fatalf("expected: label exists, got: %v", err)
-	}
-
-	// Finally, we overwrite our label with a new label, which should not
-	// fail.
-	newLabel := "new sweep tx label"
-	_, err = ainz.WalletKitClient.LabelTransaction(
-		ctxt, &walletrpc.LabelTransactionRequest{
-			Txid:      sweepHash[:],
-			Label:     newLabel,
-			Overwrite: true,
-		},
-	)
-	if err != nil {
-		t.Fatalf("could not label tx: %v", err)
-	}
-
-	assertTxLabel(ctxb, t, ainz, sweepTxStr, newLabel)
-
-	// Finally, Ainz should now have no coins at all within his wallet.
-	balReq := &lnrpc.WalletBalanceRequest{}
-	resp, err := ainz.WalletBalance(ctxt, balReq)
-	if err != nil {
-		t.Fatalf("unable to get ainz's balance: %v", err)
-	}
-	switch {
-	case resp.ConfirmedBalance != 0:
-		t.Fatalf("expected no confirmed balance, instead have %v",
-			resp.ConfirmedBalance)
-
-	case resp.UnconfirmedBalance != 0:
-		t.Fatalf("expected no unconfirmed balance, instead have %v",
-			resp.UnconfirmedBalance)
-	}
-
-	// If we try again, but this time specifying an amount, then the call
-	// should fail.
-	sweepReq.Amount = 10000
-	_, err = ainz.SendCoins(ctxt, sweepReq)
-	if err == nil {
-		t.Fatalf("sweep attempt should fail")
-	}
-}
-
-// assertTxLabel is a helper function which finds a target tx in our set
-// of transactions and checks that it has the desired label.
-func assertTxLabel(ctx context.Context, t *harnessTest,
-	node *lntest.HarnessNode, targetTx, label string) {
-
-	// List all transactions relevant to our wallet, and find the tx so that
-	// we can check the correct label has been set.
-	ctxt, cancel := context.WithTimeout(ctx, defaultTimeout)
-	defer cancel()
-
-	txResp, err := node.GetTransactions(
-		ctxt, &lnrpc.GetTransactionsRequest{},
-	)
-	if err != nil {
-		t.Fatalf("could not get transactions: %v", err)
-	}
-
-	// Find our transaction in the set of transactions returned and check
-	// its label.
-	for _, txn := range txResp.Transactions {
-		if txn.TxHash == targetTx {
-			if txn.Label != label {
-				t.Fatalf("expected label: %v, got: %v",
-					label, txn.Label)
-			}
-		}
-	}
-}
-
-// deriveFundingShim creates a channel funding shim by deriving the necessary
-// keys on both sides.
-func deriveFundingShim(net *lntest.NetworkHarness, t *harnessTest,
-	carol, dave *lntest.HarnessNode, chanSize btcutil.Amount,
-	thawHeight uint32, keyIndex int32, publish bool) (*lnrpc.FundingShim,
-	*lnrpc.ChannelPoint, *chainhash.Hash) {
-
-	ctxb := context.Background()
-	keyLoc := &signrpc.KeyLocator{
-		KeyFamily: 9999,
-		KeyIndex:  keyIndex,
-	}
-	carolFundingKey, err := carol.WalletKitClient.DeriveKey(ctxb, keyLoc)
-	require.NoError(t.t, err)
-	daveFundingKey, err := dave.WalletKitClient.DeriveKey(ctxb, keyLoc)
-	require.NoError(t.t, err)
-
-	// Now that we have the multi-sig keys for each party, we can manually
-	// construct the funding transaction. We'll instruct the backend to
-	// immediately create and broadcast a transaction paying out an exact
-	// amount. Normally this would reside in the mempool, but we just
-	// confirm it now for simplicity.
-	_, fundingOutput, err := input.GenFundingPkScript(
-		carolFundingKey.RawKeyBytes, daveFundingKey.RawKeyBytes,
-		int64(chanSize),
-	)
-	require.NoError(t.t, err)
-
-	var txid *chainhash.Hash
-	targetOutputs := []*wire.TxOut{fundingOutput}
-	if publish {
-		txid, err = net.Miner.SendOutputsWithoutChange(
-			targetOutputs, 5,
-		)
-		require.NoError(t.t, err)
-	} else {
-		tx, err := net.Miner.CreateTransaction(targetOutputs, 5, false)
-		require.NoError(t.t, err)
-
-		txHash := tx.TxHash()
-		txid = &txHash
-	}
-
-	// At this point, we can being our external channel funding workflow.
-	// We'll start by generating a pending channel ID externally that will
-	// be used to track this new funding type.
-	var pendingChanID [32]byte
-	_, err = rand.Read(pendingChanID[:])
-	require.NoError(t.t, err)
-
-	// Now that we have the pending channel ID, Dave (our responder) will
-	// register the intent to receive a new channel funding workflow using
-	// the pending channel ID.
-	chanPoint := &lnrpc.ChannelPoint{
-		FundingTxid: &lnrpc.ChannelPoint_FundingTxidBytes{
-			FundingTxidBytes: txid[:],
-		},
-	}
-	chanPointShim := &lnrpc.ChanPointShim{
-		Amt:       int64(chanSize),
-		ChanPoint: chanPoint,
-		LocalKey: &lnrpc.KeyDescriptor{
-			RawKeyBytes: daveFundingKey.RawKeyBytes,
-			KeyLoc: &lnrpc.KeyLocator{
-				KeyFamily: daveFundingKey.KeyLoc.KeyFamily,
-				KeyIndex:  daveFundingKey.KeyLoc.KeyIndex,
-			},
-		},
-		RemoteKey:     carolFundingKey.RawKeyBytes,
-		PendingChanId: pendingChanID[:],
-		ThawHeight:    thawHeight,
-	}
-	fundingShim := &lnrpc.FundingShim{
-		Shim: &lnrpc.FundingShim_ChanPointShim{
-			ChanPointShim: chanPointShim,
-		},
-	}
-	_, err = dave.FundingStateStep(ctxb, &lnrpc.FundingTransitionMsg{
-		Trigger: &lnrpc.FundingTransitionMsg_ShimRegister{
-			ShimRegister: fundingShim,
-		},
-	})
-	require.NoError(t.t, err)
-
-	// If we attempt to register the same shim (has the same pending chan
-	// ID), then we should get an error.
-	_, err = dave.FundingStateStep(ctxb, &lnrpc.FundingTransitionMsg{
-		Trigger: &lnrpc.FundingTransitionMsg_ShimRegister{
-			ShimRegister: fundingShim,
-		},
-	})
-	if err == nil {
-		t.Fatalf("duplicate pending channel ID funding shim " +
-			"registration should trigger an error")
-	}
-
-	// We'll take the chan point shim we just registered for Dave (the
-	// responder), and swap the local/remote keys before we feed it in as
-	// Carol's funding shim as the initiator.
-	fundingShim.GetChanPointShim().LocalKey = &lnrpc.KeyDescriptor{
-		RawKeyBytes: carolFundingKey.RawKeyBytes,
-		KeyLoc: &lnrpc.KeyLocator{
-			KeyFamily: carolFundingKey.KeyLoc.KeyFamily,
-			KeyIndex:  carolFundingKey.KeyLoc.KeyIndex,
-		},
-	}
-	fundingShim.GetChanPointShim().RemoteKey = daveFundingKey.RawKeyBytes
-
-	return fundingShim, chanPoint, txid
-}
-
-// sendAndAssertSuccess sends the given payment requests and asserts that the
-// payment completes successfully.
-func sendAndAssertSuccess(ctx context.Context, t *harnessTest, node *lntest.HarnessNode,
-	req *routerrpc.SendPaymentRequest) *lnrpc.Payment {
-
-	var result *lnrpc.Payment
-	err := wait.NoError(func() error {
-		stream, err := node.RouterClient.SendPaymentV2(ctx, req)
-		if err != nil {
-			return fmt.Errorf("unable to send payment: %v", err)
-		}
-
-		result, err = getPaymentResult(stream)
-		if err != nil {
-			return fmt.Errorf("unable to get payment result: %v",
-				err)
-		}
-
-		if result.Status != lnrpc.Payment_SUCCEEDED {
-			return fmt.Errorf("payment failed: %v", result.Status)
-		}
-
-		return nil
-	}, defaultTimeout)
-	require.NoError(t.t, err)
-
-	return result
-}
-
-// sendAndAssertFailure sends the given payment requests and asserts that the
-// payment fails with the expected reason.
-func sendAndAssertFailure(t *harnessTest, node *lntest.HarnessNode,
-	req *routerrpc.SendPaymentRequest,
-	failureReason lnrpc.PaymentFailureReason) *lnrpc.Payment {
-
-	ctx, cancel := context.WithTimeout(context.Background(), defaultTimeout)
-	defer cancel()
-
-	stream, err := node.RouterClient.SendPaymentV2(ctx, req)
-	if err != nil {
-		t.Fatalf("unable to send payment: %v", err)
-	}
-
-	result, err := getPaymentResult(stream)
-	if err != nil {
-		t.Fatalf("unable to get payment result: %v", err)
-	}
-
-	if result.Status != lnrpc.Payment_FAILED {
-		t.Fatalf("payment was expected to fail, but succeeded")
-	}
-
-	if result.FailureReason != failureReason {
-		t.Fatalf("payment should have been rejected due to "+
-			"%v, but got %v", failureReason, result.Status)
-	}
-
-	return result
-}
-
-// getPaymentResult reads a final result from the stream and returns it.
-func getPaymentResult(stream routerrpc.Router_SendPaymentV2Client) (
-	*lnrpc.Payment, error) {
-
-	for {
-		payment, err := stream.Recv()
-		if err != nil {
-			return nil, err
-		}
-
-		if payment.Status != lnrpc.Payment_IN_FLIGHT {
-			return payment, nil
-		}
-	}
-}
-
-=======
->>>>>>> b9f43ac4
 // TestLightningNetworkDaemon performs a series of integration tests amongst a
 // programmatically driven network of lnd nodes.
 func TestLightningNetworkDaemon(t *testing.T) {

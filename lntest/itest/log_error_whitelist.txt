<time> [ERR] BRAR: Unable to broadcast justice tx: Transaction rejected: output already spent
<time> [ERR] BRAR: Unable to check for spentness of outpoint=<chan_point>: TxNotifier is exiting
<time> [ERR] BRAR: Unable to register for conf for txid(<hex>): TxNotifier is exiting
<time> [ERR] BRAR: Unable to register for block notifications: chainntnfs: system interrupt while attempting to register for block epoch notification.
<time> [ERR] BTCN: Broadcast attempt failed: rejected by <ip>: replacement transaction <hex> has an insufficient absolute fee: needs <amt>, has <amt>
<time> [ERR] BTCN: Broadcast attempt failed: rejected by <ip>: replacement transaction <hex> has an insufficient fee rate: needs more than <amt>, has <amt>
<time> [ERR] BTCN: Broadcast attempt failed: rejected by <ip>: transaction already exists
<time> [ERR] BTCN: Can't accept connection: unable to accept connection from <ip>: chacha20poly1305: message authentication failed
<time> [ERR] BTCN: Can't accept connection: unable to accept connection from <ip>: EOF
<time> [ERR] BTCN: Can't accept connection: unable to accept connection from <ip>: read tcp <ip>-><ip>: i/o timeout
<time> [ERR] BTCN: Query failed with 0 out of 1 filters received
<time> [ERR] BTCN: unable to get filter for hash=<hex>, retrying: neutrino shutting down
<time> [ERR] BTCN: unable to get filter for hash=<hex>, retrying: unable to fetch cfilter
<time> [ERR] BTCN: Unable to process block connected (height=<height>, hash=<hex>): out of order block <hex>: expected PrevBlock <hex>, got <hex>
<time> [ERR] BTCN: Unknown connid=<id>
<time> [ERR] CHAC: Received an error: rpc error: code = Canceled desc = context canceled, shutting down
<time> [ERR] CHFT: Close channel <chan_point> unknown to store
<time> [ERR] CNCT: ChannelArbitrator(<chan_point>): unable to advance state: channel not found
<time> [ERR] CNCT: ChannelArbitrator(<chan_point>): unable to broadcast close tx: Transaction rejected: output already spent
<time> [ERR] CNCT: ChannelArbitrator(<chan_point>): unable to force close: channel not found
<time> [ERR] CNCT: ChannelArbitrator(<chan_point>): unable to progress *contractcourt.commitSweepResolver: remote party swept utxo
<time> [ERR] CNCT: ChannelArbitrator(<chan_point>): unable to progress *contractcourt.htlcOutgoingContestResolver: chain notifier shutting down
<time> [ERR] CNCT: ChannelArbitrator(<chan_point>): unable to progress *contractcourt.htlcOutgoingContestResolver: chainntnfs: system interrupt while attempting to register for block epoch notification.
<time> [ERR] CNCT: ChannelArbitrator(<chan_point>): unable to progress *contractcourt.htlcOutgoingContestResolver: resolver canceled
<time> [ERR] CNCT: ChannelArbitrator(<chan_point>): unable to progress *contractcourt.htlcOutgoingContestResolver: the client has been shutdown
<time> [ERR] CNCT: ChannelArbitrator(<chan_point>): unable to progress *contractcourt.htlcOutgoingContestResolver: unable to create pre-image from witness: invalid preimage length of 33, want 32
<time> [ERR] CNCT: ChannelArbitrator(<chan_point>): unable to progress *contractcourt.htlcSuccessResolver: Transaction rejected: output already spent
<time> [ERR] CNCT: ChannelArbitrator(<chan_point>): unable to progress *contractcourt.htlcTimeoutResolver: htlcswitch shutting down
<time> [ERR] CNCT: ChannelArbitrator(<chan_point>): unable to progress *contractcourt.htlcTimeoutResolver: TxNotifier is exiting
<time> [ERR] CNCT: *contractcourt.commitSweepResolver(<chan_point>): unable to sweep input: remote party swept utxo
<time> [ERR] CNCT: Unable to advance state: channel not found
<time> [ERR] CNCT: unable to hand breached contract off to breachArbiter: server is shutting down
<time> [ERR] CNCT: unable to handle channel breach for chan_point=<chan_point>: server is shutting down
<time> [ERR] CNCT: Unable to handle known remote state: unable to handle channel breach for chan_point=<chan_point>: server is shutting down
<time> [ERR] CRTR: Channel update of ourselves received
<time> [ERR] CRTR: Error collecting result for shard <number> for payment <hex>: shard handler exiting
<time> [ERR] CRTR: Error encountered during rescan: rescan exited
<time> [ERR] CRTR: Failed sending attempt <number> for payment <hex> to switch: could not add downstream htlc
<time> [ERR] CRTR: Failed sending attempt <number> for payment <hex> to switch: insufficient bandwidth to route htlc
<time> [ERR] CRTR: Failed sending attempt <number> for payment <hex> to switch: UnknownNextPeer
<time> [ERR] CRTR: out of order block: expecting height=<height>, got height=<height>
<time> [ERR] CRTR: Payment <hex> failed: error
<time> [ERR] CRTR: Payment <hex> failed: incorrect_payment_details
<time> [ERR] CRTR: Payment <hex> failed: insufficient_balance
<time> [ERR] CRTR: Payment <hex> failed: no_route
<time> [ERR] CRTR: Payment <hex> failed: router shutting down
<time> [ERR] CRTR: Payment <hex> failed: timeout
<time> [ERR] CRTR: Resuming payment <hex> failed: error.
<time> [ERR] CRTR: Resuming payment <hex> failed: incorrect_payment_details.
<time> [ERR] CRTR: Resuming payment <hex> failed: no_route.
<time> [ERR] CRTR: Resuming payment <hex> failed: router shutting down.
<time> [ERR] CRTR: unable to add channel: edge not found
<time> [ERR] CRTR: Unable to retrieve channel by id: edge not found
<time> [ERR] DISC: channel  announcement proof for short_chan_id=<cid> isn't valid: can't verify first bitcoin signature
<time> [ERR] DISC: router shutting down
<time> [ERR] DISC: unable add proof to the channel chanID=<hex>: edge marked as zombie
<time> [ERR] DISC: unable add proof to the channel chanID=<hex>: edge not found
<time> [ERR] DISC: unable to add channel: edge not found
<time> [ERR] DISC: Unable to reply to peer query: set tcp <ip>: use of closed network connection
<time> [ERR] DISC: Unable to reply to peer query: write tcp <ip>-><ip>: use of closed network connection
<time> [ERR] DISC: Unable to reply to peer query: write tcp <ip>-><ip>: write: broken pipe
<time> [ERR] DISC: Unable to reply to peer query: write tcp <ip>-><ip>: write: connection reset by peer
<time> [ERR] FNDG: received funding error from <hex>: chan_id=<hex>, err=channel too large
<time> [ERR] FNDG: received funding error from <hex>: chan_id=<hex>, err=chan size of 0.16777216 BTC exceeds maximum chan size of 0.16777215 BTC
<time> [ERR] FNDG: received funding error from <hex>: chan_id=<hex>, err=chan size of 10.00000001 BTC exceeds maximum chan size of 0.16777215 BTC
<time> [ERR] FNDG: received funding error from <hex>: chan_id=<hex>, err=chan size of 10.00000001 BTC exceeds maximum chan size of 10 BTC
<time> [ERR] FNDG: received funding error from <hex>: chan_id=<hex>, err=Number of pending channels exceed maximum
<time> [ERR] FNDG: received funding error from <hex>: chan_id=<hex>, err=Synchronizing blockchain
<time> [ERR] FNDG: Unable to add new channel <chan_point> with peer <hex>: canceled adding new channel
<time> [ERR] FNDG: Unable to add new channel <chan_point> with peer <hex>: peer exiting
<time> [ERR] FNDG: Unable to add new channel <chan_point> with peer <hex>: unable to get best block: the client has been shutdown
<time> [ERR] FNDG: Unable to advance pending state of ChannelPoint(<chan_point>): error waiting for funding confirmation for ChannelPoint(<chan_point>): epoch client shutting down
<time> [ERR] FNDG: Unable to advance pending state of ChannelPoint(<chan_point>): error waiting for funding confirmation for ChannelPoint(<chan_point>): funding manager shutting down
<time> [ERR] FNDG: Unable to advance pending state of ChannelPoint(<chan_point>): error waiting for funding confirmation for ChannelPoint(<chan_point>): waiting for fundingconfirmation failed
<time> [ERR] FNDG: Unable to advance state(<chan_point>): error sending channel announcement: ChainNotifier shutting down, cannot complete funding flow for ChannelPoint(<chan_point>)
<time> [ERR] FNDG: Unable to advance state(<chan_point>): error sending channel announcement: channel announcement failed: channel  announcement proof for short_chan_id=<cid> isn't valid: can't verify first bitcoin signature
<time> [ERR] FNDG: Unable to advance state(<chan_point>): error sending channel announcement: channel announcement failed: funding manager shutting down
<time> [ERR] FNDG: Unable to advance state(<chan_point>): error sending channel announcement: channel announcement failed: gossiper is shutting down
<time> [ERR] FNDG: Unable to advance state(<chan_point>): error sending channel announcement: channel announcement failed: router shutting down
<time> [ERR] FNDG: Unable to advance state(<chan_point>): error sending channel announcement: channel announcement failed: unable add proof to the channel chanID=<hex>: edge marked as zombie
<time> [ERR] FNDG: Unable to advance state(<chan_point>): error sending channel announcement: channel announcement failed: unable add proof to the channel chanID=<hex>: edge not found
<time> [ERR] FNDG: Unable to advance state(<chan_point>): error sending channel announcement: unable to register for confirmation of ChannelPoint(<chan_point>): chain notifier shutting down
<time> [ERR] FNDG: Unable to advance state(<chan_point>): error sending channel announcement: unable to register for confirmation of ChannelPoint(<chan_point>): TxNotifier is exiting
<time> [ERR] FNDG: Unable to advance state(<chan_point>): failed adding to router graph: error sending channel announcement: gossiper is shutting down
<time> [ERR] FNDG: Unable to advance state(<chan_point>): failed adding to router graph: error sending channel announcement: router shutting down
<time> [ERR] FNDG: Unable to advance state(<chan_point>): failed adding to router graph: funding manager shutting down
<time> [ERR] FNDG: Unable to advance state(<chan_point>): failed sending fundingLocked: funding manager shutting down
<time> [ERR] FNDG: unable to cancel reservation: no active reservations for peer(<hex>)
<time> [ERR] FNDG: unable to report short chan id: link <hex> not found
<time> [ERR] FNDG: Unable to send channel proof: channel  announcement proof for short_chan_id=<cid> isn't valid: can't verify first bitcoin signature
<time> [ERR] FNDG: Unable to send channel proof: gossiper is shutting down
<time> [ERR] FNDG: Unable to send channel proof: unable add proof to the channel chanID=<hex>: edge marked as zombie
<time> [ERR] FNDG: Unable to send channel proof: unable add proof to the channel chanID=<hex>: edge not found
<time> [ERR] FNDG: Unable to send node announcement: gossiper is shutting down
<time> [ERR] FNDG: Unable to send node announcement: router shutting down
<time> [ERR] HSWC: AmountBelowMinimum(amt=<amt>, update=(lnwire.ChannelUpdate) {
<time> [ERR] HSWC: ChannelLink(<chan>): failing link: ChannelPoint(<chan_point>): received error from peer: chan_id=<hex>, err=internal error with error: remote error
<time> [ERR] HSWC: ChannelLink(<chan>): failing link: ChannelPoint(<chan_point>): received error from peer: chan_id=<hex>, err=invalid update with error: remote error
<time> [ERR] HSWC: ChannelLink(<chan>): failing link: ChannelPoint(<chan_point>): received error from peer: chan_id=<hex>, err=sync error with error: remote error
<time> [ERR] HSWC: ChannelLink(<chan>): failing link: ChannelPoint(<chan_point>): received error from peer: chan_id=<hex>, err=unable to resume channel, recovery required with error: remote error
<time> [ERR] HSWC: ChannelLink(<chan>): failing link: unable to handle upstream settle HTLC: Invalid payment preimage <hex> for hash <hex> with error: invalid update
<time> [ERR] HSWC: ChannelLink(<chan>): failing link: unable to synchronize channel states: ChannelPoint(<chan_point>) with CommitPoint(<hex>) had possible local commitment state data loss with error: unable to resume channel, recovery required
<time> [ERR] HSWC: ChannelLink(<chan>): failing link: unable to synchronize channel states: possible remote commitment state data loss with error: sync error
<time> [ERR] HSWC: ChannelLink(<chan>): failing link: unable to synchronize channel states: Unable to send chan sync message for ChannelPoint(<chan_point>): peer exiting with error: unable to resume channel, recovery required
<time> [ERR] HSWC: ChannelLink(<chan>): failing link: unable to synchronize channel states: unable to send chan sync message for ChannelPoint(<chan_point>): set tcp <ip>: use of closed network connection with error: unable to resume channel, recovery required
<time> [ERR] HSWC: ChannelLink(<chan>): failing link: unable to synchronize channel states: unable to send chan sync message for ChannelPoint(<chan_point>): set tcp <ip>: use of closed network connection with error: unable to resume channel, recovery required
<time> [ERR] HSWC: ChannelLink(<chan>): failing link: unable to synchronize channel states: Unable to send chan sync message for ChannelPoint(<chan_point>): write tcp <ip>-><ip>: use of closed network connection with error: unable to resume channel, recovery required
<time> [ERR] HSWC: ChannelLink(<chan>): failing link: unable to synchronize channel states: Unable to send chan sync message for ChannelPoint(<chan_point>): write tcp <ip>-><ip>: write: broken pipe with error: unable to resume channel, recovery required
<time> [ERR] HSWC: ChannelLink(<chan>): failing link: unable to synchronize channel states: unable to send chan sync message for ChannelPoint(<chan_point>): write tcp <ip>-><ip>: write: connection reset by peer with error: unable to resume channel, recovery required
<time> [ERR] HSWC: ChannelLink(<chan>): failing link: unable to update commitment: link shutting down with error: internal error
<time> [ERR] HSWC: ChannelLink(<chan>): link failed, exiting htlcManager
<time> [ERR] HSWC: ChannelLink(<chan>): unable to cancel incoming HTLC for circuit-key=(Chan ID=<chan>, HTLC ID=0): HTLC with ID 0 has already been failed
<time> [ERR] HSWC: ChannelLink(<chan>): unable to decode onion hop iterator: TemporaryChannelFailure
<time> [ERR] HSWC: ChannelLink(<chan>): unable to update signals
<time> [ERR] HSWC: ChannelLink(<chan>): unhandled error while forwarding htlc packet over htlcswitch: AmountBelowMinimum(amt=4000 mSAT, update=(lnwire.ChannelUpdate) {
<time> [ERR] HSWC: ChannelLink(<chan>): unhandled error while forwarding htlc packet over htlcswitch: circuit has already been closed
<time> [ERR] HSWC: ChannelLink(<chan>): unhandled error while forwarding htlc packet over htlcswitch: insufficient bandwidth to route htlc
<time> [ERR] HSWC: ChannelLink(<chan>): unhandled error while forwarding htlc packet over htlcswitch: node configured to disallow forwards
<time> [ERR] HSWC: ChannelLink(<chan>): unhandled error while forwarding htlc packet over htlcswitch: UnknownNextPeer
<time> [ERR] HSWC: FeeInsufficient(htlc_amt==<amt>, update=(lnwire.ChannelUpdate) {
<time> [ERR] HSWC: insufficient bandwidth to route htlc
<time> [ERR] HSWC: Link <chan> not found
<time> [ERR] HSWC: Link <chan> policy for local forward not satisfied
<time> [ERR] HSWC: node configured to disallow forwards
<time> [ERR] HSWC: unable to de-obfuscate onion failure (hash=<hex>, pid=<pid>): invalid error length: expected 292 got 0
<time> [ERR] HSWC: unable to find target channel for HTLC fail: channel ID = <chan>, HTLC ID = <id>
<time> [ERR] HSWC: Unable to forward resolution msg: unable to find target channel for HTLC fail: channel ID = <chan>, HTLC ID = <id>
<time> [ERR] HSWC: unable to process onion packet: sphinx packet replay attempted
<time> [ERR] HSWC: Unhandled error while reforwarding htlc settle/fail over htlcswitch: AmountBelowMinimum(amt=<amt>, update=(lnwire.ChannelUpdate) {
<time> [ERR] HSWC: Unhandled error while reforwarding htlc settle/fail over htlcswitch: circuit has already been closed
<time> [ERR] HSWC: Unhandled error while reforwarding htlc settle/fail over htlcswitch: FeeInsufficient(htlc_amt==<amt>, update=(lnwire.ChannelUpdate) {
<time> [ERR] HSWC: Unhandled error while reforwarding htlc settle/fail over htlcswitch: insufficient bandwidth to route htlc
<time> [ERR] HSWC: Unhandled error while reforwarding htlc settle/fail over htlcswitch: node configured to disallow forwards
<time> [ERR] HSWC: Unhandled error while reforwarding htlc settle/fail over htlcswitch: UnknownNextPeer
<time> [ERR] HSWC: UnknownNextPeer
<time> [ERR] LNWL: ChannelPoint(<chan_point>): sync failed: remote believes our tail height is <height>, while we have <height>!
<time> [ERR] LNWL: ChannelPoint(<chan_point>): sync failed: remote's next commit height is <height>, while we believe it is <height>!
<time> [ERR] LNWL: ChannelPoint(<chan_point>): sync failed with local data loss: remote believes our tail height is <height>, while we have <height>!
<time> [ERR] LNWL: Neutrino rescan ended with error: rescan exited
<time> [ERR] LNWL: Notifying unmined tx notification (<hex>) while creating notification for blocks
<time> [ERR] LNWL: Rescan for <num> addresses failed: the client has been shutdown
<time> [ERR] LTND: Unable to lookup witness: no witnesses
<time> [ERR] NANN: Unable to retrieve chan status for Channel(<chan_point>): edge not found
<time> [ERR] NANN: Unable to retrieve chan status for Channel(<chan_point>): unable to extract ChannelUpdate for channel <chan_point>
<time> [ERR] NANN: Unable to sign update disabling channel(<chan_point>): edge not found
<time> [ERR] NTFN: chain notifier shutting down
<time> [ERR] NTFN: Error during rescan: rescan exited
<time> [ERR] NTFN: Failed getting UTXO: get utxo request cancelled
<time> [ERR] NTFN: Rescan to determine the spend details of <chan_point> failed: the client has been shutdown
<time> [ERR] NTFN: Unable to fetch block header: the client has been shutdown
<time> [ERR] NTFN: unable to find blockhash for height=<height>: -1: Block number out of range
<time> [ERR] NTFN: unable to get block: Post "http://<ip>": dial tcp <ip>: connect: connection refused
<time> [ERR] NTFN: unable to get block: Post "http://<ip>": dial tcp <ip>: connect: connection reset by peer
<time> [ERR] NTFN: unable to get block: Post "http://<ip>": read tcp <ip>-><ip>: read: connection reset by peer
<time> [ERR] NTFN: unable to get block: the client has been shutdown
<time> [ERR] NTFN: unable to get hash from block with height 790
<time> [ERR] NTFN: unable to get missed blocks: starting height <height> is greater than ending height <height>
<time> [ERR] NTFN: Unable to rewind chain from height <height> to height <height>: unable to find blockhash for disconnected height=<height>: -1: Block number out of range
<time> [ERR] NTFN: Unable to rewind chain from height <height> to height <height>: unable to find blockhash for disconnected height=<height>: -8: Block height out of range
<time> [ERR] NTNF: unable to get hash from block with height <height>
<time> [ERR] PEER: Allowed test error from <ip> (inbound): ReadMessage: unhandled command [sendaddrv2]
<time> [ERR] PEER: resend failed: unable to fetch channel sync messages for peer <hex>@<ip>: unable to find closed channel summary
<time> [ERR] PEER: unable to close channel, ChannelID(<hex>) is unknown
<time> [ERR] PEER: unable to force close link(<chan>): ChainArbitrator exiting
<time> [ERR] PEER: unable to force close link(<chan>): channel not found
<time> [ERR] PEER: unable to force close link(<chan>): unable to find arbitrator
<time> [ERR] PEER: unable to get best block: the client has been shutdown
<time> [ERR] PEER: unable to send msg to remote peer: peer exiting
<time> [ERR] PEER: unable to send msg to remote peer: write tcp <ip>-><ip>: write: broken pipe
<time> [ERR] PEER: unable to send msg to remote peer: write tcp <ip>-><ip>: write: connection reset by peer
<time> [ERR] RPCS: [/chainrpc.ChainNotifier/RegisterBlockEpochNtfn]: chain notifier shutting down
<time> [ERR] RPCS: [/chainrpc.ChainNotifier/RegisterBlockEpochNtfn]: context canceled
<time> [ERR] RPCS: [closechannel] unable to close ChannelPoint(<chan_point>): chain notifier shutting down
<time> [ERR] RPCS: [connectpeer]: error connecting to peer: already connected to peer: <hex>@<ip>
<time> [ERR] RPCS: [connectpeer]: error connecting to peer: dial tcp <ip>: i/o timeout
<time> [ERR] RPCS: [connectpeer]: error connecting to peer: dial tcp <ip>: i/o timeout
<time> [ERR] RPCS: [connectpeer]: error connecting to peer: read tcp <ip>-><ip>: i/o timeout
<time> [ERR] RPCS: Failed receiving from stream: rpc error: code = Canceled desc = context canceled
<time> [ERR] RPCS: Failed receiving from stream: rpc error: code = DeadlineExceeded desc = context deadline exceeded
<time> [ERR] RPCS: Failed sending error response: rpc error: code = Canceled desc = context canceled
<time> [ERR] RPCS: Failed sending error response: rpc error: code = Internal desc = transport: transport: the stream is done or WriteHeader was already called
<time> [ERR] RPCS: Failed sending response: rpc error: code = Canceled desc = context canceled
<time> [ERR] RPCS: Failed sending response: rpc error: code = Internal desc = transport: transport: the stream is done or WriteHeader was already called
<time> [ERR] RPCS: [/invoicesrpc.Invoices/SubscribeSingleInvoice]: rpc error: code = Canceled desc = context canceled
<time> [ERR] RPCS: [/lnrpc.Lightning/BakeMacaroon]: invalid permission action. supported actions are [read write generate], supported entities are [onchain offchain address message peers info invoices signer macaroon uri]
<time> [ERR] RPCS: [/lnrpc.Lightning/BakeMacaroon]: invalid permission entity. supported actions are [read write generate], supported entities are [onchain offchain address message peers info invoices signer macaroon uri]
<time> [ERR] RPCS: [/lnrpc.Lightning/BakeMacaroon]: permission list cannot be empty. specify at least one action/entity pair. supported actions are [read write generate], supported entities are [onchain offchain address message peers info invoices signer macaroon uri]
<time> [ERR] RPCS: [/lnrpc.Lightning/ChannelAcceptor]: rpc error: code = Canceled desc = context canceled
<time> [ERR] RPCS: [/lnrpc.Lightning/CloseChannel]: cannot close channel with state: ChanStatusRestored
<time> [ERR] RPCS: [/lnrpc.Lightning/CloseChannel]: cannot co-op close frozen channel as initiator until height=3059, (current_height=3055)
<time> [ERR] RPCS: [/lnrpc.Lightning/CloseChannel]: cannot co-op close frozen channel as initiator until height=<height>, (current_height=<height>)
<time> [ERR] RPCS: [/lnrpc.Lightning/CloseChannel]: chain notifier shutting down
<time> [ERR] RPCS: [/lnrpc.Lightning/CloseChannel]: must specify channel point in close channel
<time> [ERR] RPCS: [/lnrpc.Lightning/ConnectPeer]: already connected to peer: <hex>@<ip>
<time> [ERR] RPCS: [/lnrpc.Lightning/ConnectPeer]: dial tcp <ip>: i/o timeout
<time> [ERR] RPCS: [/lnrpc.Lightning/ConnectPeer]: dial tcp <ip>: i/o timeout
<time> [ERR] RPCS: [/lnrpc.Lightning/ConnectPeer]: read tcp <ip>-><ip>: i/o timeout
<time> [ERR] RPCS: [/lnrpc.Lightning/ConnectPeer]: server is still in the process of starting
<time> [ERR] RPCS: [/lnrpc.Lightning/DeleteMacaroonID]: the specified ID cannot be deleted
<time> [ERR] RPCS: [/lnrpc.Lightning/FundingStateStep]: pendingChanID(<hex>) already has intent registered
<time> [ERR] RPCS: [/lnrpc.Lightning/GetChanInfo]: edge marked as zombie
<time> [ERR] RPCS: [/lnrpc.Lightning/OpenChannel]: channels cannot be created before the wallet is fully synced
<time> [ERR] RPCS: [/lnrpc.Lightning/OpenChannel]: received funding error from <hex>: chan_id=<hex>, err=channel too large
<time> [ERR] RPCS: [/lnrpc.Lightning/OpenChannel]: received funding error from <hex>: chan_id=<hex>, err=chan size of 0.16777216 BTC exceeds maximum chan size of 0.16777215 BTC
<time> [ERR] RPCS: [/lnrpc.Lightning/OpenChannel]: received funding error from <hex>: chan_id=<hex>, err=chan size of 10.00000001 BTC exceeds maximum chan size of 0.16777215 BTC
<time> [ERR] RPCS: [/lnrpc.Lightning/OpenChannel]: received funding error from <hex>: chan_id=<hex>, err=chan size of 10.00000001 BTC exceeds maximum chan size of 10 BTC
<time> [ERR] RPCS: [/lnrpc.Lightning/OpenChannel]: received funding error from <hex>: chan_id=<hex>, err=Number of pending channels exceed maximum
<time> [ERR] RPCS: [/lnrpc.Lightning/OpenChannel]: received funding error from <hex>: chan_id=<hex>, err=Synchronizing blockchain
<time> [ERR] RPCS: [/lnrpc.Lightning/PendingChannels]: unable to find arbitrator
<time> [ERR] RPCS: [/lnrpc.Lightning/SendCoins]: address: tb1qfc8fusa98jx8uvnhzavxccqlzvg749tvjw82tg is not valid for this network: regtest
<time> [ERR] RPCS: [/lnrpc.Lightning/SendCoins]: amount set while SendAll is active
<time> [ERR] RPCS: [/lnrpc.Lightning/SendCoins]: cannot send coins to pubkeys
<time> [ERR] RPCS: [/lnrpc.Lightning/SendCoins]: unknown address type
<time> [ERR] RPCS: [/lnrpc.Lightning/SendPayment]: rpc error: code = Canceled desc = context canceled
<time> [ERR] RPCS: [/lnrpc.Lightning/SendPayment]: rpc error: code = DeadlineExceeded desc = context deadline exceeded
<time> [ERR] RPCS: [/lnrpc.Lightning/SendPayment]: rpc server shutting down
<time> [ERR] RPCS: [/lnrpc.Lightning/SendToRoute]: rpc error: code = Canceled desc = context canceled
<time> [ERR] RPCS: [/lnrpc.Lightning/SendToRoute]: rpc error: code = DeadlineExceeded desc = context deadline exceeded
<time> [ERR] RPCS: [/lnrpc.Lightning/SendToRoute]: rpc server shutting down
<time> [ERR] RPCS: [/lnrpc.Lightning/SubscribeChannelEvents]: rpc error: code = Canceled desc = context canceled
<time> [ERR] RPCS: [/lnrpc.Lightning/SubscribeChannelGraph]: ChannelRouter shutting down
<time> [ERR] RPCS: [/lnrpc.Lightning/SubscribeChannelGraph]: router not started
<time> [ERR] RPCS: [/lnrpc.Lightning/SubscribeChannelGraph]: rpc error: code = Canceled desc = context canceled
<time> [ERR] RPCS: [/lnrpc.Lightning/SubscribeChannelGraph]: rpc error: code = DeadlineExceeded desc = context deadline exceeded
<time> [ERR] RPCS: [/lnrpc.Lightning/SubscribeChannelGraph]: rpc error: code = Internal desc = transport: transport: the stream is done or WriteHeader was already called
<time> [ERR] RPCS: [/lnrpc.Lightning/SubscribeInvoices]: rpc error: code = Canceled desc = context canceled
<time> [ERR] RPCS: [/routerrpc.Router/HtlcInterceptor]: rpc error: code = Canceled desc = context canceled
<time> [ERR] RPCS: [/routerrpc.Router/SendPayment]: routerrpc server shutting down
<time> [ERR] RPCS: [/routerrpc.Router/SendPaymentV2]: context canceled
<time> [ERR] RPCS: [/routerrpc.Router/SendPaymentV2]: context deadline exceeded
<time> [ERR] RPCS: [/routerrpc.Router/SendPaymentV2]: routerrpc server shutting down
<time> [ERR] RPCS: [/routerrpc.Router/SubscribeHtlcEvents]: context canceled
<time> [ERR] RPCS: [/routerrpc.Router/SubscribeHtlcEvents]: htlc event subscription terminated
<time> [ERR] RPCS: [/routerrpc.Route<time> [INF] LTND: Listening on the p2p interface is disabled!
<time> [ERR] RPCS: [/signrpc.Signer/DeriveSharedKey]: must provide ephemeral pubkey
<time> [ERR] RPCS: [/signrpc.Signer/DeriveSharedKey]: use either key_desc or key_loc
<time> [ERR] RPCS: [/signrpc.Signer/DeriveSharedKey]: use either raw_key_bytes or key_index
<time> [ERR] RPCS: [/signrpc.Signer/DeriveSharedKey]: when setting key_desc the field key_desc.key_loc must also be set
<time> [ERR] RPCS: [/lnrpc.Lightning/BakeMacaroon]: permission denied
<time> [ERR] RPCS: [/lnrpc.Lightning/GetInfo]: cannot retrieve macaroon: cannot get macaroon: root key with id  doesn't exist
<time> [ERR] RPCS: [/lnrpc.Lightning/GetInfo]: caveat "ipaddr 1.1.1.1" not satisfied: macaroon locked to different IP address
<time> [ERR] RPCS: [/lnrpc.Lightning/GetInfo]: caveat "time-before <time>" not satisfied: macaroon has expired
<time> [ERR] RPCS: [/lnrpc.Lightning/GetInfo]: expected 1 macaroon, got 0
<time> [ERR] RPCS: [/lnrpc.Lightning/GetInfo]: permission denied
<time> [ERR] RPCS: [/lnrpc.Lightning/GetInfo]: the RPC server is in the process of starting up, but not yet ready to accept calls
<time> [ERR] RPCS: [/lnrpc.Lightning/GetInfo]: wallet locked, unlock it to enable full RPC access
<time> [ERR] RPCS: [/lnrpc.Lightning/ListMacaroonIDs]: cannot retrieve macaroon: cannot get macaroon: root key with id 1 doesn't exist
<time> [ERR] RPCS: [/lnrpc.Lightning/NewAddress]: permission denied
<time> [ERR] RPCS: unable to open channel to NodeKey(<hex>): received funding error from <hex>: chan_id=<hex>, err=channel too large
<time> [ERR] RPCS: unable to open channel to NodeKey(<hex>): received funding error from <hex>: chan_id=<hex>, err=chan size of 0.16777216 BTC exceeds maximum chan size of 0.16777215 BTC
<time> [ERR] RPCS: unable to open channel to NodeKey(<hex>): received funding error from <hex>: chan_id=<hex>, err=chan size of 10.00000001 BTC exceeds maximum chan size of 0.16777215 BTC
<time> [ERR] RPCS: unable to open channel to NodeKey(<hex>): received funding error from <hex>: chan_id=<hex>, err=chan size of 10.00000001 BTC exceeds maximum chan size of 10 BTC
<time> [ERR] RPCS: unable to open channel to NodeKey(<hex>): received funding error from <hex>: chan_id=<hex>, err=Number of pending channels exceed maximum
<time> [ERR] RPCS: unable to open channel to NodeKey(<hex>): received funding error from <hex>: chan_id=<hex>, err=Synchronizing blockchain
<time> [ERR] RPCS: [/walletrpc.WalletKit/LabelTransaction]: cannot label transaction with empty label
<time> [ERR] RPCS: [/walletrpc.WalletKit/LabelTransaction]: transaction already labelled
<time> [ERR] RPCS: Websocket receive error from <ip>: read tcp4 <ip>-><ip>: use of closed network connection
<time> [ERR] RPCS: Websocket receive error from <ip>: websocket: close 1006 unexpected EOF
<time> [ERR] RPCS: WS: error closing upgraded conn: write tcp4 <ip>-><ip>: write: connection reset by peer
<time> [ERR] SRVR: Unable to connect to <hex>@<ip>: dial tcp <ip>: i/o timeout
<time> [ERR] SRVR: Unable to connect to <hex>@<ip>: dial tcp <ip>: i/o timeout
<time> [ERR] SRVR: Unable to connect to <hex>@<ip>: read tcp <ip>-><ip>: i/o timeout
<time> [ERR] SRVR: Unable to retrieve advertised address for node <hex>: no advertised addresses found
<time> [ERR] SRVR: Unable to retrieve advertised address for node <hex>: unable to find node
<time> [ERR] UTXN: error while graduating class at height=<height>: TxNotifier is exiting
<time> [ERR] UTXN: Failed to sweep first-stage HTLC (CLTV-delayed) output <chan_point>
<time> [ERR] UTXN: Notification chan closed, can't advance output <chan_point>
<time> [ERR] DISC: Unable to rebroadcast stale announcements: unable to retrieve outgoing channels: channel from self node has no policy
<time> [ERR] RPCS: [/lnrpc.Lightning/OpenChannel]: reserved wallet balance invalidated
<time> [ERR] RPCS: [/lnrpc.Lightning/SendCoins]: reserved wallet balance invalidated
<time> [ERR] RPCS: unable to open channel to NodeKey(<hex>): reserved wallet balance invalidated
<time> [ERR] NANN: Unable to retrieve chan status for Channel(<chan_point>): unable to extract ChannelUpdate
<<<<<<< HEAD
<time> [ERR] NTFN: Unable to rewind chain from height 1 to height -1: unable to find blockhash for disconnected height=<height>: -8: Block height out of range
=======
<time> [ERR] NTFN: Unable to rewind chain from height 1 to height -1: unable to find blockhash for disconnected height=<height>: -8: Block height out of range
<time> [ERR] RPCS: WS: error writing message: websocket: close sent
<time> [ERR] RPCS: [/routerrpc.Router/XImportMissionControl]: pair: <hex> -> <hex>: invalid failure: msat: <amt> and sat: 0.0000002 BTC values not equal
<time> [ERR] BTCN: utxo scan failed: neutrino shutting down
<time> [ERR] RPCS: [/lnrpc.Lightning/SubscribeChannelGraph]: context canceled
<time> [ERR] RPCS: [/lnrpc.Lightning/SubscribeInvoices]: context canceled
<time> [ERR] RPCS: [/lnrpc.Lightning/SubscribeChannelGraph]: context deadline exceeded
<time> [ERR] RPCS: [/invoicesrpc.Invoices/SubscribeSingleInvoice]: context canceled
<time> [ERR] RPCS: [/lnrpc.State/SubscribeState]: context canceled
<time> [ERR] NTFN: Failed to update rescan progress: database not open
<time> [ERR] HSWC: ChannelLink(<chan>): failing link: process hodl queue: unable to update commitment: link shutting down with error: internal error
<time> [ERR] INVC: SettleHodlInvoice with preimage <hex>: invoice already canceled
<time> [ERR] RPCS: [/invoicesrpc.Invoices/SettleInvoice]: invoice already canceled
<time> [ERR] HSWC: ChannelLink(<chan>): outgoing htlc(<hex>) has insufficient fee: expected 33000, got 1020
<time> [ERR] RPCS: [/lnrpc.Lightning/CloseChannel]: rpc error: code = Canceled desc = context canceled
>>>>>>> dec49aa1
<|MERGE_RESOLUTION|>--- conflicted
+++ resolved
@@ -270,9 +270,6 @@
 <time> [ERR] RPCS: [/lnrpc.Lightning/SendCoins]: reserved wallet balance invalidated
 <time> [ERR] RPCS: unable to open channel to NodeKey(<hex>): reserved wallet balance invalidated
 <time> [ERR] NANN: Unable to retrieve chan status for Channel(<chan_point>): unable to extract ChannelUpdate
-<<<<<<< HEAD
-<time> [ERR] NTFN: Unable to rewind chain from height 1 to height -1: unable to find blockhash for disconnected height=<height>: -8: Block height out of range
-=======
 <time> [ERR] NTFN: Unable to rewind chain from height 1 to height -1: unable to find blockhash for disconnected height=<height>: -8: Block height out of range
 <time> [ERR] RPCS: WS: error writing message: websocket: close sent
 <time> [ERR] RPCS: [/routerrpc.Router/XImportMissionControl]: pair: <hex> -> <hex>: invalid failure: msat: <amt> and sat: 0.0000002 BTC values not equal
@@ -287,5 +284,4 @@
 <time> [ERR] INVC: SettleHodlInvoice with preimage <hex>: invoice already canceled
 <time> [ERR] RPCS: [/invoicesrpc.Invoices/SettleInvoice]: invoice already canceled
 <time> [ERR] HSWC: ChannelLink(<chan>): outgoing htlc(<hex>) has insufficient fee: expected 33000, got 1020
-<time> [ERR] RPCS: [/lnrpc.Lightning/CloseChannel]: rpc error: code = Canceled desc = context canceled
->>>>>>> dec49aa1
+<time> [ERR] RPCS: [/lnrpc.Lightning/CloseChannel]: rpc error: code = Canceled desc = context canceled
--- conflicted
+++ resolved
@@ -110,8 +110,6 @@
 	return 0
 }
 
-<<<<<<< HEAD
-=======
 // ListAddresses currently returns a dummy value.
 func (w *WalletController) ListAddresses(string,
 	bool) (lnwallet.AccountAddressMap, error) {
@@ -119,7 +117,6 @@
 	return nil, nil
 }
 
->>>>>>> c855d83a
 // ImportAccount currently returns a dummy value.
 func (w *WalletController) ImportAccount(string, *hdkeychain.ExtendedKey,
 	uint32, *waddrmgr.AddressType, bool) (*waddrmgr.AccountProperties,

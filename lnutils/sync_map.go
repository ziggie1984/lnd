package lnutils

import "sync"

// SyncMap wraps a sync.Map with type parameters such that it's easier to
// access the items stored in the map since no type assertion is needed. It
// also requires explicit type definition when declaring and initiating the
// variables, which helps us understanding what's stored in a given map.
type SyncMap[K comparable, V any] struct {
	sync.Map
}

// Store puts an item in the map.
func (m *SyncMap[K, V]) Store(key K, value V) {
	m.Map.Store(key, value)
}

// Load queries an item from the map using the specified key. If the item
// cannot be found, an empty value and false will be returned. If the stored
// item fails the type assertion, a nil value and false will be returned.
func (m *SyncMap[K, V]) Load(key K) (V, bool) {
	result, ok := m.Map.Load(key)
	if !ok {
		return *new(V), false // nolint: gocritic
	}

	item, ok := result.(V)
	return item, ok
}

// Delete removes an item from the map specified by the key.
func (m *SyncMap[K, V]) Delete(key K) {
	m.Map.Delete(key)
}

// LoadAndDelete queries an item and deletes it from the map using the
// specified key.
func (m *SyncMap[K, V]) LoadAndDelete(key K) (V, bool) {
	result, loaded := m.Map.LoadAndDelete(key)
	if !loaded {
		return *new(V), loaded // nolint: gocritic
	}

	item, ok := result.(V)
	return item, ok
}

// Range iterates the map and applies the `visitor` function. If the `visitor`
// returns false, the iteration will be stopped.
func (m *SyncMap[K, V]) Range(visitor func(K, V) bool) {
	m.Map.Range(func(k any, v any) bool {
		return visitor(k.(K), v.(V))
	})
}

// ForEach iterates the map and applies the `visitor` function. Unlike the
// `Range` method, the `visitor` function will be applied to all the items
// unless there's an error.
func (m *SyncMap[K, V]) ForEach(visitor func(K, V) error) {
	// rangeVisitor wraps the `visitor` function and returns false if
	// there's an error returned from the `visitor` function.
	rangeVisitor := func(k K, v V) bool {
		if err := visitor(k, v); err != nil {
			// Break the iteration if there's an error.
			return false
		}

		return true
	}

	m.Range(rangeVisitor)
}

// Len returns the number of items in the map.
func (m *SyncMap[K, V]) Len() int {
	var count int
	m.Range(func(_ K, _ V) bool {
		count++

		return true
	})

	return count
}

// LoadOrStore queries an item from the map using the specified key. If the
// item cannot be found, the `value` will be stored in the map and returned.
// If the stored item fails the type assertion, a nil value and false will be
// returned.
func (m *SyncMap[K, V]) LoadOrStore(key K, value V) (V, bool) {
	result, loaded := m.Map.LoadOrStore(key, value)
	item, ok := result.(V)
	if !ok {
<<<<<<< HEAD
		return *new(V), false //nolint: gocritic
=======
		return *new(V), false
>>>>>>> 9786a1fa
	}

	return item, loaded
}<|MERGE_RESOLUTION|>--- conflicted
+++ resolved
@@ -91,11 +91,7 @@
 	result, loaded := m.Map.LoadOrStore(key, value)
 	item, ok := result.(V)
 	if !ok {
-<<<<<<< HEAD
-		return *new(V), false //nolint: gocritic
-=======
 		return *new(V), false
->>>>>>> 9786a1fa
 	}
 
 	return item, loaded

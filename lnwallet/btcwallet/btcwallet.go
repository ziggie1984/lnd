--- conflicted
+++ resolved
@@ -673,13 +673,6 @@
 				res = append(res, &account.AccountProperties)
 			}
 		}
-<<<<<<< HEAD
-
-		accounts, err := b.wallet.Accounts(waddrmgr.KeyScope{
-			Purpose: keychain.BIP0043Purpose,
-			Coin:    b.cfg.CoinType,
-		})
-=======
 
 		accounts, err := b.wallet.Accounts(waddrmgr.KeyScope{
 			Purpose: keychain.BIP0043Purpose,
@@ -771,7 +764,6 @@
 				)
 			},
 		)
->>>>>>> c855d83a
 		if err != nil {
 			return nil, err
 		}
@@ -818,22 +810,6 @@
 	}
 
 	return addresses, nil
-}
-
-// RequiredReserve returns the minimum amount of satoshis that should be
-// kept in the wallet in order to fee bump anchor channels if necessary.
-// The value scales with the number of public anchor channels but is
-// capped at a maximum.
-func (b *BtcWallet) RequiredReserve(
-	numAnchorChans uint32) btcutil.Amount {
-
-	anchorChanReservedValue := lnwallet.AnchorChanReservedValue
-	reserved := btcutil.Amount(numAnchorChans) * anchorChanReservedValue
-	if reserved > lnwallet.MaxAnchorChanReservedValue {
-		reserved = lnwallet.MaxAnchorChanReservedValue
-	}
-
-	return reserved
 }
 
 // ImportAccount imports an account backed by an account extended public key.

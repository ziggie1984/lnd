package btcwallet

import (
	"bytes"
	"encoding/hex"
	"fmt"
	"math"
	"sync"
	"time"

	"github.com/btcsuite/btcd/chaincfg"
	"github.com/btcsuite/btcd/chaincfg/chainhash"
	"github.com/btcsuite/btcd/txscript"
	"github.com/btcsuite/btcd/wire"
	"github.com/btcsuite/btcutil"
	"github.com/btcsuite/btcwallet/chain"
	"github.com/btcsuite/btcwallet/waddrmgr"
	base "github.com/btcsuite/btcwallet/wallet"
	"github.com/btcsuite/btcwallet/wallet/txauthor"
	"github.com/btcsuite/btcwallet/wallet/txrules"
	"github.com/btcsuite/btcwallet/walletdb"
	"github.com/btcsuite/btcwallet/wtxmgr"
	"github.com/lightningnetwork/lnd/keychain"
	"github.com/lightningnetwork/lnd/lnwallet"
	"github.com/lightningnetwork/lnd/lnwallet/chainfee"
)

const (
	defaultAccount = uint32(waddrmgr.DefaultAccountNum)

	// UnconfirmedHeight is the special case end height that is used to
	// obtain unconfirmed transactions from ListTransactionDetails.
	UnconfirmedHeight int32 = -1
)

var (
	// waddrmgrNamespaceKey is the namespace key that the waddrmgr state is
	// stored within the top-level waleltdb buckets of btcwallet.
	waddrmgrNamespaceKey = []byte("waddrmgr")

	// lightningAddrSchema is the scope addr schema for all keys that we
	// derive. We'll treat them all as p2wkh addresses, as atm we must
	// specify a particular type.
	lightningAddrSchema = waddrmgr.ScopeAddrSchema{
		ExternalAddrType: waddrmgr.WitnessPubKey,
		InternalAddrType: waddrmgr.WitnessPubKey,
	}
)

// BtcWallet is an implementation of the lnwallet.WalletController interface
// backed by an active instance of btcwallet. At the time of the writing of
// this documentation, this implementation requires a full btcd node to
// operate.
type BtcWallet struct {
	// wallet is an active instance of btcwallet.
	wallet *base.Wallet

	chain chain.Interface

	db walletdb.DB

	cfg *Config

	netParams *chaincfg.Params

	chainKeyScope waddrmgr.KeyScope
}

// A compile time check to ensure that BtcWallet implements the
// WalletController and BlockChainIO interfaces.
var _ lnwallet.WalletController = (*BtcWallet)(nil)
var _ lnwallet.BlockChainIO = (*BtcWallet)(nil)

// New returns a new fully initialized instance of BtcWallet given a valid
// configuration struct.
func New(cfg Config) (*BtcWallet, error) {
	// Ensure the wallet exists or create it when the create flag is set.
	netDir := NetworkDir(cfg.DataDir, cfg.NetParams)

	// Create the key scope for the coin type being managed by this wallet.
	chainKeyScope := waddrmgr.KeyScope{
		Purpose: keychain.BIP0043Purpose,
		Coin:    cfg.CoinType,
	}

	// Maybe the wallet has already been opened and unlocked by the
	// WalletUnlocker. So if we get a non-nil value from the config,
	// we assume everything is in order.
	var wallet = cfg.Wallet
	if wallet == nil {
		// No ready wallet was passed, so try to open an existing one.
		var pubPass []byte
		if cfg.PublicPass == nil {
			pubPass = defaultPubPassphrase
		} else {
			pubPass = cfg.PublicPass
		}
		loader := base.NewLoader(
			cfg.NetParams, netDir, cfg.NoFreelistSync,
			cfg.RecoveryWindow,
		)
		walletExists, err := loader.WalletExists()
		if err != nil {
			return nil, err
		}

		if !walletExists {
			// Wallet has never been created, perform initial
			// set up.
			wallet, err = loader.CreateNewWallet(
				pubPass, cfg.PrivatePass, cfg.HdSeed,
				cfg.Birthday,
			)
			if err != nil {
				return nil, err
			}
		} else {
			// Wallet has been created and been initialized at
			// this point, open it along with all the required DB
			// namespaces, and the DB itself.
			wallet, err = loader.OpenExistingWallet(pubPass, false)
			if err != nil {
				return nil, err
			}
		}
	}

	return &BtcWallet{
		cfg:           &cfg,
		wallet:        wallet,
		db:            wallet.Database(),
		chain:         cfg.ChainSource,
		netParams:     cfg.NetParams,
		chainKeyScope: chainKeyScope,
	}, nil
}

// BackEnd returns the underlying ChainService's name as a string.
//
// This is a part of the WalletController interface.
func (b *BtcWallet) BackEnd() string {
	if b.chain != nil {
		return b.chain.BackEnd()
	}

	return ""
}

// InternalWallet returns a pointer to the internal base wallet which is the
// core of btcwallet.
func (b *BtcWallet) InternalWallet() *base.Wallet {
	return b.wallet
}

// Start initializes the underlying rpc connection, the wallet itself, and
// begins syncing to the current available blockchain state.
//
// This is a part of the WalletController interface.
func (b *BtcWallet) Start() error {
	// We'll start by unlocking the wallet and ensuring that the KeyScope:
	// (1017, 1) exists within the internal waddrmgr. We'll need this in
	// order to properly generate the keys required for signing various
	// contracts.
	if err := b.wallet.Unlock(b.cfg.PrivatePass, nil); err != nil {
		return err
	}
	_, err := b.wallet.Manager.FetchScopedKeyManager(b.chainKeyScope)
	if err != nil {
		// If the scope hasn't yet been created (it wouldn't been
		// loaded by default if it was), then we'll manually create the
		// scope for the first time ourselves.
		err := walletdb.Update(b.db, func(tx walletdb.ReadWriteTx) error {
			addrmgrNs := tx.ReadWriteBucket(waddrmgrNamespaceKey)

			_, err := b.wallet.Manager.NewScopedKeyManager(
				addrmgrNs, b.chainKeyScope, lightningAddrSchema,
			)
			return err
		})
		if err != nil {
			return err
		}
	}

	// Establish an RPC connection in addition to starting the goroutines
	// in the underlying wallet.
	if err := b.chain.Start(); err != nil {
		return err
	}

	// Start the underlying btcwallet core.
	b.wallet.Start()

	// Pass the rpc client into the wallet so it can sync up to the
	// current main chain.
	b.wallet.SynchronizeRPC(b.chain)

	return nil
}

// Stop signals the wallet for shutdown. Shutdown may entail closing
// any active sockets, database handles, stopping goroutines, etc.
//
// This is a part of the WalletController interface.
func (b *BtcWallet) Stop() error {
	b.wallet.Stop()

	b.wallet.WaitForShutdown()

	b.chain.Stop()

	return nil
}

// ConfirmedBalance returns the sum of all the wallet's unspent outputs that
// have at least confs confirmations. If confs is set to zero, then all unspent
// outputs, including those currently in the mempool will be included in the
// final sum.
//
// This is a part of the WalletController interface.
func (b *BtcWallet) ConfirmedBalance(confs int32) (btcutil.Amount, error) {
	var balance btcutil.Amount

	witnessOutputs, err := b.ListUnspentWitness(confs, math.MaxInt32)
	if err != nil {
		return 0, err
	}

	for _, witnessOutput := range witnessOutputs {
		balance += witnessOutput.Value
	}

	return balance, nil
}

// NewAddress returns the next external or internal address for the wallet
// dictated by the value of the `change` parameter. If change is true, then an
// internal address will be returned, otherwise an external address should be
// returned.
//
// This is a part of the WalletController interface.
func (b *BtcWallet) NewAddress(t lnwallet.AddressType, change bool) (btcutil.Address, error) {
	var keyScope waddrmgr.KeyScope

	switch t {
	case lnwallet.WitnessPubKey:
		keyScope = waddrmgr.KeyScopeBIP0084
	case lnwallet.NestedWitnessPubKey:
		keyScope = waddrmgr.KeyScopeBIP0049Plus
	default:
		return nil, fmt.Errorf("unknown address type")
	}

	if change {
		return b.wallet.NewChangeAddress(defaultAccount, keyScope)
	}

	return b.wallet.NewAddress(defaultAccount, keyScope)
}

// LastUnusedAddress returns the last *unused* address known by the wallet. An
// address is unused if it hasn't received any payments. This can be useful in
// UIs in order to continually show the "freshest" address without having to
// worry about "address inflation" caused by continual refreshing. Similar to
// NewAddress it can derive a specified address type, and also optionally a
// change address.
func (b *BtcWallet) LastUnusedAddress(addrType lnwallet.AddressType) (
	btcutil.Address, error) {

	var keyScope waddrmgr.KeyScope

	switch addrType {
	case lnwallet.WitnessPubKey:
		keyScope = waddrmgr.KeyScopeBIP0084
	case lnwallet.NestedWitnessPubKey:
		keyScope = waddrmgr.KeyScopeBIP0049Plus
	default:
		return nil, fmt.Errorf("unknown address type")
	}

	return b.wallet.CurrentAddress(defaultAccount, keyScope)
}

// IsOurAddress checks if the passed address belongs to this wallet
//
// This is a part of the WalletController interface.
func (b *BtcWallet) IsOurAddress(a btcutil.Address) bool {
	result, err := b.wallet.HaveAddress(a)
	return result && (err == nil)
}

// SendOutputs funds, signs, and broadcasts a Bitcoin transaction paying out to
// the specified outputs. In the case the wallet has insufficient funds, or the
// outputs are non-standard, a non-nil error will be returned.
//
// NOTE: This method requires the global coin selection lock to be held.
//
// This is a part of the WalletController interface.
func (b *BtcWallet) SendOutputs(outputs []*wire.TxOut,
	feeRate chainfee.SatPerKWeight, label string) (*wire.MsgTx, error) {

	// Convert our fee rate from sat/kw to sat/kb since it's required by
	// SendOutputs.
	feeSatPerKB := btcutil.Amount(feeRate.FeePerKVByte())

	// Sanity check outputs.
	if len(outputs) < 1 {
		return nil, lnwallet.ErrNoOutputs
	}
<<<<<<< HEAD
	return b.wallet.SendOutputs(outputs, defaultAccount, 1, feeSatPerKB, "")
=======

	return b.wallet.SendOutputs(
		outputs, defaultAccount, 1, feeSatPerKB, label,
	)
>>>>>>> 4a437400
}

// CreateSimpleTx creates a Bitcoin transaction paying to the specified
// outputs. The transaction is not broadcasted to the network, but a new change
// address might be created in the wallet database. In the case the wallet has
// insufficient funds, or the outputs are non-standard, an error should be
// returned. This method also takes the target fee expressed in sat/kw that
// should be used when crafting the transaction.
//
// NOTE: The dryRun argument can be set true to create a tx that doesn't alter
// the database. A tx created with this set to true SHOULD NOT be broadcasted.
//
// NOTE: This method requires the global coin selection lock to be held.
//
// This is a part of the WalletController interface.
func (b *BtcWallet) CreateSimpleTx(outputs []*wire.TxOut,
	feeRate chainfee.SatPerKWeight, dryRun bool) (*txauthor.AuthoredTx, error) {

	// The fee rate is passed in using units of sat/kw, so we'll convert
	// this to sat/KB as the CreateSimpleTx method requires this unit.
	feeSatPerKB := btcutil.Amount(feeRate.FeePerKVByte())

	// Sanity check outputs.
	if len(outputs) < 1 {
		return nil, lnwallet.ErrNoOutputs
	}
	for _, output := range outputs {
		// When checking an output for things like dusty-ness, we'll
		// use the default mempool relay fee rather than the target
		// effective fee rate to ensure accuracy. Otherwise, we may
		// mistakenly mark small-ish, but not quite dust output as
		// dust.
		err := txrules.CheckOutput(
			output, txrules.DefaultRelayFeePerKb,
		)
		if err != nil {
			return nil, err
		}
	}

	return b.wallet.CreateSimpleTx(defaultAccount, outputs, 1, feeSatPerKB, dryRun)
}

// LockOutpoint marks an outpoint as locked meaning it will no longer be deemed
// as eligible for coin selection. Locking outputs are utilized in order to
// avoid race conditions when selecting inputs for usage when funding a
// channel.
//
// NOTE: This method requires the global coin selection lock to be held.
//
// This is a part of the WalletController interface.
func (b *BtcWallet) LockOutpoint(o wire.OutPoint) {
	b.wallet.LockOutpoint(o)
}

// UnlockOutpoint unlocks a previously locked output, marking it eligible for
// coin selection.
//
// NOTE: This method requires the global coin selection lock to be held.
//
// This is a part of the WalletController interface.
func (b *BtcWallet) UnlockOutpoint(o wire.OutPoint) {
	b.wallet.UnlockOutpoint(o)
}

// LeaseOutput locks an output to the given ID, preventing it from being
// available for any future coin selection attempts. The absolute time of the
// lock's expiration is returned. The expiration of the lock can be extended by
// successive invocations of this call. Outputs can be unlocked before their
// expiration through `ReleaseOutput`.
//
// If the output is not known, wtxmgr.ErrUnknownOutput is returned. If the
// output has already been locked to a different ID, then
// wtxmgr.ErrOutputAlreadyLocked is returned.
//
// NOTE: This method requires the global coin selection lock to be held.
func (b *BtcWallet) LeaseOutput(id wtxmgr.LockID, op wire.OutPoint) (time.Time,
	error) {

	// Make sure we don't attempt to double lock an output that's been
	// locked by the in-memory implementation.
	if b.wallet.LockedOutpoint(op) {
		return time.Time{}, wtxmgr.ErrOutputAlreadyLocked
	}

	return b.wallet.LeaseOutput(id, op)
}

// ReleaseOutput unlocks an output, allowing it to be available for coin
// selection if it remains unspent. The ID should match the one used to
// originally lock the output.
//
// NOTE: This method requires the global coin selection lock to be held.
func (b *BtcWallet) ReleaseOutput(id wtxmgr.LockID, op wire.OutPoint) error {
	return b.wallet.ReleaseOutput(id, op)
}

// ListUnspentWitness returns a slice of all the unspent outputs the wallet
// controls which pay to witness programs either directly or indirectly.
//
// NOTE: This method requires the global coin selection lock to be held.
//
// This is a part of the WalletController interface.
func (b *BtcWallet) ListUnspentWitness(minConfs, maxConfs int32) (
	[]*lnwallet.Utxo, error) {
	// First, grab all the unfiltered currently unspent outputs.
	unspentOutputs, err := b.wallet.ListUnspent(minConfs, maxConfs, nil)
	if err != nil {
		return nil, err
	}

	// Next, we'll run through all the regular outputs, only saving those
	// which are p2wkh outputs or a p2wsh output nested within a p2sh output.
	witnessOutputs := make([]*lnwallet.Utxo, 0, len(unspentOutputs))
	for _, output := range unspentOutputs {
		pkScript, err := hex.DecodeString(output.ScriptPubKey)
		if err != nil {
			return nil, err
		}

		addressType := lnwallet.UnknownAddressType
		if txscript.IsPayToWitnessPubKeyHash(pkScript) {
			addressType = lnwallet.WitnessPubKey
		} else if txscript.IsPayToScriptHash(pkScript) {
			// TODO(roasbeef): This assumes all p2sh outputs returned by the
			// wallet are nested p2pkh. We can't check the redeem script because
			// the btcwallet service does not include it.
			addressType = lnwallet.NestedWitnessPubKey
		}

		if addressType == lnwallet.WitnessPubKey ||
			addressType == lnwallet.NestedWitnessPubKey {

			txid, err := chainhash.NewHashFromStr(output.TxID)
			if err != nil {
				return nil, err
			}

			// We'll ensure we properly convert the amount given in
			// BTC to satoshis.
			amt, err := btcutil.NewAmount(output.Amount)
			if err != nil {
				return nil, err
			}

			utxo := &lnwallet.Utxo{
				AddressType: addressType,
				Value:       amt,
				PkScript:    pkScript,
				OutPoint: wire.OutPoint{
					Hash:  *txid,
					Index: output.Vout,
				},
				Confirmations: output.Confirmations,
			}
			witnessOutputs = append(witnessOutputs, utxo)
		}

	}

	return witnessOutputs, nil
}

// PublishTransaction performs cursory validation (dust checks, etc), then
// finally broadcasts the passed transaction to the Bitcoin network. If
// publishing the transaction fails, an error describing the reason is returned
// (currently ErrDoubleSpend). If the transaction is already published to the
// network (either in the mempool or chain) no error will be returned.
<<<<<<< HEAD
func (b *BtcWallet) PublishTransaction(tx *wire.MsgTx) error {
	if err := b.wallet.PublishTransaction(tx, ""); err != nil {
=======
func (b *BtcWallet) PublishTransaction(tx *wire.MsgTx, label string) error {
	if err := b.wallet.PublishTransaction(tx, label); err != nil {
>>>>>>> 4a437400

		// If we failed to publish the transaction, check whether we
		// got an error of known type.
		switch err.(type) {

		// If the wallet reports a double spend, convert it to our
		// internal ErrDoubleSpend and return.
		case *base.ErrDoubleSpend:
			return lnwallet.ErrDoubleSpend

		// If the wallet reports a replacement error, return
		// ErrDoubleSpend, as we currently are never attempting to
		// replace transactions.
		case *base.ErrReplacement:
			return lnwallet.ErrDoubleSpend

		default:
			return err
		}
	}
	return nil
}

// LabelTransaction adds a label to a transaction. If the tx already
// has a label, this call will fail unless the overwrite parameter
// is set. Labels must not be empty, and they are limited to 500 chars.
//
// Note: it is part of the WalletController interface.
func (b *BtcWallet) LabelTransaction(hash chainhash.Hash, label string,
	overwrite bool) error {

	return b.wallet.LabelTransaction(hash, label, overwrite)
}

// extractBalanceDelta extracts the net balance delta from the PoV of the
// wallet given a TransactionSummary.
func extractBalanceDelta(
	txSummary base.TransactionSummary,
	tx *wire.MsgTx,
) (btcutil.Amount, error) {
	// For each input we debit the wallet's outflow for this transaction,
	// and for each output we credit the wallet's inflow for this
	// transaction.
	var balanceDelta btcutil.Amount
	for _, input := range txSummary.MyInputs {
		balanceDelta -= input.PreviousAmount
	}
	for _, output := range txSummary.MyOutputs {
		balanceDelta += btcutil.Amount(tx.TxOut[output.Index].Value)
	}

	return balanceDelta, nil
}

// minedTransactionsToDetails is a helper function which converts a summary
// information about mined transactions to a TransactionDetail.
func minedTransactionsToDetails(
	currentHeight int32,
	block base.Block,
	chainParams *chaincfg.Params,
) ([]*lnwallet.TransactionDetail, error) {

	details := make([]*lnwallet.TransactionDetail, 0, len(block.Transactions))
	for _, tx := range block.Transactions {
		wireTx := &wire.MsgTx{}
		txReader := bytes.NewReader(tx.Transaction)

		if err := wireTx.Deserialize(txReader); err != nil {
			return nil, err
		}

		var destAddresses []btcutil.Address
		for _, txOut := range wireTx.TxOut {
			_, outAddresses, _, err := txscript.ExtractPkScriptAddrs(
				txOut.PkScript, chainParams,
			)
			if err != nil {
				return nil, err
			}

			destAddresses = append(destAddresses, outAddresses...)
		}

		txDetail := &lnwallet.TransactionDetail{
			Hash:             *tx.Hash,
			NumConfirmations: currentHeight - block.Height + 1,
			BlockHash:        block.Hash,
			BlockHeight:      block.Height,
			Timestamp:        block.Timestamp,
			TotalFees:        int64(tx.Fee),
			DestAddresses:    destAddresses,
			RawTx:            tx.Transaction,
			Label:            tx.Label,
		}

		balanceDelta, err := extractBalanceDelta(tx, wireTx)
		if err != nil {
			return nil, err
		}
		txDetail.Value = balanceDelta

		details = append(details, txDetail)
	}

	return details, nil
}

// unminedTransactionsToDetail is a helper function which converts a summary
// for an unconfirmed transaction to a transaction detail.
func unminedTransactionsToDetail(
	summary base.TransactionSummary,
	chainParams *chaincfg.Params,
) (*lnwallet.TransactionDetail, error) {

	wireTx := &wire.MsgTx{}
	txReader := bytes.NewReader(summary.Transaction)

	if err := wireTx.Deserialize(txReader); err != nil {
		return nil, err
	}

	var destAddresses []btcutil.Address
	for _, txOut := range wireTx.TxOut {
		_, outAddresses, _, err :=
			txscript.ExtractPkScriptAddrs(txOut.PkScript, chainParams)
		if err != nil {
			return nil, err
		}

		destAddresses = append(destAddresses, outAddresses...)
	}

	txDetail := &lnwallet.TransactionDetail{
		Hash:          *summary.Hash,
		TotalFees:     int64(summary.Fee),
		Timestamp:     summary.Timestamp,
		DestAddresses: destAddresses,
		RawTx:         summary.Transaction,
		Label:         summary.Label,
	}

	balanceDelta, err := extractBalanceDelta(summary, wireTx)
	if err != nil {
		return nil, err
	}
	txDetail.Value = balanceDelta

	return txDetail, nil
}

// ListTransactionDetails returns a list of all transactions which are
// relevant to the wallet. It takes inclusive start and end height to allow
// paginated queries. Unconfirmed transactions can be included in the query
// by providing endHeight = UnconfirmedHeight (= -1).
//
// This is a part of the WalletController interface.
func (b *BtcWallet) ListTransactionDetails(startHeight,
	endHeight int32) ([]*lnwallet.TransactionDetail, error) {

	// Grab the best block the wallet knows of, we'll use this to calculate
	// # of confirmations shortly below.
	bestBlock := b.wallet.Manager.SyncedTo()
	currentHeight := bestBlock.Height

	// We'll attempt to find all transactions from start to end height.
	start := base.NewBlockIdentifierFromHeight(startHeight)
	stop := base.NewBlockIdentifierFromHeight(endHeight)
	txns, err := b.wallet.GetTransactions(start, stop, nil)
	if err != nil {
		return nil, err
	}

	txDetails := make([]*lnwallet.TransactionDetail, 0,
		len(txns.MinedTransactions)+len(txns.UnminedTransactions))

	// For both confirmed and unconfirmed transactions, create a
	// TransactionDetail which re-packages the data returned by the base
	// wallet.
	for _, blockPackage := range txns.MinedTransactions {
		details, err := minedTransactionsToDetails(
			currentHeight, blockPackage, b.netParams,
		)
		if err != nil {
			return nil, err
		}

		txDetails = append(txDetails, details...)
	}
	for _, tx := range txns.UnminedTransactions {
		detail, err := unminedTransactionsToDetail(tx, b.netParams)
		if err != nil {
			return nil, err
		}

		txDetails = append(txDetails, detail)
	}

	return txDetails, nil
}

// txSubscriptionClient encapsulates the transaction notification client from
// the base wallet. Notifications received from the client will be proxied over
// two distinct channels.
type txSubscriptionClient struct {
	txClient base.TransactionNotificationsClient

	confirmed   chan *lnwallet.TransactionDetail
	unconfirmed chan *lnwallet.TransactionDetail

	w *base.Wallet

	wg   sync.WaitGroup
	quit chan struct{}
}

// ConfirmedTransactions returns a channel which will be sent on as new
// relevant transactions are confirmed.
//
// This is part of the TransactionSubscription interface.
func (t *txSubscriptionClient) ConfirmedTransactions() chan *lnwallet.TransactionDetail {
	return t.confirmed
}

// UnconfirmedTransactions returns a channel which will be sent on as
// new relevant transactions are seen within the network.
//
// This is part of the TransactionSubscription interface.
func (t *txSubscriptionClient) UnconfirmedTransactions() chan *lnwallet.TransactionDetail {
	return t.unconfirmed
}

// Cancel finalizes the subscription, cleaning up any resources allocated.
//
// This is part of the TransactionSubscription interface.
func (t *txSubscriptionClient) Cancel() {
	close(t.quit)
	t.wg.Wait()

	t.txClient.Done()
}

// notificationProxier proxies the notifications received by the underlying
// wallet's notification client to a higher-level TransactionSubscription
// client.
func (t *txSubscriptionClient) notificationProxier() {
out:
	for {
		select {
		case txNtfn := <-t.txClient.C:
			// TODO(roasbeef): handle detached blocks
			currentHeight := t.w.Manager.SyncedTo().Height

			// Launch a goroutine to re-package and send
			// notifications for any newly confirmed transactions.
			go func() {
				for _, block := range txNtfn.AttachedBlocks {
					details, err := minedTransactionsToDetails(currentHeight, block, t.w.ChainParams())
					if err != nil {
						continue
					}

					for _, d := range details {
						select {
						case t.confirmed <- d:
						case <-t.quit:
							return
						}
					}
				}

			}()

			// Launch a goroutine to re-package and send
			// notifications for any newly unconfirmed transactions.
			go func() {
				for _, tx := range txNtfn.UnminedTransactions {
					detail, err := unminedTransactionsToDetail(
						tx, t.w.ChainParams(),
					)
					if err != nil {
						continue
					}

					select {
					case t.unconfirmed <- detail:
					case <-t.quit:
						return
					}
				}
			}()
		case <-t.quit:
			break out
		}
	}

	t.wg.Done()
}

// SubscribeTransactions returns a TransactionSubscription client which
// is capable of receiving async notifications as new transactions
// related to the wallet are seen within the network, or found in
// blocks.
//
// This is a part of the WalletController interface.
func (b *BtcWallet) SubscribeTransactions() (lnwallet.TransactionSubscription, error) {
	walletClient := b.wallet.NtfnServer.TransactionNotifications()

	txClient := &txSubscriptionClient{
		txClient:    walletClient,
		confirmed:   make(chan *lnwallet.TransactionDetail),
		unconfirmed: make(chan *lnwallet.TransactionDetail),
		w:           b.wallet,
		quit:        make(chan struct{}),
	}
	txClient.wg.Add(1)
	go txClient.notificationProxier()

	return txClient, nil
}

// IsSynced returns a boolean indicating if from the PoV of the wallet, it has
// fully synced to the current best block in the main chain.
//
// This is a part of the WalletController interface.
func (b *BtcWallet) IsSynced() (bool, int64, error) {
	// Grab the best chain state the wallet is currently aware of.
	syncState := b.wallet.Manager.SyncedTo()

	// We'll also extract the current best wallet timestamp so the caller
	// can get an idea of where we are in the sync timeline.
	bestTimestamp := syncState.Timestamp.Unix()

	// Next, query the chain backend to grab the info about the tip of the
	// main chain.
	bestHash, bestHeight, err := b.cfg.ChainSource.GetBestBlock()
	if err != nil {
		return false, 0, err
	}

	// If the wallet hasn't yet fully synced to the node's best chain tip,
	// then we're not yet fully synced.
	if syncState.Height < bestHeight || !b.wallet.ChainSynced() {
		return false, bestTimestamp, nil
	}

	// If the wallet is on par with the current best chain tip, then we
	// still may not yet be synced as the chain backend may still be
	// catching up to the main chain. So we'll grab the block header in
	// order to make a guess based on the current time stamp.
	blockHeader, err := b.cfg.ChainSource.GetBlockHeader(bestHash)
	if err != nil {
		return false, 0, err
	}

	// If the timestamp on the best header is more than 2 hours in the
	// past, then we're not yet synced.
	minus24Hours := time.Now().Add(-2 * time.Hour)
	if blockHeader.Timestamp.Before(minus24Hours) {
		return false, bestTimestamp, nil
	}

	return true, bestTimestamp, nil
}

// GetRecoveryInfo returns a boolean indicating whether the wallet is started
// in recovery mode. It also returns a float64, ranging from 0 to 1,
// representing the recovery progress made so far.
//
// This is a part of the WalletController interface.
func (b *BtcWallet) GetRecoveryInfo() (bool, float64, error) {
	isRecoveryMode := true
	progress := float64(0)

	// A zero value in RecoveryWindow indicates there is no trigger of
	// recovery mode.
	if b.cfg.RecoveryWindow == 0 {
		isRecoveryMode = false
		return isRecoveryMode, progress, nil
	}

	// Query the wallet's birthday block height from db.
	var birthdayBlock waddrmgr.BlockStamp
	err := walletdb.View(b.db, func(tx walletdb.ReadTx) error {
		var err error
		addrmgrNs := tx.ReadBucket(waddrmgrNamespaceKey)
		birthdayBlock, _, err = b.wallet.Manager.BirthdayBlock(addrmgrNs)
		if err != nil {
			return err
		}
		return nil
	})

	if err != nil {
		// The wallet won't start until the backend is synced, thus the birthday
		// block won't be set and this particular error will be returned. We'll
		// catch this error and return a progress of 0 instead.
		if waddrmgr.IsError(err, waddrmgr.ErrBirthdayBlockNotSet) {
			return isRecoveryMode, progress, nil
		}

		return isRecoveryMode, progress, err
	}

	// Grab the best chain state the wallet is currently aware of.
	syncState := b.wallet.Manager.SyncedTo()

	// Next, query the chain backend to grab the info about the tip of the
	// main chain.
	//
	// NOTE: The actual recovery process is handled by the btcsuite/btcwallet.
	// The process purposefully doesn't update the best height. It might create
	// a small difference between the height queried here and the height used
	// in the recovery process, ie, the bestHeight used here might be greater,
	// showing the recovery being unfinished while it's actually done. However,
	// during a wallet rescan after the recovery, the wallet's synced height
	// will catch up and this won't be an issue.
	_, bestHeight, err := b.cfg.ChainSource.GetBestBlock()
	if err != nil {
		return isRecoveryMode, progress, err
	}

	// The birthday block height might be greater than the current synced height
	// in a newly restored wallet, and might be greater than the chain tip if a
	// rollback happens. In that case, we will return zero progress here.
	if syncState.Height < birthdayBlock.Height ||
		bestHeight < birthdayBlock.Height {
		return isRecoveryMode, progress, nil
	}

	// progress is the ratio of the [number of blocks processed] over the [total
	// number of blocks] needed in a recovery mode, ranging from 0 to 1, in
	// which,
	// - total number of blocks is the current chain's best height minus the
	//   wallet's birthday height plus 1.
	// - number of blocks processed is the wallet's synced height minus its
	//   birthday height plus 1.
	// - If the wallet is born very recently, the bestHeight can be equal to
	//   the birthdayBlock.Height, and it will recovery instantly.
	progress = float64(syncState.Height-birthdayBlock.Height+1) /
		float64(bestHeight-birthdayBlock.Height+1)

	return isRecoveryMode, progress, nil
}<|MERGE_RESOLUTION|>--- conflicted
+++ resolved
@@ -307,14 +307,10 @@
 	if len(outputs) < 1 {
 		return nil, lnwallet.ErrNoOutputs
 	}
-<<<<<<< HEAD
-	return b.wallet.SendOutputs(outputs, defaultAccount, 1, feeSatPerKB, "")
-=======
 
 	return b.wallet.SendOutputs(
 		outputs, defaultAccount, 1, feeSatPerKB, label,
 	)
->>>>>>> 4a437400
 }
 
 // CreateSimpleTx creates a Bitcoin transaction paying to the specified
@@ -483,13 +479,8 @@
 // publishing the transaction fails, an error describing the reason is returned
 // (currently ErrDoubleSpend). If the transaction is already published to the
 // network (either in the mempool or chain) no error will be returned.
-<<<<<<< HEAD
-func (b *BtcWallet) PublishTransaction(tx *wire.MsgTx) error {
-	if err := b.wallet.PublishTransaction(tx, ""); err != nil {
-=======
 func (b *BtcWallet) PublishTransaction(tx *wire.MsgTx, label string) error {
 	if err := b.wallet.PublishTransaction(tx, label); err != nil {
->>>>>>> 4a437400
 
 		// If we failed to publish the transaction, check whether we
 		// got an error of known type.

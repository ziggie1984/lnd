--- conflicted
+++ resolved
@@ -84,8 +84,6 @@
 	// e.g. anchor channels.
 	WalletReserve btcutil.Amount
 
-<<<<<<< HEAD
-=======
 	// Outpoints is a list of client-selected outpoints that should be used
 	// for funding a channel. If LocalAmt is specified then this amount is
 	// allocated from the sum of outpoints towards funding. If the
@@ -93,7 +91,6 @@
 	// allocated towards channel funding.
 	Outpoints []wire.OutPoint
 
->>>>>>> 9786a1fa
 	// MinConfs controls how many confirmations a coin need to be eligible
 	// to be used as an input to the funding transaction. If this value is
 	// set to zero, then zero conf outputs may be spent.

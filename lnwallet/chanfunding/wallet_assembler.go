package chanfunding

import (
	"fmt"
	"math"

	"github.com/btcsuite/btcd/btcec/v2"
	"github.com/btcsuite/btcd/btcutil"
	"github.com/btcsuite/btcd/btcutil/txsort"
	"github.com/btcsuite/btcd/txscript"
	"github.com/btcsuite/btcd/wire"
	"github.com/lightningnetwork/lnd/input"
	"github.com/lightningnetwork/lnd/keychain"
)

// FullIntent is an intent that is fully backed by the internal wallet. This
// intent differs from the ShimIntent, in that the funding transaction will be
// constructed internally, and will consist of only inputs we wholly control.
// This Intent implements a basic state machine that must be executed in order
// before CompileFundingTx can be called.
//
// Steps to final channel provisioning:
//  1. Call BindKeys to notify the intent which keys to use when constructing
//     the multi-sig output.
//  2. Call CompileFundingTx afterwards to obtain the funding transaction.
//
// If either of these steps fail, then the Cancel method MUST be called.
type FullIntent struct {
	ShimIntent

	// InputCoins are the set of coins selected as inputs to this funding
	// transaction.
	InputCoins []Coin

	// ChangeOutputs are the set of outputs that the Assembler will use as
	// change from the main funding transaction.
	ChangeOutputs []*wire.TxOut

	// coinLocker is the Assembler's instance of the OutpointLocker
	// interface.
	coinLocker OutpointLocker

	// coinSource is the Assembler's instance of the CoinSource interface.
	coinSource CoinSource

	// signer is the Assembler's instance of the Singer interface.
	signer input.Signer
}

// BindKeys is a method unique to the FullIntent variant. This allows the
// caller to decide precisely which keys are used in the final funding
// transaction. This is kept out of the main Assembler as these may may not
// necessarily be under full control of the wallet. Only after this method has
// been executed will CompileFundingTx succeed.
func (f *FullIntent) BindKeys(localKey *keychain.KeyDescriptor,
	remoteKey *btcec.PublicKey) {

	f.localKey = localKey
	f.remoteKey = remoteKey
}

// CompileFundingTx is to be called after BindKeys on the sub-intent has been
// called. This method will construct the final funding transaction, and fully
// sign all inputs that are known by the backing CoinSource. After this method
// returns, the Intent is assumed to be complete, as the output can be created
// at any point.
func (f *FullIntent) CompileFundingTx(extraInputs []*wire.TxIn,
	extraOutputs []*wire.TxOut) (*wire.MsgTx, error) {

	// Create a blank, fresh transaction. Soon to be a complete funding
	// transaction which will allow opening a lightning channel.
	fundingTx := wire.NewMsgTx(2)

	// Add all multi-party inputs and outputs to the transaction.
	for _, coin := range f.InputCoins {
		fundingTx.AddTxIn(&wire.TxIn{
			PreviousOutPoint: coin.OutPoint,
		})
	}
	for _, theirInput := range extraInputs {
		fundingTx.AddTxIn(theirInput)
	}
	for _, ourChangeOutput := range f.ChangeOutputs {
		fundingTx.AddTxOut(ourChangeOutput)
	}
	for _, theirChangeOutput := range extraOutputs {
		fundingTx.AddTxOut(theirChangeOutput)
	}

	_, fundingOutput, err := f.FundingOutput()
	if err != nil {
		return nil, err
	}

	// Sort the transaction. Since both side agree to a canonical ordering,
	// by sorting we no longer need to send the entire transaction. Only
	// signatures will be exchanged.
	fundingTx.AddTxOut(fundingOutput)
	txsort.InPlaceSort(fundingTx)

	// Now that the funding tx has been fully assembled, we'll locate the
	// index of the funding output so we can create our final channel
	// point.
	_, multiSigIndex := input.FindScriptOutputIndex(
		fundingTx, fundingOutput.PkScript,
	)

	// Next, sign all inputs that are ours, collecting the signatures in
	// order of the inputs.
	prevOutFetcher := NewSegWitV0DualFundingPrevOutputFetcher(
		f.coinSource, extraInputs,
	)
	sigHashes := txscript.NewTxSigHashes(fundingTx, prevOutFetcher)
	for i, txIn := range fundingTx.TxIn {
		signDesc := input.SignDescriptor{
			SigHashes:         sigHashes,
			PrevOutputFetcher: prevOutFetcher,
		}
		// We can only sign this input if it's ours, so we'll ask the
		// coin source if it can map this outpoint into a coin we own.
		// If not, then we'll continue as it isn't our input.
		info, err := f.coinSource.CoinFromOutPoint(
			txIn.PreviousOutPoint,
		)
		if err != nil {
			continue
		}

		// Now that we know the input is ours, we'll populate the
		// signDesc with the per input unique information.
		signDesc.Output = &wire.TxOut{
			Value:    info.Value,
			PkScript: info.PkScript,
		}
		signDesc.InputIndex = i

		// We support spending a p2tr input ourselves. But not as part
		// of their inputs.
		signDesc.HashType = txscript.SigHashAll
		if txscript.IsPayToTaproot(info.PkScript) {
			signDesc.HashType = txscript.SigHashDefault
		}

		// Finally, we'll sign the input as is, and populate the input
		// with the witness and sigScript (if needed).
		inputScript, err := f.signer.ComputeInputScript(
			fundingTx, &signDesc,
		)
		if err != nil {
			return nil, err
		}

		txIn.SignatureScript = inputScript.SigScript
		txIn.Witness = inputScript.Witness
	}

	// Finally, we'll populate the chanPoint now that we've fully
	// constructed the funding transaction.
	f.chanPoint = &wire.OutPoint{
		Hash:  fundingTx.TxHash(),
		Index: multiSigIndex,
	}

	return fundingTx, nil
}

// Inputs returns all inputs to the final funding transaction that we
// know about. Since this funding transaction is created all from our wallet,
// it will be all inputs.
func (f *FullIntent) Inputs() []wire.OutPoint {
	var ins []wire.OutPoint
	for _, coin := range f.InputCoins {
		ins = append(ins, coin.OutPoint)
	}

	return ins
}

// Outputs returns all outputs of the final funding transaction that we
// know about. This will be the funding output and the change outputs going
// back to our wallet.
func (f *FullIntent) Outputs() []*wire.TxOut {
	outs := f.ShimIntent.Outputs()
	outs = append(outs, f.ChangeOutputs...)

	return outs
}

// Cancel allows the caller to cancel a funding Intent at any time.  This will
// return any resources such as coins back to the eligible pool to be used in
// order channel fundings.
//
// NOTE: Part of the chanfunding.Intent interface.
func (f *FullIntent) Cancel() {
	for _, coin := range f.InputCoins {
		f.coinLocker.UnlockOutpoint(coin.OutPoint)
	}

	f.ShimIntent.Cancel()
}

// A compile-time check to ensure FullIntent meets the Intent interface.
var _ Intent = (*FullIntent)(nil)

// WalletConfig is the main config of the WalletAssembler.
type WalletConfig struct {
	// CoinSource is what the WalletAssembler uses to list/locate coins.
	CoinSource CoinSource

	// CoinSelectionLocker allows the WalletAssembler to gain exclusive
	// access to the current set of coins returned by the CoinSource.
	CoinSelectLocker CoinSelectionLocker

	// CoinLocker is what the WalletAssembler uses to lock coins that may
	// be used as inputs for a new funding transaction.
	CoinLocker OutpointLocker

	// Signer allows the WalletAssembler to sign inputs on any potential
	// funding transactions.
	Signer input.Signer

	// DustLimit is the current dust limit. We'll use this to ensure that
	// we don't make dust outputs on the funding transaction.
	DustLimit btcutil.Amount
}

// WalletAssembler is an instance of the Assembler interface that is backed by
// a full wallet. This variant of the Assembler interface will produce the
// entirety of the funding transaction within the wallet. This implements the
// typical funding flow that is initiated either on the p2p level or using the
// CLi.
type WalletAssembler struct {
	cfg WalletConfig
}

// NewWalletAssembler creates a new instance of the WalletAssembler from a
// fully populated wallet config.
func NewWalletAssembler(cfg WalletConfig) *WalletAssembler {
	return &WalletAssembler{
		cfg: cfg,
	}
}

// ProvisionChannel is the main entry point to begin a funding workflow given a
// fully populated request. The internal WalletAssembler will perform coin
// selection in a goroutine safe manner, returning an Intent that will allow
// the caller to finalize the funding process.
//
// NOTE: To cancel the funding flow the Cancel() method on the returned Intent,
// MUST be called.
//
// NOTE: This is a part of the chanfunding.Assembler interface.
func (w *WalletAssembler) ProvisionChannel(r *Request) (Intent, error) {
	var intent Intent

	// We hold the coin select mutex while querying for outputs, and
	// performing coin selection in order to avoid inadvertent double
	// spends across funding transactions.
	err := w.cfg.CoinSelectLocker.WithCoinSelectLock(func() error {
		log.Infof("Performing funding tx coin selection using %v "+
			"sat/kw as fee rate", int64(r.FeeRate))

		var (
			// allCoins refers to the entirety of coins in our
			// wallet that are available for funding a channel.
			allCoins []Coin

			// manuallySelectedCoins refers to the client-side
			// selected coins that should be considered available
			// for funding a channel.
			manuallySelectedCoins []Coin
			err                   error
		)

		// Convert manually selected outpoints to coins.
		manuallySelectedCoins, err = outpointsToCoins(
			r.Outpoints, w.cfg.CoinSource.CoinFromOutPoint,
		)
		if err != nil {
			return err
		}

		// Find all unlocked unspent witness outputs that satisfy the
		// minimum number of confirmations required. Coin selection in
		// this function currently ignores the configured coin selection
		// strategy.
		allCoins, err = w.cfg.CoinSource.ListCoins(
			r.MinConfs, math.MaxInt32,
		)
		if err != nil {
			return err
		}

		// Ensure that all manually selected coins remain unspent.
		unspent := make(map[wire.OutPoint]struct{})
		for _, coin := range allCoins {
			unspent[coin.OutPoint] = struct{}{}
		}
		for _, coin := range manuallySelectedCoins {
			if _, ok := unspent[coin.OutPoint]; !ok {
				return fmt.Errorf("outpoint already spent: %v",
					coin.OutPoint)
			}
		}

		var (
			coins                []Coin
			selectedCoins        []Coin
			localContributionAmt btcutil.Amount
			changeAmt            btcutil.Amount
		)

		// If outputs were specified manually then we'll take the
		// corresponding coins as basis for coin selection. Otherwise,
		// all available coins from our wallet are used.
		coins = allCoins
		if len(manuallySelectedCoins) > 0 {
			coins = manuallySelectedCoins
		}

		// Perform coin selection over our available, unlocked unspent
		// outputs in order to find enough coins to meet the funding
		// amount requirements.
		switch {
		// If there's no funding amount at all (receiving an inbound
		// single funder request), then we don't need to perform any
		// coin selection at all.
		case r.LocalAmt == 0 && r.FundUpToMaxAmt == 0:
			break

		// The local funding amount cannot be used in combination with
		// the funding up to some maximum amount. If that is the case
		// we return an error.
		case r.LocalAmt != 0 && r.FundUpToMaxAmt != 0:
			return fmt.Errorf("cannot use a local funding amount " +
				"and fundmax parameters")

		// We cannot use the subtract fees flag while using the funding
		// up to some maximum amount. If that is the case we return an
		// error.
		case r.SubtractFees && r.FundUpToMaxAmt != 0:
			return fmt.Errorf("cannot subtract fees from local " +
				"amount while using fundmax parameters")

		// In case this request uses funding up to some maximum amount,
		// we will call the specialized coin selection function for
		// that.
		case r.FundUpToMaxAmt != 0 && r.MinFundAmt != 0:
<<<<<<< HEAD
			selectedCoins, localContributionAmt, changeAmt,
				err = CoinSelectUpToAmount(
				r.FeeRate, r.MinFundAmt, r.FundUpToMaxAmt,
				r.WalletReserve, w.cfg.DustLimit, coins,
=======

			// We need to ensure that manually selected coins, which
			// are spent entirely on the channel funding, leave
			// enough funds in the wallet to cover for a reserve.
			reserve := r.WalletReserve
			if len(manuallySelectedCoins) > 0 {
				sumCoins := func(coins []Coin) btcutil.Amount {
					var sum btcutil.Amount
					for _, coin := range coins {
						sum += btcutil.Amount(
							coin.Value,
						)
					}

					return sum
				}

				sumManual := sumCoins(manuallySelectedCoins)
				sumAll := sumCoins(allCoins)

				// If sufficient reserve funds are available we
				// don't have to provide for it during coin
				// selection. The manually selected coins can be
				// spent entirely on the channel funding. If
				// the excess of coins cover the reserve
				// partially then we have to provide for the
				// rest during coin selection.
				excess := sumAll - sumManual
				if excess >= reserve {
					reserve = 0
				} else {
					reserve -= excess
				}
			}

			selectedCoins, localContributionAmt, changeAmt,
				err = CoinSelectUpToAmount(
				r.FeeRate, r.MinFundAmt, r.FundUpToMaxAmt,
				reserve, w.cfg.DustLimit, coins,
>>>>>>> 9786a1fa
			)
			if err != nil {
				return err
			}

			// Now where the actual channel capacity is determined
			// we can check for local contribution constraints.
			//
			// Ensure that the remote channel reserve does not
			// exceed 20% of the channel capacity.
			if r.RemoteChanReserve >= localContributionAmt/5 {
				return fmt.Errorf("remote channel reserve " +
					"must be less than the %%20 of the " +
					"channel capacity")
			}
			// Ensure that the initial remote balance does not
			// exceed our local contribution as that would leave a
			// negative balance on our side.
			if r.PushAmt >= localContributionAmt {
				return fmt.Errorf("amount pushed to remote " +
					"peer for initial state must be " +
					"below the local funding amount")
			}

		// In case this request want the fees subtracted from the local
		// amount, we'll call the specialized method for that. This
		// ensures that we won't deduct more that the specified balance
		// from our wallet.
		case r.SubtractFees:
			dustLimit := w.cfg.DustLimit
			selectedCoins, localContributionAmt, changeAmt,
				err = CoinSelectSubtractFees(
				r.FeeRate, r.LocalAmt, dustLimit, coins,
			)
			if err != nil {
				return err
			}

		// Otherwise do a normal coin selection where we target a given
		// funding amount.
		default:
			dustLimit := w.cfg.DustLimit
			localContributionAmt = r.LocalAmt
			selectedCoins, changeAmt, err = CoinSelect(
				r.FeeRate, r.LocalAmt, dustLimit, coins,
			)
			if err != nil {
				return err
			}
		}

		// Sanity check: The addition of the outputs should not lead to the
		// creation of dust.
		if changeAmt != 0 && changeAmt < w.cfg.DustLimit {
			return fmt.Errorf("change amount(%v) after coin "+
				"select is below dust limit(%v)", changeAmt,
				w.cfg.DustLimit)
		}

		// Record any change output(s) generated as a result of the
		// coin selection.
		var changeOutput *wire.TxOut
		if changeAmt != 0 {
			changeAddr, err := r.ChangeAddr()
			if err != nil {
				return err
			}
			changeScript, err := txscript.PayToAddrScript(changeAddr)
			if err != nil {
				return err
			}

			changeOutput = &wire.TxOut{
				Value:    int64(changeAmt),
				PkScript: changeScript,
			}
		}

		// Lock the selected coins. These coins are now "reserved",
		// this prevents concurrent funding requests from referring to
		// and this double-spending the same set of coins.
		for _, coin := range selectedCoins {
			outpoint := coin.OutPoint

			w.cfg.CoinLocker.LockOutpoint(outpoint)
		}

		newIntent := &FullIntent{
			ShimIntent: ShimIntent{
				localFundingAmt:  localContributionAmt,
				remoteFundingAmt: r.RemoteAmt,
				musig2:           r.Musig2,
			},
			InputCoins: selectedCoins,
			coinLocker: w.cfg.CoinLocker,
			coinSource: w.cfg.CoinSource,
			signer:     w.cfg.Signer,
		}

		if changeOutput != nil {
			newIntent.ChangeOutputs = []*wire.TxOut{changeOutput}
		}

		intent = newIntent

		return nil
	})
	if err != nil {
		return nil, err
	}

	return intent, nil
}

// outpointsToCoins maps outpoints to coins in our wallet iff these coins are
// existent and returns an error otherwise.
func outpointsToCoins(outpoints []wire.OutPoint,
	coinFromOutPoint func(wire.OutPoint) (*Coin, error)) ([]Coin, error) {

	var selectedCoins []Coin
	for _, outpoint := range outpoints {
		coin, err := coinFromOutPoint(
			outpoint,
		)
		if err != nil {
			return nil, err
		}
		selectedCoins = append(
			selectedCoins, *coin,
		)
	}

	return selectedCoins, nil
}

// FundingTxAvailable is an empty method that an assembler can implement to
// signal to callers that its able to provide the funding transaction for the
// channel via the intent it returns.
//
// NOTE: This method is a part of the FundingTxAssembler interface.
func (w *WalletAssembler) FundingTxAvailable() {}

// A compile-time assertion to ensure the WalletAssembler meets the
// FundingTxAssembler interface.
var _ FundingTxAssembler = (*WalletAssembler)(nil)

// SegWitV0DualFundingPrevOutputFetcher is a txscript.PrevOutputFetcher that
// knows about local and remote funding inputs.
//
// TODO(guggero): Support dual funding with p2tr inputs, currently only segwit
// v0 inputs are supported.
type SegWitV0DualFundingPrevOutputFetcher struct {
	local  CoinSource
	remote *txscript.MultiPrevOutFetcher
}

var _ txscript.PrevOutputFetcher = (*SegWitV0DualFundingPrevOutputFetcher)(nil)

// NewSegWitV0DualFundingPrevOutputFetcher creates a new
// txscript.PrevOutputFetcher from the given local and remote inputs.
//
// NOTE: Since the actual pkScript and amounts aren't passed in, this will just
// make sure that nothing will panic when creating a SegWit v0 sighash. But this
// code will NOT WORK for transactions that spend any _remote_ Taproot inputs!
// So basically dual-funding won't work with Taproot inputs unless the UTXO info
// is exchanged between the peers.
func NewSegWitV0DualFundingPrevOutputFetcher(localSource CoinSource,
	remoteInputs []*wire.TxIn) txscript.PrevOutputFetcher {

	remote := txscript.NewMultiPrevOutFetcher(nil)
	for _, inp := range remoteInputs {
		// We add an empty output to prevent the sighash calculation
		// from panicking. But this will always detect the inputs as
		// SegWig v0!
		remote.AddPrevOut(inp.PreviousOutPoint, &wire.TxOut{})
	}
	return &SegWitV0DualFundingPrevOutputFetcher{
		local:  localSource,
		remote: remote,
	}
}

// FetchPrevOutput attempts to fetch the previous output referenced by the
// passed outpoint.
//
// NOTE: This is a part of the txscript.PrevOutputFetcher interface.
func (d *SegWitV0DualFundingPrevOutputFetcher) FetchPrevOutput(
	op wire.OutPoint) *wire.TxOut {

	// Try the local source first. This will return nil if our internal
	// wallet doesn't know the outpoint.
	coin, err := d.local.CoinFromOutPoint(op)
	if err == nil && coin != nil {
		return &coin.TxOut
	}

	// Fall back to the remote
	return d.remote.FetchPrevOutput(op)
}<|MERGE_RESOLUTION|>--- conflicted
+++ resolved
@@ -346,12 +346,6 @@
 		// we will call the specialized coin selection function for
 		// that.
 		case r.FundUpToMaxAmt != 0 && r.MinFundAmt != 0:
-<<<<<<< HEAD
-			selectedCoins, localContributionAmt, changeAmt,
-				err = CoinSelectUpToAmount(
-				r.FeeRate, r.MinFundAmt, r.FundUpToMaxAmt,
-				r.WalletReserve, w.cfg.DustLimit, coins,
-=======
 
 			// We need to ensure that manually selected coins, which
 			// are spent entirely on the channel funding, leave
@@ -391,7 +385,6 @@
 				err = CoinSelectUpToAmount(
 				r.FeeRate, r.MinFundAmt, r.FundUpToMaxAmt,
 				reserve, w.cfg.DustLimit, coins,
->>>>>>> 9786a1fa
 			)
 			if err != nil {
 				return err

package lnwallet

import (
	"bytes"
	"container/list"
	"crypto/sha256"
	"errors"
	"fmt"
	"math"
	"sort"
	"sync"

	"github.com/btcsuite/btcd/blockchain"
	"github.com/btcsuite/btcd/btcec/v2"
	"github.com/btcsuite/btcd/btcec/v2/ecdsa"
	"github.com/btcsuite/btcd/btcec/v2/schnorr/musig2"
	"github.com/btcsuite/btcd/btcutil"
	"github.com/btcsuite/btcd/btcutil/txsort"
	"github.com/btcsuite/btcd/chaincfg/chainhash"
	"github.com/btcsuite/btcd/mempool"
	"github.com/btcsuite/btcd/txscript"
	"github.com/btcsuite/btcd/wire"
	"github.com/btcsuite/btclog"
	"github.com/davecgh/go-spew/spew"
	"github.com/lightningnetwork/lnd/build"
	"github.com/lightningnetwork/lnd/chainntnfs"
	"github.com/lightningnetwork/lnd/channeldb"
	"github.com/lightningnetwork/lnd/channeldb/models"
	"github.com/lightningnetwork/lnd/input"
	"github.com/lightningnetwork/lnd/keychain"
	"github.com/lightningnetwork/lnd/lntypes"
	"github.com/lightningnetwork/lnd/lnwallet/chainfee"
	"github.com/lightningnetwork/lnd/lnwire"
	"github.com/lightningnetwork/lnd/shachain"
)

var (
	// ErrChanClosing is returned when a caller attempts to close a channel
	// that has already been closed or is in the process of being closed.
	ErrChanClosing = fmt.Errorf("channel is being closed, operation disallowed")

	// ErrNoWindow is returned when revocation window is exhausted.
	ErrNoWindow = fmt.Errorf("unable to sign new commitment, the current" +
		" revocation window is exhausted")

	// ErrMaxWeightCost is returned when the cost/weight (see segwit)
	// exceeds the widely used maximum allowed policy weight limit. In this
	// case the commitment transaction can't be propagated through the
	// network.
	ErrMaxWeightCost = fmt.Errorf("commitment transaction exceed max " +
		"available cost")

	// ErrMaxHTLCNumber is returned when a proposed HTLC would exceed the
	// maximum number of allowed HTLC's if committed in a state transition
	ErrMaxHTLCNumber = fmt.Errorf("commitment transaction exceed max " +
		"htlc number")

	// ErrMaxPendingAmount is returned when a proposed HTLC would exceed
	// the overall maximum pending value of all HTLCs if committed in a
	// state transition.
	ErrMaxPendingAmount = fmt.Errorf("commitment transaction exceed max" +
		"overall pending htlc value")

	// ErrBelowChanReserve is returned when a proposed HTLC would cause
	// one of the peer's funds to dip below the channel reserve limit.
	ErrBelowChanReserve = fmt.Errorf("commitment transaction dips peer " +
		"below chan reserve")

	// ErrBelowMinHTLC is returned when a proposed HTLC has a value that
	// is below the minimum HTLC value constraint for either us or our
	// peer depending on which flags are set.
	ErrBelowMinHTLC = fmt.Errorf("proposed HTLC value is below minimum " +
		"allowed HTLC value")

	// ErrFeeBufferNotInitiator is returned when the FeeBuffer is enforced
	// although the channel was not initiated (opened) locally.
	ErrFeeBufferNotInitiator = fmt.Errorf("unable to enforce FeeBuffer, " +
		"not initiator of the channel")

	// ErrInvalidHTLCAmt signals that a proposed HTLC has a value that is
	// not positive.
	ErrInvalidHTLCAmt = fmt.Errorf("proposed HTLC value must be positive")

	// ErrCannotSyncCommitChains is returned if, upon receiving a ChanSync
	// message, the state machine deems that is unable to properly
	// synchronize states with the remote peer. In this case we should fail
	// the channel, but we won't automatically force close.
	ErrCannotSyncCommitChains = fmt.Errorf("unable to sync commit chains")

	// ErrInvalidLastCommitSecret is returned in the case that the
	// commitment secret sent by the remote party in their
	// ChannelReestablish message doesn't match the last secret we sent.
	ErrInvalidLastCommitSecret = fmt.Errorf("commit secret is incorrect")

	// ErrInvalidLocalUnrevokedCommitPoint is returned in the case that the
	// commitment point sent by the remote party in their
	// ChannelReestablish message doesn't match the last unrevoked commit
	// point they sent us.
	ErrInvalidLocalUnrevokedCommitPoint = fmt.Errorf("unrevoked commit " +
		"point is invalid")

	// ErrCommitSyncRemoteDataLoss is returned in the case that we receive
	// a ChannelReestablish message from the remote that advertises a
	// NextLocalCommitHeight that is lower than what they have already
	// ACKed, or a RemoteCommitTailHeight that is lower than our revoked
	// height. In this case we should force close the channel such that
	// both parties can retrieve their funds.
	ErrCommitSyncRemoteDataLoss = fmt.Errorf("possible remote commitment " +
		"state data loss")

	// ErrNoRevocationLogFound is returned when both the returned logs are
	// nil from querying the revocation log bucket. In theory this should
	// never happen as the query will return `ErrLogEntryNotFound`, yet
	// we'd still perform a sanity check to make sure at least one of the
	// logs is non-nil.
	ErrNoRevocationLogFound = errors.New("no revocation log found")

	// ErrOutputIndexOutOfRange is returned when an output index is greater
	// than or equal to the length of a given transaction's outputs.
	ErrOutputIndexOutOfRange = errors.New("output index is out of range")

	// ErrRevLogDataMissing is returned when a certain wanted optional field
	// in a revocation log entry is missing.
	ErrRevLogDataMissing = errors.New("revocation log data missing")

	// ErrForceCloseLocalDataLoss is returned in the case a user (or
	// another sub-system) attempts to force close when we've detected that
	// we've likely lost data ourselves.
	ErrForceCloseLocalDataLoss = errors.New("cannot force close " +
		"channel with local data loss")

	// errNoNonce is returned when a nonce is required, but none is found.
	errNoNonce = errors.New("no nonce found")

	// errNoPartialSig is returned when a partial signature is required,
	// but none is found.
	errNoPartialSig = errors.New("no partial signature found")
)

// ErrCommitSyncLocalDataLoss is returned in the case that we receive a valid
// commit secret within the ChannelReestablish message from the remote node AND
// they advertise a RemoteCommitTailHeight higher than our current known
// height. This means we have lost some critical data, and must fail the
// channel and MUST NOT force close it. Instead we should wait for the remote
// to force close it, such that we can attempt to sweep our funds. The
// commitment point needed to sweep the remote's force close is encapsulated.
type ErrCommitSyncLocalDataLoss struct {
	// ChannelPoint is the identifier for the channel that experienced data
	// loss.
	ChannelPoint wire.OutPoint

	// CommitPoint is the last unrevoked commit point, sent to us by the
	// remote when we determined we had lost state.
	CommitPoint *btcec.PublicKey
}

// Error returns a string representation of the local data loss error.
func (e *ErrCommitSyncLocalDataLoss) Error() string {
	return fmt.Sprintf("ChannelPoint(%v) with CommitPoint(%x) had "+
		"possible local commitment state data loss", e.ChannelPoint,
		e.CommitPoint.SerializeCompressed())
}

// PaymentHash represents the sha256 of a random value. This hash is used to
// uniquely track incoming/outgoing payments within this channel, as well as
// payments requested by the wallet/daemon.
type PaymentHash [32]byte

// updateType is the exact type of an entry within the shared HTLC log.
type updateType uint8

const (
	// Add is an update type that adds a new HTLC entry into the log.
	// Either side can add a new pending HTLC by adding a new Add entry
	// into their update log.
	Add updateType = iota

	// Fail is an update type which removes a prior HTLC entry from the
	// log. Adding a Fail entry to one's log will modify the _remote_
	// party's update log once a new commitment view has been evaluated
	// which contains the Fail entry.
	Fail

	// MalformedFail is an update type which removes a prior HTLC entry
	// from the log. Adding a MalformedFail entry to one's log will modify
	// the _remote_ party's update log once a new commitment view has been
	// evaluated which contains the MalformedFail entry. The difference
	// from Fail type lie in the different data we have to store.
	MalformedFail

	// Settle is an update type which settles a prior HTLC crediting the
	// balance of the receiving node. Adding a Settle entry to a log will
	// result in the settle entry being removed on the log as well as the
	// original add entry from the remote party's log after the next state
	// transition.
	Settle

	// FeeUpdate is an update type sent by the channel initiator that
	// updates the fee rate used when signing the commitment transaction.
	FeeUpdate
)

// String returns a human readable string that uniquely identifies the target
// update type.
func (u updateType) String() string {
	switch u {
	case Add:
		return "Add"
	case Fail:
		return "Fail"
	case MalformedFail:
		return "MalformedFail"
	case Settle:
		return "Settle"
	case FeeUpdate:
		return "FeeUpdate"
	default:
		return "<unknown type>"
	}
}

// PaymentDescriptor represents a commitment state update which either adds,
// settles, or removes an HTLC. PaymentDescriptors encapsulate all necessary
// metadata w.r.t to an HTLC, and additional data pairing a settle message to
// the original added HTLC.
//
// TODO(roasbeef): LogEntry interface??
//   - need to separate attrs for cancel/add/settle/feeupdate
type PaymentDescriptor struct {
	// RHash is the payment hash for this HTLC. The HTLC can be settled iff
	// the preimage to this hash is presented.
	RHash PaymentHash

	// RPreimage is the preimage that settles the HTLC pointed to within the
	// log by the ParentIndex.
	RPreimage PaymentHash

	// Timeout is the absolute timeout in blocks, after which this HTLC
	// expires.
	Timeout uint32

	// Amount is the HTLC amount in milli-satoshis.
	Amount lnwire.MilliSatoshi

	// LogIndex is the log entry number that his HTLC update has within the
	// log. Depending on if IsIncoming is true, this is either an entry the
	// remote party added, or one that we added locally.
	LogIndex uint64

	// HtlcIndex is the index within the main update log for this HTLC.
	// Entries within the log of type Add will have this field populated,
	// as other entries will point to the entry via this counter.
	//
	// NOTE: This field will only be populate if EntryType is Add.
	HtlcIndex uint64

	// ParentIndex is the HTLC index of the entry that this update settles or
	// times out.
	//
	// NOTE: This field will only be populate if EntryType is Fail or
	// Settle.
	ParentIndex uint64

	// SourceRef points to an Add update in a forwarding package owned by
	// this channel.
	//
	// NOTE: This field will only be populated if EntryType is Fail or
	// Settle.
	SourceRef *channeldb.AddRef

	// DestRef points to a Fail/Settle update in another link's forwarding
	// package.
	//
	// NOTE: This field will only be populated if EntryType is Fail or
	// Settle, and the forwarded Add successfully included in an outgoing
	// link's commitment txn.
	DestRef *channeldb.SettleFailRef

	// OpenCircuitKey references the incoming Chan/HTLC ID of an Add HTLC
	// packet delivered by the switch.
	//
	// NOTE: This field is only populated for payment descriptors in the
	// *local* update log, and if the Add packet was delivered by the
	// switch.
	OpenCircuitKey *models.CircuitKey

	// ClosedCircuitKey references the incoming Chan/HTLC ID of the Add HTLC
	// that opened the circuit.
	//
	// NOTE: This field is only populated for payment descriptors in the
	// *local* update log, and if settle/fails have a committed circuit in
	// the circuit map.
	ClosedCircuitKey *models.CircuitKey

	// localOutputIndex is the output index of this HTLc output in the
	// commitment transaction of the local node.
	//
	// NOTE: If the output is dust from the PoV of the local commitment
	// chain, then this value will be -1.
	localOutputIndex int32

	// remoteOutputIndex is the output index of this HTLC output in the
	// commitment transaction of the remote node.
	//
	// NOTE: If the output is dust from the PoV of the remote commitment
	// chain, then this value will be -1.
	remoteOutputIndex int32

	// sig is the signature for the second-level HTLC transaction that
	// spends the version of this HTLC on the commitment transaction of the
	// local node. This signature is generated by the remote node and
	// stored by the local node in the case that local node needs to
	// broadcast their commitment transaction.
	sig input.Signature

	// addCommitHeight[Remote|Local] encodes the height of the commitment
	// which included this HTLC on either the remote or local commitment
	// chain. This value is used to determine when an HTLC is fully
	// "locked-in".
	addCommitHeightRemote uint64
	addCommitHeightLocal  uint64

	// removeCommitHeight[Remote|Local] encodes the height of the
	// commitment which removed the parent pointer of this
	// PaymentDescriptor either due to a timeout or a settle. Once both
	// these heights are below the tail of both chains, the log entries can
	// safely be removed.
	removeCommitHeightRemote uint64
	removeCommitHeightLocal  uint64

	// OnionBlob is an opaque blob which is used to complete multi-hop
	// routing.
	//
	// NOTE: Populated only on add payment descriptor entry types.
	OnionBlob []byte

	// ShaOnionBlob is a sha of the onion blob.
	//
	// NOTE: Populated only in payment descriptor with MalformedFail type.
	ShaOnionBlob [sha256.Size]byte

	// FailReason stores the reason why a particular payment was canceled.
	//
	// NOTE: Populate only in fail payment descriptor entry types.
	FailReason []byte

	// FailCode stores the code why a particular payment was canceled.
	//
	// NOTE: Populated only in payment descriptor with MalformedFail type.
	FailCode lnwire.FailCode

	// [our|their|]PkScript are the raw public key scripts that encodes the
	// redemption rules for this particular HTLC. These fields will only be
	// populated iff the EntryType of this PaymentDescriptor is Add.
	// ourPkScript is the ourPkScript from the context of our local
	// commitment chain. theirPkScript is the latest pkScript from the
	// context of the remote commitment chain.
	//
	// NOTE: These values may change within the logs themselves, however,
	// they'll stay consistent within the commitment chain entries
	// themselves.
	ourPkScript        []byte
	ourWitnessScript   []byte
	theirPkScript      []byte
	theirWitnessScript []byte

	// EntryType denotes the exact type of the PaymentDescriptor. In the
	// case of a Timeout, or Settle type, then the Parent field will point
	// into the log to the HTLC being modified.
	EntryType updateType

	// isForwarded denotes if an incoming HTLC has been forwarded to any
	// possible upstream peers in the route.
	isForwarded bool

	// BlindingPoint is an optional ephemeral key used in route blinding.
	// This value is set for nodes that are relaying payments inside of a
	// blinded route (ie, not the introduction node) from update_add_htlc's
	// TLVs.
	BlindingPoint lnwire.BlindingPointRecord
}

// PayDescsFromRemoteLogUpdates converts a slice of LogUpdates received from the
// remote peer into PaymentDescriptors to inform a link's forwarding decisions.
//
// NOTE: The provided `logUpdates` MUST correspond exactly to either the Adds
// or SettleFails in this channel's forwarding package at `height`.
func PayDescsFromRemoteLogUpdates(chanID lnwire.ShortChannelID, height uint64,
	logUpdates []channeldb.LogUpdate) ([]*PaymentDescriptor, error) {

	// Allocate enough space to hold all of the payment descriptors we will
	// reconstruct, and also the list of pointers that will be returned to
	// the caller.
	payDescs := make([]PaymentDescriptor, 0, len(logUpdates))
	payDescPtrs := make([]*PaymentDescriptor, 0, len(logUpdates))

	// Iterate over the log updates we loaded from disk, and reconstruct the
	// payment descriptor corresponding to one of the four types of htlcs we
	// can receive from the remote peer. We only repopulate the information
	// necessary to process the packets and, if necessary, forward them to
	// the switch.
	//
	// For each log update, we include either an AddRef or a SettleFailRef
	// so that they can be ACK'd and garbage collected.
	for i, logUpdate := range logUpdates {
		var pd PaymentDescriptor
		switch wireMsg := logUpdate.UpdateMsg.(type) {

		case *lnwire.UpdateAddHTLC:
			pd = PaymentDescriptor{
				RHash:     wireMsg.PaymentHash,
				Timeout:   wireMsg.Expiry,
				Amount:    wireMsg.Amount,
				EntryType: Add,
				HtlcIndex: wireMsg.ID,
				LogIndex:  logUpdate.LogIndex,
				SourceRef: &channeldb.AddRef{
					Height: height,
					Index:  uint16(i),
				},
				BlindingPoint: pd.BlindingPoint,
			}
			pd.OnionBlob = make([]byte, len(wireMsg.OnionBlob))
			copy(pd.OnionBlob[:], wireMsg.OnionBlob[:])

		case *lnwire.UpdateFulfillHTLC:
			pd = PaymentDescriptor{
				RPreimage:   wireMsg.PaymentPreimage,
				ParentIndex: wireMsg.ID,
				EntryType:   Settle,
				DestRef: &channeldb.SettleFailRef{
					Source: chanID,
					Height: height,
					Index:  uint16(i),
				},
			}

		case *lnwire.UpdateFailHTLC:
			pd = PaymentDescriptor{
				ParentIndex: wireMsg.ID,
				EntryType:   Fail,
				FailReason:  wireMsg.Reason[:],
				DestRef: &channeldb.SettleFailRef{
					Source: chanID,
					Height: height,
					Index:  uint16(i),
				},
			}

		case *lnwire.UpdateFailMalformedHTLC:
			pd = PaymentDescriptor{
				ParentIndex:  wireMsg.ID,
				EntryType:    MalformedFail,
				FailCode:     wireMsg.FailureCode,
				ShaOnionBlob: wireMsg.ShaOnionBlob,
				DestRef: &channeldb.SettleFailRef{
					Source: chanID,
					Height: height,
					Index:  uint16(i),
				},
			}

		// NOTE: UpdateFee is not expected since they are not forwarded.
		case *lnwire.UpdateFee:
			return nil, fmt.Errorf("unexpected update fee")

		}

		payDescs = append(payDescs, pd)
		payDescPtrs = append(payDescPtrs, &payDescs[i])
	}

	return payDescPtrs, nil
}

// commitment represents a commitment to a new state within an active channel.
// New commitments can be initiated by either side. Commitments are ordered
// into a commitment chain, with one existing for both parties. Each side can
// independently extend the other side's commitment chain, up to a certain
// "revocation window", which once reached, disallows new commitments until
// the local nodes receives the revocation for the remote node's chain tail.
type commitment struct {
	// height represents the commitment height of this commitment, or the
	// update number of this commitment.
	height uint64

	// isOurs indicates whether this is the local or remote node's version
	// of the commitment.
	isOurs bool

	// [our|their]MessageIndex are indexes into the HTLC log, up to which
	// this commitment transaction includes. These indexes allow both sides
	// to independently, and concurrent send create new commitments. Each
	// new commitment sent to the remote party includes an index in the
	// shared log which details which of their updates we're including in
	// this new commitment.
	ourMessageIndex   uint64
	theirMessageIndex uint64

	// [our|their]HtlcIndex are the current running counters for the HTLCs
	// offered by either party. This value is incremented each time a party
	// offers a new HTLC. The log update methods that consume HTLCs will
	// reference these counters, rather than the running cumulative message
	// counters.
	ourHtlcIndex   uint64
	theirHtlcIndex uint64

	// txn is the commitment transaction generated by including any HTLC
	// updates whose index are below the two indexes listed above. If this
	// commitment is being added to the remote chain, then this txn is
	// their version of the commitment transactions. If the local commit
	// chain is being modified, the opposite is true.
	txn *wire.MsgTx

	// sig is a signature for the above commitment transaction.
	sig []byte

	// [our|their]Balance represents the settled balances at this point
	// within the commitment chain. This balance is computed by properly
	// evaluating all the add/remove/settle log entries before the listed
	// indexes.
	//
	// NOTE: This is the balance *after* subtracting any commitment fee,
	// AND anchor output values.
	ourBalance   lnwire.MilliSatoshi
	theirBalance lnwire.MilliSatoshi

	// fee is the amount that will be paid as fees for this commitment
	// transaction. The fee is recorded here so that it can be added back
	// and recalculated for each new update to the channel state.
	fee btcutil.Amount

	// feePerKw is the fee per kw used to calculate this commitment
	// transaction's fee.
	feePerKw chainfee.SatPerKWeight

	// dustLimit is the limit on the commitment transaction such that no
	// output values should be below this amount.
	dustLimit btcutil.Amount

	// outgoingHTLCs is a slice of all the outgoing HTLC's (from our PoV)
	// on this commitment transaction.
	outgoingHTLCs []PaymentDescriptor

	// incomingHTLCs is a slice of all the incoming HTLC's (from our PoV)
	// on this commitment transaction.
	incomingHTLCs []PaymentDescriptor

	// [outgoing|incoming]HTLCIndex is an index that maps an output index
	// on the commitment transaction to the payment descriptor that
	// represents the HTLC output.
	//
	// NOTE: that these fields are only populated if this commitment state
	// belongs to the local node. These maps are used when validating any
	// HTLC signatures which are part of the local commitment state. We use
	// this map in order to locate the details needed to validate an HTLC
	// signature while iterating of the outputs in the local commitment
	// view.
	outgoingHTLCIndex map[int32]*PaymentDescriptor
	incomingHTLCIndex map[int32]*PaymentDescriptor
}

// locateOutputIndex is a small helper function to locate the output index of a
// particular HTLC within the current commitment transaction. The duplicate map
// massed in is to be retained for each output within the commitment
// transition.  This ensures that we don't assign multiple HTLCs to the same
// index within the commitment transaction.
func locateOutputIndex(p *PaymentDescriptor, tx *wire.MsgTx, ourCommit bool,
	dups map[PaymentHash][]int32, cltvs []uint32) (int32, error) {

	// Checks to see if element (e) exists in slice (s).
	contains := func(s []int32, e int32) bool {
		for _, a := range s {
			if a == e {
				return true
			}
		}
		return false
	}

	// If this is their commitment transaction, we'll be trying to locate
	// their pkScripts, otherwise we'll be looking for ours. This is
	// required as the commitment states are asymmetric in order to ascribe
	// blame in the case of a contract breach.
	pkScript := p.theirPkScript
	if ourCommit {
		pkScript = p.ourPkScript
	}

	for i, txOut := range tx.TxOut {
		cltv := cltvs[i]

		if bytes.Equal(txOut.PkScript, pkScript) &&
			txOut.Value == int64(p.Amount.ToSatoshis()) &&
			cltv == p.Timeout {

			// If this payment hash and index has already been
			// found, then we'll continue in order to avoid any
			// duplicate indexes.
			if contains(dups[p.RHash], int32(i)) {
				continue
			}

			idx := int32(i)
			dups[p.RHash] = append(dups[p.RHash], idx)
			return idx, nil
		}
	}

	return 0, fmt.Errorf("unable to find htlc: script=%x, value=%v, "+
		"cltv=%v", pkScript, p.Amount, p.Timeout)
}

// populateHtlcIndexes modifies the set of HTLCs locked-into the target view
// to have full indexing information populated. This information is required as
// we need to keep track of the indexes of each HTLC in order to properly write
// the current state to disk, and also to locate the PaymentDescriptor
// corresponding to HTLC outputs in the commitment transaction.
func (c *commitment) populateHtlcIndexes(chanType channeldb.ChannelType,
	cltvs []uint32) error {

	// First, we'll set up some state to allow us to locate the output
	// index of the all the HTLCs within the commitment transaction. We
	// must keep this index so we can validate the HTLC signatures sent to
	// us.
	dups := make(map[PaymentHash][]int32)
	c.outgoingHTLCIndex = make(map[int32]*PaymentDescriptor)
	c.incomingHTLCIndex = make(map[int32]*PaymentDescriptor)

	// populateIndex is a helper function that populates the necessary
	// indexes within the commitment view for a particular HTLC.
	populateIndex := func(htlc *PaymentDescriptor, incoming bool) error {
		isDust := HtlcIsDust(
			chanType, incoming, c.isOurs, c.feePerKw,
			htlc.Amount.ToSatoshis(), c.dustLimit,
		)

		var err error
		switch {

		// If this is our commitment transaction, and this is a dust
		// output then we mark it as such using a -1 index.
		case c.isOurs && isDust:
			htlc.localOutputIndex = -1

		// If this is the commitment transaction of the remote party,
		// and this is a dust output then we mark it as such using a -1
		// index.
		case !c.isOurs && isDust:
			htlc.remoteOutputIndex = -1

		// If this is our commitment transaction, then we'll need to
		// locate the output and the index so we can verify an HTLC
		// signatures.
		case c.isOurs:
			htlc.localOutputIndex, err = locateOutputIndex(
				htlc, c.txn, c.isOurs, dups, cltvs,
			)
			if err != nil {
				return err
			}

			// As this is our commitment transactions, we need to
			// keep track of the locations of each output on the
			// transaction so we can verify any HTLC signatures
			// sent to us after we construct the HTLC view.
			if incoming {
				c.incomingHTLCIndex[htlc.localOutputIndex] = htlc
			} else {
				c.outgoingHTLCIndex[htlc.localOutputIndex] = htlc
			}

		// Otherwise, this is there remote party's commitment
		// transaction and we only need to populate the remote output
		// index within the HTLC index.
		case !c.isOurs:
			htlc.remoteOutputIndex, err = locateOutputIndex(
				htlc, c.txn, c.isOurs, dups, cltvs,
			)
			if err != nil {
				return err
			}

		default:
			return fmt.Errorf("invalid commitment configuration")
		}

		return nil
	}

	// Finally, we'll need to locate the index within the commitment
	// transaction of all the HTLC outputs. This index will be required
	// later when we write the commitment state to disk, and also when
	// generating signatures for each of the HTLC transactions.
	for i := 0; i < len(c.outgoingHTLCs); i++ {
		htlc := &c.outgoingHTLCs[i]
		if err := populateIndex(htlc, false); err != nil {
			return err
		}
	}
	for i := 0; i < len(c.incomingHTLCs); i++ {
		htlc := &c.incomingHTLCs[i]
		if err := populateIndex(htlc, true); err != nil {
			return err
		}
	}

	return nil
}

// toDiskCommit converts the target commitment into a format suitable to be
// written to disk after an accepted state transition.
func (c *commitment) toDiskCommit(ourCommit bool) *channeldb.ChannelCommitment {
	numHtlcs := len(c.outgoingHTLCs) + len(c.incomingHTLCs)

	commit := &channeldb.ChannelCommitment{
		CommitHeight:    c.height,
		LocalLogIndex:   c.ourMessageIndex,
		LocalHtlcIndex:  c.ourHtlcIndex,
		RemoteLogIndex:  c.theirMessageIndex,
		RemoteHtlcIndex: c.theirHtlcIndex,
		LocalBalance:    c.ourBalance,
		RemoteBalance:   c.theirBalance,
		CommitFee:       c.fee,
		FeePerKw:        btcutil.Amount(c.feePerKw),
		CommitTx:        c.txn,
		CommitSig:       c.sig,
		Htlcs:           make([]channeldb.HTLC, 0, numHtlcs),
	}

	for _, htlc := range c.outgoingHTLCs {
		outputIndex := htlc.localOutputIndex
		if !ourCommit {
			outputIndex = htlc.remoteOutputIndex
		}

		h := channeldb.HTLC{
			RHash:         htlc.RHash,
			Amt:           htlc.Amount,
			RefundTimeout: htlc.Timeout,
			OutputIndex:   outputIndex,
			HtlcIndex:     htlc.HtlcIndex,
			LogIndex:      htlc.LogIndex,
			Incoming:      false,
			BlindingPoint: htlc.BlindingPoint,
		}
		copy(h.OnionBlob[:], htlc.OnionBlob)

		if ourCommit && htlc.sig != nil {
			h.Signature = htlc.sig.Serialize()
		}

		commit.Htlcs = append(commit.Htlcs, h)
	}

	for _, htlc := range c.incomingHTLCs {
		outputIndex := htlc.localOutputIndex
		if !ourCommit {
			outputIndex = htlc.remoteOutputIndex
		}

		h := channeldb.HTLC{
			RHash:         htlc.RHash,
			Amt:           htlc.Amount,
			RefundTimeout: htlc.Timeout,
			OutputIndex:   outputIndex,
			HtlcIndex:     htlc.HtlcIndex,
			LogIndex:      htlc.LogIndex,
			Incoming:      true,
			BlindingPoint: htlc.BlindingPoint,
		}
		copy(h.OnionBlob[:], htlc.OnionBlob)
		if ourCommit && htlc.sig != nil {
			h.Signature = htlc.sig.Serialize()
		}

		commit.Htlcs = append(commit.Htlcs, h)
	}

	return commit
}

// diskHtlcToPayDesc converts an HTLC previously written to disk within a
// commitment state to the form required to manipulate in memory within the
// commitment struct and updateLog. This function is used when we need to
// restore commitment state written to disk back into memory once we need to
// restart a channel session.
func (lc *LightningChannel) diskHtlcToPayDesc(feeRate chainfee.SatPerKWeight,
	commitHeight uint64, htlc *channeldb.HTLC, localCommitKeys,
	remoteCommitKeys *CommitmentKeyRing, isLocal bool) (PaymentDescriptor,
	error) {

	// The proper pkScripts for this PaymentDescriptor must be
	// generated so we can easily locate them within the commitment
	// transaction in the future.
	var (
		ourP2WSH, theirP2WSH                 []byte
		ourWitnessScript, theirWitnessScript []byte
		pd                                   PaymentDescriptor
		chanType                             = lc.channelState.ChanType
	)

	// If the either output is dust from the local or remote node's
	// perspective, then we don't need to generate the scripts as we only
	// generate them in order to locate the outputs within the commitment
	// transaction. As we'll mark dust with a special output index in the
	// on-disk state snapshot.
	isDustLocal := HtlcIsDust(
		chanType, htlc.Incoming, true, feeRate,
		htlc.Amt.ToSatoshis(), lc.channelState.LocalChanCfg.DustLimit,
	)
	if !isDustLocal && localCommitKeys != nil {
		scriptInfo, err := genHtlcScript(
			chanType, htlc.Incoming, true, htlc.RefundTimeout,
			htlc.RHash, localCommitKeys,
		)
		if err != nil {
			return pd, err
		}
		ourP2WSH = scriptInfo.PkScript()
		ourWitnessScript = scriptInfo.WitnessScriptToSign()
	}
	isDustRemote := HtlcIsDust(
		chanType, htlc.Incoming, false, feeRate,
		htlc.Amt.ToSatoshis(), lc.channelState.RemoteChanCfg.DustLimit,
	)
	if !isDustRemote && remoteCommitKeys != nil {
		scriptInfo, err := genHtlcScript(
			chanType, htlc.Incoming, false, htlc.RefundTimeout,
			htlc.RHash, remoteCommitKeys,
		)
		if err != nil {
			return pd, err
		}
		theirP2WSH = scriptInfo.PkScript()
		theirWitnessScript = scriptInfo.WitnessScriptToSign()
	}

	// Reconstruct the proper local/remote output indexes from the HTLC's
	// persisted output index depending on whose commitment we are
	// generating.
	var (
		localOutputIndex  int32
		remoteOutputIndex int32
	)
	if isLocal {
		localOutputIndex = htlc.OutputIndex
	} else {
		remoteOutputIndex = htlc.OutputIndex
	}

	// With the scripts reconstructed (depending on if this is our commit
	// vs theirs or a pending commit for the remote party), we can now
	// re-create the original payment descriptor.
	return PaymentDescriptor{
		RHash:              htlc.RHash,
		Timeout:            htlc.RefundTimeout,
		Amount:             htlc.Amt,
		EntryType:          Add,
		HtlcIndex:          htlc.HtlcIndex,
		LogIndex:           htlc.LogIndex,
		OnionBlob:          htlc.OnionBlob[:],
		localOutputIndex:   localOutputIndex,
		remoteOutputIndex:  remoteOutputIndex,
		ourPkScript:        ourP2WSH,
		ourWitnessScript:   ourWitnessScript,
		theirPkScript:      theirP2WSH,
		theirWitnessScript: theirWitnessScript,
		BlindingPoint:      htlc.BlindingPoint,
	}, nil
}

// extractPayDescs will convert all HTLC's present within a disk commit state
// to a set of incoming and outgoing payment descriptors. Once reconstructed,
// these payment descriptors can be re-inserted into the in-memory updateLog
// for each side.
func (lc *LightningChannel) extractPayDescs(commitHeight uint64,
	feeRate chainfee.SatPerKWeight, htlcs []channeldb.HTLC, localCommitKeys,
	remoteCommitKeys *CommitmentKeyRing, isLocal bool) ([]PaymentDescriptor,
	[]PaymentDescriptor, error) {

	var (
		incomingHtlcs []PaymentDescriptor
		outgoingHtlcs []PaymentDescriptor
	)

	// For each included HTLC within this commitment state, we'll convert
	// the disk format into our in memory PaymentDescriptor format,
	// partitioning based on if we offered or received the HTLC.
	for _, htlc := range htlcs {
		// TODO(roasbeef): set isForwarded to false for all? need to
		// persist state w.r.t to if forwarded or not, or can
		// inadvertently trigger replays

		htlc := htlc

		payDesc, err := lc.diskHtlcToPayDesc(
			feeRate, commitHeight, &htlc,
			localCommitKeys, remoteCommitKeys,
			isLocal,
		)
		if err != nil {
			return incomingHtlcs, outgoingHtlcs, err
		}

		if htlc.Incoming {
			incomingHtlcs = append(incomingHtlcs, payDesc)
		} else {
			outgoingHtlcs = append(outgoingHtlcs, payDesc)
		}
	}

	return incomingHtlcs, outgoingHtlcs, nil
}

// diskCommitToMemCommit converts the on-disk commitment format to our
// in-memory commitment format which is needed in order to properly resume
// channel operations after a restart.
func (lc *LightningChannel) diskCommitToMemCommit(isLocal bool,
	diskCommit *channeldb.ChannelCommitment, localCommitPoint,
	remoteCommitPoint *btcec.PublicKey) (*commitment, error) {

	// First, we'll need to re-derive the commitment key ring for each
	// party used within this particular state. If this is a pending commit
	// (we extended but weren't able to complete the commitment dance
	// before shutdown), then the localCommitPoint won't be set as we
	// haven't yet received a responding commitment from the remote party.
	var localCommitKeys, remoteCommitKeys *CommitmentKeyRing
	if localCommitPoint != nil {
		localCommitKeys = DeriveCommitmentKeys(
			localCommitPoint, true, lc.channelState.ChanType,
			&lc.channelState.LocalChanCfg,
			&lc.channelState.RemoteChanCfg,
		)
	}
	if remoteCommitPoint != nil {
		remoteCommitKeys = DeriveCommitmentKeys(
			remoteCommitPoint, false, lc.channelState.ChanType,
			&lc.channelState.LocalChanCfg,
			&lc.channelState.RemoteChanCfg,
		)
	}

	// With the key rings re-created, we'll now convert all the on-disk
	// HTLC"s into PaymentDescriptor's so we can re-insert them into our
	// update log.
	incomingHtlcs, outgoingHtlcs, err := lc.extractPayDescs(
		diskCommit.CommitHeight,
		chainfee.SatPerKWeight(diskCommit.FeePerKw),
		diskCommit.Htlcs, localCommitKeys, remoteCommitKeys,
		isLocal,
	)
	if err != nil {
		return nil, err
	}

	// With the necessary items generated, we'll now re-construct the
	// commitment state as it was originally present in memory.
	commit := &commitment{
		height:            diskCommit.CommitHeight,
		isOurs:            isLocal,
		ourBalance:        diskCommit.LocalBalance,
		theirBalance:      diskCommit.RemoteBalance,
		ourMessageIndex:   diskCommit.LocalLogIndex,
		ourHtlcIndex:      diskCommit.LocalHtlcIndex,
		theirMessageIndex: diskCommit.RemoteLogIndex,
		theirHtlcIndex:    diskCommit.RemoteHtlcIndex,
		txn:               diskCommit.CommitTx,
		sig:               diskCommit.CommitSig,
		fee:               diskCommit.CommitFee,
		feePerKw:          chainfee.SatPerKWeight(diskCommit.FeePerKw),
		incomingHTLCs:     incomingHtlcs,
		outgoingHTLCs:     outgoingHtlcs,
	}
	if isLocal {
		commit.dustLimit = lc.channelState.LocalChanCfg.DustLimit
	} else {
		commit.dustLimit = lc.channelState.RemoteChanCfg.DustLimit
	}

	return commit, nil
}

// commitmentChain represents a chain of unrevoked commitments. The tail of the
// chain is the latest fully signed, yet unrevoked commitment. Two chains are
// tracked, one for the local node, and another for the remote node. New
// commitments we create locally extend the remote node's chain, and vice
// versa. Commitment chains are allowed to grow to a bounded length, after
// which the tail needs to be "dropped" before new commitments can be received.
// The tail is "dropped" when the owner of the chain sends a revocation for the
// previous tail.
type commitmentChain struct {
	// commitments is a linked list of commitments to new states. New
	// commitments are added to the end of the chain with increase height.
	// Once a commitment transaction is revoked, the tail is incremented,
	// freeing up the revocation window for new commitments.
	commitments *list.List
}

// newCommitmentChain creates a new commitment chain.
func newCommitmentChain() *commitmentChain {
	return &commitmentChain{
		commitments: list.New(),
	}
}

// addCommitment extends the commitment chain by a single commitment. This
// added commitment represents a state update proposed by either party. Once
// the commitment prior to this commitment is revoked, the commitment becomes
// the new defacto state within the channel.
func (s *commitmentChain) addCommitment(c *commitment) {
	s.commitments.PushBack(c)
}

// advanceTail reduces the length of the commitment chain by one. The tail of
// the chain should be advanced once a revocation for the lowest unrevoked
// commitment in the chain is received.
func (s *commitmentChain) advanceTail() {
	s.commitments.Remove(s.commitments.Front())
}

// tip returns the latest commitment added to the chain.
func (s *commitmentChain) tip() *commitment {
	return s.commitments.Back().Value.(*commitment)
}

// tail returns the lowest unrevoked commitment transaction in the chain.
func (s *commitmentChain) tail() *commitment {
	return s.commitments.Front().Value.(*commitment)
}

// hasUnackedCommitment returns true if the commitment chain has more than one
// entry. The tail of the commitment chain has been ACKed by revoking all prior
// commitments, but any subsequent commitments have not yet been ACKed.
func (s *commitmentChain) hasUnackedCommitment() bool {
	return s.commitments.Front() != s.commitments.Back()
}

// updateLog is an append-only log that stores updates to a node's commitment
// chain. This structure can be seen as the "mempool" within Lightning where
// changes are stored before they're committed to the chain. Once an entry has
// been committed in both the local and remote commitment chain, then it can be
// removed from this log.
//
// TODO(roasbeef): create lightning package, move commitment and update to
// package?
//   - also move state machine, separate from lnwallet package
//   - possible embed updateLog within commitmentChain.
type updateLog struct {
	// logIndex is a monotonically increasing integer that tracks the total
	// number of update entries ever applied to the log. When sending new
	// commitment states, we include all updates up to this index.
	logIndex uint64

	// htlcCounter is a monotonically increasing integer that tracks the
	// total number of offered HTLC's by the owner of this update log,
	// hence the `Add` update type. We use a distinct index for this
	// purpose, as update's that remove entries from the log will be
	// indexed using this counter.
	htlcCounter uint64

	// List is the updatelog itself, we embed this value so updateLog has
	// access to all the method of a list.List.
	*list.List

	// updateIndex maps a `logIndex` to a particular update entry. It
	// deals with the four update types:
	//   `Fail|MalformedFail|Settle|FeeUpdate`
	updateIndex map[uint64]*list.Element

	// htlcIndex maps a `htlcCounter` to an offered HTLC entry, hence the
	// `Add` update.
	htlcIndex map[uint64]*list.Element

	// modifiedHtlcs is a set that keeps track of all the current modified
	// htlcs, hence update types `Fail|MalformedFail|Settle`. A modified
	// HTLC is one that's present in the log, and has as a pending fail or
	// settle that's attempting to consume it.
	modifiedHtlcs map[uint64]struct{}
}

// newUpdateLog creates a new updateLog instance.
func newUpdateLog(logIndex, htlcCounter uint64) *updateLog {
	return &updateLog{
		List:          list.New(),
		updateIndex:   make(map[uint64]*list.Element),
		htlcIndex:     make(map[uint64]*list.Element),
		logIndex:      logIndex,
		htlcCounter:   htlcCounter,
		modifiedHtlcs: make(map[uint64]struct{}),
	}
}

// restoreHtlc will "restore" a prior HTLC to the updateLog. We say restore as
// this method is intended to be used when re-covering a prior commitment
// state. This function differs from appendHtlc in that it won't increment
// either of log's counters. If the HTLC is already present, then it is
// ignored.
func (u *updateLog) restoreHtlc(pd *PaymentDescriptor) {
	if _, ok := u.htlcIndex[pd.HtlcIndex]; ok {
		return
	}

	u.htlcIndex[pd.HtlcIndex] = u.PushBack(pd)
}

// appendUpdate appends a new update to the tip of the updateLog. The entry is
// also added to index accordingly.
func (u *updateLog) appendUpdate(pd *PaymentDescriptor) {
	u.updateIndex[u.logIndex] = u.PushBack(pd)
	u.logIndex++
}

// restoreUpdate appends a new update to the tip of the updateLog. The entry is
// also added to index accordingly. This function differs from appendUpdate in
// that it won't increment the log index counter.
func (u *updateLog) restoreUpdate(pd *PaymentDescriptor) {
	u.updateIndex[pd.LogIndex] = u.PushBack(pd)
}

// appendHtlc appends a new HTLC offer to the tip of the update log. The entry
// is also added to the offer index accordingly.
func (u *updateLog) appendHtlc(pd *PaymentDescriptor) {
	u.htlcIndex[u.htlcCounter] = u.PushBack(pd)
	u.htlcCounter++

	u.logIndex++
}

// lookupHtlc attempts to look up an offered HTLC according to its offer
// index. If the entry isn't found, then a nil pointer is returned.
func (u *updateLog) lookupHtlc(i uint64) *PaymentDescriptor {
	htlc, ok := u.htlcIndex[i]
	if !ok {
		return nil
	}

	return htlc.Value.(*PaymentDescriptor)
}

// remove attempts to remove an entry from the update log. If the entry is
// found, then the entry will be removed from the update log and index.
func (u *updateLog) removeUpdate(i uint64) {
	entry := u.updateIndex[i]
	u.Remove(entry)
	delete(u.updateIndex, i)
}

// removeHtlc attempts to remove an HTLC offer form the update log. If the
// entry is found, then the entry will be removed from both the main log and
// the offer index.
func (u *updateLog) removeHtlc(i uint64) {
	entry := u.htlcIndex[i]
	u.Remove(entry)
	delete(u.htlcIndex, i)

	delete(u.modifiedHtlcs, i)
}

// htlcHasModification returns true if the HTLC identified by the passed index
// has a pending modification within the log.
func (u *updateLog) htlcHasModification(i uint64) bool {
	_, o := u.modifiedHtlcs[i]
	return o
}

// markHtlcModified marks an HTLC as modified based on its HTLC index. After a
// call to this method, htlcHasModification will return true until the HTLC is
// removed.
func (u *updateLog) markHtlcModified(i uint64) {
	u.modifiedHtlcs[i] = struct{}{}
}

// compactLogs performs garbage collection within the log removing HTLCs which
// have been removed from the point-of-view of the tail of both chains. The
// entries which timeout/settle HTLCs are also removed.
func compactLogs(ourLog, theirLog *updateLog,
	localChainTail, remoteChainTail uint64) {

	compactLog := func(logA, logB *updateLog) {
		var nextA *list.Element
		for e := logA.Front(); e != nil; e = nextA {
			// Assign next iteration element at top of loop because
			// we may remove the current element from the list,
			// which can change the iterated sequence.
			nextA = e.Next()

			htlc := e.Value.(*PaymentDescriptor)

			// We skip Adds, as they will be removed along with the
			// fail/settles below.
			if htlc.EntryType == Add {
				continue
			}

			// If the HTLC hasn't yet been removed from either
			// chain, the skip it.
			if htlc.removeCommitHeightRemote == 0 ||
				htlc.removeCommitHeightLocal == 0 {
				continue
			}

			// Otherwise if the height of the tail of both chains
			// is at least the height in which the HTLC was
			// removed, then evict the settle/timeout entry along
			// with the original add entry.
			if remoteChainTail >= htlc.removeCommitHeightRemote &&
				localChainTail >= htlc.removeCommitHeightLocal {

				// Fee updates have no parent htlcs, so we only
				// remove the update itself.
				if htlc.EntryType == FeeUpdate {
					logA.removeUpdate(htlc.LogIndex)
					continue
				}

				// The other types (fail/settle) do have a
				// parent HTLC, so we'll remove that HTLC from
				// the other log.
				logA.removeUpdate(htlc.LogIndex)
				logB.removeHtlc(htlc.ParentIndex)
			}

		}
	}

	compactLog(ourLog, theirLog)
	compactLog(theirLog, ourLog)
}

// LightningChannel implements the state machine which corresponds to the
// current commitment protocol wire spec. The state machine implemented allows
// for asynchronous fully desynchronized, batched+pipelined updates to
// commitment transactions allowing for a high degree of non-blocking
// bi-directional payment throughput.
//
// In order to allow updates to be fully non-blocking, either side is able to
// create multiple new commitment states up to a pre-determined window size.
// This window size is encoded within InitialRevocationWindow. Before the start
// of a session, both side should send out revocation messages with nil
// preimages in order to populate their revocation window for the remote party.
//
// The state machine has for main methods:
//   - .SignNextCommitment()
//   - Called once when one wishes to sign the next commitment, either
//     initiating a new state update, or responding to a received commitment.
//   - .ReceiveNewCommitment()
//   - Called upon receipt of a new commitment from the remote party. If the
//     new commitment is valid, then a revocation should immediately be
//     generated and sent.
//   - .RevokeCurrentCommitment()
//   - Revokes the current commitment. Should be called directly after
//     receiving a new commitment.
//   - .ReceiveRevocation()
//   - Processes a revocation from the remote party. If successful creates a
//     new defacto broadcastable state.
//
// See the individual comments within the above methods for further details.
type LightningChannel struct {
	// Signer is the main signer instances that will be responsible for
	// signing any HTLC and commitment transaction generated by the state
	// machine.
	Signer input.Signer

	// signDesc is the primary sign descriptor that is capable of signing
	// the commitment transaction that spends the multi-sig output.
	signDesc *input.SignDescriptor

	isClosed bool

	// sigPool is a pool of workers that are capable of signing and
	// validating signatures in parallel. This is utilized as an
	// optimization to void serially signing or validating the HTLC
	// signatures, of which there may be hundreds.
	sigPool *SigPool

	// Capacity is the total capacity of this channel.
	Capacity btcutil.Amount

	// currentHeight is the current height of our local commitment chain.
	// This is also the same as the number of updates to the channel we've
	// accepted.
	currentHeight uint64

	// remoteCommitChain is the remote node's commitment chain. Any new
	// commitments we initiate are added to the tip of this chain.
	remoteCommitChain *commitmentChain

	// localCommitChain is our local commitment chain. Any new commitments
	// received are added to the tip of this chain. The tail (or lowest
	// height) in this chain is our current accepted state, which we are
	// able to broadcast safely.
	localCommitChain *commitmentChain

	channelState *channeldb.OpenChannel

	commitBuilder *CommitmentBuilder

	// [local|remote]Log is a (mostly) append-only log storing all the HTLC
	// updates to this channel. The log is walked backwards as HTLC updates
	// are applied in order to re-construct a commitment transaction from a
	// commitment. The log is compacted once a revocation is received.
	localUpdateLog  *updateLog
	remoteUpdateLog *updateLog

	// log is a channel-specific logging instance.
	log btclog.Logger

	// taprootNonceProducer is used to generate a shachain tree for the
	// purpose of generating verification nonces for taproot channels.
	taprootNonceProducer shachain.Producer

	// musigSessions holds the current musig2 pair session for the channel.
	musigSessions *MusigPairSession

	// pendingVerificationNonce is the initial verification nonce generated
	// for musig2 channels when the state machine is intiated. Once we know
	// the verification nonce of the remote party, then we can start to use
	// the channel as normal.
	pendingVerificationNonce *musig2.Nonces

	// fundingOutput is the funding output (script+value).
	fundingOutput wire.TxOut

	// opts is the set of options that channel was initialized with.
	opts *channelOpts

	sync.RWMutex
}

// ChannelOpt is a functional option that lets callers modify how a new channel
// is created.
type ChannelOpt func(*channelOpts)

// channelOpts is the set of options used to create a new channel.
type channelOpts struct {
	localNonce  *musig2.Nonces
	remoteNonce *musig2.Nonces

	skipNonceInit bool
}

// WithLocalMusigNonces is used to bind an existing verification/local nonce to
// a new channel.
func WithLocalMusigNonces(nonce *musig2.Nonces) ChannelOpt {
	return func(o *channelOpts) {
		o.localNonce = nonce
	}
}

// WithRemoteMusigNonces is used to bind the remote party's local/verification
// nonce to a new channel.
func WithRemoteMusigNonces(nonces *musig2.Nonces) ChannelOpt {
	return func(o *channelOpts) {
		o.remoteNonce = nonces
	}
}

// WithSkipNonceInit is used to modify the way nonces are handled during
// channel initialization for taproot channels. If this option is specified,
// then when we receive the chan reest message from the remote party, we won't
// modify our nonce state. This is needed if we create a channel, get a channel
// ready message, then also get the chan reest message after that.
func WithSkipNonceInit() ChannelOpt {
	return func(o *channelOpts) {
		o.skipNonceInit = true
	}
}

// defaultChannelOpts returns the set of default options for a new channel.
func defaultChannelOpts() *channelOpts {
	return &channelOpts{}
}

// NewLightningChannel creates a new, active payment channel given an
// implementation of the chain notifier, channel database, and the current
// settled channel state. Throughout state transitions, then channel will
// automatically persist pertinent state to the database in an efficient
// manner.
func NewLightningChannel(signer input.Signer,
	state *channeldb.OpenChannel,
	sigPool *SigPool, chanOpts ...ChannelOpt) (*LightningChannel, error) {

	opts := defaultChannelOpts()
	for _, optFunc := range chanOpts {
		optFunc(opts)
	}

	localCommit := state.LocalCommitment
	remoteCommit := state.RemoteCommitment

	// First, initialize the update logs with their current counter values
	// from the local and remote commitments.
	localUpdateLog := newUpdateLog(
		remoteCommit.LocalLogIndex, remoteCommit.LocalHtlcIndex,
	)
	remoteUpdateLog := newUpdateLog(
		localCommit.RemoteLogIndex, localCommit.RemoteHtlcIndex,
	)

	logPrefix := fmt.Sprintf("ChannelPoint(%v):", state.FundingOutpoint)

	taprootNonceProducer, err := channeldb.DeriveMusig2Shachain(
		state.RevocationProducer,
	)
	if err != nil {
		return nil, fmt.Errorf("unable to derive shachain: %w", err)
	}

	lc := &LightningChannel{
		Signer:               signer,
		sigPool:              sigPool,
		currentHeight:        localCommit.CommitHeight,
		remoteCommitChain:    newCommitmentChain(),
		localCommitChain:     newCommitmentChain(),
		channelState:         state,
		commitBuilder:        NewCommitmentBuilder(state),
		localUpdateLog:       localUpdateLog,
		remoteUpdateLog:      remoteUpdateLog,
		Capacity:             state.Capacity,
		taprootNonceProducer: taprootNonceProducer,
		log:                  build.NewPrefixLog(logPrefix, walletLog),
		opts:                 opts,
	}

	switch {
	// At this point, we may already have nonces that were passed in, so
	// we'll check that now as this lets us skip some steps later.
	case state.ChanType.IsTaproot() && opts.localNonce != nil:
		lc.pendingVerificationNonce = opts.localNonce

	// Otherwise, we'll generate the nonces here ourselves. This ensures
	// we'll be ablve to process the chan syncmessag efrom the remote
	// party.
	case state.ChanType.IsTaproot() && opts.localNonce == nil:
		_, err := lc.GenMusigNonces()
		if err != nil {
			return nil, err
		}
	}
	if lc.pendingVerificationNonce != nil && opts.remoteNonce != nil {
		err := lc.InitRemoteMusigNonces(opts.remoteNonce)
		if err != nil {
			return nil, err
		}
	}

	// With the main channel struct reconstructed, we'll now restore the
	// commitment state in memory and also the update logs themselves.
	err = lc.restoreCommitState(&localCommit, &remoteCommit)
	if err != nil {
		return nil, err
	}

	// Create the sign descriptor which we'll be using very frequently to
	// request a signature for the 2-of-2 multi-sig from the signer in
	// order to complete channel state transitions.
	if err := lc.createSignDesc(); err != nil {
		return nil, err
	}

	return lc, nil
}

// createSignDesc derives the SignDescriptor for commitment transactions from
// other fields on the LightningChannel.
func (lc *LightningChannel) createSignDesc() error {

	var (
		fundingPkScript, multiSigScript []byte
		err                             error
	)

	chanState := lc.channelState
	localKey := chanState.LocalChanCfg.MultiSigKey.PubKey
	remoteKey := chanState.RemoteChanCfg.MultiSigKey.PubKey

	if chanState.ChanType.IsTaproot() {
		fundingPkScript, _, err = input.GenTaprootFundingScript(
			localKey, remoteKey, int64(lc.channelState.Capacity),
		)
		if err != nil {
			return err
		}
	} else {
		multiSigScript, err = input.GenMultiSigScript(
			localKey.SerializeCompressed(),
			remoteKey.SerializeCompressed(),
		)
		if err != nil {
			return err
		}

		fundingPkScript, err = input.WitnessScriptHash(multiSigScript)
		if err != nil {
			return err
		}
	}

	lc.fundingOutput = wire.TxOut{
		PkScript: fundingPkScript,
		Value:    int64(lc.channelState.Capacity),
	}
	lc.signDesc = &input.SignDescriptor{
		KeyDesc:       lc.channelState.LocalChanCfg.MultiSigKey,
		WitnessScript: multiSigScript,
		Output:        &lc.fundingOutput,
		HashType:      txscript.SigHashAll,
		InputIndex:    0,
	}

	return nil
}

// ResetState resets the state of the channel back to the default state. This
// ensures that any active goroutines which need to act based on on-chain
// events do so properly.
func (lc *LightningChannel) ResetState() {
	lc.Lock()
	lc.isClosed = false
	lc.Unlock()
}

// logUpdateToPayDesc converts a LogUpdate into a matching PaymentDescriptor
// entry that can be re-inserted into the update log. This method is used when
// we extended a state to the remote party, but the connection was obstructed
// before we could finish the commitment dance. In this case, we need to
// re-insert the original entries back into the update log so we can resume as
// if nothing happened.
func (lc *LightningChannel) logUpdateToPayDesc(logUpdate *channeldb.LogUpdate,
	remoteUpdateLog *updateLog, commitHeight uint64,
	feeRate chainfee.SatPerKWeight, remoteCommitKeys *CommitmentKeyRing,
	remoteDustLimit btcutil.Amount) (*PaymentDescriptor, error) {

	// Depending on the type of update message we'll map that to a distinct
	// PaymentDescriptor instance.
	var pd *PaymentDescriptor

	switch wireMsg := logUpdate.UpdateMsg.(type) {

	// For offered HTLC's, we'll map that to a PaymentDescriptor with the
	// type Add, ensuring we restore the necessary fields. From the PoV of
	// the commitment chain, this HTLC was included in the remote chain,
	// but not the local chain.
	case *lnwire.UpdateAddHTLC:
		// First, we'll map all the relevant fields in the
		// UpdateAddHTLC message to their corresponding fields in the
		// PaymentDescriptor struct. We also set addCommitHeightRemote
		// as we've included this HTLC in our local commitment chain
		// for the remote party.
		pd = &PaymentDescriptor{
			RHash:                 wireMsg.PaymentHash,
			Timeout:               wireMsg.Expiry,
			Amount:                wireMsg.Amount,
			EntryType:             Add,
			HtlcIndex:             wireMsg.ID,
			LogIndex:              logUpdate.LogIndex,
			addCommitHeightRemote: commitHeight,
			BlindingPoint:         wireMsg.BlindingPoint,
		}
		pd.OnionBlob = make([]byte, len(wireMsg.OnionBlob))
		copy(pd.OnionBlob[:], wireMsg.OnionBlob[:])

		isDustRemote := HtlcIsDust(
			lc.channelState.ChanType, false, false, feeRate,
			wireMsg.Amount.ToSatoshis(), remoteDustLimit,
		)
		if !isDustRemote {
			scriptInfo, err := genHtlcScript(
				lc.channelState.ChanType, false, false,
				wireMsg.Expiry, wireMsg.PaymentHash,
				remoteCommitKeys,
			)
			if err != nil {
				return nil, err
			}

			pd.theirPkScript = scriptInfo.PkScript()
			pd.theirWitnessScript = scriptInfo.WitnessScriptToSign()
		}

	// For HTLC's we're offered we'll fetch the original offered HTLC
	// from the remote party's update log so we can retrieve the same
	// PaymentDescriptor that SettleHTLC would produce.
	case *lnwire.UpdateFulfillHTLC:
		ogHTLC := remoteUpdateLog.lookupHtlc(wireMsg.ID)

		pd = &PaymentDescriptor{
			Amount:                   ogHTLC.Amount,
			RHash:                    ogHTLC.RHash,
			RPreimage:                wireMsg.PaymentPreimage,
			LogIndex:                 logUpdate.LogIndex,
			ParentIndex:              ogHTLC.HtlcIndex,
			EntryType:                Settle,
			removeCommitHeightRemote: commitHeight,
		}

	// If we sent a failure for a prior incoming HTLC, then we'll consult
	// the update log of the remote party so we can retrieve the
	// information of the original HTLC we're failing. We also set the
	// removal height for the remote commitment.
	case *lnwire.UpdateFailHTLC:
		ogHTLC := remoteUpdateLog.lookupHtlc(wireMsg.ID)

		pd = &PaymentDescriptor{
			Amount:                   ogHTLC.Amount,
			RHash:                    ogHTLC.RHash,
			ParentIndex:              ogHTLC.HtlcIndex,
			LogIndex:                 logUpdate.LogIndex,
			EntryType:                Fail,
			FailReason:               wireMsg.Reason[:],
			removeCommitHeightRemote: commitHeight,
		}

	// HTLC fails due to malformed onion blobs are treated the exact same
	// way as regular HTLC fails.
	case *lnwire.UpdateFailMalformedHTLC:
		ogHTLC := remoteUpdateLog.lookupHtlc(wireMsg.ID)
		// TODO(roasbeef): err if nil?

		pd = &PaymentDescriptor{
			Amount:                   ogHTLC.Amount,
			RHash:                    ogHTLC.RHash,
			ParentIndex:              ogHTLC.HtlcIndex,
			LogIndex:                 logUpdate.LogIndex,
			EntryType:                MalformedFail,
			FailCode:                 wireMsg.FailureCode,
			ShaOnionBlob:             wireMsg.ShaOnionBlob,
			removeCommitHeightRemote: commitHeight,
		}

	// For fee updates we'll create a FeeUpdate type to add to the log. We
	// reuse the amount field to hold the fee rate. Since the amount field
	// is denominated in msat we won't lose precision when storing the
	// sat/kw denominated feerate. Note that we set both the add and remove
	// height to the same value, as we consider the fee update locked in by
	// adding and removing it at the same height.
	case *lnwire.UpdateFee:
		pd = &PaymentDescriptor{
			LogIndex: logUpdate.LogIndex,
			Amount: lnwire.NewMSatFromSatoshis(
				btcutil.Amount(wireMsg.FeePerKw),
			),
			EntryType:                FeeUpdate,
			addCommitHeightRemote:    commitHeight,
			removeCommitHeightRemote: commitHeight,
		}
	}

	return pd, nil
}

// localLogUpdateToPayDesc converts a LogUpdate into a matching PaymentDescriptor
// entry that can be re-inserted into the local update log. This method is used
// when we sent an update+sig, receive a revocation, but drop right before the
// counterparty can sign for the update we just sent. In this case, we need to
// re-insert the original entries back into the update log so we'll be expecting
// the peer to sign them. The height of the remote commitment is expected to be
// provided and we restore all log update entries with this height, even though
// the real height may be lower. In the way these fields are used elsewhere, this
// doesn't change anything.
func (lc *LightningChannel) localLogUpdateToPayDesc(logUpdate *channeldb.LogUpdate,
	remoteUpdateLog *updateLog, commitHeight uint64) (*PaymentDescriptor,
	error) {

	// Since Add updates aren't saved to disk under this key, the update will
	// never be an Add.
	switch wireMsg := logUpdate.UpdateMsg.(type) {
	// For HTLCs that we settled, we'll fetch the original offered HTLC from
	// the remote update log so we can retrieve the same PaymentDescriptor that
	// ReceiveHTLCSettle would produce.
	case *lnwire.UpdateFulfillHTLC:
		ogHTLC := remoteUpdateLog.lookupHtlc(wireMsg.ID)

		return &PaymentDescriptor{
			Amount:                   ogHTLC.Amount,
			RHash:                    ogHTLC.RHash,
			RPreimage:                wireMsg.PaymentPreimage,
			LogIndex:                 logUpdate.LogIndex,
			ParentIndex:              ogHTLC.HtlcIndex,
			EntryType:                Settle,
			removeCommitHeightRemote: commitHeight,
		}, nil

	// If we sent a failure for a prior incoming HTLC, then we'll consult the
	// remote update log so we can retrieve the information of the original
	// HTLC we're failing.
	case *lnwire.UpdateFailHTLC:
		ogHTLC := remoteUpdateLog.lookupHtlc(wireMsg.ID)

		return &PaymentDescriptor{
			Amount:                   ogHTLC.Amount,
			RHash:                    ogHTLC.RHash,
			ParentIndex:              ogHTLC.HtlcIndex,
			LogIndex:                 logUpdate.LogIndex,
			EntryType:                Fail,
			FailReason:               wireMsg.Reason[:],
			removeCommitHeightRemote: commitHeight,
		}, nil

	// HTLC fails due to malformed onion blocks are treated the exact same
	// way as regular HTLC fails.
	case *lnwire.UpdateFailMalformedHTLC:
		ogHTLC := remoteUpdateLog.lookupHtlc(wireMsg.ID)

		return &PaymentDescriptor{
			Amount:                   ogHTLC.Amount,
			RHash:                    ogHTLC.RHash,
			ParentIndex:              ogHTLC.HtlcIndex,
			LogIndex:                 logUpdate.LogIndex,
			EntryType:                MalformedFail,
			FailCode:                 wireMsg.FailureCode,
			ShaOnionBlob:             wireMsg.ShaOnionBlob,
			removeCommitHeightRemote: commitHeight,
		}, nil

	case *lnwire.UpdateFee:
		return &PaymentDescriptor{
			LogIndex: logUpdate.LogIndex,
			Amount: lnwire.NewMSatFromSatoshis(
				btcutil.Amount(wireMsg.FeePerKw),
			),
			EntryType:                FeeUpdate,
			addCommitHeightRemote:    commitHeight,
			removeCommitHeightRemote: commitHeight,
		}, nil

	default:
		return nil, fmt.Errorf("unknown message type: %T", wireMsg)
	}
}

// remoteLogUpdateToPayDesc converts a LogUpdate into a matching
// PaymentDescriptor entry that can be re-inserted into the update log. This
// method is used when we revoked a local commitment, but the connection was
// obstructed before we could sign a remote commitment that contains these
// updates. In this case, we need to re-insert the original entries back into
// the update log so we can resume as if nothing happened. The height of the
// latest local commitment is also expected to be provided. We are restoring all
// log update entries with this height, even though the real commitment height
// may be lower. In the way these fields are used elsewhere, this doesn't change
// anything.
func (lc *LightningChannel) remoteLogUpdateToPayDesc(logUpdate *channeldb.LogUpdate,
	localUpdateLog *updateLog, commitHeight uint64) (*PaymentDescriptor,
	error) {

	switch wireMsg := logUpdate.UpdateMsg.(type) {
	case *lnwire.UpdateAddHTLC:
		pd := &PaymentDescriptor{
			RHash:                wireMsg.PaymentHash,
			Timeout:              wireMsg.Expiry,
			Amount:               wireMsg.Amount,
			EntryType:            Add,
			HtlcIndex:            wireMsg.ID,
			LogIndex:             logUpdate.LogIndex,
			addCommitHeightLocal: commitHeight,
			BlindingPoint:        wireMsg.BlindingPoint,
		}
		pd.OnionBlob = make([]byte, len(wireMsg.OnionBlob))
		copy(pd.OnionBlob, wireMsg.OnionBlob[:])

		// We don't need to generate an htlc script yet. This will be
		// done once we sign our remote commitment.

		return pd, nil

	// For HTLCs that the remote party settled, we'll fetch the original
	// offered HTLC from the local update log so we can retrieve the same
	// PaymentDescriptor that ReceiveHTLCSettle would produce.
	case *lnwire.UpdateFulfillHTLC:
		ogHTLC := localUpdateLog.lookupHtlc(wireMsg.ID)

		return &PaymentDescriptor{
			Amount:                  ogHTLC.Amount,
			RHash:                   ogHTLC.RHash,
			RPreimage:               wireMsg.PaymentPreimage,
			LogIndex:                logUpdate.LogIndex,
			ParentIndex:             ogHTLC.HtlcIndex,
			EntryType:               Settle,
			removeCommitHeightLocal: commitHeight,
		}, nil

	// If we received a failure for a prior outgoing HTLC, then we'll
	// consult the local update log so we can retrieve the information of
	// the original HTLC we're failing.
	case *lnwire.UpdateFailHTLC:
		ogHTLC := localUpdateLog.lookupHtlc(wireMsg.ID)

		return &PaymentDescriptor{
			Amount:                  ogHTLC.Amount,
			RHash:                   ogHTLC.RHash,
			ParentIndex:             ogHTLC.HtlcIndex,
			LogIndex:                logUpdate.LogIndex,
			EntryType:               Fail,
			FailReason:              wireMsg.Reason[:],
			removeCommitHeightLocal: commitHeight,
		}, nil

	// HTLC fails due to malformed onion blobs are treated the exact same
	// way as regular HTLC fails.
	case *lnwire.UpdateFailMalformedHTLC:
		ogHTLC := localUpdateLog.lookupHtlc(wireMsg.ID)

		return &PaymentDescriptor{
			Amount:                  ogHTLC.Amount,
			RHash:                   ogHTLC.RHash,
			ParentIndex:             ogHTLC.HtlcIndex,
			LogIndex:                logUpdate.LogIndex,
			EntryType:               MalformedFail,
			FailCode:                wireMsg.FailureCode,
			ShaOnionBlob:            wireMsg.ShaOnionBlob,
			removeCommitHeightLocal: commitHeight,
		}, nil

	// For fee updates we'll create a FeeUpdate type to add to the log. We
	// reuse the amount field to hold the fee rate. Since the amount field
	// is denominated in msat we won't lose precision when storing the
	// sat/kw denominated feerate. Note that we set both the add and remove
	// height to the same value, as we consider the fee update locked in by
	// adding and removing it at the same height.
	case *lnwire.UpdateFee:
		return &PaymentDescriptor{
			LogIndex: logUpdate.LogIndex,
			Amount: lnwire.NewMSatFromSatoshis(
				btcutil.Amount(wireMsg.FeePerKw),
			),
			EntryType:               FeeUpdate,
			addCommitHeightLocal:    commitHeight,
			removeCommitHeightLocal: commitHeight,
		}, nil

	default:
		return nil, errors.New("unknown message type")
	}
}

// restoreCommitState will restore the local commitment chain and updateLog
// state to a consistent in-memory representation of the passed disk commitment.
// This method is to be used upon reconnection to our channel counter party.
// Once the connection has been established, we'll prepare our in memory state
// to re-sync states with the remote party, and also verify/extend new proposed
// commitment states.
func (lc *LightningChannel) restoreCommitState(
	localCommitState, remoteCommitState *channeldb.ChannelCommitment) error {

	// In order to reconstruct the pkScripts on each of the pending HTLC
	// outputs (if any) we'll need to regenerate the current revocation for
	// this current un-revoked state as well as retrieve the current
	// revocation for the remote party.
	ourRevPreImage, err := lc.channelState.RevocationProducer.AtIndex(
		lc.currentHeight,
	)
	if err != nil {
		return err
	}
	localCommitPoint := input.ComputeCommitmentPoint(ourRevPreImage[:])
	remoteCommitPoint := lc.channelState.RemoteCurrentRevocation

	// With the revocation state reconstructed, we can now convert the disk
	// commitment into our in-memory commitment format, inserting it into
	// the local commitment chain.
	localCommit, err := lc.diskCommitToMemCommit(
		true, localCommitState, localCommitPoint,
		remoteCommitPoint,
	)
	if err != nil {
		return err
	}
	lc.localCommitChain.addCommitment(localCommit)

	lc.log.Tracef("starting local commitment: %v",
		newLogClosure(func() string {
			return spew.Sdump(lc.localCommitChain.tail())
		}),
	)

	// We'll also do the same for the remote commitment chain.
	remoteCommit, err := lc.diskCommitToMemCommit(
		false, remoteCommitState, localCommitPoint,
		remoteCommitPoint,
	)
	if err != nil {
		return err
	}
	lc.remoteCommitChain.addCommitment(remoteCommit)

	lc.log.Tracef("starting remote commitment: %v",
		newLogClosure(func() string {
			return spew.Sdump(lc.remoteCommitChain.tail())
		}),
	)

	var (
		pendingRemoteCommit     *commitment
		pendingRemoteCommitDiff *channeldb.CommitDiff
		pendingRemoteKeyChain   *CommitmentKeyRing
	)

	// Next, we'll check to see if we have an un-acked commitment state we
	// extended to the remote party but which was never ACK'd.
	pendingRemoteCommitDiff, err = lc.channelState.RemoteCommitChainTip()
	if err != nil && err != channeldb.ErrNoPendingCommit {
		return err
	}

	if pendingRemoteCommitDiff != nil {
		// If we have a pending remote commitment, then we'll also
		// reconstruct the original commitment for that state,
		// inserting it into the remote party's commitment chain. We
		// don't pass our commit point as we don't have the
		// corresponding state for the local commitment chain.
		pendingCommitPoint := lc.channelState.RemoteNextRevocation
		pendingRemoteCommit, err = lc.diskCommitToMemCommit(
			false, &pendingRemoteCommitDiff.Commitment,
			nil, pendingCommitPoint,
		)
		if err != nil {
			return err
		}
		lc.remoteCommitChain.addCommitment(pendingRemoteCommit)

		lc.log.Debugf("pending remote commitment: %v",
			newLogClosure(func() string {
				return spew.Sdump(lc.remoteCommitChain.tip())
			}),
		)

		// We'll also re-create the set of commitment keys needed to
		// fully re-derive the state.
		pendingRemoteKeyChain = DeriveCommitmentKeys(
			pendingCommitPoint, false, lc.channelState.ChanType,
			&lc.channelState.LocalChanCfg, &lc.channelState.RemoteChanCfg,
		)
	}

	// Fetch remote updates that we have acked but not yet signed for.
	unsignedAckedUpdates, err := lc.channelState.UnsignedAckedUpdates()
	if err != nil {
		return err
	}

	// Fetch the local updates the peer still needs to sign for.
	remoteUnsignedLocalUpdates, err := lc.channelState.RemoteUnsignedLocalUpdates()
	if err != nil {
		return err
	}

	// Finally, with the commitment states restored, we'll now restore the
	// state logs based on the current local+remote commit, and any pending
	// remote commit that exists.
	err = lc.restoreStateLogs(
		localCommit, remoteCommit, pendingRemoteCommit,
		pendingRemoteCommitDiff, pendingRemoteKeyChain,
		unsignedAckedUpdates, remoteUnsignedLocalUpdates,
	)
	if err != nil {
		return err
	}

	return nil
}

// restoreStateLogs runs through the current locked-in HTLCs from the point of
// view of the channel and insert corresponding log entries (both local and
// remote) for each HTLC read from disk. This method is required to sync the
// in-memory state of the state machine with that read from persistent storage.
func (lc *LightningChannel) restoreStateLogs(
	localCommitment, remoteCommitment, pendingRemoteCommit *commitment,
	pendingRemoteCommitDiff *channeldb.CommitDiff,
	pendingRemoteKeys *CommitmentKeyRing,
	unsignedAckedUpdates,
	remoteUnsignedLocalUpdates []channeldb.LogUpdate) error {

	// We make a map of incoming HTLCs to the height of the remote
	// commitment they were first added, and outgoing HTLCs to the height
	// of the local commit they were first added. This will be used when we
	// restore the update logs below.
	incomingRemoteAddHeights := make(map[uint64]uint64)
	outgoingLocalAddHeights := make(map[uint64]uint64)

	// We start by setting the height of the incoming HTLCs on the pending
	// remote commitment. We set these heights first since if there are
	// duplicates, these will be overwritten by the lower height of the
	// remoteCommitment below.
	if pendingRemoteCommit != nil {
		for _, r := range pendingRemoteCommit.incomingHTLCs {
			incomingRemoteAddHeights[r.HtlcIndex] =
				pendingRemoteCommit.height
		}
	}

	// Now set the remote commit height of all incoming HTLCs found on the
	// remote commitment.
	for _, r := range remoteCommitment.incomingHTLCs {
		incomingRemoteAddHeights[r.HtlcIndex] = remoteCommitment.height
	}

	// And finally we can do the same for the outgoing HTLCs.
	for _, l := range localCommitment.outgoingHTLCs {
		outgoingLocalAddHeights[l.HtlcIndex] = localCommitment.height
	}

	// If we have any unsigned acked updates to sign for, then the add is no
	// longer on our local commitment, but is still on the remote's commitment.
	// <---fail---
	// <---sig----
	// ----rev--->
	// To ensure proper channel operation, we restore the add's addCommitHeightLocal
	// field to the height of our local commitment.
	for _, logUpdate := range unsignedAckedUpdates {
		var htlcIdx uint64
		switch wireMsg := logUpdate.UpdateMsg.(type) {
		case *lnwire.UpdateFulfillHTLC:
			htlcIdx = wireMsg.ID
		case *lnwire.UpdateFailHTLC:
			htlcIdx = wireMsg.ID
		case *lnwire.UpdateFailMalformedHTLC:
			htlcIdx = wireMsg.ID
		default:
			continue
		}

		// The htlcIdx is stored in the map with the local commitment
		// height so the related add's addCommitHeightLocal field can be
		// restored.
		outgoingLocalAddHeights[htlcIdx] = localCommitment.height
	}

	// If there are local updates that the peer needs to sign for, then the
	// corresponding add is no longer on the remote commitment, but is still on
	// our local commitment.
	// ----fail--->
	// ----sig---->
	// <---rev-----
	// To ensure proper channel operation, we restore the add's addCommitHeightRemote
	// field to the height of the remote commitment.
	for _, logUpdate := range remoteUnsignedLocalUpdates {
		var htlcIdx uint64
		switch wireMsg := logUpdate.UpdateMsg.(type) {
		case *lnwire.UpdateFulfillHTLC:
			htlcIdx = wireMsg.ID
		case *lnwire.UpdateFailHTLC:
			htlcIdx = wireMsg.ID
		case *lnwire.UpdateFailMalformedHTLC:
			htlcIdx = wireMsg.ID
		default:
			continue
		}

		// The htlcIdx is stored in the map with the remote commitment
		// height so the related add's addCommitHeightRemote field can be
		// restored.
		incomingRemoteAddHeights[htlcIdx] = remoteCommitment.height
	}

	// For each incoming HTLC within the local commitment, we add it to the
	// remote update log. Since HTLCs are added first to the receiver's
	// commitment, we don't have to restore outgoing HTLCs, as they will be
	// restored from the remote commitment below.
	for i := range localCommitment.incomingHTLCs {
		htlc := localCommitment.incomingHTLCs[i]

		// We'll need to set the add height of the HTLC. Since it is on
		// this local commit, we can use its height as local add
		// height. As remote add height we consult the incoming HTLC
		// map we created earlier. Note that if this HTLC is not in
		// incomingRemoteAddHeights, the remote add height will be set
		// to zero, which indicates that it is not added yet.
		htlc.addCommitHeightLocal = localCommitment.height
		htlc.addCommitHeightRemote = incomingRemoteAddHeights[htlc.HtlcIndex]

		// Restore the htlc back to the remote log.
		lc.remoteUpdateLog.restoreHtlc(&htlc)
	}

	// Similarly, we'll do the same for the outgoing HTLCs within the
	// remote commitment, adding them to the local update log.
	for i := range remoteCommitment.outgoingHTLCs {
		htlc := remoteCommitment.outgoingHTLCs[i]

		// As for the incoming HTLCs, we'll use the current remote
		// commit height as remote add height, and consult the map
		// created above for the local add height.
		htlc.addCommitHeightRemote = remoteCommitment.height
		htlc.addCommitHeightLocal = outgoingLocalAddHeights[htlc.HtlcIndex]

		// Restore the htlc back to the local log.
		lc.localUpdateLog.restoreHtlc(&htlc)
	}

	// If we have a dangling (un-acked) commit for the remote party, then we
	// restore the updates leading up to this commit.
	if pendingRemoteCommit != nil {
		err := lc.restorePendingLocalUpdates(
			pendingRemoteCommitDiff, pendingRemoteKeys,
		)
		if err != nil {
			return err
		}
	}

	// Restore unsigned acked remote log updates so that we can include them
	// in our next signature.
	err := lc.restorePendingRemoteUpdates(
		unsignedAckedUpdates, localCommitment.height,
		pendingRemoteCommit,
	)
	if err != nil {
		return err
	}

	// Restore unsigned acked local log updates so we expect the peer to
	// sign for them.
	return lc.restorePeerLocalUpdates(
		remoteUnsignedLocalUpdates, remoteCommitment.height,
	)
}

// restorePendingRemoteUpdates restores the acked remote log updates that we
// haven't yet signed for.
func (lc *LightningChannel) restorePendingRemoteUpdates(
	unsignedAckedUpdates []channeldb.LogUpdate,
	localCommitmentHeight uint64,
	pendingRemoteCommit *commitment) error {

	lc.log.Debugf("Restoring %v dangling remote updates",
		len(unsignedAckedUpdates))

	for _, logUpdate := range unsignedAckedUpdates {
		logUpdate := logUpdate

		payDesc, err := lc.remoteLogUpdateToPayDesc(
			&logUpdate, lc.localUpdateLog, localCommitmentHeight,
		)
		if err != nil {
			return err
		}

		logIdx := payDesc.LogIndex

		// Sanity check that we are not restoring a remote log update
		// that we haven't received a sig for.
		if logIdx >= lc.remoteUpdateLog.logIndex {
			return fmt.Errorf("attempted to restore an "+
				"unsigned remote update: log_index=%v",
				logIdx)
		}

		// We previously restored Adds along with all the other updates,
		// but this Add restoration was a no-op as every single one of
		// these Adds was already restored since they're all incoming
		// htlcs on the local commitment.
		if payDesc.EntryType == Add {
			continue
		}

		var (
			height    uint64
			heightSet bool
		)

		// If we have a pending commitment for them, and this update
		// is included in that commit, then we'll use this commitment
		// height as this commitment will include these updates for
		// their new remote commitment.
		if pendingRemoteCommit != nil {
			if logIdx < pendingRemoteCommit.theirMessageIndex {
				height = pendingRemoteCommit.height
				heightSet = true
			}
		}

		// Insert the update into the log. The log update index doesn't
		// need to be incremented (hence the restore calls), because its
		// final value was properly persisted with the last local
		// commitment update.
		switch payDesc.EntryType {
		case FeeUpdate:
			if heightSet {
				payDesc.addCommitHeightRemote = height
				payDesc.removeCommitHeightRemote = height
			}

			lc.remoteUpdateLog.restoreUpdate(payDesc)

		default:
			if heightSet {
				payDesc.removeCommitHeightRemote = height
			}

			lc.remoteUpdateLog.restoreUpdate(payDesc)
			lc.localUpdateLog.markHtlcModified(payDesc.ParentIndex)
		}
	}

	return nil
}

// restorePeerLocalUpdates restores the acked local log updates the peer still
// needs to sign for.
func (lc *LightningChannel) restorePeerLocalUpdates(updates []channeldb.LogUpdate,
	remoteCommitmentHeight uint64) error {

	lc.log.Debugf("Restoring %v local updates that the peer should sign",
		len(updates))

	for _, logUpdate := range updates {
		logUpdate := logUpdate

		payDesc, err := lc.localLogUpdateToPayDesc(
			&logUpdate, lc.remoteUpdateLog, remoteCommitmentHeight,
		)
		if err != nil {
			return err
		}

		lc.localUpdateLog.restoreUpdate(payDesc)

		// Since Add updates are not stored and FeeUpdates don't have a
		// corresponding entry in the remote update log, we only need to
		// mark the htlc as modified if the update was Settle, Fail, or
		// MalformedFail.
		if payDesc.EntryType != FeeUpdate {
			lc.remoteUpdateLog.markHtlcModified(payDesc.ParentIndex)
		}
	}

	return nil
}

// restorePendingLocalUpdates restores the local log updates leading up to the
// given pending remote commitment.
func (lc *LightningChannel) restorePendingLocalUpdates(
	pendingRemoteCommitDiff *channeldb.CommitDiff,
	pendingRemoteKeys *CommitmentKeyRing) error {

	pendingCommit := pendingRemoteCommitDiff.Commitment
	pendingHeight := pendingCommit.CommitHeight

	// If we did have a dangling commit, then we'll examine which updates
	// we included in that state and re-insert them into our update log.
	for _, logUpdate := range pendingRemoteCommitDiff.LogUpdates {
		logUpdate := logUpdate

		payDesc, err := lc.logUpdateToPayDesc(
			&logUpdate, lc.remoteUpdateLog, pendingHeight,
			chainfee.SatPerKWeight(pendingCommit.FeePerKw),
			pendingRemoteKeys,
			lc.channelState.RemoteChanCfg.DustLimit,
		)
		if err != nil {
			return err
		}

		// Earlier versions did not write the log index to disk for fee
		// updates, so they will be unset. To account for this we set
		// them to to current update log index.
		if payDesc.EntryType == FeeUpdate && payDesc.LogIndex == 0 &&
			lc.localUpdateLog.logIndex > 0 {

			payDesc.LogIndex = lc.localUpdateLog.logIndex
			lc.log.Debugf("Found FeeUpdate on "+
				"pendingRemoteCommitDiff without logIndex, "+
				"using %v", payDesc.LogIndex)
		}

		// At this point the restored update's logIndex must be equal
		// to the update log, otherwise something is horribly wrong.
		if payDesc.LogIndex != lc.localUpdateLog.logIndex {
			panic(fmt.Sprintf("log index mismatch: "+
				"%v vs %v", payDesc.LogIndex,
				lc.localUpdateLog.logIndex))
		}

		switch payDesc.EntryType {
		case Add:
			// The HtlcIndex of the added HTLC _must_ be equal to
			// the log's htlcCounter at this point. If it is not we
			// panic to catch this.
			// TODO(halseth): remove when cause of htlc entry bug
			// is found.
			if payDesc.HtlcIndex != lc.localUpdateLog.htlcCounter {
				panic(fmt.Sprintf("htlc index mismatch: "+
					"%v vs %v", payDesc.HtlcIndex,
					lc.localUpdateLog.htlcCounter))
			}

			lc.localUpdateLog.appendHtlc(payDesc)

		case FeeUpdate:
			lc.localUpdateLog.appendUpdate(payDesc)

		default:
			lc.localUpdateLog.appendUpdate(payDesc)

			lc.remoteUpdateLog.markHtlcModified(payDesc.ParentIndex)
		}
	}

	return nil
}

// HtlcRetribution contains all the items necessary to seep a revoked HTLC
// transaction from a revoked commitment transaction broadcast by the remote
// party.
type HtlcRetribution struct {
	// SignDesc is a design descriptor capable of generating the necessary
	// signatures to satisfy the revocation clause of the HTLC's public key
	// script.
	SignDesc input.SignDescriptor

	// OutPoint is the target outpoint of this HTLC pointing to the
	// breached commitment transaction.
	OutPoint wire.OutPoint

	// SecondLevelWitnessScript is the witness script that will be created
	// if the second level HTLC transaction for this output is
	// broadcast/confirmed. We provide this as if the remote party attempts
	// to go to the second level to claim the HTLC then we'll need to
	// update the SignDesc above accordingly to sweep properly.
	SecondLevelWitnessScript []byte

	// SecondLevelTapTweak is the tap tweak value needed to spend the
	// second level output in case the breaching party attempts to publish
	// it.
	SecondLevelTapTweak [32]byte

	// IsIncoming is a boolean flag that indicates whether or not this
	// HTLC was accepted from the counterparty. A false value indicates that
	// this HTLC was offered by us. This flag is used determine the exact
	// witness type should be used to sweep the output.
	IsIncoming bool
}

// BreachRetribution contains all the data necessary to bring a channel
// counterparty to justice claiming ALL lingering funds within the channel in
// the scenario that they broadcast a revoked commitment transaction. A
// BreachRetribution is created by the closeObserver if it detects an
// uncooperative close of the channel which uses a revoked commitment
// transaction. The BreachRetribution is then sent over the ContractBreach
// channel in order to allow the subscriber of the channel to dispatch justice.
type BreachRetribution struct {
	// BreachTxHash is the transaction hash which breached the channel
	// contract by spending from the funding multi-sig with a revoked
	// commitment transaction.
	BreachTxHash chainhash.Hash

	// BreachHeight records the block height confirming the breach
	// transaction, used as a height hint when registering for
	// confirmations.
	BreachHeight uint32

	// ChainHash is the chain that the contract beach was identified
	// within. This is also the resident chain of the contract (the chain
	// the contract was created on).
	ChainHash chainhash.Hash

	// RevokedStateNum is the revoked state number which was broadcast.
	RevokedStateNum uint64

	// LocalOutputSignDesc is a SignDescriptor which is capable of
	// generating the signature necessary to sweep the output within the
	// breach transaction that pays directly us.
	//
	// NOTE: A nil value indicates that the local output is considered dust
	// according to the remote party's dust limit.
	LocalOutputSignDesc *input.SignDescriptor

	// LocalOutpoint is the outpoint of the output paying to us (the local
	// party) within the breach transaction.
	LocalOutpoint wire.OutPoint

	// LocalDelay is the CSV delay for the to_remote script on the breached
	// commitment.
	LocalDelay uint32

	// RemoteOutputSignDesc is a SignDescriptor which is capable of
	// generating the signature required to claim the funds as described
	// within the revocation clause of the remote party's commitment
	// output.
	//
	// NOTE: A nil value indicates that the local output is considered dust
	// according to the remote party's dust limit.
	RemoteOutputSignDesc *input.SignDescriptor

	// RemoteOutpoint is the outpoint of the output paying to the remote
	// party within the breach transaction.
	RemoteOutpoint wire.OutPoint

	// RemoteDelay specifies the CSV delay applied to to-local scripts on
	// the breaching commitment transaction.
	RemoteDelay uint32

	// HtlcRetributions is a slice of HTLC retributions for each output
	// active HTLC output within the breached commitment transaction.
	HtlcRetributions []HtlcRetribution

	// KeyRing contains the derived public keys used to construct the
	// breaching commitment transaction. This allows downstream clients to
	// have access to the public keys used in the scripts.
	KeyRing *CommitmentKeyRing
}

// NewBreachRetribution creates a new fully populated BreachRetribution for the
// passed channel, at a particular revoked state number. If the spend
// transaction that the breach retribution should target is known, then it can
// be provided via the spendTx parameter. Otherwise, if the spendTx parameter is
// nil, then the revocation log will be checked to see if it contains the info
// required to construct the BreachRetribution. If the revocation log is missing
// the required fields then ErrRevLogDataMissing will be returned.
func NewBreachRetribution(chanState *channeldb.OpenChannel, stateNum uint64,
	breachHeight uint32, spendTx *wire.MsgTx) (*BreachRetribution, error) {

	// Query the on-disk revocation log for the snapshot which was recorded
	// at this particular state num. Based on whether a legacy revocation
	// log is returned or not, we will process them differently.
	revokedLog, revokedLogLegacy, err := chanState.FindPreviousState(
		stateNum,
	)
	if err != nil {
		return nil, err
	}

	// Sanity check that at least one of the logs is returned.
	if revokedLog == nil && revokedLogLegacy == nil {
		return nil, ErrNoRevocationLogFound
	}

	// With the state number broadcast known, we can now derive/restore the
	// proper revocation preimage necessary to sweep the remote party's
	// output.
	revocationPreimage, err := chanState.RevocationStore.LookUp(stateNum)
	if err != nil {
		return nil, err
	}
	commitmentSecret, commitmentPoint := btcec.PrivKeyFromBytes(
		revocationPreimage[:],
	)

	// With the commitment point generated, we can now generate the four
	// keys we'll need to reconstruct the commitment state,
	keyRing := DeriveCommitmentKeys(
		commitmentPoint, false, chanState.ChanType,
		&chanState.LocalChanCfg, &chanState.RemoteChanCfg,
	)

	// Next, reconstruct the scripts as they were present at this state
	// number so we can have the proper witness script to sign and include
	// within the final witness.
	var leaseExpiry uint32
	if chanState.ChanType.HasLeaseExpiration() {
		leaseExpiry = chanState.ThawHeight
	}

	// Since it is the remote breach we are reconstructing, the output
	// going to us will be a to-remote script with our local params.
	isRemoteInitiator := !chanState.IsInitiator
	ourScript, ourDelay, err := CommitScriptToRemote(
		chanState.ChanType, isRemoteInitiator, keyRing.ToRemoteKey,
		leaseExpiry,
	)
	if err != nil {
		return nil, err
	}

	theirDelay := uint32(chanState.RemoteChanCfg.CsvDelay)
	theirScript, err := CommitScriptToSelf(
		chanState.ChanType, isRemoteInitiator, keyRing.ToLocalKey,
		keyRing.RevocationKey, theirDelay, leaseExpiry,
	)
	if err != nil {
		return nil, err
	}

	// Define an empty breach retribution that will be overwritten based on
	// different version of the revocation log found.
	var br *BreachRetribution

	// Define our and their amounts, that will be overwritten below.
	var ourAmt, theirAmt int64

	// If the returned *RevocationLog is non-nil, use it to derive the info
	// we need.
	if revokedLog != nil {
		br, ourAmt, theirAmt, err = createBreachRetribution(
			revokedLog, spendTx, chanState, keyRing,
			commitmentSecret, leaseExpiry,
		)
		if err != nil {
			return nil, err
		}
	} else {
		// The returned revocation log is in legacy format, which is a
		// *ChannelCommitment.
		//
		// NOTE: this branch is kept for compatibility such that for
		// old nodes which refuse to migrate the legacy revocation log
		// data can still function. This branch can be deleted once we
		// are confident that no legacy format is in use.
		br, ourAmt, theirAmt, err = createBreachRetributionLegacy(
			revokedLogLegacy, chanState, keyRing, commitmentSecret,
			ourScript, theirScript, leaseExpiry,
		)
		if err != nil {
			return nil, err
		}
	}

	// Conditionally instantiate a sign descriptor for each of the
	// commitment outputs. If either is considered dust using the remote
	// party's dust limit, the respective sign descriptor will be nil.
	//
	// If our balance exceeds the remote party's dust limit, instantiate
	// the sign descriptor for our output.
	if ourAmt >= int64(chanState.RemoteChanCfg.DustLimit) {
		// As we're about to sweep our own output w/o a delay, we'll
		// obtain the witness script for the success/delay path.
		witnessScript, err := ourScript.WitnessScriptForPath(
			input.ScriptPathDelay,
		)
		if err != nil {
			return nil, err
		}

		br.LocalOutputSignDesc = &input.SignDescriptor{
			SingleTweak:   keyRing.LocalCommitKeyTweak,
			KeyDesc:       chanState.LocalChanCfg.PaymentBasePoint,
			WitnessScript: witnessScript,
			Output: &wire.TxOut{
				PkScript: ourScript.PkScript(),
				Value:    ourAmt,
			},
			HashType: sweepSigHash(chanState.ChanType),
		}

		// For taproot channels, we'll make sure to set the script path
		// spend (as our output on their revoked tx still needs the
		// delay), and set the control block.
		if scriptTree, ok := ourScript.(input.TapscriptDescriptor); ok {
			//nolint:lll
			br.LocalOutputSignDesc.SignMethod = input.TaprootScriptSpendSignMethod

			ctrlBlock, err := scriptTree.CtrlBlockForPath(
				input.ScriptPathDelay,
			)
			if err != nil {
				return nil, err
			}

			//nolint:lll
			br.LocalOutputSignDesc.ControlBlock, err = ctrlBlock.ToBytes()
			if err != nil {
				return nil, err
			}
		}
	}

	// Similarly, if their balance exceeds the remote party's dust limit,
	// assemble the sign descriptor for their output, which we can sweep.
	if theirAmt >= int64(chanState.RemoteChanCfg.DustLimit) {
		// As we're trying to defend the channel against a breach
		// attempt from the remote party, we want to obain the
		// revocation witness script here.
		witnessScript, err := theirScript.WitnessScriptForPath(
			input.ScriptPathRevocation,
		)
		if err != nil {
			return nil, err
		}

		br.RemoteOutputSignDesc = &input.SignDescriptor{
			KeyDesc: chanState.LocalChanCfg.
				RevocationBasePoint,
			DoubleTweak:   commitmentSecret,
			WitnessScript: witnessScript,
			Output: &wire.TxOut{
				PkScript: theirScript.PkScript(),
				Value:    theirAmt,
			},
			HashType: sweepSigHash(chanState.ChanType),
		}

		// For taproot channels, the remote output (the revoked output)
		// is spent with a script path to ensure all information 3rd
		// parties need to sweep anchors is revealed on chain.
		scriptTree, ok := theirScript.(input.TapscriptDescriptor)
		if ok {
			//nolint:lll
			br.RemoteOutputSignDesc.SignMethod = input.TaprootScriptSpendSignMethod

			ctrlBlock, err := scriptTree.CtrlBlockForPath(
				input.ScriptPathRevocation,
			)
			if err != nil {
				return nil, err
			}
			//nolint:lll
			br.RemoteOutputSignDesc.ControlBlock, err = ctrlBlock.ToBytes()
			if err != nil {
				return nil, err
			}
		}
	}

	// Finally, with all the necessary data constructed, we can pad the
	// BreachRetribution struct which houses all the data necessary to
	// swiftly bring justice to the cheating remote party.
	br.BreachHeight = breachHeight
	br.RevokedStateNum = stateNum
	br.LocalDelay = ourDelay
	br.RemoteDelay = theirDelay

	return br, nil
}

// createHtlcRetribution is a helper function to construct an HtlcRetribution
// based on the passed params.
func createHtlcRetribution(chanState *channeldb.OpenChannel,
	keyRing *CommitmentKeyRing, commitHash chainhash.Hash,
	commitmentSecret *btcec.PrivateKey, leaseExpiry uint32,
	htlc *channeldb.HTLCEntry) (HtlcRetribution, error) {

	var emptyRetribution HtlcRetribution

	theirDelay := uint32(chanState.RemoteChanCfg.CsvDelay)
	isRemoteInitiator := !chanState.IsInitiator

	// We'll generate the original second level witness script now, as
	// we'll need it if we're revoking an HTLC output on the remote
	// commitment transaction, and *they* go to the second level.
	secondLevelScript, err := SecondLevelHtlcScript(
		chanState.ChanType, isRemoteInitiator,
		keyRing.RevocationKey, keyRing.ToLocalKey, theirDelay,
		leaseExpiry,
	)
	if err != nil {
		return emptyRetribution, err
	}

	// If this is an incoming HTLC, then this means that they were the
	// sender of the HTLC (relative to us). So we'll re-generate the sender
	// HTLC script. Otherwise, is this was an outgoing HTLC that we sent,
	// then from the PoV of the remote commitment state, they're the
	// receiver of this HTLC.
	scriptInfo, err := genHtlcScript(
		chanState.ChanType, htlc.Incoming, false,
		htlc.RefundTimeout, htlc.RHash, keyRing,
	)
	if err != nil {
		return emptyRetribution, err
	}

	signDesc := input.SignDescriptor{
		KeyDesc: chanState.LocalChanCfg.
			RevocationBasePoint,
		DoubleTweak:   commitmentSecret,
		WitnessScript: scriptInfo.WitnessScriptToSign(),
		Output: &wire.TxOut{
			PkScript: scriptInfo.PkScript(),
			Value:    int64(htlc.Amt),
		},
		HashType: sweepSigHash(chanState.ChanType),
	}

	// For taproot HTLC outputs, we need to set the sign method to key
	// spend, and also set the tap tweak root needed to derive the proper
	// private key.
	if scriptTree, ok := scriptInfo.(input.TapscriptDescriptor); ok {
		signDesc.SignMethod = input.TaprootKeySpendSignMethod

		signDesc.TapTweak = scriptTree.TapTweak()
	}

	// The second level script we sign will always be the success path.
	secondLevelWitnessScript, err := secondLevelScript.WitnessScriptForPath(
		input.ScriptPathSuccess,
	)
	if err != nil {
		return emptyRetribution, err
	}

	// If this is a taproot output, we'll also need to obtain the second
	// level tap tweak as well.
	var secondLevelTapTweak [32]byte
	if scriptTree, ok := secondLevelScript.(input.TapscriptDescriptor); ok {
		copy(secondLevelTapTweak[:], scriptTree.TapTweak())
	}

	return HtlcRetribution{
		SignDesc: signDesc,
		OutPoint: wire.OutPoint{
			Hash:  commitHash,
			Index: uint32(htlc.OutputIndex),
		},
		SecondLevelWitnessScript: secondLevelWitnessScript,
		IsIncoming:               htlc.Incoming,
		SecondLevelTapTweak:      secondLevelTapTweak,
	}, nil
}

// createBreachRetribution creates a partially initiated BreachRetribution
// using a RevocationLog. Returns the constructed retribution, our amount,
// their amount, and a possible non-nil error. If the spendTx parameter is
// non-nil, then it will be used to glean the breach transaction's to-local and
// to-remote output amounts. Otherwise, the RevocationLog will be checked to
// see if these fields are present there. If they are not, then
// ErrRevLogDataMissing is returned.
func createBreachRetribution(revokedLog *channeldb.RevocationLog,
	spendTx *wire.MsgTx, chanState *channeldb.OpenChannel,
	keyRing *CommitmentKeyRing, commitmentSecret *btcec.PrivateKey,
	leaseExpiry uint32) (*BreachRetribution, int64, int64, error) {

	commitHash := revokedLog.CommitTxHash

	// Create the htlc retributions.
	htlcRetributions := make([]HtlcRetribution, len(revokedLog.HTLCEntries))
	for i, htlc := range revokedLog.HTLCEntries {
		hr, err := createHtlcRetribution(
			chanState, keyRing, commitHash,
			commitmentSecret, leaseExpiry, htlc,
		)
		if err != nil {
			return nil, 0, 0, err
		}
		htlcRetributions[i] = hr
	}

	var ourAmt, theirAmt int64

	// Construct the our outpoint.
	ourOutpoint := wire.OutPoint{
		Hash: commitHash,
	}
	if revokedLog.OurOutputIndex != channeldb.OutputIndexEmpty {
		ourOutpoint.Index = uint32(revokedLog.OurOutputIndex)

		// If the spend transaction is provided, then we use it to get
		// the value of our output.
		if spendTx != nil {
			// Sanity check that OurOutputIndex is within range.
			if int(ourOutpoint.Index) >= len(spendTx.TxOut) {
				return nil, 0, 0, fmt.Errorf("%w: ours=%v, "+
					"len(TxOut)=%v",
					ErrOutputIndexOutOfRange,
					ourOutpoint.Index, len(spendTx.TxOut),
				)
			}
			// Read the amounts from the breach transaction.
			//
			// NOTE: ourAmt here includes commit fee and anchor
			// amount (if enabled).
			ourAmt = spendTx.TxOut[ourOutpoint.Index].Value
		} else {
			// Otherwise, we check to see if the revocation log
			// contains our output amount. Due to a previous
			// migration, this field may be empty in which case an
			// error will be returned.
			if revokedLog.OurBalance == nil {
				return nil, 0, 0, ErrRevLogDataMissing
			}

			ourAmt = int64(revokedLog.OurBalance.ToSatoshis())
		}
	}

	// Construct the their outpoint.
	theirOutpoint := wire.OutPoint{
		Hash: commitHash,
	}
	if revokedLog.TheirOutputIndex != channeldb.OutputIndexEmpty {
		theirOutpoint.Index = uint32(revokedLog.TheirOutputIndex)

		// If the spend transaction is provided, then we use it to get
		// the value of the remote parties' output.
		if spendTx != nil {
			// Sanity check that TheirOutputIndex is within range.
			if int(revokedLog.TheirOutputIndex) >=
				len(spendTx.TxOut) {

				return nil, 0, 0, fmt.Errorf("%w: theirs=%v, "+
					"len(TxOut)=%v",
					ErrOutputIndexOutOfRange,
					revokedLog.TheirOutputIndex,
					len(spendTx.TxOut),
				)
			}

			// Read the amounts from the breach transaction.
			theirAmt = spendTx.TxOut[theirOutpoint.Index].Value
		} else {
			// Otherwise, we check to see if the revocation log
			// contains remote parties' output amount. Due to a
			// previous migration, this field may be empty in which
			// case an error will be returned.
			if revokedLog.TheirBalance == nil {
				return nil, 0, 0, ErrRevLogDataMissing
			}

			theirAmt = int64(revokedLog.TheirBalance.ToSatoshis())
		}
	}

	return &BreachRetribution{
		BreachTxHash:     commitHash,
		ChainHash:        chanState.ChainHash,
		LocalOutpoint:    ourOutpoint,
		RemoteOutpoint:   theirOutpoint,
		HtlcRetributions: htlcRetributions,
		KeyRing:          keyRing,
	}, ourAmt, theirAmt, nil
}

// createBreachRetributionLegacy creates a partially initiated
// BreachRetribution using a ChannelCommitment. Returns the constructed
// retribution, our amount, their amount, and a possible non-nil error.
func createBreachRetributionLegacy(revokedLog *channeldb.ChannelCommitment,
	chanState *channeldb.OpenChannel, keyRing *CommitmentKeyRing,
	commitmentSecret *btcec.PrivateKey,
	ourScript, theirScript input.ScriptDescriptor,
	leaseExpiry uint32) (*BreachRetribution, int64, int64, error) {

	commitHash := revokedLog.CommitTx.TxHash()
	ourOutpoint := wire.OutPoint{
		Hash: commitHash,
	}
	theirOutpoint := wire.OutPoint{
		Hash: commitHash,
	}

	// In order to fully populate the breach retribution struct, we'll need
	// to find the exact index of the commitment outputs.
	for i, txOut := range revokedLog.CommitTx.TxOut {
		switch {
		case bytes.Equal(txOut.PkScript, ourScript.PkScript()):
			ourOutpoint.Index = uint32(i)
		case bytes.Equal(txOut.PkScript, theirScript.PkScript()):
			theirOutpoint.Index = uint32(i)
		}
	}

	// With the commitment outputs located, we'll now generate all the
	// retribution structs for each of the HTLC transactions active on the
	// remote commitment transaction.
	htlcRetributions := make([]HtlcRetribution, len(revokedLog.Htlcs))
	for i, htlc := range revokedLog.Htlcs {
		// If the HTLC is dust, then we'll skip it as it doesn't have
		// an output on the commitment transaction.
		if HtlcIsDust(
			chanState.ChanType, htlc.Incoming, false,
			chainfee.SatPerKWeight(revokedLog.FeePerKw),
			htlc.Amt.ToSatoshis(),
			chanState.RemoteChanCfg.DustLimit,
		) {

			continue
		}

		entry := &channeldb.HTLCEntry{
			RHash:         htlc.RHash,
			RefundTimeout: htlc.RefundTimeout,
			OutputIndex:   uint16(htlc.OutputIndex),
			Incoming:      htlc.Incoming,
			Amt:           htlc.Amt.ToSatoshis(),
		}
		hr, err := createHtlcRetribution(
			chanState, keyRing, commitHash,
			commitmentSecret, leaseExpiry, entry,
		)
		if err != nil {
			return nil, 0, 0, err
		}
		htlcRetributions[i] = hr
	}

	// Compute the balances in satoshis.
	ourAmt := int64(revokedLog.LocalBalance.ToSatoshis())
	theirAmt := int64(revokedLog.RemoteBalance.ToSatoshis())

	return &BreachRetribution{
		BreachTxHash:     commitHash,
		ChainHash:        chanState.ChainHash,
		LocalOutpoint:    ourOutpoint,
		RemoteOutpoint:   theirOutpoint,
		HtlcRetributions: htlcRetributions,
		KeyRing:          keyRing,
	}, ourAmt, theirAmt, nil
}

// HtlcIsDust determines if an HTLC output is dust or not depending on two
// bits: if the HTLC is incoming and if the HTLC will be placed on our
// commitment transaction, or theirs. These two pieces of information are
// required as we currently used second-level HTLC transactions as off-chain
// covenants. Depending on the two bits, we'll either be using a timeout or
// success transaction which have different weights.
func HtlcIsDust(chanType channeldb.ChannelType,
	incoming, ourCommit bool, feePerKw chainfee.SatPerKWeight,
	htlcAmt, dustLimit btcutil.Amount) bool {

	// First we'll determine the fee required for this HTLC based on if this is
	// an incoming HTLC or not, and also on whose commitment transaction it
	// will be placed on.
	var htlcFee btcutil.Amount
	switch {

	// If this is an incoming HTLC on our commitment transaction, then the
	// second-level transaction will be a success transaction.
	case incoming && ourCommit:
		htlcFee = HtlcSuccessFee(chanType, feePerKw)

	// If this is an incoming HTLC on their commitment transaction, then
	// we'll be using a second-level timeout transaction as they've added
	// this HTLC.
	case incoming && !ourCommit:
		htlcFee = HtlcTimeoutFee(chanType, feePerKw)

	// If this is an outgoing HTLC on our commitment transaction, then
	// we'll be using a timeout transaction as we're the sender of the
	// HTLC.
	case !incoming && ourCommit:
		htlcFee = HtlcTimeoutFee(chanType, feePerKw)

	// If this is an outgoing HTLC on their commitment transaction, then
	// we'll be using an HTLC success transaction as they're the receiver
	// of this HTLC.
	case !incoming && !ourCommit:
		htlcFee = HtlcSuccessFee(chanType, feePerKw)
	}

	return (htlcAmt - htlcFee) < dustLimit
}

// htlcView represents the "active" HTLCs at a particular point within the
// history of the HTLC update log.
type htlcView struct {
	ourUpdates   []*PaymentDescriptor
	theirUpdates []*PaymentDescriptor
	feePerKw     chainfee.SatPerKWeight
}

// fetchHTLCView returns all the candidate HTLC updates which should be
// considered for inclusion within a commitment based on the passed HTLC log
// indexes.
func (lc *LightningChannel) fetchHTLCView(theirLogIndex, ourLogIndex uint64) *htlcView {
	var ourHTLCs []*PaymentDescriptor
	for e := lc.localUpdateLog.Front(); e != nil; e = e.Next() {
		htlc := e.Value.(*PaymentDescriptor)

		// This HTLC is active from this point-of-view iff the log
		// index of the state update is below the specified index in
		// our update log.
		if htlc.LogIndex < ourLogIndex {
			ourHTLCs = append(ourHTLCs, htlc)
		}
	}

	var theirHTLCs []*PaymentDescriptor
	for e := lc.remoteUpdateLog.Front(); e != nil; e = e.Next() {
		htlc := e.Value.(*PaymentDescriptor)

		// If this is an incoming HTLC, then it is only active from
		// this point-of-view if the index of the HTLC addition in
		// their log is below the specified view index.
		if htlc.LogIndex < theirLogIndex {
			theirHTLCs = append(theirHTLCs, htlc)
		}
	}

	return &htlcView{
		ourUpdates:   ourHTLCs,
		theirUpdates: theirHTLCs,
	}
}

// fetchCommitmentView returns a populated commitment which expresses the state
// of the channel from the point of view of a local or remote chain, evaluating
// the HTLC log up to the passed indexes. This function is used to construct
// both local and remote commitment transactions in order to sign or verify new
// commitment updates. A fully populated commitment is returned which reflects
// the proper balances for both sides at this point in the commitment chain.
func (lc *LightningChannel) fetchCommitmentView(remoteChain bool,
	ourLogIndex, ourHtlcIndex, theirLogIndex, theirHtlcIndex uint64,
	keyRing *CommitmentKeyRing) (*commitment, error) {

	commitChain := lc.localCommitChain
	dustLimit := lc.channelState.LocalChanCfg.DustLimit
	if remoteChain {
		commitChain = lc.remoteCommitChain
		dustLimit = lc.channelState.RemoteChanCfg.DustLimit
	}

	nextHeight := commitChain.tip().height + 1

	// Run through all the HTLCs that will be covered by this transaction
	// in order to update their commitment addition height, and to adjust
	// the balances on the commitment transaction accordingly. Note that
	// these balances will be *before* taking a commitment fee from the
	// initiator.
	htlcView := lc.fetchHTLCView(theirLogIndex, ourLogIndex)
	ourBalance, theirBalance, _, filteredHTLCView, err := lc.computeView(
		htlcView, remoteChain, true,
	)
	if err != nil {
		return nil, err
	}
	feePerKw := filteredHTLCView.feePerKw

	// Actually generate unsigned commitment transaction for this view.
	commitTx, err := lc.commitBuilder.createUnsignedCommitmentTx(
		ourBalance, theirBalance, !remoteChain, feePerKw, nextHeight,
		filteredHTLCView, keyRing,
	)
	if err != nil {
		return nil, err
	}

	// We'll assert that there hasn't been a mistake during fee calculation
	// leading to a fee too low.
	var totalOut btcutil.Amount
	for _, txOut := range commitTx.txn.TxOut {
		totalOut += btcutil.Amount(txOut.Value)
	}
	fee := lc.channelState.Capacity - totalOut

	var witnessWeight int64
	if lc.channelState.ChanType.IsTaproot() {
		witnessWeight = input.TaprootKeyPathWitnessSize
	} else {
		witnessWeight = input.WitnessCommitmentTxWeight
	}

	// Since the transaction is not signed yet, we use the witness weight
	// used for weight calculation.
	uTx := btcutil.NewTx(commitTx.txn)
	weight := blockchain.GetTransactionWeight(uTx) + witnessWeight

	effFeeRate := chainfee.SatPerKWeight(fee) * 1000 /
		chainfee.SatPerKWeight(weight)
	if effFeeRate < chainfee.AbsoluteFeePerKwFloor {
		return nil, fmt.Errorf("height=%v, for ChannelPoint(%v) "+
			"attempts to create commitment with feerate %v: %v",
			nextHeight, lc.channelState.FundingOutpoint,
			effFeeRate, spew.Sdump(commitTx))
	}

	// With the commitment view created, store the resulting balances and
	// transaction with the other parameters for this height.
	c := &commitment{
		ourBalance:        commitTx.ourBalance,
		theirBalance:      commitTx.theirBalance,
		txn:               commitTx.txn,
		fee:               commitTx.fee,
		ourMessageIndex:   ourLogIndex,
		ourHtlcIndex:      ourHtlcIndex,
		theirMessageIndex: theirLogIndex,
		theirHtlcIndex:    theirHtlcIndex,
		height:            nextHeight,
		feePerKw:          feePerKw,
		dustLimit:         dustLimit,
		isOurs:            !remoteChain,
	}

	// In order to ensure _none_ of the HTLC's associated with this new
	// commitment are mutated, we'll manually copy over each HTLC to its
	// respective slice.
	c.outgoingHTLCs = make([]PaymentDescriptor, len(filteredHTLCView.ourUpdates))
	for i, htlc := range filteredHTLCView.ourUpdates {
		c.outgoingHTLCs[i] = *htlc
	}
	c.incomingHTLCs = make([]PaymentDescriptor, len(filteredHTLCView.theirUpdates))
	for i, htlc := range filteredHTLCView.theirUpdates {
		c.incomingHTLCs[i] = *htlc
	}

	// Finally, we'll populate all the HTLC indexes so we can track the
	// locations of each HTLC in the commitment state. We pass in the sorted
	// slice of CLTV deltas in order to properly locate HTLCs that otherwise
	// have the same payment hash and amount.
	err = c.populateHtlcIndexes(lc.channelState.ChanType, commitTx.cltvs)
	if err != nil {
		return nil, err
	}

	return c, nil
}

// fundingTxIn returns the funding output as a transaction input. The input
// returned by this function uses a max sequence number, so it isn't able to be
// used with RBF by default.
func fundingTxIn(chanState *channeldb.OpenChannel) wire.TxIn {
	return *wire.NewTxIn(&chanState.FundingOutpoint, nil, nil)
}

// evaluateHTLCView processes all update entries in both HTLC update logs,
// producing a final view which is the result of properly applying all adds,
// settles, timeouts and fee updates found in both logs. The resulting view
// returned reflects the current state of HTLCs within the remote or local
// commitment chain, and the current commitment fee rate.
//
// If mutateState is set to true, then the add height of all added HTLCs
// will be set to nextHeight, and the remove height of all removed HTLCs
// will be set to nextHeight. This should therefore only be set to true
// once for each height, and only in concert with signing a new commitment.
// TODO(halseth): return htlcs to mutate instead of mutating inside
// method.
func (lc *LightningChannel) evaluateHTLCView(view *htlcView, ourBalance,
	theirBalance *lnwire.MilliSatoshi, nextHeight uint64,
	remoteChain, mutateState bool) (*htlcView, error) {

	// We initialize the view's fee rate to the fee rate of the unfiltered
	// view. If any fee updates are found when evaluating the view, it will
	// be updated.
	newView := &htlcView{
		feePerKw: view.feePerKw,
	}

	// We use two maps, one for the local log and one for the remote log to
	// keep track of which entries we need to skip when creating the final
	// htlc view. We skip an entry whenever we find a settle or a timeout
	// modifying an entry.
	skipUs := make(map[uint64]struct{})
	skipThem := make(map[uint64]struct{})

	// First we run through non-add entries in both logs, populating the
	// skip sets and mutating the current chain state (crediting balances,
	// etc) to reflect the settle/timeout entry encountered.
	for _, entry := range view.ourUpdates {
		switch entry.EntryType {
		// Skip adds for now. They will be processed below.
		case Add:
			continue

		// Process fee updates, updating the current feePerKw.
		case FeeUpdate:
			processFeeUpdate(
				entry, nextHeight, remoteChain, mutateState,
				newView,
			)
			continue
		}

		// If we're settling an inbound HTLC, and it hasn't been
		// processed yet, then increment our state tracking the total
		// number of satoshis we've received within the channel.
		if mutateState && entry.EntryType == Settle && !remoteChain &&
			entry.removeCommitHeightLocal == 0 {
			lc.channelState.TotalMSatReceived += entry.Amount
		}

		addEntry, err := lc.fetchParent(entry, remoteChain, true)
		if err != nil {
			return nil, err
		}

		skipThem[addEntry.HtlcIndex] = struct{}{}
		processRemoveEntry(entry, ourBalance, theirBalance,
			nextHeight, remoteChain, true, mutateState)
	}
	for _, entry := range view.theirUpdates {
		switch entry.EntryType {
		// Skip adds for now. They will be processed below.
		case Add:
			continue

		// Process fee updates, updating the current feePerKw.
		case FeeUpdate:
			processFeeUpdate(
				entry, nextHeight, remoteChain, mutateState,
				newView,
			)
			continue
		}

		// If the remote party is settling one of our outbound HTLC's,
		// and it hasn't been processed, yet, the increment our state
		// tracking the total number of satoshis we've sent within the
		// channel.
		if mutateState && entry.EntryType == Settle && !remoteChain &&
			entry.removeCommitHeightLocal == 0 {
			lc.channelState.TotalMSatSent += entry.Amount
		}

		addEntry, err := lc.fetchParent(entry, remoteChain, false)
		if err != nil {
			return nil, err
		}

		skipUs[addEntry.HtlcIndex] = struct{}{}
		processRemoveEntry(entry, ourBalance, theirBalance,
			nextHeight, remoteChain, false, mutateState)
	}

	// Next we take a second pass through all the log entries, skipping any
	// settled HTLCs, and debiting the chain state balance due to any newly
	// added HTLCs.
	for _, entry := range view.ourUpdates {
		isAdd := entry.EntryType == Add
		if _, ok := skipUs[entry.HtlcIndex]; !isAdd || ok {
			continue
		}

		processAddEntry(entry, ourBalance, theirBalance, nextHeight,
			remoteChain, false, mutateState)
		newView.ourUpdates = append(newView.ourUpdates, entry)
	}
	for _, entry := range view.theirUpdates {
		isAdd := entry.EntryType == Add
		if _, ok := skipThem[entry.HtlcIndex]; !isAdd || ok {
			continue
		}

		processAddEntry(entry, ourBalance, theirBalance, nextHeight,
			remoteChain, true, mutateState)
		newView.theirUpdates = append(newView.theirUpdates, entry)
	}

	return newView, nil
}

// fetchParent is a helper that looks up update log parent entries in the
// appropriate log.
func (lc *LightningChannel) fetchParent(entry *PaymentDescriptor,
	remoteChain, remoteLog bool) (*PaymentDescriptor, error) {

	var (
		updateLog *updateLog
		logName   string
	)

	if remoteLog {
		updateLog = lc.remoteUpdateLog
		logName = "remote"
	} else {
		updateLog = lc.localUpdateLog
		logName = "local"
	}

	addEntry := updateLog.lookupHtlc(entry.ParentIndex)

	switch {
	// We check if the parent entry is not found at this point.
	// This could happen for old versions of lnd, and we return an
	// error to gracefully shut down the state machine if such an
	// entry is still in the logs.
	case addEntry == nil:
		return nil, fmt.Errorf("unable to find parent entry "+
			"%d in %v update log: %v\nUpdatelog: %v",
			entry.ParentIndex, logName,
			newLogClosure(func() string {
				return spew.Sdump(entry)
			}), newLogClosure(func() string {
				return spew.Sdump(updateLog)
			}),
		)

	// The parent add height should never be zero at this point. If
	// that's the case we probably forgot to send a new commitment.
	case remoteChain && addEntry.addCommitHeightRemote == 0:
		return nil, fmt.Errorf("parent entry %d for update %d "+
			"had zero remote add height", entry.ParentIndex,
			entry.LogIndex)
	case !remoteChain && addEntry.addCommitHeightLocal == 0:
		return nil, fmt.Errorf("parent entry %d for update %d "+
			"had zero local add height", entry.ParentIndex,
			entry.LogIndex)
	}

	return addEntry, nil
}

// processAddEntry evaluates the effect of an add entry within the HTLC log.
// If the HTLC hasn't yet been committed in either chain, then the height it
// was committed is updated. Keeping track of this inclusion height allows us to
// later compact the log once the change is fully committed in both chains.
func processAddEntry(htlc *PaymentDescriptor, ourBalance, theirBalance *lnwire.MilliSatoshi,
	nextHeight uint64, remoteChain bool, isIncoming, mutateState bool) {

	// If we're evaluating this entry for the remote chain (to create/view
	// a new commitment), then we'll may be updating the height this entry
	// was added to the chain. Otherwise, we may be updating the entry's
	// height w.r.t the local chain.
	var addHeight *uint64
	if remoteChain {
		addHeight = &htlc.addCommitHeightRemote
	} else {
		addHeight = &htlc.addCommitHeightLocal
	}

	if *addHeight != 0 {
		return
	}

	if isIncoming {
		// If this is a new incoming (un-committed) HTLC, then we need
		// to update their balance accordingly by subtracting the
		// amount of the HTLC that are funds pending.
		*theirBalance -= htlc.Amount
	} else {
		// Similarly, we need to debit our balance if this is an out
		// going HTLC to reflect the pending balance.
		*ourBalance -= htlc.Amount
	}

	if mutateState {
		*addHeight = nextHeight
	}
}

// processRemoveEntry processes a log entry which settles or times out a
// previously added HTLC. If the removal entry has already been processed, it
// is skipped.
func processRemoveEntry(htlc *PaymentDescriptor, ourBalance,
	theirBalance *lnwire.MilliSatoshi, nextHeight uint64,
	remoteChain bool, isIncoming, mutateState bool) {

	var removeHeight *uint64
	if remoteChain {
		removeHeight = &htlc.removeCommitHeightRemote
	} else {
		removeHeight = &htlc.removeCommitHeightLocal
	}

	// Ignore any removal entries which have already been processed.
	if *removeHeight != 0 {
		return
	}

	switch {
	// If an incoming HTLC is being settled, then this means that we've
	// received the preimage either from another subsystem, or the
	// upstream peer in the route. Therefore, we increase our balance by
	// the HTLC amount.
	case isIncoming && htlc.EntryType == Settle:
		*ourBalance += htlc.Amount

	// Otherwise, this HTLC is being failed out, therefore the value of the
	// HTLC should return to the remote party.
	case isIncoming && (htlc.EntryType == Fail || htlc.EntryType == MalformedFail):
		*theirBalance += htlc.Amount

	// If an outgoing HTLC is being settled, then this means that the
	// downstream party resented the preimage or learned of it via a
	// downstream peer. In either case, we credit their settled value with
	// the value of the HTLC.
	case !isIncoming && htlc.EntryType == Settle:
		*theirBalance += htlc.Amount

	// Otherwise, one of our outgoing HTLC's has timed out, so the value of
	// the HTLC should be returned to our settled balance.
	case !isIncoming && (htlc.EntryType == Fail || htlc.EntryType == MalformedFail):
		*ourBalance += htlc.Amount
	}

	if mutateState {
		*removeHeight = nextHeight
	}
}

// processFeeUpdate processes a log update that updates the current commitment
// fee.
func processFeeUpdate(feeUpdate *PaymentDescriptor, nextHeight uint64,
	remoteChain bool, mutateState bool, view *htlcView) {

	// Fee updates are applied for all commitments after they are
	// sent/received, so we consider them being added and removed at the
	// same height.
	var addHeight *uint64
	var removeHeight *uint64
	if remoteChain {
		addHeight = &feeUpdate.addCommitHeightRemote
		removeHeight = &feeUpdate.removeCommitHeightRemote
	} else {
		addHeight = &feeUpdate.addCommitHeightLocal
		removeHeight = &feeUpdate.removeCommitHeightLocal
	}

	if *addHeight != 0 {
		return
	}

	// If the update wasn't already locked in, update the current fee rate
	// to reflect this update.
	view.feePerKw = chainfee.SatPerKWeight(feeUpdate.Amount.ToSatoshis())

	if mutateState {
		*addHeight = nextHeight
		*removeHeight = nextHeight
	}
}

// generateRemoteHtlcSigJobs generates a series of HTLC signature jobs for the
// sig pool, along with a channel that if closed, will cancel any jobs after
// they have been submitted to the sigPool. This method is to be used when
// generating a new commitment for the remote party. The jobs generated by the
// signature can be submitted to the sigPool to generate all the signatures
// asynchronously and in parallel.
func genRemoteHtlcSigJobs(keyRing *CommitmentKeyRing,
	chanType channeldb.ChannelType, isRemoteInitiator bool,
	leaseExpiry uint32, localChanCfg, remoteChanCfg *channeldb.ChannelConfig,
	remoteCommitView *commitment) ([]SignJob, chan struct{}, error) {

	txHash := remoteCommitView.txn.TxHash()
	dustLimit := remoteChanCfg.DustLimit
	feePerKw := remoteCommitView.feePerKw
	sigHashType := HtlcSigHashType(chanType)

	// With the keys generated, we'll make a slice with enough capacity to
	// hold potentially all the HTLCs. The actual slice may be a bit
	// smaller (than its total capacity) and some HTLCs may be dust.
	numSigs := (len(remoteCommitView.incomingHTLCs) +
		len(remoteCommitView.outgoingHTLCs))
	sigBatch := make([]SignJob, 0, numSigs)

	var err error
	cancelChan := make(chan struct{})

	// For each outgoing and incoming HTLC, if the HTLC isn't considered a
	// dust output after taking into account second-level HTLC fees, then a
	// sigJob will be generated and appended to the current batch.
	for _, htlc := range remoteCommitView.incomingHTLCs {
		if HtlcIsDust(
			chanType, true, false, feePerKw,
			htlc.Amount.ToSatoshis(), dustLimit,
		) {

			continue
		}

		// If the HTLC isn't dust, then we'll create an empty sign job
		// to add to the batch momentarily.
		var sigJob SignJob
		sigJob.Cancel = cancelChan
		sigJob.Resp = make(chan SignJobResp, 1)

		// As this is an incoming HTLC and we're sinning the commitment
		// transaction of the remote node, we'll need to generate an
		// HTLC timeout transaction for them. The output of the timeout
		// transaction needs to account for fees, so we'll compute the
		// required fee and output now.
		htlcFee := HtlcTimeoutFee(chanType, feePerKw)
		outputAmt := htlc.Amount.ToSatoshis() - htlcFee

		// With the fee calculate, we can properly create the HTLC
		// timeout transaction using the HTLC amount minus the fee.
		op := wire.OutPoint{
			Hash:  txHash,
			Index: uint32(htlc.remoteOutputIndex),
		}
		sigJob.Tx, err = CreateHtlcTimeoutTx(
			chanType, isRemoteInitiator, op, outputAmt,
			htlc.Timeout, uint32(remoteChanCfg.CsvDelay),
			leaseExpiry, keyRing.RevocationKey, keyRing.ToLocalKey,
		)
		if err != nil {
			return nil, nil, err
		}

		// Construct a full hash cache as we may be signing a segwit v1
		// sighash.
		txOut := remoteCommitView.txn.TxOut[htlc.remoteOutputIndex]
		prevFetcher := txscript.NewCannedPrevOutputFetcher(
			txOut.PkScript, int64(htlc.Amount.ToSatoshis()),
		)
		hashCache := txscript.NewTxSigHashes(sigJob.Tx, prevFetcher)

		// Finally, we'll generate a sign descriptor to generate a
		// signature to give to the remote party for this commitment
		// transaction. Note we use the raw HTLC amount.
		sigJob.SignDesc = input.SignDescriptor{
			KeyDesc:           localChanCfg.HtlcBasePoint,
			SingleTweak:       keyRing.LocalHtlcKeyTweak,
			WitnessScript:     htlc.theirWitnessScript,
			Output:            txOut,
			PrevOutputFetcher: prevFetcher,
			HashType:          sigHashType,
			SigHashes:         hashCache,
			InputIndex:        0,
		}
		sigJob.OutputIndex = htlc.remoteOutputIndex

		// If this is a taproot channel, then we'll need to set the
		// method type to ensure we generate a valid signature.
		if chanType.IsTaproot() {
			sigJob.SignDesc.SignMethod = input.TaprootScriptSpendSignMethod //nolint:lll
		}

		sigBatch = append(sigBatch, sigJob)
	}
	for _, htlc := range remoteCommitView.outgoingHTLCs {
		if HtlcIsDust(
			chanType, false, false, feePerKw,
			htlc.Amount.ToSatoshis(), dustLimit,
		) {

			continue
		}

		sigJob := SignJob{}
		sigJob.Cancel = cancelChan
		sigJob.Resp = make(chan SignJobResp, 1)

		// As this is an outgoing HTLC and we're signing the commitment
		// transaction of the remote node, we'll need to generate an
		// HTLC success transaction for them. The output of the timeout
		// transaction needs to account for fees, so we'll compute the
		// required fee and output now.
		htlcFee := HtlcSuccessFee(chanType, feePerKw)
		outputAmt := htlc.Amount.ToSatoshis() - htlcFee

		// With the proper output amount calculated, we can now
		// generate the success transaction using the remote party's
		// CSV delay.
		op := wire.OutPoint{
			Hash:  txHash,
			Index: uint32(htlc.remoteOutputIndex),
		}
		sigJob.Tx, err = CreateHtlcSuccessTx(
			chanType, isRemoteInitiator, op, outputAmt,
			uint32(remoteChanCfg.CsvDelay), leaseExpiry,
			keyRing.RevocationKey, keyRing.ToLocalKey,
		)
		if err != nil {
			return nil, nil, err
		}

		// Construct a full hash cache as we may be signing a segwit v1
		// sighash.
		txOut := remoteCommitView.txn.TxOut[htlc.remoteOutputIndex]
		prevFetcher := txscript.NewCannedPrevOutputFetcher(
			txOut.PkScript, int64(htlc.Amount.ToSatoshis()),
		)
		hashCache := txscript.NewTxSigHashes(sigJob.Tx, prevFetcher)

		// Finally, we'll generate a sign descriptor to generate a
		// signature to give to the remote party for this commitment
		// transaction. Note we use the raw HTLC amount.
		sigJob.SignDesc = input.SignDescriptor{
			KeyDesc:           localChanCfg.HtlcBasePoint,
			SingleTweak:       keyRing.LocalHtlcKeyTweak,
			WitnessScript:     htlc.theirWitnessScript,
			Output:            txOut,
			PrevOutputFetcher: prevFetcher,
			HashType:          sigHashType,
			SigHashes:         hashCache,
			InputIndex:        0,
		}
		sigJob.OutputIndex = htlc.remoteOutputIndex

		// If this is a taproot channel, then we'll need to set the
		// method type to ensure we generate a valid signature.
		if chanType.IsTaproot() {
			sigJob.SignDesc.SignMethod = input.TaprootScriptSpendSignMethod //nolint:lll
		}

		sigBatch = append(sigBatch, sigJob)
	}

	return sigBatch, cancelChan, nil
}

// createCommitDiff will create a commit diff given a new pending commitment
// for the remote party and the necessary signatures for the remote party to
// validate this new state. This function is called right before sending the
// new commitment to the remote party. The commit diff returned contains all
// information necessary for retransmission.
func (lc *LightningChannel) createCommitDiff(
	newCommit *commitment, commitSig lnwire.Sig,
	htlcSigs []lnwire.Sig) (*channeldb.CommitDiff, error) {

	// First, we need to convert the funding outpoint into the ID that's
	// used on the wire to identify this channel. We'll use this shortly
	// when recording the exact CommitSig message that we'll be sending
	// out.
	chanID := lnwire.NewChanIDFromOutPoint(lc.channelState.FundingOutpoint)

	var (
		logUpdates        []channeldb.LogUpdate
		ackAddRefs        []channeldb.AddRef
		settleFailRefs    []channeldb.SettleFailRef
		openCircuitKeys   []models.CircuitKey
		closedCircuitKeys []models.CircuitKey
	)

	// We'll now run through our local update log to locate the items which
	// were only just committed within this pending state. This will be the
	// set of items we need to retransmit if we reconnect and find that
	// they didn't process this new state fully.
	for e := lc.localUpdateLog.Front(); e != nil; e = e.Next() {
		pd := e.Value.(*PaymentDescriptor)

		// If this entry wasn't committed at the exact height of this
		// remote commitment, then we'll skip it as it was already
		// lingering in the log.
		if pd.addCommitHeightRemote != newCommit.height &&
			pd.removeCommitHeightRemote != newCommit.height {

			continue
		}

		// Knowing that this update is a part of this new commitment,
		// we'll create a log update and not its index in the log so
		// we can later restore it properly if a restart occurs.
		logUpdate := channeldb.LogUpdate{
			LogIndex: pd.LogIndex,
		}

		// We'll map the type of the PaymentDescriptor to one of the
		// four messages that it corresponds to. With this set of
		// messages obtained, we can simply read from disk and re-send
		// them in the case of a needed channel sync.
		switch pd.EntryType {
		case Add:
			htlc := &lnwire.UpdateAddHTLC{
				ChanID:        chanID,
				ID:            pd.HtlcIndex,
				Amount:        pd.Amount,
				Expiry:        pd.Timeout,
				PaymentHash:   pd.RHash,
				BlindingPoint: pd.BlindingPoint,
			}
			copy(htlc.OnionBlob[:], pd.OnionBlob)
			logUpdate.UpdateMsg = htlc

			// Gather any references for circuits opened by this Add
			// HTLC.
			if pd.OpenCircuitKey != nil {
				openCircuitKeys = append(openCircuitKeys,
					*pd.OpenCircuitKey)
			}

			logUpdates = append(logUpdates, logUpdate)

			// Short circuit here since an add should not have any
			// of the references gathered in the case of settles,
			// fails or malformed fails.
			continue

		case Settle:
			logUpdate.UpdateMsg = &lnwire.UpdateFulfillHTLC{
				ChanID:          chanID,
				ID:              pd.ParentIndex,
				PaymentPreimage: pd.RPreimage,
			}

		case Fail:
			logUpdate.UpdateMsg = &lnwire.UpdateFailHTLC{
				ChanID: chanID,
				ID:     pd.ParentIndex,
				Reason: pd.FailReason,
			}

		case MalformedFail:
			logUpdate.UpdateMsg = &lnwire.UpdateFailMalformedHTLC{
				ChanID:       chanID,
				ID:           pd.ParentIndex,
				ShaOnionBlob: pd.ShaOnionBlob,
				FailureCode:  pd.FailCode,
			}

		case FeeUpdate:
			// The Amount field holds the feerate denominated in
			// msat. Since feerates are only denominated in sat/kw,
			// we can convert it without loss of precision.
			logUpdate.UpdateMsg = &lnwire.UpdateFee{
				ChanID:   chanID,
				FeePerKw: uint32(pd.Amount.ToSatoshis()),
			}
		}

		// Gather the fwd pkg references from any settle or fail
		// packets, if they exist.
		if pd.SourceRef != nil {
			ackAddRefs = append(ackAddRefs, *pd.SourceRef)
		}
		if pd.DestRef != nil {
			settleFailRefs = append(settleFailRefs, *pd.DestRef)
		}
		if pd.ClosedCircuitKey != nil {
			closedCircuitKeys = append(closedCircuitKeys,
				*pd.ClosedCircuitKey)
		}

		logUpdates = append(logUpdates, logUpdate)
	}

	// With the set of log updates mapped into wire messages, we'll now
	// convert the in-memory commit into a format suitable for writing to
	// disk.
	diskCommit := newCommit.toDiskCommit(false)

	return &channeldb.CommitDiff{
		Commitment: *diskCommit,
		CommitSig: &lnwire.CommitSig{
			ChanID: lnwire.NewChanIDFromOutPoint(
				lc.channelState.FundingOutpoint,
			),
			CommitSig: commitSig,
			HtlcSigs:  htlcSigs,
		},
		LogUpdates:        logUpdates,
		OpenedCircuitKeys: openCircuitKeys,
		ClosedCircuitKeys: closedCircuitKeys,
		AddAcks:           ackAddRefs,
		SettleFailAcks:    settleFailRefs,
	}, nil
}

// getUnsignedAckedUpdates returns all remote log updates that we haven't
// signed for yet ourselves.
func (lc *LightningChannel) getUnsignedAckedUpdates() []channeldb.LogUpdate {
	// First, we need to convert the funding outpoint into the ID that's
	// used on the wire to identify this channel.
	chanID := lnwire.NewChanIDFromOutPoint(lc.channelState.FundingOutpoint)

	// Fetch the last remote update that we have signed for.
	lastRemoteCommitted := lc.remoteCommitChain.tail().theirMessageIndex

	// Fetch the last remote update that we have acked.
	lastLocalCommitted := lc.localCommitChain.tail().theirMessageIndex

	// We'll now run through the remote update log to locate the items that
	// we haven't signed for yet. This will be the set of items we need to
	// restore if we reconnect in order to produce the signature that the
	// remote party expects.
	var logUpdates []channeldb.LogUpdate
	for e := lc.remoteUpdateLog.Front(); e != nil; e = e.Next() {
		pd := e.Value.(*PaymentDescriptor)

		// Skip all remote updates that we have already included in our
		// commit chain.
		if pd.LogIndex < lastRemoteCommitted {
			continue
		}

		// Skip all remote updates that we haven't acked yet. At the
		// moment this function is called, there shouldn't be any, but
		// we check it anyway to make this function more generally
		// usable.
		if pd.LogIndex >= lastLocalCommitted {
			continue
		}

		logUpdate := channeldb.LogUpdate{
			LogIndex: pd.LogIndex,
		}

		// We'll map the type of the PaymentDescriptor to one of the
		// four messages that it corresponds to.
		switch pd.EntryType {
		case Add:
			htlc := &lnwire.UpdateAddHTLC{
				ChanID:        chanID,
				ID:            pd.HtlcIndex,
				Amount:        pd.Amount,
				Expiry:        pd.Timeout,
				PaymentHash:   pd.RHash,
				BlindingPoint: pd.BlindingPoint,
			}
			copy(htlc.OnionBlob[:], pd.OnionBlob)
			logUpdate.UpdateMsg = htlc

		case Settle:
			logUpdate.UpdateMsg = &lnwire.UpdateFulfillHTLC{
				ChanID:          chanID,
				ID:              pd.ParentIndex,
				PaymentPreimage: pd.RPreimage,
			}

		case Fail:
			logUpdate.UpdateMsg = &lnwire.UpdateFailHTLC{
				ChanID: chanID,
				ID:     pd.ParentIndex,
				Reason: pd.FailReason,
			}

		case MalformedFail:
			logUpdate.UpdateMsg = &lnwire.UpdateFailMalformedHTLC{
				ChanID:       chanID,
				ID:           pd.ParentIndex,
				ShaOnionBlob: pd.ShaOnionBlob,
				FailureCode:  pd.FailCode,
			}

		case FeeUpdate:
			// The Amount field holds the feerate denominated in
			// msat. Since feerates are only denominated in sat/kw,
			// we can convert it without loss of precision.
			logUpdate.UpdateMsg = &lnwire.UpdateFee{
				ChanID:   chanID,
				FeePerKw: uint32(pd.Amount.ToSatoshis()),
			}
		}

		logUpdates = append(logUpdates, logUpdate)
	}
	return logUpdates
}

// CalcFeeBuffer calculates a FeeBuffer in accordance with the recommended
// amount specified in BOLT 02. It accounts for two times the current fee rate
// plus an additional htlc at this higher fee rate which allows our peer to add
// an htlc even if our channel is drained locally.
// See: https://github.com/lightning/bolts/blob/master/02-peer-protocol.md
func CalcFeeBuffer(feePerKw chainfee.SatPerKWeight,
	commitWeight lntypes.WeightUnit) lnwire.MilliSatoshi {

	// Account for a 100% in fee rate increase.
	bufferFeePerKw := 2 * feePerKw

	feeBuffer := lnwire.NewMSatFromSatoshis(
		// Account for an additional htlc at the higher fee level.
		bufferFeePerKw.FeeForWeight(commitWeight + input.HTLCWeight),
	)

	return feeBuffer
}

// BufferType is used to determine what kind of additional buffer should be left
// when evaluating the usable balance of a channel.
type BufferType uint8

const (
	// NoBuffer means no additional buffer is accounted for. This is
	// important when verifying an already locked-in commitment state.
	NoBuffer BufferType = iota

	// FeeBuffer accounts for several edge cases. One of them is where
	// a locally drained channel might become unusable due to the non-opener
	// of the channel not being able to add a non-dust htlc to the channel
	// state because we as a channel opener cannot pay the additional fees
	// an htlc would require on the commitment tx.
	// See: https://github.com/lightningnetwork/lightning-rfc/issues/728
	//
	// Moreover it mitigates the situation where htlcs are added
	// simultaneously to the commitment transaction. This cannot be avoided
	// until the feature __option_simplified_update__ is available in the
	// protocol and deployed widely in the network.
	// More information about the issue and the simplified commitment flow
	// can be found here:
	// https://github.com/lightningnetwork/lnd/issues/7657
	// https://github.com/lightning/bolts/pull/867
	//
	// The last advantage is that we can react to fee spikes (up or down)
	// by accounting for at least twice the size of the current fee rate
	// (BOLT02). It also accounts for decreases in the fee rate because
	// former dust htlcs might now become normal outputs so the overall
	// fee might increase although the fee rate decreases (this is only true
	// for non-anchor channels because htlcs have to account for their
	// fee of the second-level covenant transactions).
	FeeBuffer

	// AdditionalHtlc just accounts for an additional htlc which is helpful
	// when deciding about a fee update of the commitment transaction.
	// Leaving always room for an additional htlc makes sure that even
	// though we are the opener of a channel a new fee update will always
	// allow an htlc from our peer to be added to the commitment tx.
	AdditionalHtlc
)

// String returns a human readable name for the buffer type.
func (b BufferType) String() string {
	switch b {
	case NoBuffer:
		return "nobuffer"
	case FeeBuffer:
		return "feebuffer"
	case AdditionalHtlc:
		return "additionalhtlc"
	default:
		return "unknown"
	}
}

// applyCommitFee applies the commitFee including a buffer to the balance amount
// and verifies that it does not become negative. This function returns the new
// balance and the exact buffer amount (excluding the commitment fee).
func (lc *LightningChannel) applyCommitFee(
	balance lnwire.MilliSatoshi, commitWeight lntypes.WeightUnit,
	feePerKw chainfee.SatPerKWeight,
	buffer BufferType) (lnwire.MilliSatoshi, lnwire.MilliSatoshi, error) {

	commitFee := feePerKw.FeeForWeight(commitWeight)
	commitFeeMsat := lnwire.NewMSatFromSatoshis(commitFee)

	var bufferAmt lnwire.MilliSatoshi
	switch buffer {
	// The FeeBuffer is subtracted from the balance. It is of predefined
	// size add keeps room for an up to 2x increase in fees of the
	// commitment tx and an additional htlc at this fee level reserved for
	// the peer.
	case FeeBuffer:
		// Make sure that we are the initiator of the channel before we
		// apply the FeeBuffer.
		if !lc.channelState.IsInitiator {
			return 0, 0, ErrFeeBufferNotInitiator
		}

		// The FeeBuffer already includes the commitFee.
		bufferAmt = CalcFeeBuffer(feePerKw, commitWeight)
		if bufferAmt < balance {
			newBalance := balance - bufferAmt
			return newBalance, bufferAmt - commitFeeMsat, nil
		}

	// The AdditionalHtlc buffer type does NOT keep a FeeBuffer but solely
	// keeps space for an additional htlc on the commitment tx which our
	// peer can add.
	case AdditionalHtlc:
		additionalHtlcFee := lnwire.NewMSatFromSatoshis(
			feePerKw.FeeForWeight(input.HTLCWeight),
		)

		bufferAmt = commitFeeMsat + additionalHtlcFee
		newBalance := balance - bufferAmt
		if bufferAmt < balance {
			return newBalance, additionalHtlcFee, nil
		}

	// The default case does not account for any buffer on the local balance
	// but just subtracts the commit fee.
	default:
		if commitFeeMsat < balance {
			newBalance := balance - commitFeeMsat
			return newBalance, 0, nil
		}
	}

	// We still return the amount and bufferAmt here to log them at a later
	// stage.
	return balance, bufferAmt, ErrBelowChanReserve
}

// validateCommitmentSanity is used to validate the current state of the
// commitment transaction in terms of the ChannelConstraints that we and our
// remote peer agreed upon during the funding workflow. The
// predict[Our|Their]Add should parameters should be set to a valid
// PaymentDescriptor if we are validating in the state when adding a new HTLC,
// or nil otherwise.
func (lc *LightningChannel) validateCommitmentSanity(theirLogCounter,
	ourLogCounter uint64, remoteChain bool, buffer BufferType,
	predictOurAdd, predictTheirAdd *PaymentDescriptor) error {

	// First fetch the initial balance before applying any updates.
	commitChain := lc.localCommitChain
	if remoteChain {
		commitChain = lc.remoteCommitChain
	}
	ourInitialBalance := commitChain.tip().ourBalance
	theirInitialBalance := commitChain.tip().theirBalance

	// Fetch all updates not committed.
	view := lc.fetchHTLCView(theirLogCounter, ourLogCounter)

	// If we are checking if we can add a new HTLC, we add this to the
	// appropriate update log, in order to validate the sanity of the
	// commitment resulting from _actually adding_ this HTLC to the state.
	if predictOurAdd != nil {
		view.ourUpdates = append(view.ourUpdates, predictOurAdd)
	}
	if predictTheirAdd != nil {
		view.theirUpdates = append(view.theirUpdates, predictTheirAdd)
	}

	ourBalance, theirBalance, commitWeight, filteredView, err := lc.computeView(
		view, remoteChain, false,
	)
	if err != nil {
		return err
	}

	feePerKw := filteredView.feePerKw

	// Ensure that the fee being applied is enough to be relayed across the
	// network in a reasonable time frame.
	if feePerKw < chainfee.FeePerKwFloor {
		return fmt.Errorf("commitment fee per kw %v below fee floor %v",
			feePerKw, chainfee.FeePerKwFloor)
	}

	// The channel opener has to account for the commitment fee. This
	// includes also a buffer type. Depending on whether we are the opener
	// of the channel we either want to enforce a buffer on the local
	// amount.
	var bufferAmt lnwire.MilliSatoshi
	if lc.channelState.IsInitiator {
		ourBalance, bufferAmt, err = lc.applyCommitFee(
			ourBalance, commitWeight, feePerKw, buffer)
		if err != nil {
			commitFee := feePerKw.FeeForWeight(commitWeight)
			lc.log.Errorf("Cannot pay for the CommitmentFee of "+
				"the ChannelState: ourBalance is negative "+
				"after applying the fee: ourBalance=%v, "+
				"commitFee=%v, feeBuffer=%v (type=%v) "+
				"local_chan_initiator", int64(ourBalance),
				commitFee, bufferAmt, buffer)

			return err
		}
	} else {
		// No FeeBuffer is enforced when we are not the initiator of
		// the channel. We cannot do this, because if our peer does not
		// enforce the FeeBuffer (older LND software) the peer might
		// bring his balance below the FeeBuffer making the channel
		// stuck because locally we will never put another outgoing HTLC
		// on the channel state. The FeeBuffer should ONLY be enforced
		// if we locally pay for the commitment transaction.
		theirBalance, bufferAmt, err = lc.applyCommitFee(
			theirBalance, commitWeight, feePerKw, NoBuffer)
		if err != nil {
			commitFee := feePerKw.FeeForWeight(commitWeight)
			lc.log.Errorf("Cannot pay for the CommitmentFee "+
				"of the ChannelState: theirBalance is "+
				"negative after applying the fee: "+
				"theiBalance=%v, commitFee=%v, feeBuffer=%v "+
				"(type=%v) remote_chan_initiator",
				int64(theirBalance), commitFee, bufferAmt,
				buffer)

			return err
		}
	}

	// The commitment fee was accounted for successfully now make sure we
	// still do have enough left to account for the channel reserve.
	// If the added HTLCs will decrease the balance, make sure they won't
	// dip the local and remote balances below the channel reserves.
	ourReserve := lnwire.NewMSatFromSatoshis(
		lc.channelState.LocalChanCfg.ChanReserve,
	)
	theirReserve := lnwire.NewMSatFromSatoshis(
		lc.channelState.RemoteChanCfg.ChanReserve,
	)

	// Calculate the commitment fee to log the information if needed.
	commitFee := feePerKw.FeeForWeight(commitWeight)
	commitFeeMsat := lnwire.NewMSatFromSatoshis(commitFee)

	switch {
	// TODO(ziggie): Allow the peer dip us below the channel reserve when
	// our local balance would increase during this commitment dance or
	// allow us to dip the peer below its reserve then their balance would
	// increase during this commitment dance. This is needed for splicing
	// when e.g. a new channel (bigger capacity) has a higher required
	// reserve and the peer would need to add an additional htlc to push the
	// missing amount to our side and viceversa.
	// See: https://github.com/lightningnetwork/lnd/issues/8249
	case ourBalance < ourInitialBalance && ourBalance < ourReserve:
		lc.log.Debugf("Funds below chan reserve: ourBalance=%v, "+
			"ourReserve=%v, commitFee=%v, feeBuffer=%v "+
			"chan_initiator=%v", ourBalance, ourReserve,
			commitFeeMsat, bufferAmt, lc.channelState.IsInitiator)

		return fmt.Errorf("%w: our balance below chan reserve",
			ErrBelowChanReserve)

	case theirBalance < theirInitialBalance && theirBalance < theirReserve:
		lc.log.Debugf("Funds below chan reserve: theirBalance=%v, "+
			"theirReserve=%v", theirBalance, theirReserve)

		return fmt.Errorf("%w: their balance below chan reserve",
			ErrBelowChanReserve)
	}

	// validateUpdates take a set of updates, and validates them against
	// the passed channel constraints.
	validateUpdates := func(updates []*PaymentDescriptor,
		constraints *channeldb.ChannelConfig) error {

		// We keep track of the number of HTLCs in flight for the
		// commitment, and the amount in flight.
		var numInFlight uint16
		var amtInFlight lnwire.MilliSatoshi

		// Go through all updates, checking that they don't violate the
		// channel constraints.
		for _, entry := range updates {
			if entry.EntryType == Add {
				// An HTLC is being added, this will add to the
				// number and amount in flight.
				amtInFlight += entry.Amount
				numInFlight++

				// Check that the HTLC amount is positive.
				if entry.Amount == 0 {
					return ErrInvalidHTLCAmt
				}

				// Check that the value of the HTLC they added
				// is above our minimum.
				if entry.Amount < constraints.MinHTLC {
					return ErrBelowMinHTLC
				}
			}
		}

		// Now that we know the total value of added HTLCs, we check
		// that this satisfy the MaxPendingAmont constraint.
		if amtInFlight > constraints.MaxPendingAmount {
			return ErrMaxPendingAmount
		}

		// In this step, we verify that the total number of active
		// HTLCs does not exceed the constraint of the maximum number
		// of HTLCs in flight.
		if numInFlight > constraints.MaxAcceptedHtlcs {
			return ErrMaxHTLCNumber
		}

		return nil
	}

	// First check that the remote updates won't violate it's channel
	// constraints.
	err = validateUpdates(
		filteredView.theirUpdates, &lc.channelState.RemoteChanCfg,
	)
	if err != nil {
		return err
	}

	// Secondly check that our updates won't violate our channel
	// constraints.
	err = validateUpdates(
		filteredView.ourUpdates, &lc.channelState.LocalChanCfg,
	)
	if err != nil {
		return err
	}

	return nil
}

// CommitSigs holds the set of related signatures for a new commitment
// transaction state.
type CommitSigs struct {
	// CommitSig is the normal commitment signature. This will only be a
	// non-zero commitment signature for non-taproot channels.
	CommitSig lnwire.Sig

	// HtlcSigs is the set of signatures for all HTLCs in the commitment
	// transaction. Depending on the channel type, these will either be
	// ECDSA or Schnorr signatures.
	HtlcSigs []lnwire.Sig

	// PartialSig is the musig2 partial signature for taproot commitment
	// transactions.
	PartialSig lnwire.OptPartialSigWithNonceTLV
}

// NewCommitState wraps the various signatures needed to properly
// propose/accept a new commitment state. This includes the signer's nonce for
// musig2 channels.
type NewCommitState struct {
	*CommitSigs

	// PendingHTLCs is the set of new/pending HTLCs produced by this
	// commitment state.
	PendingHTLCs []channeldb.HTLC
}

// SignNextCommitment signs a new commitment which includes any previous
// unsettled HTLCs, any new HTLCs, and any modifications to prior HTLCs
// committed in previous commitment updates. Signing a new commitment
// decrements the available revocation window by 1. After a successful method
// call, the remote party's commitment chain is extended by a new commitment
// which includes all updates to the HTLC log prior to this method invocation.
// The first return parameter is the signature for the commitment transaction
// itself, while the second parameter is a slice of all HTLC signatures (if
// any). The HTLC signatures are sorted according to the BIP 69 order of the
// HTLC's on the commitment transaction. Finally, the new set of pending HTLCs
// for the remote party's commitment are also returned.
func (lc *LightningChannel) SignNextCommitment() (*NewCommitState, error) {
	lc.Lock()
	defer lc.Unlock()

	// Check for empty commit sig. This should never happen, but we don't
	// dare to fail hard here. We assume peers can deal with the empty sig
	// and continue channel operation. We log an error so that the bug
	// causing this can be tracked down.
	if !lc.oweCommitment(true) {
		lc.log.Errorf("sending empty commit sig")
	}

	var (
		sig        lnwire.Sig
		partialSig *lnwire.PartialSigWithNonce
		htlcSigs   []lnwire.Sig
	)

	// If we're awaiting for an ACK to a commitment signature, or if we
	// don't yet have the initial next revocation point of the remote
	// party, then we're unable to create new states. Each time we create a
	// new state, we consume a prior revocation point.
	commitPoint := lc.channelState.RemoteNextRevocation
	unacked := lc.remoteCommitChain.hasUnackedCommitment()
	if unacked || commitPoint == nil {
		lc.log.Tracef("waiting for remote ack=%v, nil "+
			"RemoteNextRevocation: %v", unacked, commitPoint == nil)
		return nil, ErrNoWindow
	}

	// Determine the last update on the remote log that has been locked in.
	remoteACKedIndex := lc.localCommitChain.tail().theirMessageIndex
	remoteHtlcIndex := lc.localCommitChain.tail().theirHtlcIndex

	// Before we extend this new commitment to the remote commitment chain,
	// ensure that we aren't violating any of the constraints the remote
	// party set up when we initially set up the channel. If we are, then
	// we'll abort this state transition.
	// We do not enforce the FeeBuffer here because when we reach this
	// point all updates will have to get locked-in so we enforce the
	// minimum requirement.
	err := lc.validateCommitmentSanity(
		remoteACKedIndex, lc.localUpdateLog.logIndex, true, NoBuffer,
		nil, nil,
	)
	if err != nil {
		return nil, err
	}

	// Grab the next commitment point for the remote party. This will be
	// used within fetchCommitmentView to derive all the keys necessary to
	// construct the commitment state.
	keyRing := DeriveCommitmentKeys(
		commitPoint, false, lc.channelState.ChanType,
		&lc.channelState.LocalChanCfg, &lc.channelState.RemoteChanCfg,
	)

	// Create a new commitment view which will calculate the evaluated
	// state of the remote node's new commitment including our latest added
	// HTLCs. The view includes the latest balances for both sides on the
	// remote node's chain, and also update the addition height of any new
	// HTLC log entries. When we creating a new remote view, we include
	// _all_ of our changes (pending or committed) but only the remote
	// node's changes up to the last change we've ACK'd.
	newCommitView, err := lc.fetchCommitmentView(
		true, lc.localUpdateLog.logIndex, lc.localUpdateLog.htlcCounter,
		remoteACKedIndex, remoteHtlcIndex, keyRing,
	)
	if err != nil {
		return nil, err
	}

	lc.log.Tracef("extending remote chain to height %v, "+
		"local_log=%v, remote_log=%v",
		newCommitView.height,
		lc.localUpdateLog.logIndex, remoteACKedIndex)

	lc.log.Tracef("remote chain: our_balance=%v, "+
		"their_balance=%v, commit_tx: %v",
		newCommitView.ourBalance,
		newCommitView.theirBalance,
		newLogClosure(func() string {
			return spew.Sdump(newCommitView.txn)
		}),
	)

	// With the commitment view constructed, if there are any HTLC's, we'll
	// need to generate signatures of each of them for the remote party's
	// commitment state. We do so in two phases: first we generate and
	// submit the set of signature jobs to the worker pool.
	var leaseExpiry uint32
	if lc.channelState.ChanType.HasLeaseExpiration() {
		leaseExpiry = lc.channelState.ThawHeight
	}
	sigBatch, cancelChan, err := genRemoteHtlcSigJobs(
		keyRing, lc.channelState.ChanType, !lc.channelState.IsInitiator,
		leaseExpiry, &lc.channelState.LocalChanCfg,
		&lc.channelState.RemoteChanCfg, newCommitView,
	)
	if err != nil {
		return nil, err
	}
	lc.sigPool.SubmitSignBatch(sigBatch)

	// While the jobs are being carried out, we'll Sign their version of
	// the new commitment transaction while we're waiting for the rest of
	// the HTLC signatures to be processed.
	//
	// TODO(roasbeef): abstract into CommitSigner interface?
	if lc.channelState.ChanType.IsTaproot() {
		// In this case, we'll send out a partial signature as this is
		// a musig2 channel. The encoded normal ECDSA signature will be
		// just blank.
		remoteSession := lc.musigSessions.RemoteSession
		musig, err := remoteSession.SignCommit(
			newCommitView.txn,
		)
		if err != nil {
			close(cancelChan)
			return nil, err
		}

		partialSig = musig.ToWireSig()
	} else {
		lc.signDesc.SigHashes = input.NewTxSigHashesV0Only(
			newCommitView.txn,
		)
		rawSig, err := lc.Signer.SignOutputRaw(
			newCommitView.txn, lc.signDesc,
		)
		if err != nil {
			close(cancelChan)
			return nil, err
		}
		sig, err = lnwire.NewSigFromSignature(rawSig)
		if err != nil {
			close(cancelChan)
			return nil, err
		}
	}

	// We'll need to send over the signatures to the remote party in the
	// order as they appear on the commitment transaction after BIP 69
	// sorting.
	sort.Slice(sigBatch, func(i, j int) bool {
		return sigBatch[i].OutputIndex < sigBatch[j].OutputIndex
	})

	// With the jobs sorted, we'll now iterate through all the responses to
	// gather each of the signatures in order.
	htlcSigs = make([]lnwire.Sig, 0, len(sigBatch))
	for _, htlcSigJob := range sigBatch {
		jobResp := <-htlcSigJob.Resp

		// If an error occurred, then we'll cancel any other active
		// jobs.
		if jobResp.Err != nil {
			close(cancelChan)
			return nil, jobResp.Err
		}

		htlcSigs = append(htlcSigs, jobResp.Sig)
	}

	// As we're about to proposer a new commitment state for the remote
	// party, we'll write this pending state to disk before we exit, so we
	// can retransmit it if necessary.
	commitDiff, err := lc.createCommitDiff(newCommitView, sig, htlcSigs)
	if err != nil {
		return nil, err
	}
	err = lc.channelState.AppendRemoteCommitChain(commitDiff)
	if err != nil {
		return nil, err
	}

	// TODO(roasbeef): check that one eclair bug
	//  * need to retransmit on first state still?
	//  * after initial reconnect

	// Extend the remote commitment chain by one with the addition of our
	// latest commitment update.
	lc.remoteCommitChain.addCommitment(newCommitView)

	return &NewCommitState{
		CommitSigs: &CommitSigs{
			CommitSig:  sig,
			HtlcSigs:   htlcSigs,
			PartialSig: lnwire.MaybePartialSigWithNonce(partialSig),
		},
		PendingHTLCs: commitDiff.Commitment.Htlcs,
	}, nil
}

// ProcessChanSyncMsg processes a ChannelReestablish message sent by the remote
// connection upon re establishment of our connection with them. This method
// will return a single message if we are currently out of sync, otherwise a
// nil lnwire.Message will be returned. If it is decided that our level of
// de-synchronization is irreconcilable, then an error indicating the issue
// will be returned. In this case that an error is returned, the channel should
// be force closed, as we cannot continue updates.
//
// One of two message sets will be returned:
//
//   - CommitSig+Updates: if we have a pending remote commit which they claim to
//     have not received
//   - RevokeAndAck: if we sent a revocation message that they claim to have
//     not received
//
// If we detect a scenario where we need to send a CommitSig+Updates, this
// method also returns two sets models.CircuitKeys identifying the circuits
// that were opened and closed, respectively, as a result of signing the
// previous commitment txn. This allows the link to clear its mailbox of those
// circuits in case they are still in memory, and ensure the switch's circuit
// map has been updated by deleting the closed circuits.
func (lc *LightningChannel) ProcessChanSyncMsg(
	msg *lnwire.ChannelReestablish) ([]lnwire.Message, []models.CircuitKey,
	[]models.CircuitKey, error) {

	// Now we'll examine the state we have, vs what was contained in the
	// chain sync message. If we're de-synchronized, then we'll send a
	// batch of messages which when applied will kick start the chain
	// resync.
	var (
		updates        []lnwire.Message
		openedCircuits []models.CircuitKey
		closedCircuits []models.CircuitKey
	)

	// If the remote party included the optional fields, then we'll verify
	// their correctness first, as it will influence our decisions below.
	hasRecoveryOptions := msg.LocalUnrevokedCommitPoint != nil
	if hasRecoveryOptions && msg.RemoteCommitTailHeight != 0 {
		// We'll check that they've really sent a valid commit
		// secret from our shachain for our prior height, but only if
		// this isn't the first state.
		heightSecret, err := lc.channelState.RevocationProducer.AtIndex(
			msg.RemoteCommitTailHeight - 1,
		)
		if err != nil {
			return nil, nil, nil, err
		}
		commitSecretCorrect := bytes.Equal(
			heightSecret[:], msg.LastRemoteCommitSecret[:],
		)

		// If the commit secret they sent is incorrect then we'll fail
		// the channel as the remote node has an inconsistent state.
		if !commitSecretCorrect {
			// In this case, we'll return an error to indicate the
			// remote node sent us the wrong values. This will let
			// the caller act accordingly.
			lc.log.Errorf("sync failed: remote provided invalid " +
				"commit secret!")
			return nil, nil, nil, ErrInvalidLastCommitSecret
		}
	}

	// If this is a taproot channel, then we expect that the remote party
	// has sent the next verification nonce. If they haven't, then we'll
	// bail out, otherwise we'll init our local session then continue as
	// normal.
	switch {
	case lc.channelState.ChanType.IsTaproot() && msg.LocalNonce.IsNone():
		return nil, nil, nil, fmt.Errorf("remote verification nonce " +
			"not sent")

<<<<<<< HEAD
	case lc.channelState.ChanType.IsTaproot() && msg.LocalNonce != nil:
=======
	case lc.channelState.ChanType.IsTaproot() && msg.LocalNonce.IsSome():
>>>>>>> c841954c
		if lc.opts.skipNonceInit {
			// Don't call InitRemoteMusigNonces if we have already
			// done so.
			break
		}

<<<<<<< HEAD
		err := lc.InitRemoteMusigNonces(&musig2.Nonces{
			PubNonce: *msg.LocalNonce,
=======
		nextNonce, err := msg.LocalNonce.UnwrapOrErrV(errNoNonce)
		if err != nil {
			return nil, nil, nil, err
		}

		err = lc.InitRemoteMusigNonces(&musig2.Nonces{
			PubNonce: nextNonce,
>>>>>>> c841954c
		})
		if err != nil {
			return nil, nil, nil, fmt.Errorf("unable to init "+
				"remote nonce: %w", err)
		}
	}

	// If we detect that this is is a restored channel, then we can skip a
	// portion of the verification, as we already know that we're unable to
	// proceed with any updates.
	isRestoredChan := lc.channelState.HasChanStatus(
		channeldb.ChanStatusRestored,
	)

	// Take note of our current commit chain heights before we begin adding
	// more to them.
	var (
		localTailHeight  = lc.localCommitChain.tail().height
		remoteTailHeight = lc.remoteCommitChain.tail().height
		remoteTipHeight  = lc.remoteCommitChain.tip().height
	)

	// We'll now check that their view of our local chain is up-to-date.
	// This means checking that what their view of our local chain tail
	// height is what they believe. Note that the tail and tip height will
	// always be the same for the local chain at this stage, as we won't
	// store any received commitment to disk before it is ACKed.
	switch {

	// If their reported height for our local chain tail is ahead of our
	// view, then we're behind!
	case msg.RemoteCommitTailHeight > localTailHeight || isRestoredChan:
		lc.log.Errorf("sync failed with local data loss: remote "+
			"believes our tail height is %v, while we have %v!",
			msg.RemoteCommitTailHeight, localTailHeight)

		if isRestoredChan {
			lc.log.Warnf("detected restored triggering DLP")
		}

		// We must check that we had recovery options to ensure the
		// commitment secret matched up, and the remote is just not
		// lying about its height.
		if !hasRecoveryOptions {
			// At this point we the remote is either lying about
			// its height, or we are actually behind but the remote
			// doesn't support data loss protection. In either case
			// it is not safe for us to keep using the channel, so
			// we mark it borked and fail the channel.
			lc.log.Errorf("sync failed: local data loss, but no " +
				"recovery option.")

			return nil, nil, nil, ErrCannotSyncCommitChains
		}

		// In this case, we've likely lost data and shouldn't proceed
		// with channel updates.
		return nil, nil, nil, &ErrCommitSyncLocalDataLoss{
			ChannelPoint: lc.channelState.FundingOutpoint,
			CommitPoint:  msg.LocalUnrevokedCommitPoint,
		}

	// If the height of our commitment chain reported by the remote party
	// is behind our view of the chain, then they probably lost some state,
	// and we'll force close the channel.
	case msg.RemoteCommitTailHeight+1 < localTailHeight:
		lc.log.Errorf("sync failed: remote believes our tail height is "+
			"%v, while we have %v!",
			msg.RemoteCommitTailHeight, localTailHeight)
		return nil, nil, nil, ErrCommitSyncRemoteDataLoss

	// Their view of our commit chain is consistent with our view.
	case msg.RemoteCommitTailHeight == localTailHeight:
		// In sync, don't have to do anything.

	// We owe them a revocation if the tail of our current commitment chain
	// is one greater than what they _think_ our commitment tail is. In
	// this case we'll re-send the last revocation message that we sent.
	// This will be the revocation message for our prior chain tail.
	case msg.RemoteCommitTailHeight+1 == localTailHeight:
		lc.log.Debugf("sync: remote believes our tail height is %v, "+
			"while we have %v, we owe them a revocation",
			msg.RemoteCommitTailHeight, localTailHeight)

		heightToRetransmit := localTailHeight - 1
		revocationMsg, err := lc.generateRevocation(heightToRetransmit)
		if err != nil {
			return nil, nil, nil, err
		}

		updates = append(updates, revocationMsg)

		// Next, as a precaution, we'll check a special edge case. If
		// they initiated a state transition, we sent the revocation,
		// but died before the signature was sent. We re-transmit our
		// revocation, but also initiate a state transition to re-sync
		// them.
		if lc.OweCommitment() {
			newCommit, err := lc.SignNextCommitment()
			switch {

			// If we signed this state, then we'll accumulate
			// another update to send over.
			case err == nil:
				commitSig := &lnwire.CommitSig{
					ChanID: lnwire.NewChanIDFromOutPoint(
						lc.channelState.FundingOutpoint,
					),
					CommitSig:  newCommit.CommitSig,
					HtlcSigs:   newCommit.HtlcSigs,
					PartialSig: newCommit.PartialSig,
				}

				updates = append(updates, commitSig)

			// If we get a failure due to not knowing their next
			// point, then this is fine as they'll either send
			// ChannelReady, or revoke their next state to allow
			// us to continue forwards.
			case err == ErrNoWindow:

			// Otherwise, this is an error and we'll treat it as
			// such.
			default:
				return nil, nil, nil, err
			}
		}

	// There should be no other possible states.
	default:
		lc.log.Errorf("sync failed: remote believes our tail height is "+
			"%v, while we have %v!",
			msg.RemoteCommitTailHeight, localTailHeight)
		return nil, nil, nil, ErrCannotSyncCommitChains
	}

	// Now check if our view of the remote chain is consistent with what
	// they tell us.
	switch {

	// The remote's view of what their next commit height is 2+ states
	// ahead of us, we most likely lost data, or the remote is trying to
	// trick us. Since we have no way of verifying whether they are lying
	// or not, we will fail the channel, but should not force close it
	// automatically.
	case msg.NextLocalCommitHeight > remoteTipHeight+1:
		lc.log.Errorf("sync failed: remote's next commit height is %v, "+
			"while we believe it is %v!",
			msg.NextLocalCommitHeight, remoteTipHeight+1)

		return nil, nil, nil, ErrCannotSyncCommitChains

	// They are waiting for a state they have already ACKed.
	case msg.NextLocalCommitHeight <= remoteTailHeight:
		lc.log.Errorf("sync failed: remote's next commit height is %v, "+
			"while we believe it is %v!",
			msg.NextLocalCommitHeight, remoteTipHeight+1)

		// They previously ACKed our current tail, and now they are
		// waiting for it. They probably lost state.
		return nil, nil, nil, ErrCommitSyncRemoteDataLoss

	// They have received our latest commitment, life is good.
	case msg.NextLocalCommitHeight == remoteTipHeight+1:

	// We owe them a commitment if the tip of their chain (from our Pov) is
	// equal to what they think their next commit height should be. We'll
	// re-send all the updates necessary to recreate this state, along
	// with the commit sig.
	case msg.NextLocalCommitHeight == remoteTipHeight:
		lc.log.Debugf("sync: remote's next commit height is %v, while "+
			"we believe it is %v, we owe them a commitment",
			msg.NextLocalCommitHeight, remoteTipHeight+1)

		// Grab the current remote chain tip from the database.  This
		// commit diff contains all the information required to re-sync
		// our states.
		commitDiff, err := lc.channelState.RemoteCommitChainTip()
		if err != nil {
			return nil, nil, nil, err
		}

		var commitUpdates []lnwire.Message

		// Next, we'll need to send over any updates we sent as part of
		// this new proposed commitment state.
		for _, logUpdate := range commitDiff.LogUpdates {
			commitUpdates = append(commitUpdates, logUpdate.UpdateMsg)
		}

		// With the batch of updates accumulated, we'll now re-send the
		// original CommitSig message required to re-sync their remote
		// commitment chain with our local version of their chain.
		//
		// TODO(roasbeef): need to re-sign commitment states w/
		// fresh nonce
		commitUpdates = append(commitUpdates, commitDiff.CommitSig)

		// NOTE: If a revocation is not owed, then updates is empty.
		if lc.channelState.LastWasRevoke {
			// If lastWasRevoke is set to true, a revocation was last and we
			// need to reorder the updates so that the revocation stored in
			// updates comes after the LogUpdates+CommitSig.
			//
			// ---logupdates--->
			// ---commitsig---->
			// ---revocation--->
			updates = append(commitUpdates, updates...)
		} else {
			// Otherwise, the revocation should come before LogUpdates
			// + CommitSig.
			//
			// ---revocation--->
			// ---logupdates--->
			// ---commitsig---->
			updates = append(updates, commitUpdates...)
		}

		openedCircuits = commitDiff.OpenedCircuitKeys
		closedCircuits = commitDiff.ClosedCircuitKeys

	// There should be no other possible states as long as the commit chain
	// can have at most two elements. If that's the case, something is
	// wrong.
	default:
		lc.log.Errorf("sync failed: remote's next commit height is %v, "+
			"while we believe it is %v!",
			msg.NextLocalCommitHeight, remoteTipHeight)
		return nil, nil, nil, ErrCannotSyncCommitChains
	}

	// If we didn't have recovery options, then the final check cannot be
	// performed, and we'll return early.
	if !hasRecoveryOptions {
		return updates, openedCircuits, closedCircuits, nil
	}

	// At this point we have determined that either the commit heights are
	// in sync, or that we are in a state we can recover from. As a final
	// check, we ensure that the commitment point sent to us by the remote
	// is valid.
	var commitPoint *btcec.PublicKey
	switch {
	// If their height is one beyond what we know their current height to
	// be, then we need to compare their current unrevoked commitment point
	// as that's what they should send.
	case msg.NextLocalCommitHeight == remoteTailHeight+1:
		commitPoint = lc.channelState.RemoteCurrentRevocation

	// Alternatively, if their height is two beyond what we know their best
	// height to be, then they're holding onto two commitments, and the
	// highest unrevoked point is their next revocation.
	//
	// TODO(roasbeef): verify this in the spec...
	case msg.NextLocalCommitHeight == remoteTailHeight+2:
		commitPoint = lc.channelState.RemoteNextRevocation
	}

	// Only if this is a tweakless channel will we attempt to verify the
	// commitment point, as otherwise it has no validity requirements.
	tweakless := lc.channelState.ChanType.IsTweakless()
	if !tweakless && commitPoint != nil &&
		!commitPoint.IsEqual(msg.LocalUnrevokedCommitPoint) {

		lc.log.Errorf("sync failed: remote sent invalid commit point "+
			"for height %v!",
			msg.NextLocalCommitHeight)
		return nil, nil, nil, ErrInvalidLocalUnrevokedCommitPoint
	}

	return updates, openedCircuits, closedCircuits, nil
}

// computeView takes the given htlcView, and calculates the balances, filtered
// view (settling unsettled HTLCs), commitment weight and feePerKw, after
// applying the HTLCs to the latest commitment. The returned balances are the
// balances *before* subtracting the commitment fee from the initiator's
// balance.
//
// If the updateState boolean is set true, the add and remove heights of the
// HTLCs will be set to the next commitment height.
func (lc *LightningChannel) computeView(view *htlcView, remoteChain bool,
	updateState bool) (lnwire.MilliSatoshi, lnwire.MilliSatoshi,
	lntypes.WeightUnit, *htlcView, error) {

	commitChain := lc.localCommitChain
	dustLimit := lc.channelState.LocalChanCfg.DustLimit
	if remoteChain {
		commitChain = lc.remoteCommitChain
		dustLimit = lc.channelState.RemoteChanCfg.DustLimit
	}

	// Since the fetched htlc view will include all updates added after the
	// last committed state, we start with the balances reflecting that
	// state.
	ourBalance := commitChain.tip().ourBalance
	theirBalance := commitChain.tip().theirBalance

	// Add the fee from the previous commitment state back to the
	// initiator's balance, so that the fee can be recalculated and
	// re-applied in case fee estimation parameters have changed or the
	// number of outstanding HTLCs has changed.
	if lc.channelState.IsInitiator {
		ourBalance += lnwire.NewMSatFromSatoshis(
			commitChain.tip().fee)
	} else if !lc.channelState.IsInitiator {
		theirBalance += lnwire.NewMSatFromSatoshis(
			commitChain.tip().fee)
	}
	nextHeight := commitChain.tip().height + 1

	// Initiate feePerKw to the last committed fee for this chain as we'll
	// need this to determine which HTLCs are dust, and also the final fee
	// rate.
	view.feePerKw = commitChain.tip().feePerKw

	// We evaluate the view at this stage, meaning settled and failed HTLCs
	// will remove their corresponding added HTLCs.  The resulting filtered
	// view will only have Add entries left, making it easy to compare the
	// channel constraints to the final commitment state. If any fee
	// updates are found in the logs, the commitment fee rate should be
	// changed, so we'll also set the feePerKw to this new value.
	filteredHTLCView, err := lc.evaluateHTLCView(view, &ourBalance,
		&theirBalance, nextHeight, remoteChain, updateState)
	if err != nil {
		return 0, 0, 0, nil, err
	}
	feePerKw := filteredHTLCView.feePerKw

	// We need to first check ourBalance and theirBalance to be negative
	// because MilliSathoshi is a unsigned type and can underflow in
	// `evaluateHTLCView`. This should never happen for views which do not
	// include new updates (remote or local).
	if int64(ourBalance) < 0 {
		err := fmt.Errorf("%w: our balance", ErrBelowChanReserve)
		return 0, 0, 0, nil, err
	}
	if int64(theirBalance) < 0 {
		err := fmt.Errorf("%w: their balance", ErrBelowChanReserve)
		return 0, 0, 0, nil, err
	}

	// Now go through all HTLCs at this stage, to calculate the total
	// weight, needed to calculate the transaction fee.
	var totalHtlcWeight lntypes.WeightUnit
	for _, htlc := range filteredHTLCView.ourUpdates {
		if HtlcIsDust(
			lc.channelState.ChanType, false, !remoteChain,
			feePerKw, htlc.Amount.ToSatoshis(), dustLimit,
		) {

			continue
		}

		totalHtlcWeight += input.HTLCWeight
	}
	for _, htlc := range filteredHTLCView.theirUpdates {
		if HtlcIsDust(
			lc.channelState.ChanType, true, !remoteChain,
			feePerKw, htlc.Amount.ToSatoshis(), dustLimit,
		) {

			continue
		}

		totalHtlcWeight += input.HTLCWeight
	}

	totalCommitWeight := CommitWeight(lc.channelState.ChanType) +
		totalHtlcWeight
	return ourBalance, theirBalance, totalCommitWeight, filteredHTLCView, nil
}

// genHtlcSigValidationJobs generates a series of signatures verification jobs
// meant to verify all the signatures for HTLC's attached to a newly created
// commitment state. The jobs generated are fully populated, and can be sent
// directly into the pool of workers.
func genHtlcSigValidationJobs(localCommitmentView *commitment,
	keyRing *CommitmentKeyRing, htlcSigs []lnwire.Sig,
	chanType channeldb.ChannelType, isLocalInitiator bool, leaseExpiry uint32,
	localChanCfg, remoteChanCfg *channeldb.ChannelConfig) ([]VerifyJob, error) {

	txHash := localCommitmentView.txn.TxHash()
	feePerKw := localCommitmentView.feePerKw
	sigHashType := HtlcSigHashType(chanType)

	// With the required state generated, we'll create a slice with large
	// enough capacity to hold verification jobs for all HTLC's in this
	// view. In the case that we have some dust outputs, then the actual
	// length will be smaller than the total capacity.
	numHtlcs := (len(localCommitmentView.incomingHTLCs) +
		len(localCommitmentView.outgoingHTLCs))
	verifyJobs := make([]VerifyJob, 0, numHtlcs)

	// We'll iterate through each output in the commitment transaction,
	// populating the sigHash closure function if it's detected to be an
	// HLTC output. Given the sighash, and the signing key, we'll be able
	// to validate each signature within the worker pool.
	i := 0
	for index := range localCommitmentView.txn.TxOut {
		var (
			htlcIndex uint64
			sigHash   func() ([]byte, error)
			sig       input.Signature
			err       error
		)

		outputIndex := int32(index)
		switch {

		// If this output index is found within the incoming HTLC
		// index, then this means that we need to generate an HTLC
		// success transaction in order to validate the signature.
		case localCommitmentView.incomingHTLCIndex[outputIndex] != nil:
			htlc := localCommitmentView.incomingHTLCIndex[outputIndex]

			htlcIndex = htlc.HtlcIndex

			sigHash = func() ([]byte, error) {
				op := wire.OutPoint{
					Hash:  txHash,
					Index: uint32(htlc.localOutputIndex),
				}

				htlcFee := HtlcSuccessFee(chanType, feePerKw)
				outputAmt := htlc.Amount.ToSatoshis() - htlcFee

				successTx, err := CreateHtlcSuccessTx(
					chanType, isLocalInitiator, op,
					outputAmt, uint32(localChanCfg.CsvDelay),
					leaseExpiry, keyRing.RevocationKey,
					keyRing.ToLocalKey,
				)
				if err != nil {
					return nil, err
				}

				htlcAmt := int64(htlc.Amount.ToSatoshis())

				if chanType.IsTaproot() {
					// TODO(roasbeef): add abstraction in
					// front
					prevFetcher := txscript.NewCannedPrevOutputFetcher( //nolint:lll
						htlc.ourPkScript, htlcAmt,
					)
					hashCache := txscript.NewTxSigHashes(
						successTx, prevFetcher,
					)
					tapLeaf := txscript.NewBaseTapLeaf(
						htlc.ourWitnessScript,
					)

					return txscript.CalcTapscriptSignaturehash( //nolint:lll
						hashCache, sigHashType,
						successTx, 0, prevFetcher,
						tapLeaf,
					)
				}

				hashCache := input.NewTxSigHashesV0Only(successTx)
				sigHash, err := txscript.CalcWitnessSigHash(
					htlc.ourWitnessScript, hashCache,
					sigHashType, successTx, 0,
					htlcAmt,
				)
				if err != nil {
					return nil, err
				}

				return sigHash, nil
			}

			// Make sure there are more signatures left.
			if i >= len(htlcSigs) {
				return nil, fmt.Errorf("not enough HTLC " +
					"signatures")
			}

			// If this is a taproot channel, then we'll convert it
			// to a schnorr signature, so we can get correct type
			// from ToSignature below.
			if chanType.IsTaproot() {
				htlcSigs[i].ForceSchnorr()
			}

			// With the sighash generated, we'll also store the
			// signature so it can be written to disk if this state
			// is valid.
			sig, err = htlcSigs[i].ToSignature()
			if err != nil {
				return nil, err
			}
			htlc.sig = sig

		// Otherwise, if this is an outgoing HTLC, then we'll need to
		// generate a timeout transaction so we can verify the
		// signature presented.
		case localCommitmentView.outgoingHTLCIndex[outputIndex] != nil:
			htlc := localCommitmentView.outgoingHTLCIndex[outputIndex]

			htlcIndex = htlc.HtlcIndex

			sigHash = func() ([]byte, error) {
				op := wire.OutPoint{
					Hash:  txHash,
					Index: uint32(htlc.localOutputIndex),
				}

				htlcFee := HtlcTimeoutFee(chanType, feePerKw)
				outputAmt := htlc.Amount.ToSatoshis() - htlcFee

				timeoutTx, err := CreateHtlcTimeoutTx(
					chanType, isLocalInitiator, op,
					outputAmt, htlc.Timeout,
					uint32(localChanCfg.CsvDelay),
					leaseExpiry, keyRing.RevocationKey,
					keyRing.ToLocalKey,
				)
				if err != nil {
					return nil, err
				}

				htlcAmt := int64(htlc.Amount.ToSatoshis())

				if chanType.IsTaproot() {
					// TODO(roasbeef): add abstraction in
					// front
					prevFetcher := txscript.NewCannedPrevOutputFetcher( //nolint:lll
						htlc.ourPkScript, htlcAmt,
					)
					hashCache := txscript.NewTxSigHashes(
						timeoutTx, prevFetcher,
					)
					tapLeaf := txscript.NewBaseTapLeaf(
						htlc.ourWitnessScript,
					)

					return txscript.CalcTapscriptSignaturehash( //nolint:lll
						hashCache, sigHashType,
						timeoutTx, 0, prevFetcher,
						tapLeaf,
					)
				}

				hashCache := input.NewTxSigHashesV0Only(
					timeoutTx,
				)
				sigHash, err := txscript.CalcWitnessSigHash(
					htlc.ourWitnessScript, hashCache,
					sigHashType, timeoutTx, 0,
					htlcAmt,
				)
				if err != nil {
					return nil, err
				}

				return sigHash, nil
			}

			// Make sure there are more signatures left.
			if i >= len(htlcSigs) {
				return nil, fmt.Errorf("not enough HTLC " +
					"signatures")
			}

			// If this is a taproot channel, then we'll convert it
			// to a schnorr signature, so we can get correct type
			// from ToSignature below.
			if chanType.IsTaproot() {
				htlcSigs[i].ForceSchnorr()
			}

			// With the sighash generated, we'll also store the
			// signature so it can be written to disk if this state
			// is valid.
			sig, err = htlcSigs[i].ToSignature()
			if err != nil {
				return nil, err
			}

			htlc.sig = sig

		default:
			continue
		}

		verifyJobs = append(verifyJobs, VerifyJob{
			HtlcIndex: htlcIndex,
			PubKey:    keyRing.RemoteHtlcKey,
			Sig:       sig,
			SigHash:   sigHash,
		})

		i++
	}

	// If we received a number of HTLC signatures that doesn't match our
	// commitment, we'll return an error now.
	if len(htlcSigs) != i {
		return nil, fmt.Errorf("number of htlc sig mismatch. "+
			"Expected %v sigs, got %v", i, len(htlcSigs))
	}

	return verifyJobs, nil
}

// InvalidCommitSigError is a struct that implements the error interface to
// report a failure to validate a commitment signature for a remote peer.
// We'll use the items in this struct to generate a rich error message for the
// remote peer when we receive an invalid signature from it. Doing so can
// greatly aide in debugging cross implementation issues.
type InvalidCommitSigError struct {
	commitHeight uint64

	commitSig []byte

	sigHash []byte

	commitTx []byte
}

// Error returns a detailed error string including the exact transaction that
// caused an invalid commitment signature.
func (i *InvalidCommitSigError) Error() string {
	return fmt.Sprintf("rejected commitment: commit_height=%v, "+
		"invalid_commit_sig=%x, commit_tx=%x, sig_hash=%x", i.commitHeight,
		i.commitSig[:], i.commitTx, i.sigHash[:])
}

// A compile time flag to ensure that InvalidCommitSigError implements the
// error interface.
var _ error = (*InvalidCommitSigError)(nil)

// InvalidPartialCommitSigError is used when we encounter an invalid musig2
// partial signature.
type InvalidPartialCommitSigError struct {
	InvalidCommitSigError

	*invalidPartialSigError
}

// Error returns a detailed error string including the exact transaction that
// caused an invalid partial commit sig signature.
func (i *InvalidPartialCommitSigError) Error() string {
	return fmt.Sprintf("rejected commitment: commit_height=%v, "+
		"commit_tx=%x -- %v", i.commitHeight, i.commitTx,
		i.invalidPartialSigError)
}

// InvalidHtlcSigError is a struct that implements the error interface to
// report a failure to validate an htlc signature from a remote peer. We'll use
// the items in this struct to generate a rich error message for the remote
// peer when we receive an invalid signature from it. Doing so can greatly aide
// in debugging across implementation issues.
type InvalidHtlcSigError struct {
	commitHeight uint64

	htlcSig []byte

	htlcIndex uint64

	sigHash []byte

	commitTx []byte
}

// Error returns a detailed error string including the exact transaction that
// caused an invalid htlc signature.
func (i *InvalidHtlcSigError) Error() string {
	return fmt.Sprintf("rejected commitment: commit_height=%v, "+
		"invalid_htlc_sig=%x, commit_tx=%x, sig_hash=%x", i.commitHeight,
		i.htlcSig, i.commitTx, i.sigHash[:])
}

// A compile time flag to ensure that InvalidCommitSigError implements the
// error interface.
var _ error = (*InvalidCommitSigError)(nil)

// ReceiveNewCommitment process a signature for a new commitment state sent by
// the remote party. This method should be called in response to the
// remote party initiating a new change, or when the remote party sends a
// signature fully accepting a new state we've initiated. If we are able to
// successfully validate the signature, then the generated commitment is added
// to our local commitment chain. Once we send a revocation for our prior
// state, then this newly added commitment becomes our current accepted channel
// state.
//
//nolint:funlen
func (lc *LightningChannel) ReceiveNewCommitment(commitSigs *CommitSigs) error {
	lc.Lock()
	defer lc.Unlock()

	// Check for empty commit sig. Because of a previously existing bug, it
	// is possible that we receive an empty commit sig from nodes running an
	// older version. This is a relaxation of the spec, but it is still
	// possible to handle it. To not break any channels with those older
	// nodes, we just log the event. This check is also not totally
	// reliable, because it could be that we've sent out a new sig, but the
	// remote hasn't received it yet. We could then falsely assume that they
	// should add our updates to their remote commitment tx.
	if !lc.oweCommitment(false) {
		lc.log.Warnf("empty commit sig message received")
	}

	// Determine the last update on the local log that has been locked in.
	localACKedIndex := lc.remoteCommitChain.tail().ourMessageIndex
	localHtlcIndex := lc.remoteCommitChain.tail().ourHtlcIndex

	// Ensure that this new local update from the remote node respects all
	// the constraints we specified during initial channel setup. If not,
	// then we'll abort the channel as they've violated our constraints.
	//
	// We do not enforce the FeeBuffer here because when we reach this
	// point all updates will have to get locked-in (we already received
	// the UpdateAddHTLC msg from our peer prior to receiving the
	// commit-sig).
	err := lc.validateCommitmentSanity(
		lc.remoteUpdateLog.logIndex, localACKedIndex, false, NoBuffer,
		nil, nil,
	)
	if err != nil {
		return err
	}

	// We're receiving a new commitment which attempts to extend our local
	// commitment chain height by one, so fetch the proper commitment point
	// as this will be needed to derive the keys required to construct the
	// commitment.
	nextHeight := lc.currentHeight + 1
	commitSecret, err := lc.channelState.RevocationProducer.AtIndex(nextHeight)
	if err != nil {
		return err
	}
	commitPoint := input.ComputeCommitmentPoint(commitSecret[:])
	keyRing := DeriveCommitmentKeys(
		commitPoint, true, lc.channelState.ChanType,
		&lc.channelState.LocalChanCfg, &lc.channelState.RemoteChanCfg,
	)

	// With the current commitment point re-calculated, construct the new
	// commitment view which includes all the entries (pending or committed)
	// we know of in the remote node's HTLC log, but only our local changes
	// up to the last change the remote node has ACK'd.
	localCommitmentView, err := lc.fetchCommitmentView(
		false, localACKedIndex, localHtlcIndex,
		lc.remoteUpdateLog.logIndex, lc.remoteUpdateLog.htlcCounter,
		keyRing,
	)
	if err != nil {
		return err
	}

	lc.log.Tracef("extending local chain to height %v, "+
		"local_log=%v, remote_log=%v",
		localCommitmentView.height,
		localACKedIndex, lc.remoteUpdateLog.logIndex)

	lc.log.Tracef("local chain: our_balance=%v, "+
		"their_balance=%v, commit_tx: %v",
		localCommitmentView.ourBalance, localCommitmentView.theirBalance,
		newLogClosure(func() string {
			return spew.Sdump(localCommitmentView.txn)
		}),
	)

	// As an optimization, we'll generate a series of jobs for the worker
	// pool to verify each of the HTLC signatures presented. Once
	// generated, we'll submit these jobs to the worker pool.
	var leaseExpiry uint32
	if lc.channelState.ChanType.HasLeaseExpiration() {
		leaseExpiry = lc.channelState.ThawHeight
	}
	verifyJobs, err := genHtlcSigValidationJobs(
		localCommitmentView, keyRing, commitSigs.HtlcSigs,
		lc.channelState.ChanType, lc.channelState.IsInitiator,
		leaseExpiry, &lc.channelState.LocalChanCfg,
		&lc.channelState.RemoteChanCfg,
	)
	if err != nil {
		return err
	}

	cancelChan := make(chan struct{})
	verifyResps := lc.sigPool.SubmitVerifyBatch(verifyJobs, cancelChan)

	localCommitTx := localCommitmentView.txn

	// While the HTLC verification jobs are proceeding asynchronously,
	// we'll ensure that the newly constructed commitment state has a valid
	// signature.
	//
	// To do that we'll, construct the sighash of the commitment
	// transaction corresponding to this newly proposed state update.  If
	// this is a taproot channel, then in order to validate the sighash,
	// we'll need to call into the relevant tapscript methods.
	if lc.channelState.ChanType.IsTaproot() {
		localSession := lc.musigSessions.LocalSession

		partialSig, err := commitSigs.PartialSig.UnwrapOrErrV(
			errNoPartialSig,
		)
		if err != nil {
			return err
		}

		// As we want to ensure we never write nonces to disk, we'll
		// use the shachain state to generate a nonce for our next
		// local state. Similar to generateRevocation, we do height + 2
		// (next height + 1) here, as this is for the _next_ local
		// state, and we're about to accept height + 1.
		localCtrNonce := WithLocalCounterNonce(
			nextHeight+1, lc.taprootNonceProducer,
		)
		nextVerificationNonce, err := localSession.VerifyCommitSig(
			localCommitTx, &partialSig, localCtrNonce,
		)
		if err != nil {
			close(cancelChan)

			var sigErr invalidPartialSigError
			if errors.As(err, &sigErr) {
				// If we fail to validate their commitment
				// signature, we'll generate a special error to
				// send over the protocol. We'll include the
				// exact signature and commitment we failed to
				// verify against in order to aide debugging.
				var txBytes bytes.Buffer
				_ = localCommitTx.Serialize(&txBytes)
				return &InvalidPartialCommitSigError{
					invalidPartialSigError: &sigErr,
					InvalidCommitSigError: InvalidCommitSigError{ //nolint:lll
						commitHeight: nextHeight,
						commitTx:     txBytes.Bytes(),
					},
				}
			}

			return err
		}

		// Now that we have the next verification nonce for our local
		// session, we'll refresh it to yield a new session we'll use
		// for the next incoming signature.
		newLocalSession, err := lc.musigSessions.LocalSession.Refresh(
			nextVerificationNonce,
		)
		if err != nil {
			return err
		}
		lc.musigSessions.LocalSession = newLocalSession
	} else {
		multiSigScript := lc.signDesc.WitnessScript
		prevFetcher := txscript.NewCannedPrevOutputFetcher(
			multiSigScript, int64(lc.channelState.Capacity),
		)
		hashCache := txscript.NewTxSigHashes(localCommitTx, prevFetcher)

		sigHash, err := txscript.CalcWitnessSigHash(
			multiSigScript, hashCache, txscript.SigHashAll,
			localCommitTx, 0, int64(lc.channelState.Capacity),
		)
		if err != nil {
			// TODO(roasbeef): fetchview has already mutated the
			// HTLCs...  * need to either roll-back, or make pure
			return err
		}

		verifyKey := lc.channelState.RemoteChanCfg.MultiSigKey.PubKey

		cSig, err := commitSigs.CommitSig.ToSignature()
		if err != nil {
			return err
		}
		if !cSig.Verify(sigHash, verifyKey) {
			close(cancelChan)

			// If we fail to validate their commitment signature,
			// we'll generate a special error to send over the
			// protocol. We'll include the exact signature and
			// commitment we failed to verify against in order to
			// aide debugging.
			var txBytes bytes.Buffer
			_ = localCommitTx.Serialize(&txBytes)

			return &InvalidCommitSigError{
				commitHeight: nextHeight,
				commitSig:    commitSigs.CommitSig.ToSignatureBytes(), //nolint:lll
				sigHash:      sigHash,
				commitTx:     txBytes.Bytes(),
			}
		}
	}

	// With the primary commitment transaction validated, we'll check each
	// of the HTLC validation jobs.
	for i := 0; i < len(verifyJobs); i++ {
		// In the case that a single signature is invalid, we'll exit
		// early and cancel all the outstanding verification jobs.
		htlcErr := <-verifyResps
		if htlcErr != nil {
			close(cancelChan)

			sig, err := lnwire.NewSigFromSignature(
				htlcErr.Sig,
			)
			if err != nil {
				return err
			}
			sigHash, err := htlcErr.SigHash()
			if err != nil {
				return err
			}

			var txBytes bytes.Buffer
			localCommitTx.Serialize(&txBytes)
			return &InvalidHtlcSigError{
				commitHeight: nextHeight,
				htlcSig:      sig.ToSignatureBytes(),
				htlcIndex:    htlcErr.HtlcIndex,
				sigHash:      sigHash,
				commitTx:     txBytes.Bytes(),
			}
		}
	}

	// The signature checks out, so we can now add the new commitment to
	// our local commitment chain. For regular channels, we can just
	// serialize the ECDSA sig. For taproot channels, we'll serialize the
	// partial sig that includes the nonce that was used for signing.
	if lc.channelState.ChanType.IsTaproot() {
		partialSig, err := commitSigs.PartialSig.UnwrapOrErrV(
			errNoPartialSig,
		)
		if err != nil {
			return err
		}

		var sigBytes [lnwire.PartialSigWithNonceLen]byte
		b := bytes.NewBuffer(sigBytes[0:0])
		if err := partialSig.Encode(b); err != nil {
			return err
		}

		localCommitmentView.sig = sigBytes[:]
	} else {
		localCommitmentView.sig = commitSigs.CommitSig.ToSignatureBytes() //nolint:lll
	}

	lc.localCommitChain.addCommitment(localCommitmentView)

	return nil
}

// IsChannelClean returns true if neither side has pending commitments, neither
// side has HTLC's, and all updates are locked in irrevocably. Internally, it
// utilizes the oweCommitment function by calling it for local and remote
// evaluation. We check if we have a pending commitment for our local state
// since this function may be called by sub-systems that are not the link (e.g.
// the rpcserver), and the ReceiveNewCommitment & RevokeCurrentCommitment calls
// are not atomic, even though link processing ensures no updates can happen in
// between.
func (lc *LightningChannel) IsChannelClean() bool {
	lc.RLock()
	defer lc.RUnlock()

	// Check whether we have a pending commitment for our local state.
	if lc.localCommitChain.hasUnackedCommitment() {
		return false
	}

	// Check whether our counterparty has a pending commitment for their
	// state.
	if lc.remoteCommitChain.hasUnackedCommitment() {
		return false
	}

	// We call ActiveHtlcs to ensure there are no HTLCs on either
	// commitment.
	if len(lc.channelState.ActiveHtlcs()) != 0 {
		return false
	}

	// Now check that both local and remote commitments are signing the
	// same updates.
	if lc.oweCommitment(true) {
		return false
	}

	if lc.oweCommitment(false) {
		return false
	}

	// If we reached this point, the channel has no HTLCs and both
	// commitments sign the same updates.
	return true
}

// OweCommitment returns a boolean value reflecting whether we need to send
// out a commitment signature because there are outstanding local updates and/or
// updates in the local commit tx that aren't reflected in the remote commit tx
// yet.
func (lc *LightningChannel) OweCommitment() bool {
	lc.RLock()
	defer lc.RUnlock()

	return lc.oweCommitment(true)
}

// NeedCommitment returns a boolean value reflecting whether we are waiting on
// a commitment signature because there are outstanding remote updates and/or
// updates in the remote commit tx that aren't reflected in the local commit tx
// yet.
func (lc *LightningChannel) NeedCommitment() bool {
	lc.RLock()
	defer lc.RUnlock()

	return lc.oweCommitment(false)
}

// oweCommitment is the internal version of OweCommitment. This function expects
// to be executed with a lock held.
func (lc *LightningChannel) oweCommitment(local bool) bool {
	var (
		remoteUpdatesPending, localUpdatesPending bool

		lastLocalCommit  = lc.localCommitChain.tip()
		lastRemoteCommit = lc.remoteCommitChain.tip()

		perspective string
	)

	if local {
		perspective = "local"

		// There are local updates pending if our local update log is
		// not in sync with our remote commitment tx.
		localUpdatesPending = lc.localUpdateLog.logIndex !=
			lastRemoteCommit.ourMessageIndex

		// There are remote updates pending if their remote commitment
		// tx (our local commitment tx) contains updates that we don't
		// have added to our remote commitment tx yet.
		remoteUpdatesPending = lastLocalCommit.theirMessageIndex !=
			lastRemoteCommit.theirMessageIndex
	} else {
		perspective = "remote"

		// There are local updates pending (local updates from the
		// perspective of the remote party) if the remote party has
		// updates to their remote tx pending for which they haven't
		// signed yet.
		localUpdatesPending = lc.remoteUpdateLog.logIndex !=
			lastLocalCommit.theirMessageIndex

		// There are remote updates pending (remote updates from the
		// perspective of the remote party) if we have updates on our
		// remote commitment tx that they haven't added to theirs yet.
		remoteUpdatesPending = lastRemoteCommit.ourMessageIndex !=
			lastLocalCommit.ourMessageIndex
	}

	// If any of the conditions above is true, we owe a commitment
	// signature.
	oweCommitment := localUpdatesPending || remoteUpdatesPending

	lc.log.Tracef("%v owes commit: %v (local updates: %v, "+
		"remote updates %v)", perspective, oweCommitment,
		localUpdatesPending, remoteUpdatesPending)

	return oweCommitment
}

// PendingLocalUpdateCount returns the number of local updates that still need
// to be applied to the remote commitment tx.
func (lc *LightningChannel) PendingLocalUpdateCount() uint64 {
	lc.RLock()
	defer lc.RUnlock()

	lastRemoteCommit := lc.remoteCommitChain.tip()

	return lc.localUpdateLog.logIndex - lastRemoteCommit.ourMessageIndex
}

// RevokeCurrentCommitment revokes the next lowest unrevoked commitment
// transaction in the local commitment chain. As a result the edge of our
// revocation window is extended by one, and the tail of our local commitment
// chain is advanced by a single commitment. This now lowest unrevoked
// commitment becomes our currently accepted state within the channel. This
// method also returns the set of HTLC's currently active within the commitment
// transaction and the htlcs the were resolved. This return value allows callers
// to act once an HTLC has been locked into our commitment transaction.
func (lc *LightningChannel) RevokeCurrentCommitment() (*lnwire.RevokeAndAck,
	[]channeldb.HTLC, map[uint64]bool, error) {

	lc.Lock()
	defer lc.Unlock()

	revocationMsg, err := lc.generateRevocation(lc.currentHeight)
	if err != nil {
		return nil, nil, nil, err
	}

	lc.log.Tracef("revoking height=%v, now at height=%v",
		lc.localCommitChain.tail().height,
		lc.currentHeight+1)

	// Advance our tail, as we've revoked our previous state.
	lc.localCommitChain.advanceTail()
	lc.currentHeight++

	// Additionally, generate a channel delta for this state transition for
	// persistent storage.
	chainTail := lc.localCommitChain.tail()
	newCommitment := chainTail.toDiskCommit(true)

	// Get the unsigned acked remotes updates that are currently in memory.
	// We need them after a restart to sync our remote commitment with what
	// is committed locally.
	unsignedAckedUpdates := lc.getUnsignedAckedUpdates()

	finalHtlcs, err := lc.channelState.UpdateCommitment(
		newCommitment, unsignedAckedUpdates,
	)
	if err != nil {
		return nil, nil, nil, err
	}

	lc.log.Tracef("state transition accepted: "+
		"our_balance=%v, their_balance=%v, unsigned_acked_updates=%v",
		chainTail.ourBalance,
		chainTail.theirBalance,
		len(unsignedAckedUpdates))

	revocationMsg.ChanID = lnwire.NewChanIDFromOutPoint(
		lc.channelState.FundingOutpoint,
	)

	return revocationMsg, newCommitment.Htlcs, finalHtlcs, nil
}

// ReceiveRevocation processes a revocation sent by the remote party for the
// lowest unrevoked commitment within their commitment chain. We receive a
// revocation either during the initial session negotiation wherein revocation
// windows are extended, or in response to a state update that we initiate. If
// successful, then the remote commitment chain is advanced by a single
// commitment, and a log compaction is attempted.
//
// The returned values correspond to:
//  1. The forwarding package corresponding to the remote commitment height
//     that was revoked.
//  2. The PaymentDescriptor of any Add HTLCs that were locked in by this
//     revocation.
//  3. The PaymentDescriptor of any Settle/Fail HTLCs that were locked in by
//     this revocation.
//  4. The set of HTLCs present on the current valid commitment transaction
//     for the remote party.
func (lc *LightningChannel) ReceiveRevocation(revMsg *lnwire.RevokeAndAck) (
	*channeldb.FwdPkg, []*PaymentDescriptor, []*PaymentDescriptor,
	[]channeldb.HTLC, error) {

	lc.Lock()
	defer lc.Unlock()

	// Ensure that the new pre-image can be placed in preimage store.
	store := lc.channelState.RevocationStore
	revocation, err := chainhash.NewHash(revMsg.Revocation[:])
	if err != nil {
		return nil, nil, nil, nil, err
	}
	if err := store.AddNextEntry(revocation); err != nil {
		return nil, nil, nil, nil, err
	}

	// Verify that if we use the commitment point computed based off of the
	// revealed secret to derive a revocation key with our revocation base
	// point, then it matches the current revocation of the remote party.
	currentCommitPoint := lc.channelState.RemoteCurrentRevocation
	derivedCommitPoint := input.ComputeCommitmentPoint(revMsg.Revocation[:])
	if !derivedCommitPoint.IsEqual(currentCommitPoint) {
		return nil, nil, nil, nil, fmt.Errorf("revocation key mismatch")
	}

	// Now that we've verified that the prior commitment has been properly
	// revoked, we'll advance the revocation state we track for the remote
	// party: the new current revocation is what was previously the next
	// revocation, and the new next revocation is set to the key included
	// in the message.
	lc.channelState.RemoteCurrentRevocation = lc.channelState.RemoteNextRevocation
	lc.channelState.RemoteNextRevocation = revMsg.NextRevocationKey

	lc.log.Tracef("remote party accepted state transition, revoked height "+
		"%v, now at %v",
		lc.remoteCommitChain.tail().height,
		lc.remoteCommitChain.tail().height+1)

	// Add one to the remote tail since this will be height *after* we write
	// the revocation to disk, the local height will remain unchanged.
	remoteChainTail := lc.remoteCommitChain.tail().height + 1
	localChainTail := lc.localCommitChain.tail().height

	source := lc.ShortChanID()
	chanID := lnwire.NewChanIDFromOutPoint(lc.channelState.FundingOutpoint)

	// Determine the set of htlcs that can be forwarded as a result of
	// having received the revocation. We will simultaneously construct the
	// log updates and payment descriptors, allowing us to persist the log
	// updates to disk and optimistically buffer the forwarding package in
	// memory.
	var (
		addsToForward        []*PaymentDescriptor
		addUpdates           []channeldb.LogUpdate
		settleFailsToForward []*PaymentDescriptor
		settleFailUpdates    []channeldb.LogUpdate
	)

	var addIndex, settleFailIndex uint16
	for e := lc.remoteUpdateLog.Front(); e != nil; e = e.Next() {
		pd := e.Value.(*PaymentDescriptor)

		// Fee updates are local to this particular channel, and should
		// never be forwarded.
		if pd.EntryType == FeeUpdate {
			continue
		}

		if pd.isForwarded {
			continue
		}

		// For each type of HTLC, we will only consider forwarding it if
		// both of the remote and local heights are non-zero. If either
		// of these values is zero, it has yet to be committed in both
		// the local and remote chains.
		committedAdd := pd.addCommitHeightRemote > 0 &&
			pd.addCommitHeightLocal > 0
		committedRmv := pd.removeCommitHeightRemote > 0 &&
			pd.removeCommitHeightLocal > 0

		// Using the height of the remote and local commitments,
		// preemptively compute whether or not to forward this HTLC for
		// the case in which this in an Add HTLC, or if this is a
		// Settle, Fail, or MalformedFail.
		shouldFwdAdd := remoteChainTail == pd.addCommitHeightRemote &&
			localChainTail >= pd.addCommitHeightLocal
		shouldFwdRmv := remoteChainTail == pd.removeCommitHeightRemote &&
			localChainTail >= pd.removeCommitHeightLocal

		// We'll only forward any new HTLC additions iff, it's "freshly
		// locked in". Meaning that the HTLC was only *just* considered
		// locked-in at this new state. By doing this we ensure that we
		// don't re-forward any already processed HTLC's after a
		// restart.
		switch {
		case pd.EntryType == Add && committedAdd && shouldFwdAdd:
			// Construct a reference specifying the location that
			// this forwarded Add will be written in the forwarding
			// package constructed at this remote height.
			pd.SourceRef = &channeldb.AddRef{
				Height: remoteChainTail,
				Index:  addIndex,
			}
			addIndex++

			pd.isForwarded = true
			addsToForward = append(addsToForward, pd)

		case pd.EntryType != Add && committedRmv && shouldFwdRmv:
			// Construct a reference specifying the location that
			// this forwarded Settle/Fail will be written in the
			// forwarding package constructed at this remote height.
			pd.DestRef = &channeldb.SettleFailRef{
				Source: source,
				Height: remoteChainTail,
				Index:  settleFailIndex,
			}
			settleFailIndex++

			pd.isForwarded = true
			settleFailsToForward = append(settleFailsToForward, pd)

		default:
			continue
		}

		// If we've reached this point, this HTLC will be added to the
		// forwarding package at the height of the remote commitment.
		// All types of HTLCs will record their assigned log index.
		logUpdate := channeldb.LogUpdate{
			LogIndex: pd.LogIndex,
		}

		// Next, we'll map the type of the PaymentDescriptor to one of
		// the four messages that it corresponds to and separate the
		// updates into Adds and Settle/Fail/MalformedFail such that
		// they can be written in the forwarding package. Adds are
		// aggregated separately from the other types of HTLCs.
		switch pd.EntryType {
		case Add:
			htlc := &lnwire.UpdateAddHTLC{
				ChanID:        chanID,
				ID:            pd.HtlcIndex,
				Amount:        pd.Amount,
				Expiry:        pd.Timeout,
				PaymentHash:   pd.RHash,
				BlindingPoint: pd.BlindingPoint,
			}
			copy(htlc.OnionBlob[:], pd.OnionBlob)
			logUpdate.UpdateMsg = htlc
			addUpdates = append(addUpdates, logUpdate)

		case Settle:
			logUpdate.UpdateMsg = &lnwire.UpdateFulfillHTLC{
				ChanID:          chanID,
				ID:              pd.ParentIndex,
				PaymentPreimage: pd.RPreimage,
			}
			settleFailUpdates = append(settleFailUpdates, logUpdate)

		case Fail:
			logUpdate.UpdateMsg = &lnwire.UpdateFailHTLC{
				ChanID: chanID,
				ID:     pd.ParentIndex,
				Reason: pd.FailReason,
			}
			settleFailUpdates = append(settleFailUpdates, logUpdate)

		case MalformedFail:
			logUpdate.UpdateMsg = &lnwire.UpdateFailMalformedHTLC{
				ChanID:       chanID,
				ID:           pd.ParentIndex,
				ShaOnionBlob: pd.ShaOnionBlob,
				FailureCode:  pd.FailCode,
			}
			settleFailUpdates = append(settleFailUpdates, logUpdate)
		}
	}

	// We use the remote commitment chain's tip as it will soon become the tail
	// once advanceTail is called.
	remoteMessageIndex := lc.remoteCommitChain.tip().ourMessageIndex
	localMessageIndex := lc.localCommitChain.tail().ourMessageIndex

	localPeerUpdates := lc.unsignedLocalUpdates(
		remoteMessageIndex, localMessageIndex, chanID,
	)

	// Now that we have gathered the set of HTLCs to forward, separated by
	// type, construct a forwarding package using the height that the remote
	// commitment chain will be extended after persisting the revocation.
	fwdPkg := channeldb.NewFwdPkg(
		source, remoteChainTail, addUpdates, settleFailUpdates,
	)

	// We will soon be saving the current remote commitment to revocation
	// log bucket, which is `lc.channelState.RemoteCommitment`. After that,
	// the `RemoteCommitment` will be replaced with a newer version found
	// in `CommitDiff`. Thus we need to compute the output indexes here
	// before the change since the indexes are meant for the current,
	// revoked remote commitment.
	ourOutputIndex, theirOutputIndex, err := findOutputIndexesFromRemote(
		revocation, lc.channelState,
	)
	if err != nil {
		return nil, nil, nil, nil, err
	}

	// Now that we have a new verification nonce from them, we can refresh
	// our remote musig2 session which allows us to create another state.
	if lc.channelState.ChanType.IsTaproot() {
		localNonce, err := revMsg.LocalNonce.UnwrapOrErrV(errNoNonce)
		if err != nil {
			return nil, nil, nil, nil, err
		}

		session, err := lc.musigSessions.RemoteSession.Refresh(
			&musig2.Nonces{
				PubNonce: localNonce,
			},
		)
		if err != nil {
			return nil, nil, nil, nil, err
		}

		lc.musigSessions.RemoteSession = session
	}

	// At this point, the revocation has been accepted, and we've rotated
	// the current revocation key+hash for the remote party. Therefore we
	// sync now to ensure the revocation producer state is consistent with
	// the current commitment height and also to advance the on-disk
	// commitment chain.
	err = lc.channelState.AdvanceCommitChainTail(
		fwdPkg, localPeerUpdates,
		ourOutputIndex, theirOutputIndex,
	)
	if err != nil {
		return nil, nil, nil, nil, err
	}

	// Since they revoked the current lowest height in their commitment
	// chain, we can advance their chain by a single commitment.
	lc.remoteCommitChain.advanceTail()

	// As we've just completed a new state transition, attempt to see if we
	// can remove any entries from the update log which have been removed
	// from the PoV of both commitment chains.
	compactLogs(
		lc.localUpdateLog, lc.remoteUpdateLog, localChainTail,
		remoteChainTail,
	)

	remoteHTLCs := lc.channelState.RemoteCommitment.Htlcs

	return fwdPkg, addsToForward, settleFailsToForward, remoteHTLCs, nil
}

// LoadFwdPkgs loads any pending log updates from disk and returns the payment
// descriptors to be processed by the link.
func (lc *LightningChannel) LoadFwdPkgs() ([]*channeldb.FwdPkg, error) {
	return lc.channelState.LoadFwdPkgs()
}

// AckAddHtlcs sets a bit in the FwdFilter of a forwarding package belonging to
// this channel, that corresponds to the given AddRef. This method also succeeds
// if no forwarding package is found.
func (lc *LightningChannel) AckAddHtlcs(addRef channeldb.AddRef) error {
	return lc.channelState.AckAddHtlcs(addRef)
}

// AckSettleFails sets a bit in the SettleFailFilter of a forwarding package
// belonging to this channel, that corresponds to the given SettleFailRef. This
// method also succeeds if no forwarding package is found.
func (lc *LightningChannel) AckSettleFails(
	settleFailRefs ...channeldb.SettleFailRef) error {

	return lc.channelState.AckSettleFails(settleFailRefs...)
}

// SetFwdFilter writes the forwarding decision for a given remote commitment
// height.
func (lc *LightningChannel) SetFwdFilter(height uint64,
	fwdFilter *channeldb.PkgFilter) error {

	return lc.channelState.SetFwdFilter(height, fwdFilter)
}

// RemoveFwdPkgs permanently deletes the forwarding package at the given heights.
func (lc *LightningChannel) RemoveFwdPkgs(heights ...uint64) error {
	return lc.channelState.RemoveFwdPkgs(heights...)
}

// NextRevocationKey returns the commitment point for the _next_ commitment
// height. The pubkey returned by this function is required by the remote party
// along with their revocation base to extend our commitment chain with a
// new commitment.
func (lc *LightningChannel) NextRevocationKey() (*btcec.PublicKey, error) {
	lc.RLock()
	defer lc.RUnlock()

	nextHeight := lc.currentHeight + 1
	revocation, err := lc.channelState.RevocationProducer.AtIndex(nextHeight)
	if err != nil {
		return nil, err
	}

	return input.ComputeCommitmentPoint(revocation[:]), nil
}

// InitNextRevocation inserts the passed commitment point as the _next_
// revocation to be used when creating a new commitment state for the remote
// party. This function MUST be called before the channel can accept or propose
// any new states.
func (lc *LightningChannel) InitNextRevocation(revKey *btcec.PublicKey) error {
	lc.Lock()
	defer lc.Unlock()

	return lc.channelState.InsertNextRevocation(revKey)
}

// AddHTLC is a wrapper of the `addHTLC` function which always enforces the
// FeeBuffer on the local balance if being the initiator of the channel. This
// method should be called when preparing to send an outgoing HTLC.
//
// The additional openKey argument corresponds to the incoming CircuitKey of the
// committed circuit for this HTLC. This value should never be nil.
//
// NOTE: It is okay for sourceRef to be nil when unit testing the wallet.
func (lc *LightningChannel) AddHTLC(htlc *lnwire.UpdateAddHTLC,
	openKey *models.CircuitKey) (uint64, error) {

	return lc.addHTLC(htlc, openKey, FeeBuffer)
}

// addHTLC adds an HTLC to the state machine's local update log. It provides
// the ability to enforce a buffer on the local balance when we are the
// initiator of the channel. This is useful when checking the edge cases of a
// channel state e.g. the BOLT 03 test vectors.
//
// The additional openKey argument corresponds to the incoming CircuitKey of the
// committed circuit for this HTLC. This value should never be nil.
//
// NOTE: It is okay for sourceRef to be nil when unit testing the wallet.
func (lc *LightningChannel) addHTLC(htlc *lnwire.UpdateAddHTLC,
	openKey *models.CircuitKey, buffer BufferType) (uint64, error) {

	lc.Lock()
	defer lc.Unlock()

	pd := lc.htlcAddDescriptor(htlc, openKey)
	if err := lc.validateAddHtlc(pd, buffer); err != nil {
		return 0, err
	}

	lc.localUpdateLog.appendHtlc(pd)

	return pd.HtlcIndex, nil
}

// GetDustSum takes in a boolean that determines which commitment to evaluate
// the dust sum on. The return value is the sum of dust on the desired
// commitment tx.
//
// NOTE: This over-estimates the dust exposure.
func (lc *LightningChannel) GetDustSum(remote bool) lnwire.MilliSatoshi {
	lc.RLock()
	defer lc.RUnlock()

	var dustSum lnwire.MilliSatoshi

	dustLimit := lc.channelState.LocalChanCfg.DustLimit
	commit := lc.channelState.LocalCommitment
	if remote {
		// Calculate dust sum on the remote's commitment.
		dustLimit = lc.channelState.RemoteChanCfg.DustLimit
		commit = lc.channelState.RemoteCommitment
	}

	chanType := lc.channelState.ChanType
	feeRate := chainfee.SatPerKWeight(commit.FeePerKw)

	// Grab all of our HTLCs and evaluate against the dust limit.
	for e := lc.localUpdateLog.Front(); e != nil; e = e.Next() {
		pd := e.Value.(*PaymentDescriptor)
		if pd.EntryType != Add {
			continue
		}

		amt := pd.Amount.ToSatoshis()

		// If the satoshi amount is under the dust limit, add the msat
		// amount to the dust sum.
		if HtlcIsDust(
			chanType, false, !remote, feeRate, amt, dustLimit,
		) {

			dustSum += pd.Amount
		}
	}

	// Grab all of their HTLCs and evaluate against the dust limit.
	for e := lc.remoteUpdateLog.Front(); e != nil; e = e.Next() {
		pd := e.Value.(*PaymentDescriptor)
		if pd.EntryType != Add {
			continue
		}

		amt := pd.Amount.ToSatoshis()

		// If the satoshi amount is under the dust limit, add the msat
		// amount to the dust sum.
		if HtlcIsDust(
			chanType, true, !remote, feeRate, amt, dustLimit,
		) {

			dustSum += pd.Amount
		}
	}

	return dustSum
}

// MayAddOutgoingHtlc validates whether we can add an outgoing htlc to this
// channel. We don't have a circuit for this htlc, because we just want to test
// that we have slots for a potential htlc so we use a "mock" htlc to validate
// a potential commitment state with one more outgoing htlc. If a zero htlc
// amount is provided, we'll attempt to add the smallest possible htlc to the
// channel (either the minimum htlc, or 1 sat).
func (lc *LightningChannel) MayAddOutgoingHtlc(amt lnwire.MilliSatoshi) error {
	lc.Lock()
	defer lc.Unlock()

	var mockHtlcAmt lnwire.MilliSatoshi
	switch {
	// If the caller specifically set an amount, we use it.
	case amt != 0:
		mockHtlcAmt = amt

	// In absence of a specific amount, we want to use minimum htlc value
	// for the channel. However certain implementations may set this value
	// to zero, so we only use this value if it is non-zero.
	case lc.channelState.LocalChanCfg.MinHTLC != 0:
		mockHtlcAmt = lc.channelState.LocalChanCfg.MinHTLC

	// As a last resort, we just add a non-zero amount.
	default:
		mockHtlcAmt++
	}

	// Create a "mock" outgoing htlc, using the smallest amount we can add
	// to the commitment so that we validate commitment slots rather than
	// available balance, since our actual htlc amount is unknown at this
	// stage.
	pd := lc.htlcAddDescriptor(
		&lnwire.UpdateAddHTLC{
			Amount: mockHtlcAmt,
		},
		&models.CircuitKey{},
	)

	// Enforce the FeeBuffer because we are evaluating whether we can add
	// another htlc to the channel state.
	if err := lc.validateAddHtlc(pd, FeeBuffer); err != nil {
		lc.log.Debugf("May add outgoing htlc rejected: %v", err)
		return err
	}

	return nil
}

// htlcAddDescriptor returns a payment descriptor for the htlc and open key
// provided to add to our local update log.
func (lc *LightningChannel) htlcAddDescriptor(htlc *lnwire.UpdateAddHTLC,
	openKey *models.CircuitKey) *PaymentDescriptor {

	return &PaymentDescriptor{
		EntryType:      Add,
		RHash:          PaymentHash(htlc.PaymentHash),
		Timeout:        htlc.Expiry,
		Amount:         htlc.Amount,
		LogIndex:       lc.localUpdateLog.logIndex,
		HtlcIndex:      lc.localUpdateLog.htlcCounter,
		OnionBlob:      htlc.OnionBlob[:],
		OpenCircuitKey: openKey,
		BlindingPoint:  htlc.BlindingPoint,
	}
}

// validateAddHtlc validates the addition of an outgoing htlc to our local and
// remote commitments.
func (lc *LightningChannel) validateAddHtlc(pd *PaymentDescriptor,
	buffer BufferType) error {
	// Make sure adding this HTLC won't violate any of the constraints we
	// must keep on the commitment transactions.
	remoteACKedIndex := lc.localCommitChain.tail().theirMessageIndex

	// First we'll check whether this HTLC can be added to the remote
	// commitment transaction without violation any of the constraints.
	err := lc.validateCommitmentSanity(
		remoteACKedIndex, lc.localUpdateLog.logIndex, true,
		buffer, pd, nil,
	)
	if err != nil {
		return err
	}

	// We must also check whether it can be added to our own commitment
	// transaction, or the remote node will refuse to sign. This is not
	// totally bullet proof, as the remote might be adding updates
	// concurrently, but if we fail this check there is for sure not
	// possible for us to add the HTLC.
	err = lc.validateCommitmentSanity(
		lc.remoteUpdateLog.logIndex, lc.localUpdateLog.logIndex,
		false, buffer, pd, nil,
	)
	if err != nil {
		return err
	}

	return nil
}

// ReceiveHTLC adds an HTLC to the state machine's remote update log. This
// method should be called in response to receiving a new HTLC from the remote
// party.
func (lc *LightningChannel) ReceiveHTLC(htlc *lnwire.UpdateAddHTLC) (uint64, error) {
	lc.Lock()
	defer lc.Unlock()

	if htlc.ID != lc.remoteUpdateLog.htlcCounter {
		return 0, fmt.Errorf("ID %d on HTLC add does not match expected next "+
			"ID %d", htlc.ID, lc.remoteUpdateLog.htlcCounter)
	}

	pd := &PaymentDescriptor{
		EntryType:     Add,
		RHash:         PaymentHash(htlc.PaymentHash),
		Timeout:       htlc.Expiry,
		Amount:        htlc.Amount,
		LogIndex:      lc.remoteUpdateLog.logIndex,
		HtlcIndex:     lc.remoteUpdateLog.htlcCounter,
		OnionBlob:     htlc.OnionBlob[:],
		BlindingPoint: htlc.BlindingPoint,
	}

	localACKedIndex := lc.remoteCommitChain.tail().ourMessageIndex

	// Clamp down on the number of HTLC's we can receive by checking the
	// commitment sanity.
	// We do not enforce the FeeBuffer here because one of the reasons it
	// was introduced is to protect against asynchronous sending of htlcs so
	// we use it here. The current lightning protocol does not allow to
	// reject ADDs already sent by the peer.
	err := lc.validateCommitmentSanity(
		lc.remoteUpdateLog.logIndex, localACKedIndex, false, NoBuffer,
		nil, pd,
	)
	if err != nil {
		return 0, err
	}

	lc.remoteUpdateLog.appendHtlc(pd)

	return pd.HtlcIndex, nil
}

// SettleHTLC attempts to settle an existing outstanding received HTLC. The
// remote log index of the HTLC settled is returned in order to facilitate
// creating the corresponding wire message. In the case the supplied preimage
// is invalid, an error is returned.
//
// The additional arguments correspond to:
//
//   - sourceRef: specifies the location of the Add HTLC within a forwarding
//     package that this HTLC is settling. Every Settle fails exactly one Add,
//     so this should never be empty in practice.
//
//   - destRef: specifies the location of the Settle HTLC within another
//     channel's forwarding package. This value can be nil if the corresponding
//     Add HTLC was never locked into an outgoing commitment txn, or this
//     HTLC does not originate as a response from the peer on the outgoing
//     link, e.g. on-chain resolutions.
//
//   - closeKey: identifies the circuit that should be deleted after this Settle
//     HTLC is included in a commitment txn. This value should only be nil if
//     the HTLC was settled locally before committing a circuit to the circuit
//     map.
//
// NOTE: It is okay for sourceRef, destRef, and closeKey to be nil when unit
// testing the wallet.
func (lc *LightningChannel) SettleHTLC(preimage [32]byte,
	htlcIndex uint64, sourceRef *channeldb.AddRef,
	destRef *channeldb.SettleFailRef, closeKey *models.CircuitKey) error {

	lc.Lock()
	defer lc.Unlock()

	htlc := lc.remoteUpdateLog.lookupHtlc(htlcIndex)
	if htlc == nil {
		return ErrUnknownHtlcIndex{lc.ShortChanID(), htlcIndex}
	}

	// Now that we know the HTLC exists, before checking to see if the
	// preimage matches, we'll ensure that we haven't already attempted to
	// modify the HTLC.
	if lc.remoteUpdateLog.htlcHasModification(htlcIndex) {
		return ErrHtlcIndexAlreadySettled(htlcIndex)
	}

	if htlc.RHash != sha256.Sum256(preimage[:]) {
		return ErrInvalidSettlePreimage{preimage[:], htlc.RHash[:]}
	}

	pd := &PaymentDescriptor{
		Amount:           htlc.Amount,
		RPreimage:        preimage,
		LogIndex:         lc.localUpdateLog.logIndex,
		ParentIndex:      htlcIndex,
		EntryType:        Settle,
		SourceRef:        sourceRef,
		DestRef:          destRef,
		ClosedCircuitKey: closeKey,
	}

	lc.localUpdateLog.appendUpdate(pd)

	// With the settle added to our local log, we'll now mark the HTLC as
	// modified to prevent ourselves from accidentally attempting a
	// duplicate settle.
	lc.remoteUpdateLog.markHtlcModified(htlcIndex)

	return nil
}

// ReceiveHTLCSettle attempts to settle an existing outgoing HTLC indexed by an
// index into the local log. If the specified index doesn't exist within the
// log, and error is returned. Similarly if the preimage is invalid w.r.t to
// the referenced of then a distinct error is returned.
func (lc *LightningChannel) ReceiveHTLCSettle(preimage [32]byte, htlcIndex uint64) error {
	lc.Lock()
	defer lc.Unlock()

	htlc := lc.localUpdateLog.lookupHtlc(htlcIndex)
	if htlc == nil {
		return ErrUnknownHtlcIndex{lc.ShortChanID(), htlcIndex}
	}

	// Now that we know the HTLC exists, before checking to see if the
	// preimage matches, we'll ensure that they haven't already attempted
	// to modify the HTLC.
	if lc.localUpdateLog.htlcHasModification(htlcIndex) {
		return ErrHtlcIndexAlreadySettled(htlcIndex)
	}

	if htlc.RHash != sha256.Sum256(preimage[:]) {
		return ErrInvalidSettlePreimage{preimage[:], htlc.RHash[:]}
	}

	pd := &PaymentDescriptor{
		Amount:      htlc.Amount,
		RPreimage:   preimage,
		ParentIndex: htlc.HtlcIndex,
		RHash:       htlc.RHash,
		LogIndex:    lc.remoteUpdateLog.logIndex,
		EntryType:   Settle,
	}

	lc.remoteUpdateLog.appendUpdate(pd)

	// With the settle added to the remote log, we'll now mark the HTLC as
	// modified to prevent the remote party from accidentally attempting a
	// duplicate settle.
	lc.localUpdateLog.markHtlcModified(htlcIndex)

	return nil
}

// FailHTLC attempts to fail a targeted HTLC by its payment hash, inserting an
// entry which will remove the target log entry within the next commitment
// update. This method is intended to be called in order to cancel in
// _incoming_ HTLC.
//
// The additional arguments correspond to:
//
//   - sourceRef: specifies the location of the Add HTLC within a forwarding
//     package that this HTLC is failing. Every Fail fails exactly one Add, so
//     this should never be empty in practice.
//
//   - destRef: specifies the location of the Fail HTLC within another channel's
//     forwarding package. This value can be nil if the corresponding Add HTLC
//     was never locked into an outgoing commitment txn, or this HTLC does not
//     originate as a response from the peer on the outgoing link, e.g.
//     on-chain resolutions.
//
//   - closeKey: identifies the circuit that should be deleted after this Fail
//     HTLC is included in a commitment txn. This value should only be nil if
//     the HTLC was failed locally before committing a circuit to the circuit
//     map.
//
// NOTE: It is okay for sourceRef, destRef, and closeKey to be nil when unit
// testing the wallet.
func (lc *LightningChannel) FailHTLC(htlcIndex uint64, reason []byte,
	sourceRef *channeldb.AddRef, destRef *channeldb.SettleFailRef,
	closeKey *models.CircuitKey) error {

	lc.Lock()
	defer lc.Unlock()

	htlc := lc.remoteUpdateLog.lookupHtlc(htlcIndex)
	if htlc == nil {
		return ErrUnknownHtlcIndex{lc.ShortChanID(), htlcIndex}
	}

	// Now that we know the HTLC exists, we'll ensure that we haven't
	// already attempted to fail the HTLC.
	if lc.remoteUpdateLog.htlcHasModification(htlcIndex) {
		return ErrHtlcIndexAlreadyFailed(htlcIndex)
	}

	pd := &PaymentDescriptor{
		Amount:           htlc.Amount,
		RHash:            htlc.RHash,
		ParentIndex:      htlcIndex,
		LogIndex:         lc.localUpdateLog.logIndex,
		EntryType:        Fail,
		FailReason:       reason,
		SourceRef:        sourceRef,
		DestRef:          destRef,
		ClosedCircuitKey: closeKey,
	}

	lc.localUpdateLog.appendUpdate(pd)

	// With the fail added to the remote log, we'll now mark the HTLC as
	// modified to prevent ourselves from accidentally attempting a
	// duplicate fail.
	lc.remoteUpdateLog.markHtlcModified(htlcIndex)

	return nil
}

// MalformedFailHTLC attempts to fail a targeted HTLC by its payment hash,
// inserting an entry which will remove the target log entry within the next
// commitment update. This method is intended to be called in order to cancel
// in _incoming_ HTLC.
//
// The additional sourceRef specifies the location of the Add HTLC within a
// forwarding package that this HTLC is failing. This value should never be
// empty.
//
// NOTE: It is okay for sourceRef to be nil when unit testing the wallet.
func (lc *LightningChannel) MalformedFailHTLC(htlcIndex uint64,
	failCode lnwire.FailCode, shaOnionBlob [sha256.Size]byte,
	sourceRef *channeldb.AddRef) error {

	lc.Lock()
	defer lc.Unlock()

	htlc := lc.remoteUpdateLog.lookupHtlc(htlcIndex)
	if htlc == nil {
		return ErrUnknownHtlcIndex{lc.ShortChanID(), htlcIndex}
	}

	// Now that we know the HTLC exists, we'll ensure that we haven't
	// already attempted to fail the HTLC.
	if lc.remoteUpdateLog.htlcHasModification(htlcIndex) {
		return ErrHtlcIndexAlreadyFailed(htlcIndex)
	}

	pd := &PaymentDescriptor{
		Amount:       htlc.Amount,
		RHash:        htlc.RHash,
		ParentIndex:  htlcIndex,
		LogIndex:     lc.localUpdateLog.logIndex,
		EntryType:    MalformedFail,
		FailCode:     failCode,
		ShaOnionBlob: shaOnionBlob,
		SourceRef:    sourceRef,
	}

	lc.localUpdateLog.appendUpdate(pd)

	// With the fail added to the remote log, we'll now mark the HTLC as
	// modified to prevent ourselves from accidentally attempting a
	// duplicate fail.
	lc.remoteUpdateLog.markHtlcModified(htlcIndex)

	return nil
}

// ReceiveFailHTLC attempts to cancel a targeted HTLC by its log index,
// inserting an entry which will remove the target log entry within the next
// commitment update. This method should be called in response to the upstream
// party cancelling an outgoing HTLC.
func (lc *LightningChannel) ReceiveFailHTLC(htlcIndex uint64, reason []byte,
) error {

	lc.Lock()
	defer lc.Unlock()

	htlc := lc.localUpdateLog.lookupHtlc(htlcIndex)
	if htlc == nil {
		return ErrUnknownHtlcIndex{lc.ShortChanID(), htlcIndex}
	}

	// Now that we know the HTLC exists, we'll ensure that they haven't
	// already attempted to fail the HTLC.
	if lc.localUpdateLog.htlcHasModification(htlcIndex) {
		return ErrHtlcIndexAlreadyFailed(htlcIndex)
	}

	pd := &PaymentDescriptor{
		Amount:      htlc.Amount,
		RHash:       htlc.RHash,
		ParentIndex: htlc.HtlcIndex,
		LogIndex:    lc.remoteUpdateLog.logIndex,
		EntryType:   Fail,
		FailReason:  reason,
	}

	lc.remoteUpdateLog.appendUpdate(pd)

	// With the fail added to the remote log, we'll now mark the HTLC as
	// modified to prevent ourselves from accidentally attempting a
	// duplicate fail.
	lc.localUpdateLog.markHtlcModified(htlcIndex)

	return nil
}

// ChannelPoint returns the outpoint of the original funding transaction which
// created this active channel. This outpoint is used throughout various
// subsystems to uniquely identify an open channel.
func (lc *LightningChannel) ChannelPoint() wire.OutPoint {
	return lc.channelState.FundingOutpoint
}

// ShortChanID returns the short channel ID for the channel. The short channel
// ID encodes the exact location in the main chain that the original
// funding output can be found.
func (lc *LightningChannel) ShortChanID() lnwire.ShortChannelID {
	return lc.channelState.ShortChanID()
}

// LocalUpfrontShutdownScript returns the local upfront shutdown script for the
// channel. If it was not set, an empty byte array is returned.
func (lc *LightningChannel) LocalUpfrontShutdownScript() lnwire.DeliveryAddress {
	return lc.channelState.LocalShutdownScript
}

// RemoteUpfrontShutdownScript returns the remote upfront shutdown script for the
// channel. If it was not set, an empty byte array is returned.
func (lc *LightningChannel) RemoteUpfrontShutdownScript() lnwire.DeliveryAddress {
	return lc.channelState.RemoteShutdownScript
}

// AbsoluteThawHeight determines a frozen channel's absolute thaw height. If
// the channel is not frozen, then 0 is returned.
//
// An error is returned if the channel is pending, or is an unconfirmed zero
// conf channel.
func (lc *LightningChannel) AbsoluteThawHeight() (uint32, error) {
	return lc.channelState.AbsoluteThawHeight()
}

// getSignedCommitTx function take the latest commitment transaction and
// populate it with witness data.
func (lc *LightningChannel) getSignedCommitTx() (*wire.MsgTx, error) {
	// Fetch the current commitment transaction, along with their signature
	// for the transaction.
	localCommit := lc.channelState.LocalCommitment
	commitTx := localCommit.CommitTx.Copy()

	ourKey := lc.channelState.LocalChanCfg.MultiSigKey
	theirKey := lc.channelState.RemoteChanCfg.MultiSigKey

	var witness wire.TxWitness
	switch {
	// If this is a taproot channel, then we'll need to re-derive the nonce
	// we need to generate a new signature
	case lc.channelState.ChanType.IsTaproot():
		// First, we'll need to re-derive the local nonce we sent to
		// the remote party to create this musig session. We pass in
		// the same height here as we're generating the nonce needed
		// for the _current_ state.
		localNonce, err := channeldb.NewMusigVerificationNonce(
			ourKey.PubKey, lc.currentHeight,
			lc.taprootNonceProducer,
		)
		if err != nil {
			return nil, fmt.Errorf("unable to re-derive "+
				"verification nonce: %w", err)
		}

		// Now that we have the local nonce, we'll re-create the musig
		// session we had for this height.
		musigSession := NewPartialMusigSession(
			*localNonce, ourKey, theirKey, lc.Signer,
			&lc.fundingOutput, LocalMusigCommit,
		)

		var remoteSig lnwire.PartialSigWithNonce
		err = remoteSig.Decode(
			bytes.NewReader(localCommit.CommitSig),
		)
		if err != nil {
			return nil, fmt.Errorf("unable to decode remote "+
				"partial sig: %w", err)
		}

		// Next, we'll manually finalize the session with the signing
		// nonce we got from the remote party which is embedded in the
		// signature we have.
		err = musigSession.FinalizeSession(musig2.Nonces{
			PubNonce: remoteSig.Nonce,
		})
		if err != nil {
			return nil, fmt.Errorf("unable to finalize musig "+
				"session: %w", err)
		}

		// Now that the session has been finalized, we can generate our
		// half of the signature for the state. We don't capture the
		// sig as it's stored within the session.
		if _, err := musigSession.SignCommit(commitTx); err != nil {
			return nil, fmt.Errorf("unable to sign musig2 "+
				"commitment: %w", err)
		}

		// The final step is now to combine this signature we generated
		// above, with the remote party's signature. We only need to
		// pass the remote sig, as the local sig was already cached in
		// the session.
		var partialSig MusigPartialSig
		partialSig.FromWireSig(&remoteSig)
		finalSig, err := musigSession.CombineSigs(partialSig.sig)
		if err != nil {
			return nil, fmt.Errorf("unable to combine musig "+
				"partial sigs: %w", err)
		}

		// The witness is the single keyspend schnorr sig.
		witness = wire.TxWitness{
			finalSig.Serialize(),
		}

	// Otherwise, the final witness we generate will be a normal p2wsh
	// multi-sig spend.
	default:
		theirSig, err := ecdsa.ParseDERSignature(localCommit.CommitSig)
		if err != nil {
			return nil, err
		}

		// With this, we then generate the full witness so the caller
		// can broadcast a fully signed transaction.
		lc.signDesc.SigHashes = input.NewTxSigHashesV0Only(commitTx)
		ourSig, err := lc.Signer.SignOutputRaw(commitTx, lc.signDesc)
		if err != nil {
			return nil, err
		}

		// With the final signature generated, create the witness stack
		// required to spend from the multi-sig output.
		witness = input.SpendMultiSig(
			lc.signDesc.WitnessScript,
			ourKey.PubKey.SerializeCompressed(), ourSig,
			theirKey.PubKey.SerializeCompressed(), theirSig,
		)
	}

	commitTx.TxIn[0].Witness = witness

	return commitTx, nil
}

// CommitOutputResolution carries the necessary information required to allow
// us to sweep our commitment output in the case that either party goes to
// chain.
type CommitOutputResolution struct {
	// SelfOutPoint is the full outpoint that points to out pay-to-self
	// output within the closing commitment transaction.
	SelfOutPoint wire.OutPoint

	// SelfOutputSignDesc is a fully populated sign descriptor capable of
	// generating a valid signature to sweep the output paying to us.
	SelfOutputSignDesc input.SignDescriptor

	// MaturityDelay is the relative time-lock, in blocks for all outputs
	// that pay to the local party within the broadcast commitment
	// transaction.
	MaturityDelay uint32
}

// UnilateralCloseSummary describes the details of a detected unilateral
// channel closure. This includes the information about with which
// transactions, and block the channel was unilaterally closed, as well as
// summarization details concerning the _state_ of the channel at the point of
// channel closure. Additionally, if we had a commitment output above dust on
// the remote party's commitment transaction, the necessary a SignDescriptor
// with the material necessary to seep the output are returned. Finally, if we
// had any outgoing HTLC's within the commitment transaction, then an
// OutgoingHtlcResolution for each output will included.
type UnilateralCloseSummary struct {
	// SpendDetail is a struct that describes how and when the funding
	// output was spent.
	*chainntnfs.SpendDetail

	// ChannelCloseSummary is a struct describing the final state of the
	// channel and in which state is was closed.
	channeldb.ChannelCloseSummary

	// CommitResolution contains all the data required to sweep the output
	// to ourselves. If this is our commitment transaction, then we'll need
	// to wait a time delay before we can sweep the output.
	//
	// NOTE: If our commitment delivery output is below the dust limit,
	// then this will be nil.
	CommitResolution *CommitOutputResolution

	// HtlcResolutions contains a fully populated HtlcResolutions struct
	// which contains all the data required to sweep any outgoing HTLC's,
	// and also any incoming HTLC's that we know the pre-image to.
	HtlcResolutions *HtlcResolutions

	// RemoteCommit is the exact commitment state that the remote party
	// broadcast.
	RemoteCommit channeldb.ChannelCommitment

	// AnchorResolution contains the data required to sweep our anchor
	// output. If the channel type doesn't include anchors, the value of
	// this field will be nil.
	AnchorResolution *AnchorResolution
}

// NewUnilateralCloseSummary creates a new summary that provides the caller
// with all the information required to claim all funds on chain in the event
// that the remote party broadcasts their commitment. The commitPoint argument
// should be set to the per_commitment_point corresponding to the spending
// commitment.
//
// NOTE: The remoteCommit argument should be set to the stored commitment for
// this particular state. If we don't have the commitment stored (should only
// happen in case we have lost state) it should be set to an empty struct, in
// which case we will attempt to sweep the non-HTLC output using the passed
// commitPoint.
func NewUnilateralCloseSummary(chanState *channeldb.OpenChannel, signer input.Signer,
	commitSpend *chainntnfs.SpendDetail,
	remoteCommit channeldb.ChannelCommitment,
	commitPoint *btcec.PublicKey) (*UnilateralCloseSummary, error) {

	// First, we'll generate the commitment point and the revocation point
	// so we can re-construct the HTLC state and also our payment key.
	isOurCommit := false
	keyRing := DeriveCommitmentKeys(
		commitPoint, isOurCommit, chanState.ChanType,
		&chanState.LocalChanCfg, &chanState.RemoteChanCfg,
	)

	// Next, we'll obtain HTLC resolutions for all the outgoing HTLC's we
	// had on their commitment transaction.
	var leaseExpiry uint32
	if chanState.ChanType.HasLeaseExpiration() {
		leaseExpiry = chanState.ThawHeight
	}
	isRemoteInitiator := !chanState.IsInitiator
	htlcResolutions, err := extractHtlcResolutions(
		chainfee.SatPerKWeight(remoteCommit.FeePerKw), isOurCommit,
		signer, remoteCommit.Htlcs, keyRing, &chanState.LocalChanCfg,
		&chanState.RemoteChanCfg, commitSpend.SpendingTx,
		chanState.ChanType, isRemoteInitiator, leaseExpiry,
	)
	if err != nil {
		return nil, fmt.Errorf("unable to create htlc "+
			"resolutions: %v", err)
	}

	commitTxBroadcast := commitSpend.SpendingTx

	// Before we can generate the proper sign descriptor, we'll need to
	// locate the output index of our non-delayed output on the commitment
	// transaction.
	selfScript, maturityDelay, err := CommitScriptToRemote(
		chanState.ChanType, isRemoteInitiator, keyRing.ToRemoteKey,
		leaseExpiry,
	)
	if err != nil {
		return nil, fmt.Errorf("unable to create self commit "+
			"script: %v", err)
	}

	var (
		selfPoint    *wire.OutPoint
		localBalance int64
	)

	for outputIndex, txOut := range commitTxBroadcast.TxOut {
		if bytes.Equal(txOut.PkScript, selfScript.PkScript()) {
			selfPoint = &wire.OutPoint{
				Hash:  *commitSpend.SpenderTxHash,
				Index: uint32(outputIndex),
			}
			localBalance = txOut.Value
			break
		}
	}

	// With the HTLC's taken care of, we'll generate the sign descriptor
	// necessary to sweep our commitment output, but only if we had a
	// non-trimmed balance.
	var commitResolution *CommitOutputResolution
	if selfPoint != nil {
		localPayBase := chanState.LocalChanCfg.PaymentBasePoint

		// As the remote party has force closed, we just need the
		// success witness script.
		witnessScript, err := selfScript.WitnessScriptForPath(
			input.ScriptPathSuccess,
		)
		if err != nil {
			return nil, err
		}

		commitResolution = &CommitOutputResolution{
			SelfOutPoint: *selfPoint,
			SelfOutputSignDesc: input.SignDescriptor{
				KeyDesc:       localPayBase,
				SingleTweak:   keyRing.LocalCommitKeyTweak,
				WitnessScript: witnessScript,
				Output: &wire.TxOut{
					Value:    localBalance,
					PkScript: selfScript.PkScript(),
				},
				HashType: sweepSigHash(chanState.ChanType),
			},
			MaturityDelay: maturityDelay,
		}

		// For taproot channels, we'll need to set some additional
		// fields to ensure the output can be swept.
		//
		//nolint:lll
		if scriptTree, ok := selfScript.(input.TapscriptDescriptor); ok {
			commitResolution.SelfOutputSignDesc.SignMethod =
				input.TaprootScriptSpendSignMethod

			ctrlBlock, err := scriptTree.CtrlBlockForPath(
				input.ScriptPathSuccess,
			)
			if err != nil {
				return nil, err
			}
			//nolint:lll
			commitResolution.SelfOutputSignDesc.ControlBlock, err = ctrlBlock.ToBytes()
			if err != nil {
				return nil, err
			}
		}
	}

	closeSummary := channeldb.ChannelCloseSummary{
		ChanPoint:               chanState.FundingOutpoint,
		ChainHash:               chanState.ChainHash,
		ClosingTXID:             *commitSpend.SpenderTxHash,
		CloseHeight:             uint32(commitSpend.SpendingHeight),
		RemotePub:               chanState.IdentityPub,
		Capacity:                chanState.Capacity,
		SettledBalance:          btcutil.Amount(localBalance),
		CloseType:               channeldb.RemoteForceClose,
		IsPending:               true,
		RemoteCurrentRevocation: chanState.RemoteCurrentRevocation,
		RemoteNextRevocation:    chanState.RemoteNextRevocation,
		ShortChanID:             chanState.ShortChanID(),
		LocalChanConfig:         chanState.LocalChanCfg,
	}

	// Attempt to add a channel sync message to the close summary.
	chanSync, err := chanState.ChanSyncMsg()
	if err != nil {
		walletLog.Errorf("ChannelPoint(%v): unable to create channel sync "+
			"message: %v", chanState.FundingOutpoint, err)
	} else {
		closeSummary.LastChanSyncMsg = chanSync
	}

	anchorResolution, err := NewAnchorResolution(
		chanState, commitTxBroadcast, keyRing, false,
	)
	if err != nil {
		return nil, err
	}

	return &UnilateralCloseSummary{
		SpendDetail:         commitSpend,
		ChannelCloseSummary: closeSummary,
		CommitResolution:    commitResolution,
		HtlcResolutions:     htlcResolutions,
		RemoteCommit:        remoteCommit,
		AnchorResolution:    anchorResolution,
	}, nil
}

// IncomingHtlcResolution houses the information required to sweep any incoming
// HTLC's that we know the preimage to. We'll need to sweep an HTLC manually
// using this struct if we need to go on-chain for any reason, or if we detect
// that the remote party broadcasts their commitment transaction.
type IncomingHtlcResolution struct {
	// Preimage is the preimage that will be used to satisfy the contract of
	// the HTLC.
	//
	// NOTE: This field will only be populated in the incoming contest
	// resolver.
	Preimage [32]byte

	// SignedSuccessTx is the fully signed HTLC success transaction. This
	// transaction (if non-nil) can be broadcast immediately. After a csv
	// delay (included below), then the output created by this transactions
	// can be swept on-chain.
	//
	// NOTE: If this field is nil, then this indicates that we don't need
	// to go to the second level to claim this HTLC. Instead, it can be
	// claimed directly from the outpoint listed below.
	SignedSuccessTx *wire.MsgTx

	// SignDetails is non-nil if SignedSuccessTx is non-nil, and the
	// channel is of the anchor type. As the above HTLC transaction will be
	// signed by the channel peer using SINGLE|ANYONECANPAY for such
	// channels, we can use the sign details to add the input-output pair
	// of the HTLC transaction to another transaction, thereby aggregating
	// multiple HTLC transactions together, and adding fees as needed.
	SignDetails *input.SignDetails

	// CsvDelay is the relative time lock (expressed in blocks) that must
	// pass after the SignedSuccessTx is confirmed in the chain before the
	// output can be swept.
	//
	// NOTE: If SignedTimeoutTx is nil, then this field denotes the CSV
	// delay needed to spend from the commitment transaction.
	CsvDelay uint32

	// ClaimOutpoint is the final outpoint that needs to be spent in order
	// to fully sweep the HTLC. The SignDescriptor below should be used to
	// spend this outpoint. In the case of a second-level HTLC (non-nil
	// SignedTimeoutTx), then we'll be spending a new transaction.
	// Otherwise, it'll be an output in the commitment transaction.
	ClaimOutpoint wire.OutPoint

	// SweepSignDesc is a sign descriptor that has been populated with the
	// necessary items required to spend the sole output of the above
	// transaction.
	SweepSignDesc input.SignDescriptor
}

// OutgoingHtlcResolution houses the information necessary to sweep any
// outgoing HTLC's after their contract has expired. This struct will be needed
// in one of two cases: the local party force closes the commitment transaction
// or the remote party unilaterally closes with their version of the commitment
// transaction.
type OutgoingHtlcResolution struct {
	// Expiry the absolute timeout of the HTLC. This value is expressed in
	// block height, meaning after this height the HLTC can be swept.
	Expiry uint32

	// SignedTimeoutTx is the fully signed HTLC timeout transaction. This
	// must be broadcast immediately after timeout has passed. Once this
	// has been confirmed, the HTLC output will transition into the
	// delay+claim state.
	//
	// NOTE: If this field is nil, then this indicates that we don't need
	// to go to the second level to claim this HTLC. Instead, it can be
	// claimed directly from the outpoint listed below.
	SignedTimeoutTx *wire.MsgTx

	// SignDetails is non-nil if SignedTimeoutTx is non-nil, and the
	// channel is of the anchor type. As the above HTLC transaction will be
	// signed by the channel peer using SINGLE|ANYONECANPAY for such
	// channels, we can use the sign details to add the input-output pair
	// of the HTLC transaction to another transaction, thereby aggregating
	// multiple HTLC transactions together, and adding fees as needed.
	SignDetails *input.SignDetails

	// CsvDelay is the relative time lock (expressed in blocks) that must
	// pass after the SignedTimeoutTx is confirmed in the chain before the
	// output can be swept.
	//
	// NOTE: If SignedTimeoutTx is nil, then this field denotes the CSV
	// delay needed to spend from the commitment transaction.
	CsvDelay uint32

	// ClaimOutpoint is the final outpoint that needs to be spent in order
	// to fully sweep the HTLC. The SignDescriptor below should be used to
	// spend this outpoint. In the case of a second-level HTLC (non-nil
	// SignedTimeoutTx), then we'll be spending a new transaction.
	// Otherwise, it'll be an output in the commitment transaction.
	ClaimOutpoint wire.OutPoint

	// SweepSignDesc is a sign descriptor that has been populated with the
	// necessary items required to spend the sole output of the above
	// transaction.
	SweepSignDesc input.SignDescriptor
}

// HtlcResolutions contains the items necessary to sweep HTLC's on chain
// directly from a commitment transaction. We'll use this in case either party
// goes broadcasts a commitment transaction with live HTLC's.
type HtlcResolutions struct {
	// IncomingHTLCs contains a set of structs that can be used to sweep
	// all the incoming HTL'C that we know the preimage to.
	IncomingHTLCs []IncomingHtlcResolution

	// OutgoingHTLCs contains a set of structs that contains all the info
	// needed to sweep an outgoing HTLC we've sent to the remote party
	// after an absolute delay has expired.
	OutgoingHTLCs []OutgoingHtlcResolution
}

// newOutgoingHtlcResolution generates a new HTLC resolution capable of
// allowing the caller to sweep an outgoing HTLC present on either their, or
// the remote party's commitment transaction.
func newOutgoingHtlcResolution(signer input.Signer,
	localChanCfg *channeldb.ChannelConfig, commitTx *wire.MsgTx,
	htlc *channeldb.HTLC, keyRing *CommitmentKeyRing,
	feePerKw chainfee.SatPerKWeight, csvDelay, leaseExpiry uint32,
	localCommit, isCommitFromInitiator bool,
	chanType channeldb.ChannelType) (*OutgoingHtlcResolution, error) {

	op := wire.OutPoint{
		Hash:  commitTx.TxHash(),
		Index: uint32(htlc.OutputIndex),
	}

	// First, we'll re-generate the script used to send the HTLC to the
	// remote party within their commitment transaction.
	htlcScriptInfo, err := genHtlcScript(
		chanType, false, localCommit, htlc.RefundTimeout, htlc.RHash,
		keyRing,
	)
	if err != nil {
		return nil, err
	}
	htlcPkScript := htlcScriptInfo.PkScript()

	// As this is an outgoing HTLC, we just care about the timeout path
	// here.
	scriptPath := input.ScriptPathTimeout
	htlcWitnessScript, err := htlcScriptInfo.WitnessScriptForPath(
		scriptPath,
	)
	if err != nil {
		return nil, err
	}

	// If we're spending this HTLC output from the remote node's
	// commitment, then we won't need to go to the second level as our
	// outputs don't have a CSV delay.
	if !localCommit {
		// With the script generated, we can completely populated the
		// SignDescriptor needed to sweep the output.
		prevFetcher := txscript.NewCannedPrevOutputFetcher(
			htlcPkScript, int64(htlc.Amt.ToSatoshis()),
		)
		signDesc := input.SignDescriptor{
			KeyDesc:       localChanCfg.HtlcBasePoint,
			SingleTweak:   keyRing.LocalHtlcKeyTweak,
			WitnessScript: htlcWitnessScript,
			Output: &wire.TxOut{
				PkScript: htlcPkScript,
				Value:    int64(htlc.Amt.ToSatoshis()),
			},
			HashType:          sweepSigHash(chanType),
			PrevOutputFetcher: prevFetcher,
		}

		scriptTree, ok := htlcScriptInfo.(input.TapscriptDescriptor)
		if ok {
			signDesc.SignMethod = input.TaprootScriptSpendSignMethod

			ctrlBlock, err := scriptTree.CtrlBlockForPath(
				scriptPath,
			)
			if err != nil {
				return nil, err
			}
			signDesc.ControlBlock, err = ctrlBlock.ToBytes()
			if err != nil {
				return nil, err
			}
		}

		return &OutgoingHtlcResolution{
			Expiry:        htlc.RefundTimeout,
			ClaimOutpoint: op,
			SweepSignDesc: signDesc,
			CsvDelay:      HtlcSecondLevelInputSequence(chanType),
		}, nil
	}

	// Otherwise, we'll need to craft a second level HTLC transaction, as
	// well as a sign desc to sweep after the CSV delay.

	// In order to properly reconstruct the HTLC transaction, we'll need to
	// re-calculate the fee required at this state, so we can add the
	// correct output value amount to the transaction.
	htlcFee := HtlcTimeoutFee(chanType, feePerKw)
	secondLevelOutputAmt := htlc.Amt.ToSatoshis() - htlcFee

	// With the fee calculated, re-construct the second level timeout
	// transaction.
	timeoutTx, err := CreateHtlcTimeoutTx(
		chanType, isCommitFromInitiator, op, secondLevelOutputAmt,
		htlc.RefundTimeout, csvDelay, leaseExpiry, keyRing.RevocationKey,
		keyRing.ToLocalKey,
	)
	if err != nil {
		return nil, err
	}

	// With the transaction created, we can generate a sign descriptor
	// that's capable of generating the signature required to spend the
	// HTLC output using the timeout transaction.
	txOut := commitTx.TxOut[htlc.OutputIndex]
	prevFetcher := txscript.NewCannedPrevOutputFetcher(
		txOut.PkScript, txOut.Value,
	)
	hashCache := txscript.NewTxSigHashes(timeoutTx, prevFetcher)
	timeoutSignDesc := input.SignDescriptor{
		KeyDesc:           localChanCfg.HtlcBasePoint,
		SingleTweak:       keyRing.LocalHtlcKeyTweak,
		WitnessScript:     htlcWitnessScript,
		Output:            txOut,
		HashType:          sweepSigHash(chanType),
		PrevOutputFetcher: prevFetcher,
		SigHashes:         hashCache,
		InputIndex:        0,
	}

	htlcSig, err := input.ParseSignature(htlc.Signature)
	if err != nil {
		return nil, err
	}

	// With the sign desc created, we can now construct the full witness
	// for the timeout transaction, and populate it as well.
	sigHashType := HtlcSigHashType(chanType)
	var timeoutWitness wire.TxWitness
	if scriptTree, ok := htlcScriptInfo.(input.TapscriptDescriptor); ok {
		timeoutSignDesc.SignMethod = input.TaprootScriptSpendSignMethod

		timeoutWitness, err = input.SenderHTLCScriptTaprootTimeout(
			htlcSig, sigHashType, signer, &timeoutSignDesc,
			timeoutTx, keyRing.RevocationKey,
			scriptTree.TapScriptTree(),
		)
		if err != nil {
			return nil, err
		}

		// The control block is always the final element of the witness
		// stack. We set this here as eventually the sweeper will need
		// to re-sign, so it needs the isolated control block.
		//
		// TODO(roasbeef): move this into input.go?
		ctlrBlkIdx := len(timeoutWitness) - 1
		timeoutSignDesc.ControlBlock = timeoutWitness[ctlrBlkIdx]
	} else {
		timeoutWitness, err = input.SenderHtlcSpendTimeout(
			htlcSig, sigHashType, signer, &timeoutSignDesc,
			timeoutTx,
		)
	}
	if err != nil {
		return nil, err
	}

	timeoutTx.TxIn[0].Witness = timeoutWitness

	// If this is an anchor type channel, the sign details will let us
	// re-sign an aggregated tx later.
	txSignDetails := HtlcSignDetails(
		chanType, timeoutSignDesc, sigHashType, htlcSig,
	)

	// Finally, we'll generate the script output that the timeout
	// transaction creates so we can generate the signDesc required to
	// complete the claim process after a delay period.
	var (
		htlcSweepScript input.ScriptDescriptor
		signMethod      input.SignMethod
		ctrlBlock       []byte
	)
	if !chanType.IsTaproot() {
		htlcSweepScript, err = SecondLevelHtlcScript(
			chanType, isCommitFromInitiator, keyRing.RevocationKey,
			keyRing.ToLocalKey, csvDelay, leaseExpiry,
		)
		if err != nil {
			return nil, err
		}
	} else {
		//nolint:lll
		secondLevelScriptTree, err := input.TaprootSecondLevelScriptTree(
			keyRing.RevocationKey, keyRing.ToLocalKey, csvDelay,
		)
		if err != nil {
			return nil, err
		}

		signMethod = input.TaprootScriptSpendSignMethod

		controlBlock, err := secondLevelScriptTree.CtrlBlockForPath(
			input.ScriptPathSuccess,
		)
		if err != nil {
			return nil, err
		}
		ctrlBlock, err = controlBlock.ToBytes()
		if err != nil {
			return nil, err
		}

		htlcSweepScript = secondLevelScriptTree
	}

	// In this case, the witness script that needs to be signed will always
	// be that of the success path.
	htlcSweepWitnessScript, err := htlcSweepScript.WitnessScriptForPath(
		input.ScriptPathSuccess,
	)
	if err != nil {
		return nil, err
	}

	localDelayTweak := input.SingleTweakBytes(
		keyRing.CommitPoint, localChanCfg.DelayBasePoint.PubKey,
	)

	return &OutgoingHtlcResolution{
		Expiry:          htlc.RefundTimeout,
		SignedTimeoutTx: timeoutTx,
		SignDetails:     txSignDetails,
		CsvDelay:        csvDelay,
		ClaimOutpoint: wire.OutPoint{
			Hash:  timeoutTx.TxHash(),
			Index: 0,
		},
		SweepSignDesc: input.SignDescriptor{
			KeyDesc:       localChanCfg.DelayBasePoint,
			SingleTweak:   localDelayTweak,
			WitnessScript: htlcSweepWitnessScript,
			Output: &wire.TxOut{
				PkScript: htlcSweepScript.PkScript(),
				Value:    int64(secondLevelOutputAmt),
			},
			HashType: sweepSigHash(chanType),
			PrevOutputFetcher: txscript.NewCannedPrevOutputFetcher(
				htlcSweepScript.PkScript(),
				int64(secondLevelOutputAmt),
			),
			SignMethod:   signMethod,
			ControlBlock: ctrlBlock,
		},
	}, nil
}

// newIncomingHtlcResolution creates a new HTLC resolution capable of allowing
// the caller to sweep an incoming HTLC. If the HTLC is on the caller's
// commitment transaction, then they'll need to broadcast a second-level
// transaction before sweeping the output (and incur a CSV delay). Otherwise,
// they can just sweep the output immediately with knowledge of the pre-image.
//
// TODO(roasbeef) consolidate code with above func
func newIncomingHtlcResolution(signer input.Signer,
	localChanCfg *channeldb.ChannelConfig, commitTx *wire.MsgTx,
	htlc *channeldb.HTLC, keyRing *CommitmentKeyRing,
	feePerKw chainfee.SatPerKWeight, csvDelay, leaseExpiry uint32,
	localCommit, isCommitFromInitiator bool, chanType channeldb.ChannelType) (
	*IncomingHtlcResolution, error) {

	op := wire.OutPoint{
		Hash:  commitTx.TxHash(),
		Index: uint32(htlc.OutputIndex),
	}

	// First, we'll re-generate the script the remote party used to
	// send the HTLC to us in their commitment transaction.
	scriptInfo, err := genHtlcScript(
		chanType, true, localCommit, htlc.RefundTimeout, htlc.RHash,
		keyRing,
	)
	if err != nil {
		return nil, err
	}

	htlcPkScript := scriptInfo.PkScript()

	// As this is an incoming HTLC, we're attempting to sweep with the
	// success path.
	scriptPath := input.ScriptPathSuccess
	htlcWitnessScript, err := scriptInfo.WitnessScriptForPath(
		scriptPath,
	)
	if err != nil {
		return nil, err
	}

	// If we're spending this output from the remote node's commitment,
	// then we can skip the second layer and spend the output directly.
	if !localCommit {
		// With the script generated, we can completely populated the
		// SignDescriptor needed to sweep the output.
		prevFetcher := txscript.NewCannedPrevOutputFetcher(
			htlcPkScript, int64(htlc.Amt.ToSatoshis()),
		)
		signDesc := input.SignDescriptor{
			KeyDesc:       localChanCfg.HtlcBasePoint,
			SingleTweak:   keyRing.LocalHtlcKeyTweak,
			WitnessScript: htlcWitnessScript,
			Output: &wire.TxOut{
				PkScript: htlcPkScript,
				Value:    int64(htlc.Amt.ToSatoshis()),
			},
			HashType:          sweepSigHash(chanType),
			PrevOutputFetcher: prevFetcher,
		}

		//nolint:lll
		if scriptTree, ok := scriptInfo.(input.TapscriptDescriptor); ok {
			signDesc.SignMethod = input.TaprootScriptSpendSignMethod
			ctrlBlock, err := scriptTree.CtrlBlockForPath(
				scriptPath,
			)
			if err != nil {
				return nil, err
			}
			signDesc.ControlBlock, err = ctrlBlock.ToBytes()
			if err != nil {
				return nil, err
			}
		}

		return &IncomingHtlcResolution{
			ClaimOutpoint: op,
			SweepSignDesc: signDesc,
			CsvDelay:      HtlcSecondLevelInputSequence(chanType),
		}, nil
	}

	// Otherwise, we'll need to go to the second level to sweep this HTLC.
	//
	// First, we'll reconstruct the original HTLC success transaction,
	// taking into account the fee rate used.
	htlcFee := HtlcSuccessFee(chanType, feePerKw)
	secondLevelOutputAmt := htlc.Amt.ToSatoshis() - htlcFee
	successTx, err := CreateHtlcSuccessTx(
		chanType, isCommitFromInitiator, op, secondLevelOutputAmt,
		csvDelay, leaseExpiry, keyRing.RevocationKey,
		keyRing.ToLocalKey,
	)
	if err != nil {
		return nil, err
	}

	// Once we've created the second-level transaction, we'll generate the
	// SignDesc needed spend the HTLC output using the success transaction.
	txOut := commitTx.TxOut[htlc.OutputIndex]
	prevFetcher := txscript.NewCannedPrevOutputFetcher(
		txOut.PkScript, txOut.Value,
	)
	hashCache := txscript.NewTxSigHashes(successTx, prevFetcher)
	successSignDesc := input.SignDescriptor{
		KeyDesc:           localChanCfg.HtlcBasePoint,
		SingleTweak:       keyRing.LocalHtlcKeyTweak,
		WitnessScript:     htlcWitnessScript,
		Output:            txOut,
		HashType:          sweepSigHash(chanType),
		PrevOutputFetcher: prevFetcher,
		SigHashes:         hashCache,
		InputIndex:        0,
	}

	htlcSig, err := input.ParseSignature(htlc.Signature)
	if err != nil {
		return nil, err
	}

	// Next, we'll construct the full witness needed to satisfy the input of
	// the success transaction. Don't specify the preimage yet. The preimage
	// will be supplied by the contract resolver, either directly or when it
	// becomes known.
	var successWitness wire.TxWitness
	sigHashType := HtlcSigHashType(chanType)
	if scriptTree, ok := scriptInfo.(input.TapscriptDescriptor); ok {
		successSignDesc.SignMethod = input.TaprootScriptSpendSignMethod

		successWitness, err = input.ReceiverHTLCScriptTaprootRedeem(
			htlcSig, sigHashType, nil, signer, &successSignDesc,
			successTx, keyRing.RevocationKey,
			scriptTree.TapScriptTree(),
		)
		if err != nil {
			return nil, err
		}

		// The control block is always the final element of the witness
		// stack. We set this here as eventually the sweeper will need
		// to re-sign, so it needs the isolated control block.
		//
		// TODO(roasbeef): move this into input.go?
		ctlrBlkIdx := len(successWitness) - 1
		successSignDesc.ControlBlock = successWitness[ctlrBlkIdx]
	} else {
		successWitness, err = input.ReceiverHtlcSpendRedeem(
			htlcSig, sigHashType, nil, signer, &successSignDesc,
			successTx,
		)
		if err != nil {
			return nil, err
		}
	}
	successTx.TxIn[0].Witness = successWitness

	// If this is an anchor type channel, the sign details will let us
	// re-sign an aggregated tx later.
	txSignDetails := HtlcSignDetails(
		chanType, successSignDesc, sigHashType, htlcSig,
	)

	// Finally, we'll generate the script that the second-level transaction
	// creates so we can generate the proper signDesc to sweep it after the
	// CSV delay has passed.
	var (
		htlcSweepScript input.ScriptDescriptor
		signMethod      input.SignMethod
		ctrlBlock       []byte
	)
	if !chanType.IsTaproot() {
		htlcSweepScript, err = SecondLevelHtlcScript(
			chanType, isCommitFromInitiator, keyRing.RevocationKey,
			keyRing.ToLocalKey, csvDelay, leaseExpiry,
		)
		if err != nil {
			return nil, err
		}
	} else {
		//nolint:lll
		secondLevelScriptTree, err := input.TaprootSecondLevelScriptTree(
			keyRing.RevocationKey, keyRing.ToLocalKey, csvDelay,
		)
		if err != nil {
			return nil, err
		}

		signMethod = input.TaprootScriptSpendSignMethod

		controlBlock, err := secondLevelScriptTree.CtrlBlockForPath(
			input.ScriptPathSuccess,
		)
		if err != nil {
			return nil, err
		}
		ctrlBlock, err = controlBlock.ToBytes()
		if err != nil {
			return nil, err
		}

		htlcSweepScript = secondLevelScriptTree
	}

	// In this case, the witness script that needs to be signed will always
	// be that of the success path.
	htlcSweepWitnessScript, err := htlcSweepScript.WitnessScriptForPath(
		input.ScriptPathSuccess,
	)
	if err != nil {
		return nil, err
	}

	localDelayTweak := input.SingleTweakBytes(
		keyRing.CommitPoint, localChanCfg.DelayBasePoint.PubKey,
	)
	return &IncomingHtlcResolution{
		SignedSuccessTx: successTx,
		SignDetails:     txSignDetails,
		CsvDelay:        csvDelay,
		ClaimOutpoint: wire.OutPoint{
			Hash:  successTx.TxHash(),
			Index: 0,
		},
		SweepSignDesc: input.SignDescriptor{
			KeyDesc:       localChanCfg.DelayBasePoint,
			SingleTweak:   localDelayTweak,
			WitnessScript: htlcSweepWitnessScript,
			Output: &wire.TxOut{
				PkScript: htlcSweepScript.PkScript(),
				Value:    int64(secondLevelOutputAmt),
			},
			HashType: sweepSigHash(chanType),
			PrevOutputFetcher: txscript.NewCannedPrevOutputFetcher(
				htlcSweepScript.PkScript(),
				int64(secondLevelOutputAmt),
			),
			SignMethod:   signMethod,
			ControlBlock: ctrlBlock,
		},
	}, nil
}

// HtlcPoint returns the htlc's outpoint on the commitment tx.
func (r *IncomingHtlcResolution) HtlcPoint() wire.OutPoint {
	// If we have a success transaction, then the htlc's outpoint
	// is the transaction's only input. Otherwise, it's the claim
	// point.
	if r.SignedSuccessTx != nil {
		return r.SignedSuccessTx.TxIn[0].PreviousOutPoint
	}

	return r.ClaimOutpoint
}

// HtlcPoint returns the htlc's outpoint on the commitment tx.
func (r *OutgoingHtlcResolution) HtlcPoint() wire.OutPoint {
	// If we have a timeout transaction, then the htlc's outpoint
	// is the transaction's only input. Otherwise, it's the claim
	// point.
	if r.SignedTimeoutTx != nil {
		return r.SignedTimeoutTx.TxIn[0].PreviousOutPoint
	}

	return r.ClaimOutpoint
}

// extractHtlcResolutions creates a series of outgoing HTLC resolutions, and
// the local key used when generating the HTLC scrips. This function is to be
// used in two cases: force close, or a unilateral close.
func extractHtlcResolutions(feePerKw chainfee.SatPerKWeight, ourCommit bool,
	signer input.Signer, htlcs []channeldb.HTLC, keyRing *CommitmentKeyRing,
	localChanCfg, remoteChanCfg *channeldb.ChannelConfig,
	commitTx *wire.MsgTx, chanType channeldb.ChannelType,
	isCommitFromInitiator bool, leaseExpiry uint32) (*HtlcResolutions, error) {

	// TODO(roasbeef): don't need to swap csv delay?
	dustLimit := remoteChanCfg.DustLimit
	csvDelay := remoteChanCfg.CsvDelay
	if ourCommit {
		dustLimit = localChanCfg.DustLimit
		csvDelay = localChanCfg.CsvDelay
	}

	incomingResolutions := make([]IncomingHtlcResolution, 0, len(htlcs))
	outgoingResolutions := make([]OutgoingHtlcResolution, 0, len(htlcs))
	for _, htlc := range htlcs {
		htlc := htlc

		// We'll skip any HTLC's which were dust on the commitment
		// transaction, as these don't have a corresponding output
		// within the commitment transaction.
		if HtlcIsDust(
			chanType, htlc.Incoming, ourCommit, feePerKw,
			htlc.Amt.ToSatoshis(), dustLimit,
		) {

			continue
		}

		// If the HTLC is incoming, then we'll attempt to see if we
		// know the pre-image to the HTLC.
		if htlc.Incoming {
			// Otherwise, we'll create an incoming HTLC resolution
			// as we can satisfy the contract.
			ihr, err := newIncomingHtlcResolution(
				signer, localChanCfg, commitTx, &htlc,
				keyRing, feePerKw, uint32(csvDelay), leaseExpiry,
				ourCommit, isCommitFromInitiator, chanType,
			)
			if err != nil {
				return nil, fmt.Errorf("incoming resolution "+
					"failed: %v", err)
			}

			incomingResolutions = append(incomingResolutions, *ihr)
			continue
		}

		ohr, err := newOutgoingHtlcResolution(
			signer, localChanCfg, commitTx, &htlc, keyRing,
			feePerKw, uint32(csvDelay), leaseExpiry, ourCommit,
			isCommitFromInitiator, chanType,
		)
		if err != nil {
			return nil, fmt.Errorf("outgoing resolution "+
				"failed: %v", err)
		}

		outgoingResolutions = append(outgoingResolutions, *ohr)
	}

	return &HtlcResolutions{
		IncomingHTLCs: incomingResolutions,
		OutgoingHTLCs: outgoingResolutions,
	}, nil
}

// AnchorResolution holds the information necessary to spend our commitment tx
// anchor.
type AnchorResolution struct {
	// AnchorSignDescriptor is the sign descriptor for our anchor.
	AnchorSignDescriptor input.SignDescriptor

	// CommitAnchor is the anchor outpoint on the commit tx.
	CommitAnchor wire.OutPoint

	// CommitFee is the fee of the commit tx.
	CommitFee btcutil.Amount

	// CommitWeight is the weight of the commit tx.
	CommitWeight lntypes.WeightUnit
}

// LocalForceCloseSummary describes the final commitment state before the
// channel is locked-down to initiate a force closure by broadcasting the
// latest state on-chain. If we intend to broadcast this this state, the
// channel should not be used after generating this close summary.  The summary
// includes all the information required to claim all rightfully owned outputs
// when the commitment gets confirmed.
type LocalForceCloseSummary struct {
	// ChanPoint is the outpoint that created the channel which has been
	// force closed.
	ChanPoint wire.OutPoint

	// CloseTx is the transaction which can be used to close the channel
	// on-chain. When we initiate a force close, this will be our latest
	// commitment state.
	CloseTx *wire.MsgTx

	// CommitResolution contains all the data required to sweep the output
	// to ourselves. Since this is our commitment transaction, we'll need
	// to wait a time delay before we can sweep the output.
	//
	// NOTE: If our commitment delivery output is below the dust limit,
	// then this will be nil.
	CommitResolution *CommitOutputResolution

	// HtlcResolutions contains all the data required to sweep any outgoing
	// HTLC's and incoming HTLc's we know the preimage to. For each of these
	// HTLC's, we'll need to go to the second level to sweep them fully.
	HtlcResolutions *HtlcResolutions

	// ChanSnapshot is a snapshot of the final state of the channel at the
	// time the summary was created.
	ChanSnapshot channeldb.ChannelSnapshot

	// AnchorResolution contains the data required to sweep the anchor
	// output. If the channel type doesn't include anchors, the value of
	// this field will be nil.
	AnchorResolution *AnchorResolution
}

// ForceClose executes a unilateral closure of the transaction at the current
// lowest commitment height of the channel. Following a force closure, all
// state transitions, or modifications to the state update logs will be
// rejected. Additionally, this function also returns a LocalForceCloseSummary
// which includes the necessary details required to sweep all the time-locked
// outputs within the commitment transaction.
//
// TODO(roasbeef): all methods need to abort if in dispute state
func (lc *LightningChannel) ForceClose() (*LocalForceCloseSummary, error) {
	lc.Lock()
	defer lc.Unlock()

	// If we've detected local data loss for this channel, then we won't
	// allow a force close, as it may be the case that we have a dated
	// version of the commitment, or this is actually a channel shell.
	if lc.channelState.HasChanStatus(channeldb.ChanStatusLocalDataLoss) {
		return nil, fmt.Errorf("%w: channel_state=%v",
			ErrForceCloseLocalDataLoss,
			lc.channelState.ChanStatus())
	}

	commitTx, err := lc.getSignedCommitTx()
	if err != nil {
		return nil, err
	}

	localCommitment := lc.channelState.LocalCommitment
	summary, err := NewLocalForceCloseSummary(
		lc.channelState, lc.Signer, commitTx,
		localCommitment.CommitHeight,
	)
	if err != nil {
		return nil, fmt.Errorf("unable to gen force close "+
			"summary: %w", err)
	}

	// Mark the channel as closed to block future closure requests.
	lc.isClosed = true

	return summary, nil
}

// NewLocalForceCloseSummary generates a LocalForceCloseSummary from the given
// channel state.  The passed commitTx must be a fully signed commitment
// transaction corresponding to localCommit.
func NewLocalForceCloseSummary(chanState *channeldb.OpenChannel,
	signer input.Signer, commitTx *wire.MsgTx, stateNum uint64) (
	*LocalForceCloseSummary, error) {

	// Re-derive the original pkScript for to-self output within the
	// commitment transaction. We'll need this to find the corresponding
	// output in the commitment transaction and potentially for creating
	// the sign descriptor.
	csvTimeout := uint32(chanState.LocalChanCfg.CsvDelay)

	// We use the passed state num to derive our scripts, since in case
	// this is after recovery, our latest channels state might not be up to
	// date.
	revocation, err := chanState.RevocationProducer.AtIndex(stateNum)
	if err != nil {
		return nil, err
	}
	commitPoint := input.ComputeCommitmentPoint(revocation[:])
	keyRing := DeriveCommitmentKeys(
		commitPoint, true, chanState.ChanType,
		&chanState.LocalChanCfg, &chanState.RemoteChanCfg,
	)

	var leaseExpiry uint32
	if chanState.ChanType.HasLeaseExpiration() {
		leaseExpiry = chanState.ThawHeight
	}
	toLocalScript, err := CommitScriptToSelf(
		chanState.ChanType, chanState.IsInitiator, keyRing.ToLocalKey,
		keyRing.RevocationKey, csvTimeout, leaseExpiry,
	)
	if err != nil {
		return nil, err
	}

	// Locate the output index of the delayed commitment output back to us.
	// We'll return the details of this output to the caller so they can
	// sweep it once it's mature.
	var (
		delayIndex uint32
		delayOut   *wire.TxOut
	)
	for i, txOut := range commitTx.TxOut {
		if !bytes.Equal(toLocalScript.PkScript(), txOut.PkScript) {
			continue
		}

		delayIndex = uint32(i)
		delayOut = txOut
		break
	}

	// With the necessary information gathered above, create a new sign
	// descriptor which is capable of generating the signature the caller
	// needs to sweep this output. The hash cache, and input index are not
	// set as the caller will decide these values once sweeping the output.
	// If the output is non-existent (dust), have the sign descriptor be
	// nil.
	var commitResolution *CommitOutputResolution
	if delayOut != nil {
		// When attempting to sweep our own output, we only need the
		// witness script for the delay path
		scriptPath := input.ScriptPathDelay
		witnessScript, err := toLocalScript.WitnessScriptForPath(
			scriptPath,
		)
		if err != nil {
			return nil, err
		}

		localBalance := delayOut.Value
		commitResolution = &CommitOutputResolution{
			SelfOutPoint: wire.OutPoint{
				Hash:  commitTx.TxHash(),
				Index: delayIndex,
			},
			SelfOutputSignDesc: input.SignDescriptor{
				KeyDesc:       chanState.LocalChanCfg.DelayBasePoint,
				SingleTweak:   keyRing.LocalCommitKeyTweak,
				WitnessScript: witnessScript,
				Output: &wire.TxOut{
					PkScript: delayOut.PkScript,
					Value:    localBalance,
				},
				HashType: sweepSigHash(chanState.ChanType),
			},
			MaturityDelay: csvTimeout,
		}

		// For taproot channels, we'll need to set some additional
		// fields to ensure the output can be swept.
		scriptTree, ok := toLocalScript.(input.TapscriptDescriptor)
		if ok {
			commitResolution.SelfOutputSignDesc.SignMethod =
				input.TaprootScriptSpendSignMethod

			ctrlBlock, err := scriptTree.CtrlBlockForPath(
				scriptPath,
			)
			if err != nil {
				return nil, err
			}
			//nolint:lll
			commitResolution.SelfOutputSignDesc.ControlBlock, err = ctrlBlock.ToBytes()
			if err != nil {
				return nil, err
			}
		}
	}

	// Once the delay output has been found (if it exists), then we'll also
	// need to create a series of sign descriptors for any lingering
	// outgoing HTLC's that we'll need to claim as well. If this is after
	// recovery there is not much we can do with HTLCs, so we'll always
	// use what we have in our latest state when extracting resolutions.
	localCommit := chanState.LocalCommitment
	htlcResolutions, err := extractHtlcResolutions(
		chainfee.SatPerKWeight(localCommit.FeePerKw), true, signer,
		localCommit.Htlcs, keyRing, &chanState.LocalChanCfg,
		&chanState.RemoteChanCfg, commitTx, chanState.ChanType,
		chanState.IsInitiator, leaseExpiry,
	)
	if err != nil {
		return nil, fmt.Errorf("unable to gen htlc resolution: %w", err)
	}

	anchorResolution, err := NewAnchorResolution(
		chanState, commitTx, keyRing, true,
	)
	if err != nil {
		return nil, fmt.Errorf("unable to gen anchor "+
			"resolution: %w", err)
	}

	return &LocalForceCloseSummary{
		ChanPoint:        chanState.FundingOutpoint,
		CloseTx:          commitTx,
		CommitResolution: commitResolution,
		HtlcResolutions:  htlcResolutions,
		ChanSnapshot:     *chanState.Snapshot(),
		AnchorResolution: anchorResolution,
	}, nil
}

// chanCloseOpt is a functional option that can be used to modify the co-op
// close process.
type chanCloseOpt struct {
	musigSession *MusigSession
}

// ChanCloseOpt is a closure type that cen be used to modify the set of default
// options.
type ChanCloseOpt func(*chanCloseOpt)

// defaultCloseOpts is the default set of close options.
func defaultCloseOpts() *chanCloseOpt {
	return &chanCloseOpt{}
}

// WithCoopCloseMusigSession can be used to apply an existing musig2 session to
// the cooperative close process. If specified, then a musig2 co-op close
// (single sig keyspend) will be used.
func WithCoopCloseMusigSession(session *MusigSession) ChanCloseOpt {
	return func(opts *chanCloseOpt) {
		opts.musigSession = session
	}
}

// CreateCloseProposal is used by both parties in a cooperative channel close
// workflow to generate proposed close transactions and signatures. This method
// should only be executed once all pending HTLCs (if any) on the channel have
// been cleared/removed. Upon completion, the source channel will shift into
// the "closing" state, which indicates that all incoming/outgoing HTLC
// requests should be rejected. A signature for the closing transaction is
// returned.
//
// TODO(roasbeef): caller should initiate signal to reject all incoming HTLCs,
// settle any in flight.
func (lc *LightningChannel) CreateCloseProposal(proposedFee btcutil.Amount,
	localDeliveryScript []byte, remoteDeliveryScript []byte,
	closeOpts ...ChanCloseOpt) (input.Signature, *chainhash.Hash,
	btcutil.Amount, error) {

	lc.Lock()
	defer lc.Unlock()

	// If we're already closing the channel, then ignore this request.
	if lc.isClosed {
		// TODO(roasbeef): check to ensure no pending payments
		return nil, nil, 0, ErrChanClosing
	}

	opts := defaultCloseOpts()
	for _, optFunc := range closeOpts {
		optFunc(opts)
	}

	// Get the final balances after subtracting the proposed fee, taking
	// care not to persist the adjusted balance, as the feeRate may change
	// during the channel closing process.
	ourBalance, theirBalance, err := CoopCloseBalance(
		lc.channelState.ChanType, lc.channelState.IsInitiator,
		proposedFee, lc.channelState.LocalCommitment,
	)
	if err != nil {
		return nil, nil, 0, err
	}

	var closeTxOpts []CloseTxOpt

	// If this is a taproot channel, then we use an RBF'able funding input.
	if lc.channelState.ChanType.IsTaproot() {
		closeTxOpts = append(closeTxOpts, WithRBFCloseTx())
	}

	closeTx := CreateCooperativeCloseTx(
		fundingTxIn(lc.channelState), lc.channelState.LocalChanCfg.DustLimit,
		lc.channelState.RemoteChanCfg.DustLimit, ourBalance, theirBalance,
		localDeliveryScript, remoteDeliveryScript, closeTxOpts...,
	)

	// Ensure that the transaction doesn't explicitly violate any
	// consensus rules such as being too big, or having any value with a
	// negative output.
	tx := btcutil.NewTx(closeTx)
	if err := blockchain.CheckTransactionSanity(tx); err != nil {
		return nil, nil, 0, err
	}

	// If we have a co-op close musig session, then this is a taproot
	// channel, so we'll generate a _partial_ signature.
	var sig input.Signature
	if opts.musigSession != nil {
		sig, err = opts.musigSession.SignCommit(closeTx)
		if err != nil {
			return nil, nil, 0, err
		}
	} else {
		// For regular channels we'll, sign the completed cooperative
		// closure transaction. As the initiator we'll simply send our
		// signature over to the remote party, using the generated txid
		// to be notified once the closure transaction has been
		// confirmed.
		lc.signDesc.SigHashes = input.NewTxSigHashesV0Only(closeTx)
		sig, err = lc.Signer.SignOutputRaw(closeTx, lc.signDesc)
		if err != nil {
			return nil, nil, 0, err
		}
	}

	closeTXID := closeTx.TxHash()
	return sig, &closeTXID, ourBalance, nil
}

// CompleteCooperativeClose completes the cooperative closure of the target
// active lightning channel. A fully signed closure transaction as well as the
// signature itself are returned. Additionally, we also return our final
// settled balance, which reflects any fees we may have paid.
//
// NOTE: The passed local and remote sigs are expected to be fully complete
// signatures including the proper sighash byte.
func (lc *LightningChannel) CompleteCooperativeClose(
	localSig, remoteSig input.Signature,
	localDeliveryScript, remoteDeliveryScript []byte,
	proposedFee btcutil.Amount,
	closeOpts ...ChanCloseOpt) (*wire.MsgTx, btcutil.Amount, error) {

	lc.Lock()
	defer lc.Unlock()

	// If the channel is already closing, then ignore this request.
	if lc.isClosed {
		// TODO(roasbeef): check to ensure no pending payments
		return nil, 0, ErrChanClosing
	}

	opts := defaultCloseOpts()
	for _, optFunc := range closeOpts {
		optFunc(opts)
	}

	// Get the final balances after subtracting the proposed fee.
	ourBalance, theirBalance, err := CoopCloseBalance(
		lc.channelState.ChanType, lc.channelState.IsInitiator,
		proposedFee, lc.channelState.LocalCommitment,
	)
	if err != nil {
		return nil, 0, err
	}

	var closeTxOpts []CloseTxOpt

	// If this is a taproot channel, then we use an RBF'able funding input.
	if lc.channelState.ChanType.IsTaproot() {
		closeTxOpts = append(closeTxOpts, WithRBFCloseTx())
	}

	// Create the transaction used to return the current settled balance
	// on this active channel back to both parties. In this current model,
	// the initiator pays full fees for the cooperative close transaction.
	closeTx := CreateCooperativeCloseTx(
		fundingTxIn(lc.channelState), lc.channelState.LocalChanCfg.DustLimit,
		lc.channelState.RemoteChanCfg.DustLimit, ourBalance, theirBalance,
		localDeliveryScript, remoteDeliveryScript, closeTxOpts...,
	)

	// Ensure that the transaction doesn't explicitly validate any
	// consensus rules such as being too big, or having any value with a
	// negative output.
	tx := btcutil.NewTx(closeTx)
	prevOut := lc.signDesc.Output
	if err := blockchain.CheckTransactionSanity(tx); err != nil {
		return nil, 0, err
	}

	prevOutputFetcher := txscript.NewCannedPrevOutputFetcher(
		prevOut.PkScript, prevOut.Value,
	)
	hashCache := txscript.NewTxSigHashes(closeTx, prevOutputFetcher)

	// Next, we'll complete the co-op close transaction. Depending on the
	// set of options, we'll either do a regular p2wsh spend, or construct
	// the final schnorr signature from a set of partial sigs.
	if opts.musigSession != nil {
		// For taproot channels, we'll use the attached session to
		// combine the two partial signatures into a proper schnorr
		// signature.
		remotePartialSig, ok := remoteSig.(*MusigPartialSig)
		if !ok {
			return nil, 0, fmt.Errorf("expected MusigPartialSig, "+
				"got %T", remoteSig)
		}

		finalSchnorrSig, err := opts.musigSession.CombineSigs(
			remotePartialSig.sig,
		)
		if err != nil {
			return nil, 0, fmt.Errorf("unable to combine "+
				"final co-op close sig: %w", err)
		}

		// The witness for a keyspend is just the signature itself.
		closeTx.TxIn[0].Witness = wire.TxWitness{
			finalSchnorrSig.Serialize(),
		}
	} else {
		// For regular channels, we'll need to , construct the witness
		// stack minding the order of the pubkeys+sigs on the stack.
		ourKey := lc.channelState.LocalChanCfg.MultiSigKey.PubKey.
			SerializeCompressed()
		theirKey := lc.channelState.RemoteChanCfg.MultiSigKey.PubKey.
			SerializeCompressed()
		witness := input.SpendMultiSig(
			lc.signDesc.WitnessScript, ourKey, localSig, theirKey,
			remoteSig,
		)
		closeTx.TxIn[0].Witness = witness
	}

	// Validate the finalized transaction to ensure the output script is
	// properly met, and that the remote peer supplied a valid signature.
	vm, err := txscript.NewEngine(
		prevOut.PkScript, closeTx, 0, txscript.StandardVerifyFlags, nil,
		hashCache, prevOut.Value, prevOutputFetcher,
	)
	if err != nil {
		return nil, 0, err
	}
	if err := vm.Execute(); err != nil {
		return nil, 0, err
	}

	// As the transaction is sane, and the scripts are valid we'll mark the
	// channel now as closed as the closure transaction should get into the
	// chain in a timely manner and possibly be re-broadcast by the wallet.
	lc.isClosed = true

	return closeTx, ourBalance, nil
}

// AnchorResolutions is a set of anchor resolutions that's being used when
// sweeping anchors during local channel force close.
type AnchorResolutions struct {
	// Local is the anchor resolution for the local commitment tx.
	Local *AnchorResolution

	// Remote is the anchor resolution for the remote commitment tx.
	Remote *AnchorResolution

	// RemotePending is the anchor resolution for the remote pending
	// commitment tx. The value will be non-nil iff we've created a new
	// commitment tx for the remote party which they haven't ACKed yet.
	RemotePending *AnchorResolution
}

// NewAnchorResolutions returns a set of anchor resolutions wrapped in the
// struct AnchorResolutions. Because we have no view on the mempool, we can
// only blindly anchor all of these txes down. The caller needs to check the
// returned values against nil to decide whether there exists an anchor
// resolution for local/remote/pending remote commitment txes.
func (lc *LightningChannel) NewAnchorResolutions() (*AnchorResolutions,
	error) {

	lc.Lock()
	defer lc.Unlock()

	var resolutions AnchorResolutions

	// Add anchor for local commitment tx, if any.
	revocation, err := lc.channelState.RevocationProducer.AtIndex(
		lc.currentHeight,
	)
	if err != nil {
		return nil, err
	}
	localCommitPoint := input.ComputeCommitmentPoint(revocation[:])
	localKeyRing := DeriveCommitmentKeys(
		localCommitPoint, true, lc.channelState.ChanType,
		&lc.channelState.LocalChanCfg, &lc.channelState.RemoteChanCfg,
	)
	localRes, err := NewAnchorResolution(
		lc.channelState, lc.channelState.LocalCommitment.CommitTx,
		localKeyRing, true,
	)
	if err != nil {
		return nil, err
	}
	resolutions.Local = localRes

	// Add anchor for remote commitment tx, if any.
	remoteKeyRing := DeriveCommitmentKeys(
		lc.channelState.RemoteCurrentRevocation, false,
		lc.channelState.ChanType, &lc.channelState.LocalChanCfg,
		&lc.channelState.RemoteChanCfg,
	)
	remoteRes, err := NewAnchorResolution(
		lc.channelState, lc.channelState.RemoteCommitment.CommitTx,
		remoteKeyRing, false,
	)
	if err != nil {
		return nil, err
	}
	resolutions.Remote = remoteRes

	// Add anchor for remote pending commitment tx, if any.
	remotePendingCommit, err := lc.channelState.RemoteCommitChainTip()
	if err != nil && err != channeldb.ErrNoPendingCommit {
		return nil, err
	}

	if remotePendingCommit != nil {
		pendingRemoteKeyRing := DeriveCommitmentKeys(
			lc.channelState.RemoteNextRevocation, false,
			lc.channelState.ChanType, &lc.channelState.LocalChanCfg,
			&lc.channelState.RemoteChanCfg,
		)
		remotePendingRes, err := NewAnchorResolution(
			lc.channelState,
			remotePendingCommit.Commitment.CommitTx,
			pendingRemoteKeyRing, false,
		)
		if err != nil {
			return nil, err
		}
		resolutions.RemotePending = remotePendingRes
	}

	return &resolutions, nil
}

// NewAnchorResolution returns the information that is required to sweep the
// local anchor.
func NewAnchorResolution(chanState *channeldb.OpenChannel,
	commitTx *wire.MsgTx, keyRing *CommitmentKeyRing,
	isLocalCommit bool) (*AnchorResolution, error) {

	// Return nil resolution if the channel has no anchors.
	if !chanState.ChanType.HasAnchors() {
		return nil, nil
	}

	// Derive our local anchor script. For taproot channels, rather than
	// use the same multi-sig key for both commitments, the anchor script
	// will differ depending on if this is our local or remote
	// commitment.
	localAnchor, remoteAnchor, err := CommitScriptAnchors(
		chanState.ChanType, &chanState.LocalChanCfg,
		&chanState.RemoteChanCfg, keyRing,
	)
	if err != nil {
		return nil, err
	}
	if chanState.ChanType.IsTaproot() && !isLocalCommit {
		//nolint:ineffassign
		localAnchor, remoteAnchor = remoteAnchor, localAnchor
	}

	// TODO(roasbeef): remote anchor not needed above

	// Look up the script on the commitment transaction. It may not be
	// present if there is no output paying to us.
	found, index := input.FindScriptOutputIndex(
		commitTx, localAnchor.PkScript(),
	)
	if !found {
		return nil, nil
	}

	// For anchor outputs, we'll only ever care about the success path.
	// script (sweep after 1 block csv delay).
	anchorWitnessScript, err := localAnchor.WitnessScriptForPath(
		input.ScriptPathSuccess,
	)
	if err != nil {
		return nil, err
	}

	outPoint := &wire.OutPoint{
		Hash:  commitTx.TxHash(),
		Index: index,
	}

	// Instantiate the sign descriptor that allows sweeping of the anchor.
	signDesc := &input.SignDescriptor{
		KeyDesc:       chanState.LocalChanCfg.MultiSigKey,
		WitnessScript: anchorWitnessScript,
		Output: &wire.TxOut{
			PkScript: localAnchor.PkScript(),
			Value:    int64(anchorSize),
		},
		HashType: sweepSigHash(chanState.ChanType),
	}

	// For taproot outputs, we'll need to ensure that the proper sign
	// method is used, and the tweak as well.
	if scriptTree, ok := localAnchor.(input.TapscriptDescriptor); ok {
		signDesc.SignMethod = input.TaprootKeySpendSignMethod

		//nolint:lll
		signDesc.PrevOutputFetcher = txscript.NewCannedPrevOutputFetcher(
			localAnchor.PkScript(), int64(anchorSize),
		)

		// For anchor outputs with taproot channels, the key desc is
		// also different: we'll just re-use our local delay base point
		// (which becomes our to local output).
		if isLocalCommit {
			// In addition to the sign method, we'll also need to
			// ensure that the single tweak is set, as with the
			// current formulation, we'll need to use two levels of
			// tweaks: the normal LN tweak, and the tapscript
			// tweak.
			signDesc.SingleTweak = keyRing.LocalCommitKeyTweak

			signDesc.KeyDesc = chanState.LocalChanCfg.DelayBasePoint
		} else {
			// When we're playing the force close of a remote
			// commitment, as this is a "tweakless" channel type,
			// we don't need a tweak value at all.
			//
			//nolint:lll
			signDesc.KeyDesc = chanState.LocalChanCfg.PaymentBasePoint
		}

		// Finally, as this is a keyspend method, we'll need to also
		// include the taptweak as well.
		signDesc.TapTweak = scriptTree.TapTweak()
	}

	var witnessWeight int64
	if chanState.ChanType.IsTaproot() {
		witnessWeight = input.TaprootKeyPathWitnessSize
	} else {
		witnessWeight = input.WitnessCommitmentTxWeight
	}

	// Calculate commit tx weight. This commit tx doesn't yet include the
	// witness spending the funding output, so we add the (worst case)
	// weight for that too.
	utx := btcutil.NewTx(commitTx)
	weight := blockchain.GetTransactionWeight(utx) + witnessWeight

	// Calculate commit tx fee.
	fee := chanState.Capacity
	for _, out := range commitTx.TxOut {
		fee -= btcutil.Amount(out.Value)
	}

	return &AnchorResolution{
		CommitAnchor:         *outPoint,
		AnchorSignDescriptor: *signDesc,
		CommitWeight:         lntypes.WeightUnit(weight),
		CommitFee:            fee,
	}, nil
}

// AvailableBalance returns the current balance available for sending within
// the channel. By available balance, we mean that if at this very instance a
// new commitment were to be created which evals all the log entries, what
// would our available balance for adding an additional HTLC be. It takes into
// account the fee that must be paid for adding this HTLC, that we cannot spend
// from the channel reserve and moreover the FeeBuffer when we are the
// initiator of the channel. This method is useful when deciding if a given
// channel can accept an HTLC in the multi-hop forwarding scenario.
func (lc *LightningChannel) AvailableBalance() lnwire.MilliSatoshi {
	lc.RLock()
	defer lc.RUnlock()

	bal, _ := lc.availableBalance(FeeBuffer)
	return bal
}

// availableBalance is the private, non mutexed version of AvailableBalance.
// This method is provided so methods that already hold the lock can access
// this method. Additionally, the total weight of the next to be created
// commitment is returned for accounting purposes.
func (lc *LightningChannel) availableBalance(
	buffer BufferType) (lnwire.MilliSatoshi, lntypes.WeightUnit) {

	// We'll grab the current set of log updates that the remote has
	// ACKed.
	remoteACKedIndex := lc.localCommitChain.tip().theirMessageIndex
	htlcView := lc.fetchHTLCView(remoteACKedIndex,
		lc.localUpdateLog.logIndex)

	// Calculate our available balance from our local commitment.
	// TODO(halseth): could reuse parts validateCommitmentSanity to do this
	// balance calculation, as most of the logic is the same.
	//
	// NOTE: This is not always accurate, since the remote node can always
	// add updates concurrently, causing our balance to go down if we're
	// the initiator, but this is a problem on the protocol level.
	ourLocalCommitBalance, commitWeight := lc.availableCommitmentBalance(
		htlcView, false, buffer,
	)

	// Do the same calculation from the remote commitment point of view.
	ourRemoteCommitBalance, _ := lc.availableCommitmentBalance(
		htlcView, true, buffer,
	)

	// Return which ever balance is lowest.
	if ourRemoteCommitBalance < ourLocalCommitBalance {
		return ourRemoteCommitBalance, commitWeight
	}

	return ourLocalCommitBalance, commitWeight
}

// availableCommitmentBalance attempts to calculate the balance we have
// available for HTLCs on the local/remote commitment given the htlcView. To
// account for sending HTLCs of different sizes, it will report the balance
// available for sending non-dust HTLCs, which will be manifested on the
// commitment, increasing the commitment fee we must pay as an initiator,
// eating into our balance. It will make sure we won't violate the channel
// reserve constraints for this amount.
func (lc *LightningChannel) availableCommitmentBalance(
	view *htlcView, remoteChain bool,
	buffer BufferType) (lnwire.MilliSatoshi, lntypes.WeightUnit) {

	// Compute the current balances for this commitment. This will take
	// into account HTLCs to determine the commit weight, which the
	// initiator must pay the fee for.
	ourBalance, theirBalance, commitWeight, filteredView, err := lc.computeView(
		view, remoteChain, false,
	)
	if err != nil {
		lc.log.Errorf("Unable to fetch available balance: %v", err)
		return 0, 0
	}

	// We can never spend from the channel reserve, so we'll subtract it
	// from our available balance.
	ourReserve := lnwire.NewMSatFromSatoshis(
		lc.channelState.LocalChanCfg.ChanReserve,
	)
	if ourReserve <= ourBalance {
		ourBalance -= ourReserve
	} else {
		ourBalance = 0
	}

	// Calculate the commitment fee in the case where we would add another
	// HTLC to the commitment, as only the balance remaining after this fee
	// has been paid is actually available for sending.
	feePerKw := filteredView.feePerKw
	additionalHtlcFee := lnwire.NewMSatFromSatoshis(
		feePerKw.FeeForWeight(input.HTLCWeight),
	)
	commitFee := lnwire.NewMSatFromSatoshis(
		feePerKw.FeeForWeight(commitWeight))

	if lc.channelState.IsInitiator {
		// When the buffer is of type `FeeBuffer` type we know we are
		// going to send or forward an htlc over this channel therefore
		// we account for an additional htlc output on the commitment
		// tx.
		futureCommitWeight := commitWeight
		if buffer == FeeBuffer {
			futureCommitWeight += input.HTLCWeight
		}

		// Make sure we do not overwrite `ourBalance` that's why we
		// declare bufferAmt beforehand.
		var bufferAmt lnwire.MilliSatoshi
		ourBalance, bufferAmt, err = lc.applyCommitFee(
			ourBalance, futureCommitWeight, feePerKw, buffer,
		)
		if err != nil {
			lc.log.Warnf("Set available amount to 0 because we "+
				"could not pay for the CommitmentFee of the "+
				"new ChannelState: ourBalance is negative "+
				"after applying the fee: ourBalance=%v, "+
				"current commitFee(w/o additional htlc)=%v, "+
				"feeBuffer=%v (type=%v) local_chan_initiator",
				int64(ourBalance), commitFee,
				bufferAmt, buffer)

			return 0, commitWeight
		}

		return ourBalance, commitWeight
	}

	// If we're not the initiator, we must check whether the remote has
	// enough balance to pay for the fee of our HTLC. We'll start by also
	// subtracting our counterparty's reserve from their balance.
	theirReserve := lnwire.NewMSatFromSatoshis(
		lc.channelState.RemoteChanCfg.ChanReserve,
	)
	if theirReserve <= theirBalance {
		theirBalance -= theirReserve
	} else {
		theirBalance = 0
	}

	// We'll use the dustlimit and htlcFee to find the largest HTLC value
	// that will be considered dust on the commitment.
	dustlimit := lnwire.NewMSatFromSatoshis(
		lc.channelState.LocalChanCfg.DustLimit,
	)

	// For an extra HTLC fee to be paid on our commitment, the HTLC must be
	// large enough to make a non-dust HTLC timeout transaction.
	htlcFee := lnwire.NewMSatFromSatoshis(
		HtlcTimeoutFee(lc.channelState.ChanType, feePerKw),
	)

	// If we are looking at the remote commitment, we must use the remote
	// dust limit and the fee for adding an HTLC success transaction.
	if remoteChain {
		dustlimit = lnwire.NewMSatFromSatoshis(
			lc.channelState.RemoteChanCfg.DustLimit,
		)
		htlcFee = lnwire.NewMSatFromSatoshis(
			HtlcSuccessFee(lc.channelState.ChanType, feePerKw),
		)
	}

	// The HTLC output will be manifested on the commitment if it
	// is non-dust after paying the HTLC fee.
	nonDustHtlcAmt := dustlimit + htlcFee

	// commitFeeWithHtlc is the fee our peer has to pay in case we add
	// another htlc to the commitment.
	commitFeeWithHtlc := commitFee + additionalHtlcFee

	// If they cannot pay the fee if we add another non-dust HTLC, we'll
	// report our available balance just below the non-dust amount, to
	// avoid attempting HTLCs larger than this size.
	if theirBalance < commitFeeWithHtlc && ourBalance >= nonDustHtlcAmt {
		// see https://github.com/lightning/bolts/issues/728
		ourReportedBalance := nonDustHtlcAmt - 1
		lc.log.Infof("Reducing local (reported) balance "+
			"(from %v to %v): remote side does not have enough "+
			"funds (%v < %v) to pay for non-dust HTLC in case of "+
			"unilateral close.", ourBalance, ourReportedBalance,
			theirBalance, commitFeeWithHtlc)
		ourBalance = ourReportedBalance
	}

	return ourBalance, commitWeight
}

// StateSnapshot returns a snapshot of the current fully committed state within
// the channel.
func (lc *LightningChannel) StateSnapshot() *channeldb.ChannelSnapshot {
	lc.RLock()
	defer lc.RUnlock()

	return lc.channelState.Snapshot()
}

// validateFeeRate ensures that if the passed fee is applied to the channel,
// and a new commitment is created (which evaluates this fee), then the
// initiator of the channel does not dip below their reserve.
func (lc *LightningChannel) validateFeeRate(feePerKw chainfee.SatPerKWeight) error {
	// We'll ensure that we can accommodate this new fee change, yet still
	// be above our reserve balance. Otherwise, we'll reject the fee
	// update.
	// We do not enforce the FeeBuffer here because it was exactly
	// introduced to use this buffer for potential fee rate increases.
	availableBalance, txWeight := lc.availableBalance(AdditionalHtlc)

	oldFee := lnwire.NewMSatFromSatoshis(
		lc.localCommitChain.tip().feePerKw.FeeForWeight(txWeight),
	)

	// Our base balance is the total amount of satoshis we can commit
	// towards fees before factoring in the channel reserve.
	baseBalance := availableBalance + oldFee

	// Using the weight of the commitment transaction if we were to create
	// a commitment now, we'll compute our remaining balance if we apply
	// this new fee update.
	newFee := lnwire.NewMSatFromSatoshis(
		feePerKw.FeeForWeight(txWeight),
	)

	// If the total fee exceeds our available balance (taking into account
	// the fee from the last state), then we'll reject this update as it
	// would mean we need to trim our entire output.
	if newFee > baseBalance {
		return fmt.Errorf("cannot apply fee_update=%v sat/kw, new fee "+
			"of %v is greater than balance of %v", int64(feePerKw),
			newFee, baseBalance)
	}

	// TODO(halseth): should fail if fee update is unreasonable,
	// as specified in BOLT#2.
	//  * COMMENT(roasbeef): can cross-check with our ideal fee rate

	return nil
}

// UpdateFee initiates a fee update for this channel. Must only be called by
// the channel initiator, and must be called before sending update_fee to
// the remote.
func (lc *LightningChannel) UpdateFee(feePerKw chainfee.SatPerKWeight) error {
	lc.Lock()
	defer lc.Unlock()

	// Only initiator can send fee update, so trying to send one as
	// non-initiator will fail.
	if !lc.channelState.IsInitiator {
		return fmt.Errorf("local fee update as non-initiator")
	}

	// Ensure that the passed fee rate meets our current requirements.
	if err := lc.validateFeeRate(feePerKw); err != nil {
		return err
	}

	pd := &PaymentDescriptor{
		LogIndex:  lc.localUpdateLog.logIndex,
		Amount:    lnwire.NewMSatFromSatoshis(btcutil.Amount(feePerKw)),
		EntryType: FeeUpdate,
	}

	lc.localUpdateLog.appendUpdate(pd)

	return nil
}

// ReceiveUpdateFee handles an updated fee sent from remote. This method will
// return an error if called as channel initiator.
func (lc *LightningChannel) ReceiveUpdateFee(feePerKw chainfee.SatPerKWeight) error {
	lc.Lock()
	defer lc.Unlock()

	// Only initiator can send fee update, and we must fail if we receive
	// fee update as initiator
	if lc.channelState.IsInitiator {
		return fmt.Errorf("received fee update as initiator")
	}

	// TODO(roasbeef): or just modify to use the other balance?
	pd := &PaymentDescriptor{
		LogIndex:  lc.remoteUpdateLog.logIndex,
		Amount:    lnwire.NewMSatFromSatoshis(btcutil.Amount(feePerKw)),
		EntryType: FeeUpdate,
	}

	lc.remoteUpdateLog.appendUpdate(pd)

	return nil
}

// generateRevocation generates the revocation message for a given height.
func (lc *LightningChannel) generateRevocation(height uint64) (*lnwire.RevokeAndAck,
	error) {

	// Now that we've accept a new state transition, we send the remote
	// party the revocation for our current commitment state.
	revocationMsg := &lnwire.RevokeAndAck{}
	commitSecret, err := lc.channelState.RevocationProducer.AtIndex(height)
	if err != nil {
		return nil, err
	}
	copy(revocationMsg.Revocation[:], commitSecret[:])

	// Along with this revocation, we'll also send the _next_ commitment
	// point that the remote party should use to create our next commitment
	// transaction. We use a +2 here as we already gave them a look ahead
	// of size one after the ChannelReady message was sent:
	//
	// 0: current revocation, 1: their "next" revocation, 2: this revocation
	//
	// We're revoking the current revocation. Once they receive this
	// message they'll set the "current" revocation for us to their stored
	// "next" revocation, and this revocation will become their new "next"
	// revocation.
	//
	// Put simply in the window slides to the left by one.
	revHeight := height + 2
	nextCommitSecret, err := lc.channelState.RevocationProducer.AtIndex(
		revHeight,
	)
	if err != nil {
		return nil, err
	}

	revocationMsg.NextRevocationKey = input.ComputeCommitmentPoint(nextCommitSecret[:])
	revocationMsg.ChanID = lnwire.NewChanIDFromOutPoint(
		lc.channelState.FundingOutpoint,
	)

	// If this is a taproot channel, then we also need to generate the
	// verification nonce for this target state.
	if lc.channelState.ChanType.IsTaproot() {
		nextVerificationNonce, err := channeldb.NewMusigVerificationNonce( //nolint:lll
			lc.channelState.LocalChanCfg.MultiSigKey.PubKey,
			revHeight, lc.taprootNonceProducer,
		)
		if err != nil {
			return nil, err
		}
		revocationMsg.LocalNonce = lnwire.SomeMusig2Nonce(
			nextVerificationNonce.PubNonce,
		)
	}

	return revocationMsg, nil
}

// closeTxOpts houses the set of options that modify how the cooperative close
// tx is to be constructed.
type closeTxOpts struct {
	// enableRBF indicates whether the cooperative close tx should signal
	// RBF or not.
	enableRBF bool
}

// defaultCloseTxOpts returns a closeTxOpts struct with default values.
func defaultCloseTxOpts() closeTxOpts {
	return closeTxOpts{
		enableRBF: false,
	}
}

// CloseTxOpt is a functional option that allows us to modify how the closing
// transaction is created.
type CloseTxOpt func(*closeTxOpts)

// WithRBFCloseTx signals that the cooperative close tx should signal RBF.
func WithRBFCloseTx() CloseTxOpt {
	return func(o *closeTxOpts) {
		o.enableRBF = true
	}
}

// CreateCooperativeCloseTx creates a transaction which if signed by both
// parties, then broadcast cooperatively closes an active channel. The creation
// of the closure transaction is modified by a boolean indicating if the party
// constructing the channel is the initiator of the closure. Currently it is
// expected that the initiator pays the transaction fees for the closing
// transaction in full.
func CreateCooperativeCloseTx(fundingTxIn wire.TxIn,
	localDust, remoteDust, ourBalance, theirBalance btcutil.Amount,
	ourDeliveryScript, theirDeliveryScript []byte,
	closeOpts ...CloseTxOpt) *wire.MsgTx {

	opts := defaultCloseTxOpts()
	for _, optFunc := range closeOpts {
		optFunc(&opts)
	}

	// If RBF is signalled, then we'll modify the sequence to permit
	// replacement.
	if opts.enableRBF {
		fundingTxIn.Sequence = mempool.MaxRBFSequence
	}

	// Construct the transaction to perform a cooperative closure of the
	// channel. In the event that one side doesn't have any settled funds
	// within the channel then a refund output for that particular side can
	// be omitted.
	closeTx := wire.NewMsgTx(2)
	closeTx.AddTxIn(&fundingTxIn)

	// Create both cooperative closure outputs, properly respecting the
	// dust limits of both parties.
	if ourBalance >= localDust {
		closeTx.AddTxOut(&wire.TxOut{
			PkScript: ourDeliveryScript,
			Value:    int64(ourBalance),
		})
	}
	if theirBalance >= remoteDust {
		closeTx.AddTxOut(&wire.TxOut{
			PkScript: theirDeliveryScript,
			Value:    int64(theirBalance),
		})
	}

	txsort.InPlaceSort(closeTx)

	return closeTx
}

// LocalBalanceDust returns true if when creating a co-op close transaction,
// the balance of the local party will be dust after accounting for any anchor
// outputs.
func (lc *LightningChannel) LocalBalanceDust() bool {
	lc.RLock()
	defer lc.RUnlock()

	chanState := lc.channelState
	localBalance := chanState.LocalCommitment.LocalBalance.ToSatoshis()

	// If this is an anchor channel, and we're the initiator, then we'll
	// regain the stats allocated to the anchor outputs with the co-op
	// close transaction.
	if chanState.ChanType.HasAnchors() && chanState.IsInitiator {
		localBalance += 2 * anchorSize
	}

	return localBalance <= chanState.LocalChanCfg.DustLimit
}

// RemoteBalanceDust returns true if when creating a co-op close transaction,
// the balance of the remote party will be dust after accounting for any anchor
// outputs.
func (lc *LightningChannel) RemoteBalanceDust() bool {
	lc.RLock()
	defer lc.RUnlock()

	chanState := lc.channelState
	remoteBalance := chanState.RemoteCommitment.RemoteBalance.ToSatoshis()

	// If this is an anchor channel, and they're the initiator, then we'll
	// regain the stats allocated to the anchor outputs with the co-op
	// close transaction.
	if chanState.ChanType.HasAnchors() && !chanState.IsInitiator {
		remoteBalance += 2 * anchorSize
	}

	return remoteBalance <= chanState.RemoteChanCfg.DustLimit
}

// CalcFee returns the commitment fee to use for the given fee rate
// (fee-per-kw).
func (lc *LightningChannel) CalcFee(feeRate chainfee.SatPerKWeight) btcutil.Amount {
	return feeRate.FeeForWeight(CommitWeight(lc.channelState.ChanType))
}

// MaxFeeRate returns the maximum fee rate given an allocation of the channel
// initiator's spendable balance along with the local reserve amount. This can
// be useful to determine when we should stop proposing fee updates that exceed
// our maximum allocation.
// Moreover it returns the share of the total balance in the range of [0,1]
// which can be allocated to fees. When our desired fee allocation would lead to
// a maximum fee rate below the current commitment fee rate we floor the maximum
// at the current fee rate which leads to different fee allocations than
// initially requested via `maxAllocation`.
//
// NOTE: This should only be used for channels in which the local commitment is
// the initiator.
func (lc *LightningChannel) MaxFeeRate(
	maxAllocation float64) (chainfee.SatPerKWeight, float64) {

	lc.RLock()
	defer lc.RUnlock()

	// The maximum fee depends on the available balance that can be
	// committed towards fees. It takes into account our local reserve
	// balance. We do not account for a FeeBuffer here because that is
	// exactly why it was introduced to react for sharp fee changes.
	availableBalance, weight := lc.availableBalance(AdditionalHtlc)

	currentFee := lc.localCommitChain.tip().feePerKw.FeeForWeight(weight)

	// baseBalance is the maximum amount available for us to spend on fees.
	baseBalance := availableBalance.ToSatoshis() + currentFee

	// In case our local channel balance is drained, we make sure we do not
	// decrease the fee rate below the current fee rate. This could lead to
	// a scenario where we lower the commitment fee rate as low as the fee
	// floor although current fee rates are way higher. The maximum fee
	// we allow should not be smaller then the current fee. The decrease
	// in fee rate should happen when the mempool reports lower fee levels
	// rather than us decreasing in local balance. The max fee rate is
	// always floored by the current fee rate of the channel.
	idealMaxFee := float64(baseBalance) * maxAllocation
	maxFee := math.Max(float64(currentFee), idealMaxFee)
	maxFeeAllocation := maxFee / float64(baseBalance)
	maxFeeRate := chainfee.SatPerKWeight(maxFee / (float64(weight) / 1000))

	return maxFeeRate, maxFeeAllocation
}

// IdealCommitFeeRate uses the current network fee, the minimum relay fee,
// maximum fee allocation and anchor channel commitment fee rate to determine
// the ideal fee to be used for the commitments of the channel.
func (lc *LightningChannel) IdealCommitFeeRate(netFeeRate, minRelayFeeRate,
	maxAnchorCommitFeeRate chainfee.SatPerKWeight,
	maxFeeAlloc float64) chainfee.SatPerKWeight {

	// Get the maximum fee rate that we can use given our max fee allocation
	// and given the local reserve balance that we must preserve.
	maxFeeRate, _ := lc.MaxFeeRate(maxFeeAlloc)

	var commitFeeRate chainfee.SatPerKWeight

	// If the channel has anchor outputs then cap the fee rate at the
	// max anchor fee rate if that maximum is less than our max fee rate.
	// Otherwise, cap the fee rate at the max fee rate.
	switch lc.channelState.ChanType.HasAnchors() &&
		maxFeeRate > maxAnchorCommitFeeRate {
	case true:
		commitFeeRate = chainfee.SatPerKWeight(
			math.Min(
				float64(netFeeRate),
				float64(maxAnchorCommitFeeRate),
			),
		)

	case false:
		commitFeeRate = chainfee.SatPerKWeight(
			math.Min(float64(netFeeRate), float64(maxFeeRate)),
		)
	}

	if commitFeeRate >= minRelayFeeRate {
		return commitFeeRate
	}

	// The commitment fee rate is below the minimum relay fee rate.
	// If the min relay fee rate is still below the maximum fee, then use
	// the minimum relay fee rate.
	if minRelayFeeRate <= maxFeeRate {
		return minRelayFeeRate
	}

	// The minimum relay fee rate is more than the ideal maximum fee rate.
	// Check if it is smaller than the absolute maximum fee rate we can
	// use. If it is, then we use the minimum relay fee rate and we log a
	// warning to indicate that the max channel fee allocation option was
	// ignored.
	absoluteMaxFee, _ := lc.MaxFeeRate(1)
	if minRelayFeeRate <= absoluteMaxFee {
		lc.log.Warn("Ignoring max channel fee allocation to " +
			"ensure that the commitment fee is above the " +
			"minimum relay fee.")

		return minRelayFeeRate
	}

	// The absolute maximum fee rate we can pay is below the minimum
	// relay fee rate. The commitment tx will not be able to propagate.
	// To give the transaction the best chance, we use the absolute
	// maximum fee we have available and we log an error.
	lc.log.Errorf("The commitment fee rate of %s is below the current "+
		"minimum relay fee rate of %s. The max fee rate of %s will be "+
		"used.", commitFeeRate, minRelayFeeRate, absoluteMaxFee)

	return absoluteMaxFee
}

// RemoteNextRevocation returns the channelState's RemoteNextRevocation. For
// musig2 channels, until a nonce pair is processed by the remote party, a nil
// public key is returned.
//
// TODO(roasbeef): revisit, maybe just make a more general method instead?
func (lc *LightningChannel) RemoteNextRevocation() *btcec.PublicKey {
	lc.RLock()
	defer lc.RUnlock()

	if !lc.channelState.ChanType.IsTaproot() {
		return lc.channelState.RemoteNextRevocation
	}

	if lc.musigSessions == nil {
		return nil
	}

	return lc.channelState.RemoteNextRevocation
}

// IsInitiator returns true if we were the ones that initiated the funding
// workflow which led to the creation of this channel. Otherwise, it returns
// false.
func (lc *LightningChannel) IsInitiator() bool {
	lc.RLock()
	defer lc.RUnlock()

	return lc.channelState.IsInitiator
}

// CommitFeeRate returns the current fee rate of the commitment transaction in
// units of sat-per-kw.
func (lc *LightningChannel) CommitFeeRate() chainfee.SatPerKWeight {
	lc.RLock()
	defer lc.RUnlock()

	return chainfee.SatPerKWeight(lc.channelState.LocalCommitment.FeePerKw)
}

// IsPending returns true if the channel's funding transaction has been fully
// confirmed, and false otherwise.
func (lc *LightningChannel) IsPending() bool {
	lc.RLock()
	defer lc.RUnlock()

	return lc.channelState.IsPending
}

// State provides access to the channel's internal state.
func (lc *LightningChannel) State() *channeldb.OpenChannel {
	return lc.channelState
}

// MarkBorked marks the event when the channel as reached an irreconcilable
// state, such as a channel breach or state desynchronization. Borked channels
// should never be added to the switch.
func (lc *LightningChannel) MarkBorked() error {
	lc.Lock()
	defer lc.Unlock()

	return lc.channelState.MarkBorked()
}

// MarkCommitmentBroadcasted marks the channel as a commitment transaction has
// been broadcast, either our own or the remote, and we should watch the chain
// for it to confirm before taking any further action. It takes a boolean which
// indicates whether we initiated the close.
func (lc *LightningChannel) MarkCommitmentBroadcasted(tx *wire.MsgTx,
	locallyInitiated bool) error {

	lc.Lock()
	defer lc.Unlock()

	return lc.channelState.MarkCommitmentBroadcasted(tx, locallyInitiated)
}

// MarkCoopBroadcasted marks the channel as a cooperative close transaction has
// been broadcast, and that we should watch the chain for it to confirm before
// taking any further action. It takes a locally initiated bool which is true
// if we initiated the cooperative close.
func (lc *LightningChannel) MarkCoopBroadcasted(tx *wire.MsgTx,
	localInitiated bool) error {

	lc.Lock()
	defer lc.Unlock()

	return lc.channelState.MarkCoopBroadcasted(tx, localInitiated)
}

// MarkShutdownSent persists the given ShutdownInfo. The existence of the
// ShutdownInfo represents the fact that the Shutdown message has been sent by
// us and so should be re-sent on re-establish.
func (lc *LightningChannel) MarkShutdownSent(
	info *channeldb.ShutdownInfo) error {

	lc.Lock()
	defer lc.Unlock()

	return lc.channelState.MarkShutdownSent(info)
}

// MarkDataLoss marks sets the channel status to LocalDataLoss and stores the
// passed commitPoint for use to retrieve funds in case the remote force closes
// the channel.
func (lc *LightningChannel) MarkDataLoss(commitPoint *btcec.PublicKey) error {
	lc.Lock()
	defer lc.Unlock()

	return lc.channelState.MarkDataLoss(commitPoint)
}

// ActiveHtlcs returns a slice of HTLC's which are currently active on *both*
// commitment transactions.
func (lc *LightningChannel) ActiveHtlcs() []channeldb.HTLC {
	lc.RLock()
	defer lc.RUnlock()

	return lc.channelState.ActiveHtlcs()
}

// LocalChanReserve returns our local ChanReserve requirement for the remote party.
func (lc *LightningChannel) LocalChanReserve() btcutil.Amount {
	return lc.channelState.LocalChanCfg.ChanReserve
}

// NextLocalHtlcIndex returns the next unallocated local htlc index. To ensure
// this always returns the next index that has been not been allocated, this
// will first try to examine any pending commitments, before falling back to the
// last locked-in local commitment.
func (lc *LightningChannel) NextLocalHtlcIndex() (uint64, error) {
	lc.RLock()
	defer lc.RUnlock()

	return lc.channelState.NextLocalHtlcIndex()
}

// FwdMinHtlc returns the minimum HTLC value required by the remote node, i.e.
// the minimum value HTLC we can forward on this channel.
func (lc *LightningChannel) FwdMinHtlc() lnwire.MilliSatoshi {
	return lc.channelState.LocalChanCfg.MinHTLC
}

// unsignedLocalUpdates retrieves the unsigned local updates that we should
// store upon receiving a revocation. This function is called from
// ReceiveRevocation. remoteMessageIndex is the height into the local update
// log that the remote commitment chain tip includes. localMessageIndex
// is the height into the local update log that the local commitment tail
// includes. Our local updates that are unsigned by the remote should
// have height greater than or equal to localMessageIndex (not on our commit),
// and height less than remoteMessageIndex (on the remote commit).
//
// NOTE: remoteMessageIndex is the height on the tip because this is called
// before the tail is advanced to the tip during ReceiveRevocation.
func (lc *LightningChannel) unsignedLocalUpdates(remoteMessageIndex,
	localMessageIndex uint64, chanID lnwire.ChannelID) []channeldb.LogUpdate {

	var localPeerUpdates []channeldb.LogUpdate
	for e := lc.localUpdateLog.Front(); e != nil; e = e.Next() {
		pd := e.Value.(*PaymentDescriptor)

		// We don't save add updates as they are restored from the
		// remote commitment in restoreStateLogs.
		if pd.EntryType == Add {
			continue
		}

		// This is a settle/fail that is on the remote commitment, but
		// not on the local commitment. We expect this update to be
		// covered in the next commitment signature that the remote
		// sends.
		if pd.LogIndex < remoteMessageIndex && pd.LogIndex >= localMessageIndex {
			logUpdate := channeldb.LogUpdate{
				LogIndex: pd.LogIndex,
			}

			switch pd.EntryType {
			case FeeUpdate:
				logUpdate.UpdateMsg = &lnwire.UpdateFee{
					ChanID:   chanID,
					FeePerKw: uint32(pd.Amount.ToSatoshis()),
				}
			case Settle:
				logUpdate.UpdateMsg = &lnwire.UpdateFulfillHTLC{
					ChanID:          chanID,
					ID:              pd.ParentIndex,
					PaymentPreimage: pd.RPreimage,
				}
			case Fail:
				logUpdate.UpdateMsg = &lnwire.UpdateFailHTLC{
					ChanID: chanID,
					ID:     pd.ParentIndex,
					Reason: pd.FailReason,
				}
			case MalformedFail:
				logUpdate.UpdateMsg = &lnwire.UpdateFailMalformedHTLC{
					ChanID:       chanID,
					ID:           pd.ParentIndex,
					ShaOnionBlob: pd.ShaOnionBlob,
					FailureCode:  pd.FailCode,
				}
			}

			localPeerUpdates = append(localPeerUpdates, logUpdate)
		}
	}

	return localPeerUpdates
}

// GenMusigNonces generates the verification nonce to start off a new musig2
// channel session.
func (lc *LightningChannel) GenMusigNonces() (*musig2.Nonces, error) {
	lc.Lock()
	defer lc.Unlock()

	var err error

	// We pass in the current height+1 as this'll be the set of
	// verification nonces we'll send to the party to create our _next_
	// state.
	lc.pendingVerificationNonce, err = channeldb.NewMusigVerificationNonce(
		lc.channelState.LocalChanCfg.MultiSigKey.PubKey,
		lc.currentHeight+1, lc.taprootNonceProducer,
	)
	if err != nil {
		return nil, err
	}

	return lc.pendingVerificationNonce, nil
}

// HasRemoteNonces returns true if the channel has a remote nonce pair.
func (lc *LightningChannel) HasRemoteNonces() bool {
	return lc.musigSessions != nil
}

// InitRemoteMusigNonces processes the remote musig nonces sent by the remote
// party. This should be called upon connection re-establishment, after we've
// generated our own nonces. Once this method returns a nil error, then the
// channel can be used to sign commitment states.
func (lc *LightningChannel) InitRemoteMusigNonces(remoteNonce *musig2.Nonces,
) error {

	lc.Lock()
	defer lc.Unlock()

	if lc.pendingVerificationNonce == nil {
		return fmt.Errorf("pending verification nonce is not set")
	}

	// Now that we have the set of local and remote nonces, we can generate
	// a new pair of musig sessions for our local commitment and the
	// commitment of the remote party.
	localNonce := lc.pendingVerificationNonce

	localChanCfg := lc.channelState.LocalChanCfg
	remoteChanCfg := lc.channelState.RemoteChanCfg

	// TODO(roasbeef): propagate rename of signing and verification nonces

	sessionCfg := &MusigSessionCfg{
		LocalKey:    localChanCfg.MultiSigKey,
		RemoteKey:   remoteChanCfg.MultiSigKey,
		LocalNonce:  *localNonce,
		RemoteNonce: *remoteNonce,
		Signer:      lc.Signer,
		InputTxOut:  &lc.fundingOutput,
	}
	lc.musigSessions = NewMusigPairSession(
		sessionCfg,
	)

	lc.pendingVerificationNonce = nil

	lc.opts.localNonce = nil
	lc.opts.remoteNonce = nil

	return nil
}

// ChanType returns the channel type.
func (lc *LightningChannel) ChanType() channeldb.ChannelType {
	lc.RLock()
	defer lc.RUnlock()

	return lc.channelState.ChanType
}

// FundingTxOut returns the funding output of the channel.
func (lc *LightningChannel) FundingTxOut() *wire.TxOut {
	lc.RLock()
	defer lc.RUnlock()

	return &lc.fundingOutput
}

// MultiSigKeys returns the set of multi-sig keys for an channel.
func (lc *LightningChannel) MultiSigKeys() (keychain.KeyDescriptor,
	keychain.KeyDescriptor) {

	lc.RLock()
	defer lc.RUnlock()

	return lc.channelState.LocalChanCfg.MultiSigKey,
		lc.channelState.RemoteChanCfg.MultiSigKey
}<|MERGE_RESOLUTION|>--- conflicted
+++ resolved
@@ -4435,21 +4435,13 @@
 		return nil, nil, nil, fmt.Errorf("remote verification nonce " +
 			"not sent")
 
-<<<<<<< HEAD
-	case lc.channelState.ChanType.IsTaproot() && msg.LocalNonce != nil:
-=======
 	case lc.channelState.ChanType.IsTaproot() && msg.LocalNonce.IsSome():
->>>>>>> c841954c
 		if lc.opts.skipNonceInit {
 			// Don't call InitRemoteMusigNonces if we have already
 			// done so.
 			break
 		}
 
-<<<<<<< HEAD
-		err := lc.InitRemoteMusigNonces(&musig2.Nonces{
-			PubNonce: *msg.LocalNonce,
-=======
 		nextNonce, err := msg.LocalNonce.UnwrapOrErrV(errNoNonce)
 		if err != nil {
 			return nil, nil, nil, err
@@ -4457,7 +4449,6 @@
 
 		err = lc.InitRemoteMusigNonces(&musig2.Nonces{
 			PubNonce: nextNonce,
->>>>>>> c841954c
 		})
 		if err != nil {
 			return nil, nil, nil, fmt.Errorf("unable to init "+

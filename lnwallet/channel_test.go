package lnwallet

import (
	"bytes"
	"container/list"
	"crypto/sha256"
	"fmt"

	"reflect"
	"runtime"
	"testing"

	"github.com/btcsuite/btcd/blockchain"
	"github.com/btcsuite/btcd/btcec"
	"github.com/btcsuite/btcd/txscript"
	"github.com/btcsuite/btcd/wire"
	"github.com/btcsuite/btcutil"
	"github.com/davecgh/go-spew/spew"
	"github.com/lightningnetwork/lnd/chainntnfs"
	"github.com/lightningnetwork/lnd/channeldb"
	"github.com/lightningnetwork/lnd/input"
	"github.com/lightningnetwork/lnd/lntypes"
	"github.com/lightningnetwork/lnd/lnwallet/chainfee"
	"github.com/lightningnetwork/lnd/lnwire"
)

// createHTLC is a utility function for generating an HTLC with a given
// preimage and a given amount.
func createHTLC(id int, amount lnwire.MilliSatoshi) (*lnwire.UpdateAddHTLC, [32]byte) {
	preimage := bytes.Repeat([]byte{byte(id)}, 32)
	paymentHash := sha256.Sum256(preimage)

	var returnPreimage [32]byte
	copy(returnPreimage[:], preimage)

	return &lnwire.UpdateAddHTLC{
		ID:          uint64(id),
		PaymentHash: paymentHash,
		Amount:      amount,
		Expiry:      uint32(5),
	}, returnPreimage
}

func assertOutputExistsByValue(t *testing.T, commitTx *wire.MsgTx,
	value btcutil.Amount) {

	for _, txOut := range commitTx.TxOut {
		if txOut.Value == int64(value) {
			return
		}
	}

	t.Fatalf("unable to find output of value %v within tx %v", value,
		spew.Sdump(commitTx))
}

// testAddSettleWorkflow tests a simple channel scenario where Alice and Bob
// add, the settle an HTLC between themselves.
func testAddSettleWorkflow(t *testing.T, tweakless bool) {
	// Create a test channel which will be used for the duration of this
	// unittest. The channel will be funded evenly with Alice having 5 BTC,
	// and Bob having 5 BTC.
	chanType := channeldb.SingleFunderTweaklessBit
	if !tweakless {
		chanType = channeldb.SingleFunderBit
	}

	aliceChannel, bobChannel, cleanUp, err := CreateTestChannels(chanType)
	if err != nil {
		t.Fatalf("unable to create test channels: %v", err)
	}
	defer cleanUp()

	paymentPreimage := bytes.Repeat([]byte{1}, 32)
	paymentHash := sha256.Sum256(paymentPreimage)
	htlcAmt := lnwire.NewMSatFromSatoshis(btcutil.SatoshiPerBitcoin)
	htlc := &lnwire.UpdateAddHTLC{
		PaymentHash: paymentHash,
		Amount:      htlcAmt,
		Expiry:      uint32(5),
	}

	// First Alice adds the outgoing HTLC to her local channel's state
	// update log. Then Alice sends this wire message over to Bob who adds
	// this htlc to his remote state update log.
	aliceHtlcIndex, err := aliceChannel.AddHTLC(htlc, nil)
	if err != nil {
		t.Fatalf("unable to add htlc: %v", err)
	}

	bobHtlcIndex, err := bobChannel.ReceiveHTLC(htlc)
	if err != nil {
		t.Fatalf("unable to recv htlc: %v", err)
	}

	// Next alice commits this change by sending a signature message. Since
	// we expect the messages to be ordered, Bob will receive the HTLC we
	// just sent before he receives this signature, so the signature will
	// cover the HTLC.
	aliceSig, aliceHtlcSigs, _, err := aliceChannel.SignNextCommitment()
	if err != nil {
		t.Fatalf("alice unable to sign commitment: %v", err)
	}

	// Bob receives this signature message, and checks that this covers the
	// state he has in his remote log. This includes the HTLC just sent
	// from Alice.
	err = bobChannel.ReceiveNewCommitment(aliceSig, aliceHtlcSigs)
	if err != nil {
		t.Fatalf("bob unable to process alice's new commitment: %v", err)
	}

	// Bob revokes his prior commitment given to him by Alice, since he now
	// has a valid signature for a newer commitment.
	bobRevocation, _, err := bobChannel.RevokeCurrentCommitment()
	if err != nil {
		t.Fatalf("unable to generate bob revocation: %v", err)
	}

	// Bob finally send a signature for Alice's commitment transaction.
	// This signature will cover the HTLC, since Bob will first send the
	// revocation just created. The revocation also acks every received
	// HTLC up to the point where Alice sent here signature.
	bobSig, bobHtlcSigs, _, err := bobChannel.SignNextCommitment()
	if err != nil {
		t.Fatalf("bob unable to sign alice's commitment: %v", err)
	}

	// Alice then processes this revocation, sending her own revocation for
	// her prior commitment transaction. Alice shouldn't have any HTLCs to
	// forward since she's sending an outgoing HTLC.
	fwdPkg, _, _, _, err := aliceChannel.ReceiveRevocation(bobRevocation)
	if err != nil {
		t.Fatalf("alice unable to process bob's revocation: %v", err)
	}
	if len(fwdPkg.Adds) != 0 {
		t.Fatalf("alice forwards %v add htlcs, should forward none",
			len(fwdPkg.Adds))
	}
	if len(fwdPkg.SettleFails) != 0 {
		t.Fatalf("alice forwards %v settle/fail htlcs, "+
			"should forward none", len(fwdPkg.SettleFails))
	}

	// Alice then processes bob's signature, and since she just received
	// the revocation, she expect this signature to cover everything up to
	// the point where she sent her signature, including the HTLC.
	err = aliceChannel.ReceiveNewCommitment(bobSig, bobHtlcSigs)
	if err != nil {
		t.Fatalf("alice unable to process bob's new commitment: %v", err)
	}

	// Alice then generates a revocation for bob.
	aliceRevocation, _, err := aliceChannel.RevokeCurrentCommitment()
	if err != nil {
		t.Fatalf("unable to revoke alice channel: %v", err)
	}

	// Finally Bob processes Alice's revocation, at this point the new HTLC
	// is fully locked in within both commitment transactions. Bob should
	// also be able to forward an HTLC now that the HTLC has been locked
	// into both commitment transactions.
	fwdPkg, _, _, _, err = bobChannel.ReceiveRevocation(aliceRevocation)
	if err != nil {
		t.Fatalf("bob unable to process alice's revocation: %v", err)
	}
	if len(fwdPkg.Adds) != 1 {
		t.Fatalf("bob forwards %v add htlcs, should only forward one",
			len(fwdPkg.Adds))
	}
	if len(fwdPkg.SettleFails) != 0 {
		t.Fatalf("bob forwards %v settle/fail htlcs, "+
			"should forward none", len(fwdPkg.SettleFails))
	}

	// At this point, both sides should have the proper number of satoshis
	// sent, and commitment height updated within their local channel
	// state.
	aliceSent := lnwire.MilliSatoshi(0)
	bobSent := lnwire.MilliSatoshi(0)

	if aliceChannel.channelState.TotalMSatSent != aliceSent {
		t.Fatalf("alice has incorrect milli-satoshis sent: %v vs %v",
			aliceChannel.channelState.TotalMSatSent, aliceSent)
	}
	if aliceChannel.channelState.TotalMSatReceived != bobSent {
		t.Fatalf("alice has incorrect milli-satoshis received %v vs %v",
			aliceChannel.channelState.TotalMSatReceived, bobSent)
	}
	if bobChannel.channelState.TotalMSatSent != bobSent {
		t.Fatalf("bob has incorrect milli-satoshis sent %v vs %v",
			bobChannel.channelState.TotalMSatSent, bobSent)
	}
	if bobChannel.channelState.TotalMSatReceived != aliceSent {
		t.Fatalf("bob has incorrect milli-satoshis received %v vs %v",
			bobChannel.channelState.TotalMSatReceived, aliceSent)
	}
	if bobChannel.currentHeight != 1 {
		t.Fatalf("bob has incorrect commitment height, %v vs %v",
			bobChannel.currentHeight, 1)
	}
	if aliceChannel.currentHeight != 1 {
		t.Fatalf("alice has incorrect commitment height, %v vs %v",
			aliceChannel.currentHeight, 1)
	}

	// Both commitment transactions should have three outputs, and one of
	// them should be exactly the amount of the HTLC.
	if len(aliceChannel.channelState.LocalCommitment.CommitTx.TxOut) != 3 {
		t.Fatalf("alice should have three commitment outputs, instead "+
			"have %v",
			len(aliceChannel.channelState.LocalCommitment.CommitTx.TxOut))
	}
	if len(bobChannel.channelState.LocalCommitment.CommitTx.TxOut) != 3 {
		t.Fatalf("bob should have three commitment outputs, instead "+
			"have %v",
			len(bobChannel.channelState.LocalCommitment.CommitTx.TxOut))
	}
	assertOutputExistsByValue(t,
		aliceChannel.channelState.LocalCommitment.CommitTx,
		htlcAmt.ToSatoshis())
	assertOutputExistsByValue(t,
		bobChannel.channelState.LocalCommitment.CommitTx,
		htlcAmt.ToSatoshis())

	// Now we'll repeat a similar exchange, this time with Bob settling the
	// HTLC once he learns of the preimage.
	var preimage [32]byte
	copy(preimage[:], paymentPreimage)
	err = bobChannel.SettleHTLC(preimage, bobHtlcIndex, nil, nil, nil)
	if err != nil {
		t.Fatalf("bob unable to settle inbound htlc: %v", err)
	}

	err = aliceChannel.ReceiveHTLCSettle(preimage, aliceHtlcIndex)
	if err != nil {
		t.Fatalf("alice unable to accept settle of outbound htlc: %v", err)
	}

	bobSig2, bobHtlcSigs2, _, err := bobChannel.SignNextCommitment()
	if err != nil {
		t.Fatalf("bob unable to sign settle commitment: %v", err)
	}
	err = aliceChannel.ReceiveNewCommitment(bobSig2, bobHtlcSigs2)
	if err != nil {
		t.Fatalf("alice unable to process bob's new commitment: %v", err)
	}

	aliceRevocation2, _, err := aliceChannel.RevokeCurrentCommitment()
	if err != nil {
		t.Fatalf("alice unable to generate revocation: %v", err)
	}
	aliceSig2, aliceHtlcSigs2, _, err := aliceChannel.SignNextCommitment()
	if err != nil {
		t.Fatalf("alice unable to sign new commitment: %v", err)
	}

	fwdPkg, _, _, _, err = bobChannel.ReceiveRevocation(aliceRevocation2)
	if err != nil {
		t.Fatalf("bob unable to process alice's revocation: %v", err)
	}
	if len(fwdPkg.Adds) != 0 {
		t.Fatalf("bob forwards %v add htlcs, should forward none",
			len(fwdPkg.Adds))
	}
	if len(fwdPkg.SettleFails) != 0 {
		t.Fatalf("bob forwards %v settle/fail htlcs, "+
			"should forward none", len(fwdPkg.SettleFails))
	}

	err = bobChannel.ReceiveNewCommitment(aliceSig2, aliceHtlcSigs2)
	if err != nil {
		t.Fatalf("bob unable to process alice's new commitment: %v", err)
	}

	bobRevocation2, _, err := bobChannel.RevokeCurrentCommitment()
	if err != nil {
		t.Fatalf("bob unable to revoke commitment: %v", err)
	}
	fwdPkg, _, _, _, err = aliceChannel.ReceiveRevocation(bobRevocation2)
	if err != nil {
		t.Fatalf("alice unable to process bob's revocation: %v", err)
	}
	if len(fwdPkg.Adds) != 0 {
		// Alice should now be able to forward the settlement HTLC to
		// any down stream peers.
		t.Fatalf("alice should be forwarding an add HTLC, "+
			"instead forwarding %v: %v", len(fwdPkg.Adds),
			spew.Sdump(fwdPkg.Adds))
	}
	if len(fwdPkg.SettleFails) != 1 {
		t.Fatalf("alice should be forwarding one settle/fails HTLC, "+
			"instead forwarding: %v", len(fwdPkg.SettleFails))
	}

	// At this point, Bob should have 6 BTC settled, with Alice still
	// having 4 BTC. Alice's channel should show 1 BTC sent and Bob's
	// channel should show 1 BTC received. They should also be at
	// commitment height two, with the revocation window extended by 1 (5).
	mSatTransferred := lnwire.NewMSatFromSatoshis(btcutil.SatoshiPerBitcoin)
	if aliceChannel.channelState.TotalMSatSent != mSatTransferred {
		t.Fatalf("alice satoshis sent incorrect %v vs %v expected",
			aliceChannel.channelState.TotalMSatSent,
			mSatTransferred)
	}
	if aliceChannel.channelState.TotalMSatReceived != 0 {
		t.Fatalf("alice satoshis received incorrect %v vs %v expected",
			aliceChannel.channelState.TotalMSatReceived, 0)
	}
	if bobChannel.channelState.TotalMSatReceived != mSatTransferred {
		t.Fatalf("bob satoshis received incorrect %v vs %v expected",
			bobChannel.channelState.TotalMSatReceived,
			mSatTransferred)
	}
	if bobChannel.channelState.TotalMSatSent != 0 {
		t.Fatalf("bob satoshis sent incorrect %v vs %v expected",
			bobChannel.channelState.TotalMSatSent, 0)
	}
	if bobChannel.currentHeight != 2 {
		t.Fatalf("bob has incorrect commitment height, %v vs %v",
			bobChannel.currentHeight, 2)
	}
	if aliceChannel.currentHeight != 2 {
		t.Fatalf("alice has incorrect commitment height, %v vs %v",
			aliceChannel.currentHeight, 2)
	}

	// The logs of both sides should now be cleared since the entry adding
	// the HTLC should have been removed once both sides receive the
	// revocation.
	if aliceChannel.localUpdateLog.Len() != 0 {
		t.Fatalf("alice's local not updated, should be empty, has %v "+
			"entries instead", aliceChannel.localUpdateLog.Len())
	}
	if aliceChannel.remoteUpdateLog.Len() != 0 {
		t.Fatalf("alice's remote not updated, should be empty, has %v "+
			"entries instead", aliceChannel.remoteUpdateLog.Len())
	}
	if len(aliceChannel.localUpdateLog.updateIndex) != 0 {
		t.Fatalf("alice's local log index not cleared, should be empty but "+
			"has %v entries", len(aliceChannel.localUpdateLog.updateIndex))
	}
	if len(aliceChannel.remoteUpdateLog.updateIndex) != 0 {
		t.Fatalf("alice's remote log index not cleared, should be empty but "+
			"has %v entries", len(aliceChannel.remoteUpdateLog.updateIndex))
	}
}

// TestSimpleAddSettleWorkflow tests a simple channel scenario wherein the
// local node (Alice in this case) creates a new outgoing HTLC to bob, commits
// this change, then bob immediately commits a settlement of the HTLC after the
// initial add is fully committed in both commit chains.
//
// TODO(roasbeef): write higher level framework to exercise various states of
// the state machine
//  * DSL language perhaps?
//  * constructed via input/output files
func TestSimpleAddSettleWorkflow(t *testing.T) {
	t.Parallel()

	for _, tweakless := range []bool{true, false} {
		tweakless := tweakless
		t.Run(fmt.Sprintf("tweakless=%v", tweakless), func(t *testing.T) {
			testAddSettleWorkflow(t, tweakless)
		})
	}
}

// TestCheckCommitTxSize checks that estimation size of commitment
// transaction with some degree of error corresponds to the actual size.
func TestCheckCommitTxSize(t *testing.T) {
	t.Parallel()

	checkSize := func(channel *LightningChannel, count int) {
		// Due to variable size of the signatures (70-73) in
		// witness script actual size of commitment transaction might
		// be lower on 6 weight.
		BaseCommitmentTxSizeEstimationError := 6

		commitTx, err := channel.getSignedCommitTx()
		if err != nil {
			t.Fatalf("unable to initiate alice force close: %v", err)
		}

		actualCost := blockchain.GetTransactionWeight(btcutil.NewTx(commitTx))
		estimatedCost := input.EstimateCommitTxWeight(count, false)

		diff := int(estimatedCost - actualCost)
		if 0 > diff || BaseCommitmentTxSizeEstimationError < diff {
			t.Fatalf("estimation is wrong, diff: %v", diff)
		}

	}

	// Create a test channel which will be used for the duration of this
	// unittest. The channel will be funded evenly with Alice having 5 BTC,
	// and Bob having 5 BTC.
	aliceChannel, bobChannel, cleanUp, err := CreateTestChannels(
		channeldb.SingleFunderTweaklessBit,
	)
	if err != nil {
		t.Fatalf("unable to create test channels: %v", err)
	}
	defer cleanUp()

	// Check that weight estimation of the commitment transaction without
	// HTLCs is right.
	checkSize(aliceChannel, 0)
	checkSize(bobChannel, 0)

	// Adding HTLCs and check that size stays in allowable estimation
	// error window.
	for i := 0; i <= 10; i++ {
		htlc, _ := createHTLC(i, lnwire.MilliSatoshi(1e7))

		if _, err := aliceChannel.AddHTLC(htlc, nil); err != nil {
			t.Fatalf("alice unable to add htlc: %v", err)
		}
		if _, err := bobChannel.ReceiveHTLC(htlc); err != nil {
			t.Fatalf("bob unable to receive htlc: %v", err)
		}

		if err := ForceStateTransition(aliceChannel, bobChannel); err != nil {
			t.Fatalf("unable to complete state update: %v", err)
		}
		checkSize(aliceChannel, i+1)
		checkSize(bobChannel, i+1)
	}

	// Settle HTLCs and check that estimation is counting cost of settle
	// HTLCs properly.
	for i := 10; i >= 0; i-- {
		_, preimage := createHTLC(i, lnwire.MilliSatoshi(1e7))

		err := bobChannel.SettleHTLC(preimage, uint64(i), nil, nil, nil)
		if err != nil {
			t.Fatalf("bob unable to settle inbound htlc: %v", err)
		}

		err = aliceChannel.ReceiveHTLCSettle(preimage, uint64(i))
		if err != nil {
			t.Fatalf("alice unable to accept settle of outbound htlc: %v", err)
		}

		if err := ForceStateTransition(bobChannel, aliceChannel); err != nil {
			t.Fatalf("unable to complete state update: %v", err)
		}
		checkSize(aliceChannel, i)
		checkSize(bobChannel, i)
	}
}

// TestCommitHTLCSigTieBreak asserts that HTLC signatures are sent the proper
// BIP69+CLTV sorting expected by BOLT 3 when multiple HTLCs have identical
// payment hashes and amounts, but differing CLTVs. This is exercised by adding
// the HTLCs in the descending order of their CLTVs, and asserting that their
// order is reversed when signing.
func TestCommitHTLCSigTieBreak(t *testing.T) {
	t.Run("no restart", func(t *testing.T) {
		testCommitHTLCSigTieBreak(t, false)
	})
	t.Run("restart", func(t *testing.T) {
		testCommitHTLCSigTieBreak(t, true)
	})
}

func testCommitHTLCSigTieBreak(t *testing.T, restart bool) {
	aliceChannel, bobChannel, cleanUp, err := CreateTestChannels(
		channeldb.SingleFunderTweaklessBit,
	)
	if err != nil {
		t.Fatalf("unable to create test channels; %v", err)
	}
	defer cleanUp()

	const (
		htlcAmt  = lnwire.MilliSatoshi(20000000)
		numHtlcs = 2
	)

	// Add HTLCs with identical payment hashes and amounts, but descending
	// CLTV values. We will expect the signatures to appear in the reverse
	// order that the HTLCs are added due to the commitment sorting.
	for i := 0; i < numHtlcs; i++ {
		var (
			preimage lntypes.Preimage
			hash     = preimage.Hash()
		)

		htlc := &lnwire.UpdateAddHTLC{
			ID:          uint64(i),
			PaymentHash: hash,
			Amount:      htlcAmt,
			Expiry:      uint32(numHtlcs - i),
		}

		if _, err := aliceChannel.AddHTLC(htlc, nil); err != nil {
			t.Fatalf("alice unable to add htlc: %v", err)
		}
		if _, err := bobChannel.ReceiveHTLC(htlc); err != nil {
			t.Fatalf("bob unable to receive htlc: %v", err)
		}
	}

	// Have Alice initiate the first half of the commitment dance. The
	// tie-breaking for commitment sorting won't affect the commitment
	// signed by Alice because received HTLC scripts commit to the CLTV
	// directly, so the outputs will have different scriptPubkeys.
	aliceSig, aliceHtlcSigs, _, err := aliceChannel.SignNextCommitment()
	if err != nil {
		t.Fatalf("unable to sign alice's commitment: %v", err)
	}

	err = bobChannel.ReceiveNewCommitment(aliceSig, aliceHtlcSigs)
	if err != nil {
		t.Fatalf("unable to receive alice's commitment: %v", err)
	}

	bobRevocation, _, err := bobChannel.RevokeCurrentCommitment()
	if err != nil {
		t.Fatalf("unable to revoke bob's commitment: %v", err)
	}
	_, _, _, _, err = aliceChannel.ReceiveRevocation(bobRevocation)
	if err != nil {
		t.Fatalf("unable to receive bob's revocation: %v", err)
	}

	// Now have Bob initiate the second half of the commitment dance. Here
	// the offered HTLC scripts he adds for Alice will need to have the
	// tie-breaking applied because the CLTV is not committed, but instead
	// implicit via the construction of the second-level transactions.
	bobSig, bobHtlcSigs, bobHtlcs, err := bobChannel.SignNextCommitment()
	if err != nil {
		t.Fatalf("unable to sign bob's commitment: %v", err)
	}

	if len(bobHtlcs) != numHtlcs {
		t.Fatalf("expected %d htlcs, got: %v", numHtlcs, len(bobHtlcs))
	}

	// Ensure that our HTLCs appear in the reverse order from which they
	// were added by inspecting each's outpoint index. We expect the output
	// indexes to be in descending order, i.e. the first HTLC added had the
	// highest CLTV and should end up last.
	lastIndex := bobHtlcs[0].OutputIndex
	for i, htlc := range bobHtlcs[1:] {
		if htlc.OutputIndex >= lastIndex {
			t.Fatalf("htlc %d output index %d is not descending",
				i, htlc.OutputIndex)
		}

		lastIndex = htlc.OutputIndex
	}

	// If requsted, restart Alice so that we can test that the necessary
	// indexes can be reconstructed before needing to validate the
	// signatures from Bob.
	if restart {
		aliceState := aliceChannel.channelState
		aliceChannels, err := aliceState.Db.FetchOpenChannels(
			aliceState.IdentityPub,
		)
		if err != nil {
			t.Fatalf("unable to fetch channel: %v", err)
		}

		aliceChannelNew, err := NewLightningChannel(
			aliceChannel.Signer, aliceChannels[0],
			aliceChannel.sigPool,
		)
		if err != nil {
			t.Fatalf("unable to create new channel: %v", err)
		}

		aliceChannel = aliceChannelNew
	}

	// Finally, have Alice validate the signatures to ensure that she is
	// expecting the signatures in the proper order.
	err = aliceChannel.ReceiveNewCommitment(bobSig, bobHtlcSigs)
	if err != nil {
		t.Fatalf("unable to receive bob's commitment: %v", err)
	}
}

func TestCooperativeChannelClosure(t *testing.T) {
	t.Parallel()

	// Create a test channel which will be used for the duration of this
	// unittest. The channel will be funded evenly with Alice having 5 BTC,
	// and Bob having 5 BTC.
	aliceChannel, bobChannel, cleanUp, err := CreateTestChannels(
		channeldb.SingleFunderTweaklessBit,
	)
	if err != nil {
		t.Fatalf("unable to create test channels: %v", err)
	}
	defer cleanUp()

	aliceDeliveryScript := bobsPrivKey[:]
	bobDeliveryScript := testHdSeed[:]

	aliceFeeRate := chainfee.SatPerKWeight(
		aliceChannel.channelState.LocalCommitment.FeePerKw,
	)
	bobFeeRate := chainfee.SatPerKWeight(
		bobChannel.channelState.LocalCommitment.FeePerKw,
	)

	// We'll store with both Alice and Bob creating a new close proposal
	// with the same fee.
	aliceFee := aliceChannel.CalcFee(aliceFeeRate)
	aliceSig, _, _, err := aliceChannel.CreateCloseProposal(
		aliceFee, aliceDeliveryScript, bobDeliveryScript,
	)
	if err != nil {
		t.Fatalf("unable to create alice coop close proposal: %v", err)
	}

	bobFee := bobChannel.CalcFee(bobFeeRate)
	bobSig, _, _, err := bobChannel.CreateCloseProposal(
		bobFee, bobDeliveryScript, aliceDeliveryScript,
	)
	if err != nil {
		t.Fatalf("unable to create bob coop close proposal: %v", err)
	}

	// With the proposals created, both sides should be able to properly
	// process the other party's signature. This indicates that the
	// transaction is well formed, and the signatures verify.
	aliceCloseTx, _, err := bobChannel.CompleteCooperativeClose(
		bobSig, aliceSig, bobDeliveryScript, aliceDeliveryScript,
		bobFee,
	)
	if err != nil {
		t.Fatalf("unable to complete alice cooperative close: %v", err)
	}
	bobCloseSha := aliceCloseTx.TxHash()

	bobCloseTx, _, err := aliceChannel.CompleteCooperativeClose(
		aliceSig, bobSig, aliceDeliveryScript, bobDeliveryScript,
		aliceFee,
	)
	if err != nil {
		t.Fatalf("unable to complete bob cooperative close: %v", err)
	}
	aliceCloseSha := bobCloseTx.TxHash()

	if bobCloseSha != aliceCloseSha {
		t.Fatalf("alice and bob close transactions don't match: %v", err)
	}
}

// TestForceClose checks that the resulting ForceCloseSummary is correct when a
// peer is ForceClosing the channel. Will check outputs both above and below
// the dust limit. Additionally, we'll ensure that the node which executed the
// force close generates HTLC resolutions that are capable of sweeping both
// incoming and outgoing HTLC's.
func TestForceClose(t *testing.T) {
	t.Run("tweakless", func(t *testing.T) {
		testForceClose(t, &forceCloseTestCase{
			chanType:             channeldb.SingleFunderTweaklessBit,
			expectedCommitWeight: input.CommitWeight,
		})
	})
	t.Run("anchors", func(t *testing.T) {
		testForceClose(t, &forceCloseTestCase{
			chanType: channeldb.SingleFunderTweaklessBit |
				channeldb.AnchorOutputsBit,
			expectedCommitWeight: input.AnchorCommitWeight,
			anchorAmt:            anchorSize * 2,
		})
	})
}

type forceCloseTestCase struct {
	chanType             channeldb.ChannelType
	expectedCommitWeight int64
	anchorAmt            btcutil.Amount
}

func testForceClose(t *testing.T, testCase *forceCloseTestCase) {
	t.Parallel()

	// Create a test channel which will be used for the duration of this
	// unittest. The channel will be funded evenly with Alice having 5 BTC,
	// and Bob having 5 BTC.
	aliceChannel, bobChannel, cleanUp, err := CreateTestChannels(
		testCase.chanType,
	)
	if err != nil {
		t.Fatalf("unable to create test channels: %v", err)
	}
	defer cleanUp()

	bobAmount := bobChannel.channelState.LocalCommitment.LocalBalance

	// First, we'll add an outgoing HTLC from Alice to Bob, such that it
	// will still be present within the broadcast commitment transaction.
	// We'll ensure that the HTLC amount is above Alice's dust limit.
	htlcAmount := lnwire.NewMSatFromSatoshis(20000)
	htlcAlice, _ := createHTLC(0, htlcAmount)
	if _, err := aliceChannel.AddHTLC(htlcAlice, nil); err != nil {
		t.Fatalf("alice unable to add htlc: %v", err)
	}
	if _, err := bobChannel.ReceiveHTLC(htlcAlice); err != nil {
		t.Fatalf("bob unable to recv add htlc: %v", err)
	}

	// We'll also a distinct HTLC from Bob -> Alice. This way, Alice will
	// have both an incoming and outgoing HTLC on her commitment
	// transaction.
	htlcBob, preimageBob := createHTLC(0, htlcAmount)
	if _, err := bobChannel.AddHTLC(htlcBob, nil); err != nil {
		t.Fatalf("alice unable to add htlc: %v", err)
	}
	if _, err := aliceChannel.ReceiveHTLC(htlcBob); err != nil {
		t.Fatalf("bob unable to recv add htlc: %v", err)
	}

	// Next, we'll perform two state transitions to ensure that both HTLC's
	// get fully locked-in.
	if err := ForceStateTransition(aliceChannel, bobChannel); err != nil {
		t.Fatalf("Can't update the channel state: %v", err)
	}
	if err := ForceStateTransition(bobChannel, aliceChannel); err != nil {
		t.Fatalf("Can't update the channel state: %v", err)
	}

	// With the cache populated, we'll now attempt the force close
	// initiated by Alice.
	closeSummary, err := aliceChannel.ForceClose()
	if err != nil {
		t.Fatalf("unable to force close channel: %v", err)
	}

	// Alice should detect that she can sweep the outgoing HTLC after a
	// timeout, but also that she's able to sweep in incoming HTLC Bob sent
	// her.
	if len(closeSummary.HtlcResolutions.OutgoingHTLCs) != 1 {
		t.Fatalf("alice out htlc resolutions not populated: expected %v "+
			"htlcs, got %v htlcs",
			1, len(closeSummary.HtlcResolutions.OutgoingHTLCs))
	}
	if len(closeSummary.HtlcResolutions.IncomingHTLCs) != 1 {
		t.Fatalf("alice in htlc resolutions not populated: expected %v "+
			"htlcs, got %v htlcs",
			1, len(closeSummary.HtlcResolutions.IncomingHTLCs))
	}

	// Verify the anchor resolutions for the anchor commitment format.
	if testCase.chanType.HasAnchors() {
		// Check the close summary resolution.
		anchorRes := closeSummary.AnchorResolution
		if anchorRes == nil {
			t.Fatal("expected anchor resolution")
		}
		if anchorRes.CommitAnchor.Hash != closeSummary.CloseTx.TxHash() {
			t.Fatal("commit tx not referenced by anchor res")
		}
		if anchorRes.AnchorSignDescriptor.Output.Value !=
			int64(anchorSize) {

			t.Fatal("unexpected anchor size")
		}
		if anchorRes.AnchorSignDescriptor.WitnessScript == nil {
			t.Fatal("expected anchor witness script")
		}

		// Check the pre-confirmation resolutions.
		resList, err := aliceChannel.NewAnchorResolutions()
		if err != nil {
			t.Fatalf("pre-confirmation resolution error: %v", err)
		}

		if len(resList) != 2 {
			t.Fatal("expected two resolutions")
		}
	}

	// The SelfOutputSignDesc should be non-nil since the output to-self is
	// non-dust.
	aliceCommitResolution := closeSummary.CommitResolution
	if aliceCommitResolution == nil {
		t.Fatalf("alice fails to include to-self output in " +
			"ForceCloseSummary")
	}

	// The rest of the close summary should have been populated properly.
	aliceDelayPoint := aliceChannel.channelState.LocalChanCfg.DelayBasePoint
	if !aliceCommitResolution.SelfOutputSignDesc.KeyDesc.PubKey.IsEqual(
		aliceDelayPoint.PubKey,
	) {
		t.Fatalf("alice incorrect pubkey in SelfOutputSignDesc")
	}

	// Factoring in the fee rate, Alice's amount should properly reflect
	// that we've added two additional HTLC to the commitment transaction.
	totalCommitWeight := testCase.expectedCommitWeight +
		(input.HTLCWeight * 2)
	feePerKw := chainfee.SatPerKWeight(
		aliceChannel.channelState.LocalCommitment.FeePerKw,
	)
	commitFee := feePerKw.FeeForWeight(totalCommitWeight)

	expectedAmount := (aliceChannel.Capacity / 2) -
		htlcAmount.ToSatoshis() - commitFee - testCase.anchorAmt

	if aliceCommitResolution.SelfOutputSignDesc.Output.Value != int64(expectedAmount) {
		t.Fatalf("alice incorrect output value in SelfOutputSignDesc, "+
			"expected %v, got %v", int64(expectedAmount),
			aliceCommitResolution.SelfOutputSignDesc.Output.Value)
	}

	// Alice's listed CSV delay should also match the delay that was
	// pre-committed to at channel opening.
	if aliceCommitResolution.MaturityDelay !=
		uint32(aliceChannel.channelState.LocalChanCfg.CsvDelay) {

		t.Fatalf("alice: incorrect local CSV delay in ForceCloseSummary, "+
			"expected %v, got %v",
			aliceChannel.channelState.LocalChanCfg.CsvDelay,
			aliceCommitResolution.MaturityDelay)
	}

	// Next, we'll ensure that the second level HTLC transaction it itself
	// spendable, and also that the delivery output (with delay) itself has
	// a valid sign descriptor.
	htlcResolution := closeSummary.HtlcResolutions.OutgoingHTLCs[0]
	outHtlcIndex := htlcResolution.SignedTimeoutTx.TxIn[0].PreviousOutPoint.Index
	senderHtlcPkScript := closeSummary.CloseTx.TxOut[outHtlcIndex].PkScript

	// First, verify that the second level transaction can properly spend
	// the multi-sig clause within the output on the commitment transaction
	// that produces this HTLC.
	timeoutTx := htlcResolution.SignedTimeoutTx
	vm, err := txscript.NewEngine(senderHtlcPkScript,
		timeoutTx, 0, txscript.StandardVerifyFlags, nil,
		nil, int64(htlcAmount.ToSatoshis()))
	if err != nil {
		t.Fatalf("unable to create engine: %v", err)
	}
	if err := vm.Execute(); err != nil {
		t.Fatalf("htlc timeout spend is invalid: %v", err)
	}

	// Next, we'll ensure that we can spend the output of the second level
	// transaction given a properly crafted sweep transaction.
	sweepTx := wire.NewMsgTx(2)
	sweepTx.AddTxIn(&wire.TxIn{
		PreviousOutPoint: wire.OutPoint{
			Hash:  htlcResolution.SignedTimeoutTx.TxHash(),
			Index: 0,
		},
	})
	sweepTx.AddTxOut(&wire.TxOut{
		PkScript: senderHtlcPkScript,
		Value:    htlcResolution.SweepSignDesc.Output.Value,
	})
	htlcResolution.SweepSignDesc.InputIndex = 0
	sweepTx.TxIn[0].Witness, err = input.HtlcSpendSuccess(aliceChannel.Signer,
		&htlcResolution.SweepSignDesc, sweepTx,
		uint32(aliceChannel.channelState.LocalChanCfg.CsvDelay))
	if err != nil {
		t.Fatalf("unable to gen witness for timeout output: %v", err)
	}

	// With the witness fully populated for the success spend from the
	// second-level transaction, we ensure that the scripts properly
	// validate given the information within the htlc resolution struct.
	vm, err = txscript.NewEngine(
		htlcResolution.SweepSignDesc.Output.PkScript,
		sweepTx, 0, txscript.StandardVerifyFlags, nil,
		nil, htlcResolution.SweepSignDesc.Output.Value,
	)
	if err != nil {
		t.Fatalf("unable to create engine: %v", err)
	}
	if err := vm.Execute(); err != nil {
		t.Fatalf("htlc timeout spend is invalid: %v", err)
	}

	// Finally, the txid of the commitment transaction and the one returned
	// as the closing transaction should also match.
	closeTxHash := closeSummary.CloseTx.TxHash()
	commitTxHash := aliceChannel.channelState.LocalCommitment.CommitTx.TxHash()
	if !bytes.Equal(closeTxHash[:], commitTxHash[:]) {
		t.Fatalf("alice: incorrect close transaction txid")
	}

	// We'll now perform similar set of checks to ensure that Alice is able
	// to sweep the output that Bob sent to her on-chain with knowledge of
	// the preimage.
	inHtlcResolution := closeSummary.HtlcResolutions.IncomingHTLCs[0]
	inHtlcIndex := inHtlcResolution.SignedSuccessTx.TxIn[0].PreviousOutPoint.Index
	receiverHtlcScript := closeSummary.CloseTx.TxOut[inHtlcIndex].PkScript

	// With the original pkscript located, we'll now verify that the second
	// level transaction can spend from the multi-sig out. Supply the
	// preimage manually. This is usually done by the contract resolver
	// before publication.
	successTx := inHtlcResolution.SignedSuccessTx
	successTx.TxIn[0].Witness[3] = preimageBob[:]
	vm, err = txscript.NewEngine(receiverHtlcScript,
		successTx, 0, txscript.StandardVerifyFlags, nil,
		nil, int64(htlcAmount.ToSatoshis()))
	if err != nil {
		t.Fatalf("unable to create engine: %v", err)
	}
	if err := vm.Execute(); err != nil {
		t.Fatalf("htlc success spend is invalid: %v", err)
	}

	// Finally, we'll construct a transaction to spend the produced
	// second-level output with the attached SignDescriptor.
	sweepTx = wire.NewMsgTx(2)
	sweepTx.AddTxIn(&wire.TxIn{
		PreviousOutPoint: inHtlcResolution.ClaimOutpoint,
	})
	sweepTx.AddTxOut(&wire.TxOut{
		PkScript: receiverHtlcScript,
		Value:    inHtlcResolution.SweepSignDesc.Output.Value,
	})
	inHtlcResolution.SweepSignDesc.InputIndex = 0
	sweepTx.TxIn[0].Witness, err = input.HtlcSpendSuccess(aliceChannel.Signer,
		&inHtlcResolution.SweepSignDesc, sweepTx,
		uint32(aliceChannel.channelState.LocalChanCfg.CsvDelay))
	if err != nil {
		t.Fatalf("unable to gen witness for timeout output: %v", err)
	}

	// The spend we create above spending the second level HTLC output
	// should validate without any issues.
	vm, err = txscript.NewEngine(
		inHtlcResolution.SweepSignDesc.Output.PkScript,
		sweepTx, 0, txscript.StandardVerifyFlags, nil,
		nil, inHtlcResolution.SweepSignDesc.Output.Value,
	)
	if err != nil {
		t.Fatalf("unable to create engine: %v", err)
	}
	if err := vm.Execute(); err != nil {
		t.Fatalf("htlc timeout spend is invalid: %v", err)
	}

	// Check the same for Bob's ForceCloseSummary.
	closeSummary, err = bobChannel.ForceClose()
	if err != nil {
		t.Fatalf("unable to force close channel: %v", err)
	}
	bobCommitResolution := closeSummary.CommitResolution
	if bobCommitResolution == nil {
		t.Fatalf("bob fails to include to-self output in ForceCloseSummary")
	}
	bobDelayPoint := bobChannel.channelState.LocalChanCfg.DelayBasePoint
	if !bobCommitResolution.SelfOutputSignDesc.KeyDesc.PubKey.IsEqual(bobDelayPoint.PubKey) {
		t.Fatalf("bob incorrect pubkey in SelfOutputSignDesc")
	}
	if bobCommitResolution.SelfOutputSignDesc.Output.Value !=
		int64(bobAmount.ToSatoshis()-htlcAmount.ToSatoshis()) {

		t.Fatalf("bob incorrect output value in SelfOutputSignDesc, "+
			"expected %v, got %v",
			bobAmount.ToSatoshis(),
			int64(bobCommitResolution.SelfOutputSignDesc.Output.Value))
	}
	if bobCommitResolution.MaturityDelay !=
		uint32(bobChannel.channelState.LocalChanCfg.CsvDelay) {

		t.Fatalf("bob: incorrect local CSV delay in ForceCloseSummary, "+
			"expected %v, got %v",
			bobChannel.channelState.LocalChanCfg.CsvDelay,
			bobCommitResolution.MaturityDelay)
	}

	closeTxHash = closeSummary.CloseTx.TxHash()
	commitTxHash = bobChannel.channelState.LocalCommitment.CommitTx.TxHash()
	if !bytes.Equal(closeTxHash[:], commitTxHash[:]) {
		t.Fatalf("bob: incorrect close transaction txid")
	}

	// As we didn't add the preimage of Alice's HTLC to bob's preimage
	// cache, he should only detect that he can sweep only his outgoing
	// HTLC upon force close.
	if len(closeSummary.HtlcResolutions.OutgoingHTLCs) != 1 {
		t.Fatalf("alice out htlc resolutions not populated: expected %v "+
			"htlcs, got %v htlcs",
			1, len(closeSummary.HtlcResolutions.OutgoingHTLCs))
	}

	// Bob should recognize that the incoming HTLC is there, but the
	// preimage should be empty as he doesn't have the knowledge required
	// to sweep it.
	if len(closeSummary.HtlcResolutions.IncomingHTLCs) != 1 {
		t.Fatalf("bob in htlc resolutions not populated: expected %v "+
			"htlcs, got %v htlcs",
			1, len(closeSummary.HtlcResolutions.IncomingHTLCs))
	}
}

// TestForceCloseDustOutput tests that if either side force closes with an
// active dust output (for only a single party due to asymmetric dust values),
// then the force close summary is well crafted.
func TestForceCloseDustOutput(t *testing.T) {
	t.Parallel()

	// Create a test channel which will be used for the duration of this
	// unittest. The channel will be funded evenly with Alice having 5 BTC,
	// and Bob having 5 BTC.
	aliceChannel, bobChannel, cleanUp, err := CreateTestChannels(
		channeldb.SingleFunderTweaklessBit,
	)
	if err != nil {
		t.Fatalf("unable to create test channels: %v", err)
	}
	defer cleanUp()

	// We set both node's channel reserves to 0, to make sure
	// they can create small dust ouputs without going under
	// their channel reserves.
	aliceChannel.channelState.LocalChanCfg.ChanReserve = 0
	bobChannel.channelState.LocalChanCfg.ChanReserve = 0
	aliceChannel.channelState.RemoteChanCfg.ChanReserve = 0
	bobChannel.channelState.RemoteChanCfg.ChanReserve = 0

	htlcAmount := lnwire.NewMSatFromSatoshis(500)

	aliceAmount := aliceChannel.channelState.LocalCommitment.LocalBalance
	bobAmount := bobChannel.channelState.LocalCommitment.LocalBalance

	// Have Bobs' to-self output be below her dust limit and check
	// ForceCloseSummary again on both peers.
	htlc, preimage := createHTLC(0, bobAmount-htlcAmount)
	bobHtlcIndex, err := bobChannel.AddHTLC(htlc, nil)
	if err != nil {
		t.Fatalf("alice unable to add htlc: %v", err)
	}
	aliceHtlcIndex, err := aliceChannel.ReceiveHTLC(htlc)
	if err != nil {
		t.Fatalf("bob unable to receive htlc: %v", err)
	}
	if err := ForceStateTransition(bobChannel, aliceChannel); err != nil {
		t.Fatalf("Can't update the channel state: %v", err)
	}

	// Settle HTLC and sign new commitment.
	err = aliceChannel.SettleHTLC(preimage, aliceHtlcIndex, nil, nil, nil)
	if err != nil {
		t.Fatalf("bob unable to settle inbound htlc: %v", err)
	}
	err = bobChannel.ReceiveHTLCSettle(preimage, bobHtlcIndex)
	if err != nil {
		t.Fatalf("alice unable to accept settle of outbound htlc: %v", err)
	}
	if err := ForceStateTransition(aliceChannel, bobChannel); err != nil {
		t.Fatalf("Can't update the channel state: %v", err)
	}

	aliceAmount = aliceChannel.channelState.LocalCommitment.LocalBalance
	bobAmount = bobChannel.channelState.LocalCommitment.RemoteBalance

	closeSummary, err := aliceChannel.ForceClose()
	if err != nil {
		t.Fatalf("unable to force close channel: %v", err)
	}

	// Alice's to-self output should still be in the commitment
	// transaction.
	commitResolution := closeSummary.CommitResolution
	if commitResolution == nil {
		t.Fatalf("alice fails to include to-self output in " +
			"ForceCloseSummary")
	}
	if !commitResolution.SelfOutputSignDesc.KeyDesc.PubKey.IsEqual(
		aliceChannel.channelState.LocalChanCfg.DelayBasePoint.PubKey,
	) {
		t.Fatalf("alice incorrect pubkey in SelfOutputSignDesc")
	}
	if commitResolution.SelfOutputSignDesc.Output.Value !=
		int64(aliceAmount.ToSatoshis()) {
		t.Fatalf("alice incorrect output value in SelfOutputSignDesc, "+
			"expected %v, got %v",
			aliceChannel.channelState.LocalCommitment.LocalBalance.ToSatoshis(),
			commitResolution.SelfOutputSignDesc.Output.Value)
	}

	if commitResolution.MaturityDelay !=
		uint32(aliceChannel.channelState.LocalChanCfg.CsvDelay) {
		t.Fatalf("alice: incorrect local CSV delay in ForceCloseSummary, "+
			"expected %v, got %v",
			aliceChannel.channelState.LocalChanCfg.CsvDelay,
			commitResolution.MaturityDelay)
	}

	closeTxHash := closeSummary.CloseTx.TxHash()
	commitTxHash := aliceChannel.channelState.LocalCommitment.CommitTx.TxHash()
	if !bytes.Equal(closeTxHash[:], commitTxHash[:]) {
		t.Fatalf("alice: incorrect close transaction txid")
	}

	closeSummary, err = bobChannel.ForceClose()
	if err != nil {
		t.Fatalf("unable to force close channel: %v", err)
	}

	// Bob's to-self output is below Bob's dust value and should be
	// reflected in the ForceCloseSummary.
	commitResolution = closeSummary.CommitResolution
	if commitResolution != nil {
		t.Fatalf("bob incorrectly includes to-self output in " +
			"ForceCloseSummary")
	}

	closeTxHash = closeSummary.CloseTx.TxHash()
	commitTxHash = bobChannel.channelState.LocalCommitment.CommitTx.TxHash()
	if !bytes.Equal(closeTxHash[:], commitTxHash[:]) {
		t.Fatalf("bob: incorrect close transaction txid")
	}
}

// TestDustHTLCFees checks that fees are calculated correctly when HTLCs fall
// below the nodes' dust limit. In these cases, the amount of the dust HTLCs
// should be applied to the commitment transaction fee.
func TestDustHTLCFees(t *testing.T) {
	t.Parallel()

	// Create a test channel which will be used for the duration of this
	// unittest. The channel will be funded evenly with Alice having 5 BTC,
	// and Bob having 5 BTC.
	aliceChannel, bobChannel, cleanUp, err := CreateTestChannels(
		channeldb.SingleFunderTweaklessBit,
	)
	if err != nil {
		t.Fatalf("unable to create test channels: %v", err)
	}
	defer cleanUp()

	aliceStartingBalance := aliceChannel.channelState.LocalCommitment.LocalBalance

	// This HTLC amount should be lower than the dust limits of both nodes.
	htlcAmount := lnwire.NewMSatFromSatoshis(100)
	htlc, _ := createHTLC(0, htlcAmount)
	if _, err := aliceChannel.AddHTLC(htlc, nil); err != nil {
		t.Fatalf("alice unable to add htlc: %v", err)
	}
	if _, err := bobChannel.ReceiveHTLC(htlc); err != nil {
		t.Fatalf("bob unable to receive htlc: %v", err)
	}
	if err := ForceStateTransition(aliceChannel, bobChannel); err != nil {
		t.Fatalf("Can't update the channel state: %v", err)
	}

	// After the transition, we'll ensure that we performed fee accounting
	// properly. Namely, the local+remote+commitfee values should add up to
	// the total capacity of the channel. This same should hold for both
	// sides.
	totalSatoshisAlice := (aliceChannel.channelState.LocalCommitment.LocalBalance +
		aliceChannel.channelState.LocalCommitment.RemoteBalance +
		lnwire.NewMSatFromSatoshis(aliceChannel.channelState.LocalCommitment.CommitFee))
	if totalSatoshisAlice+htlcAmount != lnwire.NewMSatFromSatoshis(aliceChannel.Capacity) {
		t.Fatalf("alice's funds leaked: total satoshis are %v, but channel "+
			"capacity is %v", int64(totalSatoshisAlice),
			int64(aliceChannel.Capacity))
	}
	totalSatoshisBob := (bobChannel.channelState.LocalCommitment.LocalBalance +
		bobChannel.channelState.LocalCommitment.RemoteBalance +
		lnwire.NewMSatFromSatoshis(bobChannel.channelState.LocalCommitment.CommitFee))
	if totalSatoshisBob+htlcAmount != lnwire.NewMSatFromSatoshis(bobChannel.Capacity) {
		t.Fatalf("bob's funds leaked: total satoshis are %v, but channel "+
			"capacity is %v", int64(totalSatoshisBob),
			int64(bobChannel.Capacity))
	}

	// The commitment fee paid should be the same, as there have been no
	// new material outputs added.
	defaultFee := calcStaticFee(channeldb.SingleFunderTweaklessBit, 0)
	if aliceChannel.channelState.LocalCommitment.CommitFee != defaultFee {
		t.Fatalf("dust htlc amounts not subtracted from commitment fee "+
			"expected %v, got %v", defaultFee,
			aliceChannel.channelState.LocalCommitment.CommitFee)
	}
	if bobChannel.channelState.LocalCommitment.CommitFee != defaultFee {
		t.Fatalf("dust htlc amounts not subtracted from commitment fee "+
			"expected %v, got %v", defaultFee,
			bobChannel.channelState.LocalCommitment.CommitFee)
	}

	// Alice's final balance should reflect the HTLC deficit even though
	// the HTLC was paid to fees as it was trimmed.
	aliceEndBalance := aliceChannel.channelState.LocalCommitment.LocalBalance
	aliceExpectedBalance := aliceStartingBalance - htlcAmount
	if aliceEndBalance != aliceExpectedBalance {
		t.Fatalf("alice not credited for dust: expected %v, got %v",
			aliceExpectedBalance, aliceEndBalance)
	}
}

// TestHTLCDustLimit checks the situation in which an HTLC is larger than one
// channel participant's dust limit, but smaller than the other participant's
// dust limit. In this case, the participants' commitment chains will diverge.
// In one commitment chain, the HTLC will be added as normal, in the other
// chain, the amount of the HTLC will contribute to the fees to be paid.
func TestHTLCDustLimit(t *testing.T) {
	t.Parallel()

	// Create a test channel which will be used for the duration of this
	// unittest. The channel will be funded evenly with Alice having 5 BTC,
	// and Bob having 5 BTC.
	aliceChannel, bobChannel, cleanUp, err := CreateTestChannels(
		channeldb.SingleFunderTweaklessBit,
	)
	if err != nil {
		t.Fatalf("unable to create test channels: %v", err)
	}
	defer cleanUp()

	// The amount of the HTLC should be above Alice's dust limit and below
	// Bob's dust limit.
	htlcSat := (btcutil.Amount(500) + HtlcTimeoutFee(
		aliceChannel.channelState.ChanType,
		chainfee.SatPerKWeight(
			aliceChannel.channelState.LocalCommitment.FeePerKw,
		),
	))
	htlcAmount := lnwire.NewMSatFromSatoshis(htlcSat)

	htlc, preimage := createHTLC(0, htlcAmount)
	aliceHtlcIndex, err := aliceChannel.AddHTLC(htlc, nil)
	if err != nil {
		t.Fatalf("alice unable to add htlc: %v", err)
	}
	bobHtlcIndex, err := bobChannel.ReceiveHTLC(htlc)
	if err != nil {
		t.Fatalf("bob unable to receive htlc: %v", err)
	}
	if err := ForceStateTransition(aliceChannel, bobChannel); err != nil {
		t.Fatalf("Can't update the channel state: %v", err)
	}

	// At this point, Alice's commitment transaction should have an HTLC,
	// while Bob's should not, because the value falls beneath his dust
	// limit. The amount of the HTLC should be applied to fees in Bob's
	// commitment transaction.
	aliceCommitment := aliceChannel.localCommitChain.tip()
	if len(aliceCommitment.txn.TxOut) != 3 {
		t.Fatalf("incorrect # of outputs: expected %v, got %v",
			3, len(aliceCommitment.txn.TxOut))
	}
	bobCommitment := bobChannel.localCommitChain.tip()
	if len(bobCommitment.txn.TxOut) != 2 {
		t.Fatalf("incorrect # of outputs: expected %v, got %v",
			2, len(bobCommitment.txn.TxOut))
	}
	defaultFee := calcStaticFee(channeldb.SingleFunderTweaklessBit, 0)
	if bobChannel.channelState.LocalCommitment.CommitFee != defaultFee {
		t.Fatalf("dust htlc amount was subtracted from commitment fee "+
			"expected %v, got %v", defaultFee,
			bobChannel.channelState.LocalCommitment.CommitFee)
	}

	// Settle HTLC and create a new commitment state.
	err = bobChannel.SettleHTLC(preimage, bobHtlcIndex, nil, nil, nil)
	if err != nil {
		t.Fatalf("bob unable to settle inbound htlc: %v", err)
	}
	err = aliceChannel.ReceiveHTLCSettle(preimage, aliceHtlcIndex)
	if err != nil {
		t.Fatalf("alice unable to accept settle of outbound htlc: %v", err)
	}
	if err := ForceStateTransition(bobChannel, aliceChannel); err != nil {
		t.Fatalf("state transition error: %v", err)
	}

	// At this point, for Alice's commitment chains, the value of the HTLC
	// should have been added to Alice's balance and TotalSatoshisSent.
	commitment := aliceChannel.localCommitChain.tip()
	if len(commitment.txn.TxOut) != 2 {
		t.Fatalf("incorrect # of outputs: expected %v, got %v",
			2, len(commitment.txn.TxOut))
	}
	if aliceChannel.channelState.TotalMSatSent != htlcAmount {
		t.Fatalf("alice satoshis sent incorrect: expected %v, got %v",
			htlcAmount, aliceChannel.channelState.TotalMSatSent)
	}
}

// TestHTLCSigNumber tests that a received commitment is only accepted if it
// comes with the exact number of valid HTLC signatures.
func TestHTLCSigNumber(t *testing.T) {
	t.Parallel()

	// createChanWithHTLC is a helper method that sets ut two channels, and
	// adds HTLCs with the passed values to the channels.
	createChanWithHTLC := func(htlcValues ...btcutil.Amount) (
		*LightningChannel, *LightningChannel, func()) {

		// Create a test channel funded evenly with Alice having 5 BTC,
		// and Bob having 5 BTC. Alice's dustlimit is 200 sat, while
		// Bob has 1300 sat.
		aliceChannel, bobChannel, cleanUp, err := CreateTestChannels(
			channeldb.SingleFunderTweaklessBit,
		)
		if err != nil {
			t.Fatalf("unable to create test channels: %v", err)
		}

		for i, htlcSat := range htlcValues {
			htlcMsat := lnwire.NewMSatFromSatoshis(htlcSat)
			htlc, _ := createHTLC(i, htlcMsat)
			_, err := aliceChannel.AddHTLC(htlc, nil)
			if err != nil {
				t.Fatalf("alice unable to add htlc: %v", err)
			}
			_, err = bobChannel.ReceiveHTLC(htlc)
			if err != nil {
				t.Fatalf("bob unable to receive htlc: %v", err)
			}
		}

		return aliceChannel, bobChannel, cleanUp
	}

	// Calculate two values that will be below and above Bob's dust limit.
	estimator := chainfee.NewStaticEstimator(6000, 0)
	feePerKw, err := estimator.EstimateFeePerKW(1)
	if err != nil {
		t.Fatalf("unable to get fee: %v", err)
	}

	belowDust := btcutil.Amount(500) + HtlcTimeoutFee(
		channeldb.SingleFunderTweaklessBit, feePerKw,
	)
	aboveDust := btcutil.Amount(1400) + HtlcSuccessFee(
		channeldb.SingleFunderTweaklessBit, feePerKw,
	)

	// ===================================================================
	// Test that Bob will reject a commitment if Alice doesn't send enough
	// HTLC signatures.
	// ===================================================================
	aliceChannel, bobChannel, cleanUp := createChanWithHTLC(aboveDust,
		aboveDust)
	defer cleanUp()

	aliceSig, aliceHtlcSigs, _, err := aliceChannel.SignNextCommitment()
	if err != nil {
		t.Fatalf("Error signing next commitment: %v", err)
	}

	if len(aliceHtlcSigs) != 2 {
		t.Fatalf("expected 2 htlc sig, instead got %v",
			len(aliceHtlcSigs))
	}

	// Now discard one signature from the htlcSig slice. Bob should reject
	// the commitment because of this.
	err = bobChannel.ReceiveNewCommitment(aliceSig, aliceHtlcSigs[1:])
	if err == nil {
		t.Fatalf("Expected Bob to reject signatures")
	}

	// ===================================================================
	// Test that Bob will reject a commitment if Alice doesn't send any
	// HTLC signatures.
	// ===================================================================
	aliceChannel, bobChannel, cleanUp = createChanWithHTLC(aboveDust)
	defer cleanUp()

	aliceSig, aliceHtlcSigs, _, err = aliceChannel.SignNextCommitment()
	if err != nil {
		t.Fatalf("Error signing next commitment: %v", err)
	}

	if len(aliceHtlcSigs) != 1 {
		t.Fatalf("expected 1 htlc sig, instead got %v",
			len(aliceHtlcSigs))
	}

	// Now just give Bob an empty htlcSig slice. He should reject the
	// commitment because of this.
	err = bobChannel.ReceiveNewCommitment(aliceSig, []lnwire.Sig{})
	if err == nil {
		t.Fatalf("Expected Bob to reject signatures")
	}

	// ==============================================================
	// Test that sigs are not returned for HTLCs below dust limit.
	// ==============================================================
	aliceChannel, bobChannel, cleanUp = createChanWithHTLC(belowDust)
	defer cleanUp()

	aliceSig, aliceHtlcSigs, _, err = aliceChannel.SignNextCommitment()
	if err != nil {
		t.Fatalf("Error signing next commitment: %v", err)
	}

	// Since the HTLC is below Bob's dust limit, Alice won't need to send
	// any signatures for this HTLC.
	if len(aliceHtlcSigs) != 0 {
		t.Fatalf("expected no htlc sigs, instead got %v",
			len(aliceHtlcSigs))
	}

	err = bobChannel.ReceiveNewCommitment(aliceSig, aliceHtlcSigs)
	if err != nil {
		t.Fatalf("Bob failed receiving commitment: %v", err)
	}

	// ================================================================
	// Test that sigs are correctly returned for HTLCs above dust limit.
	// ================================================================
	aliceChannel, bobChannel, cleanUp = createChanWithHTLC(aboveDust)
	defer cleanUp()

	aliceSig, aliceHtlcSigs, _, err = aliceChannel.SignNextCommitment()
	if err != nil {
		t.Fatalf("Error signing next commitment: %v", err)
	}

	// Since the HTLC is above Bob's dust limit, Alice should send a
	// signature for this HTLC.
	if len(aliceHtlcSigs) != 1 {
		t.Fatalf("expected 1 htlc sig, instead got %v",
			len(aliceHtlcSigs))
	}

	err = bobChannel.ReceiveNewCommitment(aliceSig, aliceHtlcSigs)
	if err != nil {
		t.Fatalf("Bob failed receiving commitment: %v", err)
	}

	// ====================================================================
	// Test that Bob will not validate a received commitment if Alice sends
	// signatures for HTLCs below the dust limit.
	// ====================================================================
	aliceChannel, bobChannel, cleanUp = createChanWithHTLC(belowDust,
		aboveDust)
	defer cleanUp()

	// Alice should produce only one signature, since one HTLC is below
	// dust.
	aliceSig, aliceHtlcSigs, _, err = aliceChannel.SignNextCommitment()
	if err != nil {
		t.Fatalf("Error signing next commitment: %v", err)
	}

	if len(aliceHtlcSigs) != 1 {
		t.Fatalf("expected 1 htlc sig, instead got %v",
			len(aliceHtlcSigs))
	}

	// Add an extra signature.
	aliceHtlcSigs = append(aliceHtlcSigs, aliceHtlcSigs[0])

	// Bob should reject these signatures since they don't match the number
	// of HTLCs above dust.
	err = bobChannel.ReceiveNewCommitment(aliceSig, aliceHtlcSigs)
	if err == nil {
		t.Fatalf("Expected Bob to reject signatures")
	}
}

// TestChannelBalanceDustLimit tests the condition when the remaining balance
// for one of the channel participants is so small as to be considered dust. In
// this case, the output for that participant is removed and all funds (minus
// fees) in the commitment transaction are allocated to the remaining channel
// participant.
//
// TODO(roasbeef): test needs to be fixed after reserve limits are done
func TestChannelBalanceDustLimit(t *testing.T) {
	t.Parallel()

	// Create a test channel which will be used for the duration of this
	// unittest. The channel will be funded evenly with Alice having 5 BTC,
	// and Bob having 5 BTC.
	aliceChannel, bobChannel, cleanUp, err := CreateTestChannels(
		channeldb.SingleFunderTweaklessBit,
	)
	if err != nil {
		t.Fatalf("unable to create test channels: %v", err)
	}
	defer cleanUp()

	// To allow Alice's balance to get beneath her dust limit, set the
	// channel reserve to be 0.
	aliceChannel.channelState.LocalChanCfg.ChanReserve = 0
	bobChannel.channelState.RemoteChanCfg.ChanReserve = 0

	// This amount should leave an amount larger than Alice's dust limit
	// once fees have been subtracted, but smaller than Bob's dust limit.
	// We account in fees for the HTLC we will be adding.
	defaultFee := calcStaticFee(channeldb.SingleFunderTweaklessBit, 1)
	aliceBalance := aliceChannel.channelState.LocalCommitment.LocalBalance.ToSatoshis()
	htlcSat := aliceBalance - defaultFee
	htlcSat += HtlcSuccessFee(
		aliceChannel.channelState.ChanType,
		chainfee.SatPerKWeight(
			aliceChannel.channelState.LocalCommitment.FeePerKw,
		),
	)

	htlcAmount := lnwire.NewMSatFromSatoshis(htlcSat)

	htlc, preimage := createHTLC(0, htlcAmount)
	aliceHtlcIndex, err := aliceChannel.AddHTLC(htlc, nil)
	if err != nil {
		t.Fatalf("alice unable to add htlc: %v", err)
	}
	bobHtlcIndex, err := bobChannel.ReceiveHTLC(htlc)
	if err != nil {
		t.Fatalf("bob unable to receive htlc: %v", err)
	}
	if err := ForceStateTransition(aliceChannel, bobChannel); err != nil {
		t.Fatalf("state transition error: %v", err)
	}
	err = bobChannel.SettleHTLC(preimage, bobHtlcIndex, nil, nil, nil)
	if err != nil {
		t.Fatalf("bob unable to settle inbound htlc: %v", err)
	}
	err = aliceChannel.ReceiveHTLCSettle(preimage, aliceHtlcIndex)
	if err != nil {
		t.Fatalf("alice unable to accept settle of outbound htlc: %v", err)
	}
	if err := ForceStateTransition(bobChannel, aliceChannel); err != nil {
		t.Fatalf("state transition error: %v", err)
	}

	// At the conclusion of this test, in Bob's commitment chains, the
	// output for Alice's balance should have been removed as dust, leaving
	// only a single output that will send the remaining funds in the
	// channel to Bob.
	commitment := bobChannel.localCommitChain.tip()
	if len(commitment.txn.TxOut) != 1 {
		t.Fatalf("incorrect # of outputs: expected %v, got %v",
			1, len(commitment.txn.TxOut))
	}
	if aliceChannel.channelState.TotalMSatSent != htlcAmount {
		t.Fatalf("alice satoshis sent incorrect: expected %v, got %v",
			htlcAmount, aliceChannel.channelState.TotalMSatSent)
	}
}

func TestStateUpdatePersistence(t *testing.T) {
	t.Parallel()

	// Create a test channel which will be used for the duration of this
	// unittest. The channel will be funded evenly with Alice having 5 BTC,
	// and Bob having 5 BTC.
	aliceChannel, bobChannel, cleanUp, err := CreateTestChannels(
		channeldb.SingleFunderTweaklessBit,
	)
	if err != nil {
		t.Fatalf("unable to create test channels: %v", err)
	}
	defer cleanUp()

	htlcAmt := lnwire.NewMSatFromSatoshis(5000)

	var fakeOnionBlob [lnwire.OnionPacketSize]byte
	copy(fakeOnionBlob[:], bytes.Repeat([]byte{0x05}, lnwire.OnionPacketSize))

	// Alice adds 3 HTLCs to the update log, while Bob adds a single HTLC.
	var alicePreimage [32]byte
	copy(alicePreimage[:], bytes.Repeat([]byte{0xaa}, 32))
	var bobPreimage [32]byte
	copy(bobPreimage[:], bytes.Repeat([]byte{0xbb}, 32))
	for i := 0; i < 3; i++ {
		rHash := sha256.Sum256(alicePreimage[:])
		h := &lnwire.UpdateAddHTLC{
			ID:          uint64(i),
			PaymentHash: rHash,
			Amount:      htlcAmt,
			Expiry:      uint32(10),
			OnionBlob:   fakeOnionBlob,
		}

		if _, err := aliceChannel.AddHTLC(h, nil); err != nil {
			t.Fatalf("unable to add alice's htlc: %v", err)
		}
		if _, err := bobChannel.ReceiveHTLC(h); err != nil {
			t.Fatalf("unable to recv alice's htlc: %v", err)
		}
	}
	rHash := sha256.Sum256(bobPreimage[:])
	bobh := &lnwire.UpdateAddHTLC{
		PaymentHash: rHash,
		Amount:      htlcAmt,
		Expiry:      uint32(10),
		OnionBlob:   fakeOnionBlob,
	}
	if _, err := bobChannel.AddHTLC(bobh, nil); err != nil {
		t.Fatalf("unable to add bob's htlc: %v", err)
	}
	if _, err := aliceChannel.ReceiveHTLC(bobh); err != nil {
		t.Fatalf("unable to recv bob's htlc: %v", err)
	}

	// Also add a fee update to the update logs.
	fee := chainfee.SatPerKWeight(333)
	if err := aliceChannel.UpdateFee(fee); err != nil {
		t.Fatalf("unable to send fee update")
	}
	if err := bobChannel.ReceiveUpdateFee(fee); err != nil {
		t.Fatalf("unable to receive fee update")
	}

	// Helper method that asserts the expected number of updates are found
	// in the update logs.
	assertNumLogUpdates := func(numAliceUpdates, numBobUpdates int) {
		if aliceChannel.localUpdateLog.Len() != numAliceUpdates {
			t.Fatalf("expected %d local updates, found %d",
				numAliceUpdates,
				aliceChannel.localUpdateLog.Len())
		}
		if aliceChannel.remoteUpdateLog.Len() != numBobUpdates {
			t.Fatalf("expected %d remote updates, found %d",
				numBobUpdates,
				aliceChannel.remoteUpdateLog.Len())
		}

		if bobChannel.localUpdateLog.Len() != numBobUpdates {
			t.Fatalf("expected %d local updates, found %d",
				numBobUpdates,
				bobChannel.localUpdateLog.Len())
		}
		if bobChannel.remoteUpdateLog.Len() != numAliceUpdates {
			t.Fatalf("expected %d remote updates, found %d",
				numAliceUpdates,
				bobChannel.remoteUpdateLog.Len())
		}
	}

	// Both nodes should now have Alice's 3 Adds and 1 FeeUpdate in the
	// log, and Bob's 1 Add.
	assertNumLogUpdates(4, 1)

	// Next, Alice initiates a state transition to include the HTLC's she
	// added above in a new commitment state.
	if err := ForceStateTransition(aliceChannel, bobChannel); err != nil {
		t.Fatalf("unable to complete alice's state transition: %v", err)
	}

	// Since the HTLC Bob sent wasn't included in Bob's version of the
	// commitment transaction (but it was in Alice's, as he ACK'd her
	// changes before creating a new state), Bob needs to trigger another
	// state update in order to re-sync their states.
	if err := ForceStateTransition(bobChannel, aliceChannel); err != nil {
		t.Fatalf("unable to complete bob's state transition: %v", err)
	}

	// After the state transition the fee update is fully locked in, and
	// should've been removed from both channels' update logs.
	if aliceChannel.localCommitChain.tail().feePerKw != fee {
		t.Fatalf("fee not locked in")
	}
	if bobChannel.localCommitChain.tail().feePerKw != fee {
		t.Fatalf("fee not locked in")
	}
	assertNumLogUpdates(3, 1)

	// The latest commitment from both sides should have all the HTLCs.
	numAliceOutgoing := aliceChannel.localCommitChain.tail().outgoingHTLCs
	numAliceIncoming := aliceChannel.localCommitChain.tail().incomingHTLCs
	if len(numAliceOutgoing) != 3 {
		t.Fatalf("expected %v htlcs, instead got %v", 3, numAliceOutgoing)
	}
	if len(numAliceIncoming) != 1 {
		t.Fatalf("expected %v htlcs, instead got %v", 1, numAliceIncoming)
	}
	numBobOutgoing := bobChannel.localCommitChain.tail().outgoingHTLCs
	numBobIncoming := bobChannel.localCommitChain.tail().incomingHTLCs
	if len(numBobOutgoing) != 1 {
		t.Fatalf("expected %v htlcs, instead got %v", 1, numBobOutgoing)
	}
	if len(numBobIncoming) != 3 {
		t.Fatalf("expected %v htlcs, instead got %v", 3, numBobIncoming)
	}

	// TODO(roasbeef): also ensure signatures were stored
	//  * ensure expiry matches

	// Now fetch both of the channels created above from disk to simulate a
	// node restart with persistence.
	alicePub := aliceChannel.channelState.IdentityPub
	aliceChannels, err := aliceChannel.channelState.Db.FetchOpenChannels(
		alicePub,
	)
	if err != nil {
		t.Fatalf("unable to fetch channel: %v", err)
	}
	bobPub := bobChannel.channelState.IdentityPub
	bobChannels, err := bobChannel.channelState.Db.FetchOpenChannels(bobPub)
	if err != nil {
		t.Fatalf("unable to fetch channel: %v", err)
	}

	aliceChannelNew, err := NewLightningChannel(
		aliceChannel.Signer, aliceChannels[0], aliceChannel.sigPool,
	)
	if err != nil {
		t.Fatalf("unable to create new channel: %v", err)
	}

	bobChannelNew, err := NewLightningChannel(
		bobChannel.Signer, bobChannels[0], bobChannel.sigPool,
	)
	if err != nil {
		t.Fatalf("unable to create new channel: %v", err)
	}

	// The state update logs of the new channels and the old channels
	// should now be identical other than the height the HTLCs were added.
	if aliceChannel.localUpdateLog.logIndex !=
		aliceChannelNew.localUpdateLog.logIndex {
		t.Fatalf("alice log counter: expected %v, got %v",
			aliceChannel.localUpdateLog.logIndex,
			aliceChannelNew.localUpdateLog.logIndex)
	}
	if aliceChannel.remoteUpdateLog.logIndex !=
		aliceChannelNew.remoteUpdateLog.logIndex {
		t.Fatalf("alice log counter: expected %v, got %v",
			aliceChannel.remoteUpdateLog.logIndex,
			aliceChannelNew.remoteUpdateLog.logIndex)
	}
	if aliceChannel.localUpdateLog.Len() !=
		aliceChannelNew.localUpdateLog.Len() {
		t.Fatalf("alice log len: expected %v, got %v",
			aliceChannel.localUpdateLog.Len(),
			aliceChannelNew.localUpdateLog.Len())
	}
	if aliceChannel.remoteUpdateLog.Len() !=
		aliceChannelNew.remoteUpdateLog.Len() {
		t.Fatalf("alice log len: expected %v, got %v",
			aliceChannel.remoteUpdateLog.Len(),
			aliceChannelNew.remoteUpdateLog.Len())
	}
	if bobChannel.localUpdateLog.logIndex !=
		bobChannelNew.localUpdateLog.logIndex {
		t.Fatalf("bob log counter: expected %v, got %v",
			bobChannel.localUpdateLog.logIndex,
			bobChannelNew.localUpdateLog.logIndex)
	}
	if bobChannel.remoteUpdateLog.logIndex !=
		bobChannelNew.remoteUpdateLog.logIndex {
		t.Fatalf("bob log counter: expected %v, got %v",
			bobChannel.remoteUpdateLog.logIndex,
			bobChannelNew.remoteUpdateLog.logIndex)
	}
	if bobChannel.localUpdateLog.Len() !=
		bobChannelNew.localUpdateLog.Len() {
		t.Fatalf("bob log len: expected %v, got %v",
			bobChannel.localUpdateLog.Len(),
			bobChannelNew.localUpdateLog.Len())
	}
	if bobChannel.remoteUpdateLog.Len() !=
		bobChannelNew.remoteUpdateLog.Len() {
		t.Fatalf("bob log len: expected %v, got %v",
			bobChannel.remoteUpdateLog.Len(),
			bobChannelNew.remoteUpdateLog.Len())
	}

	// TODO(roasbeef): expand test to also ensure state revocation log has
	// proper pk scripts

	// Newly generated pkScripts for HTLCs should be the same as in the old channel.
	for _, entry := range aliceChannel.localUpdateLog.htlcIndex {
		htlc := entry.Value.(*PaymentDescriptor)
		restoredHtlc := aliceChannelNew.localUpdateLog.lookupHtlc(htlc.HtlcIndex)
		if !bytes.Equal(htlc.ourPkScript, restoredHtlc.ourPkScript) {
			t.Fatalf("alice ourPkScript in ourLog: expected %X, got %X",
				htlc.ourPkScript[:5], restoredHtlc.ourPkScript[:5])
		}
		if !bytes.Equal(htlc.theirPkScript, restoredHtlc.theirPkScript) {
			t.Fatalf("alice theirPkScript in ourLog: expected %X, got %X",
				htlc.theirPkScript[:5], restoredHtlc.theirPkScript[:5])
		}
	}
	for _, entry := range aliceChannel.remoteUpdateLog.htlcIndex {
		htlc := entry.Value.(*PaymentDescriptor)
		restoredHtlc := aliceChannelNew.remoteUpdateLog.lookupHtlc(htlc.HtlcIndex)
		if !bytes.Equal(htlc.ourPkScript, restoredHtlc.ourPkScript) {
			t.Fatalf("alice ourPkScript in theirLog: expected %X, got %X",
				htlc.ourPkScript[:5], restoredHtlc.ourPkScript[:5])
		}
		if !bytes.Equal(htlc.theirPkScript, restoredHtlc.theirPkScript) {
			t.Fatalf("alice theirPkScript in theirLog: expected %X, got %X",
				htlc.theirPkScript[:5], restoredHtlc.theirPkScript[:5])
		}
	}
	for _, entry := range bobChannel.localUpdateLog.htlcIndex {
		htlc := entry.Value.(*PaymentDescriptor)
		restoredHtlc := bobChannelNew.localUpdateLog.lookupHtlc(htlc.HtlcIndex)
		if !bytes.Equal(htlc.ourPkScript, restoredHtlc.ourPkScript) {
			t.Fatalf("bob ourPkScript in ourLog: expected %X, got %X",
				htlc.ourPkScript[:5], restoredHtlc.ourPkScript[:5])
		}
		if !bytes.Equal(htlc.theirPkScript, restoredHtlc.theirPkScript) {
			t.Fatalf("bob theirPkScript in ourLog: expected %X, got %X",
				htlc.theirPkScript[:5], restoredHtlc.theirPkScript[:5])
		}
	}
	for _, entry := range bobChannel.remoteUpdateLog.htlcIndex {
		htlc := entry.Value.(*PaymentDescriptor)
		restoredHtlc := bobChannelNew.remoteUpdateLog.lookupHtlc(htlc.HtlcIndex)
		if !bytes.Equal(htlc.ourPkScript, restoredHtlc.ourPkScript) {
			t.Fatalf("bob ourPkScript in theirLog: expected %X, got %X",
				htlc.ourPkScript[:5], restoredHtlc.ourPkScript[:5])
		}
		if !bytes.Equal(htlc.theirPkScript, restoredHtlc.theirPkScript) {
			t.Fatalf("bob theirPkScript in theirLog: expected %X, got %X",
				htlc.theirPkScript[:5], restoredHtlc.theirPkScript[:5])
		}
	}

	// Now settle all the HTLCs, then force a state update. The state
	// update should succeed as both sides have identical.
	for i := 0; i < 3; i++ {
		err := bobChannelNew.SettleHTLC(alicePreimage, uint64(i), nil, nil, nil)
		if err != nil {
			t.Fatalf("unable to settle htlc #%v: %v", i, err)
		}
		err = aliceChannelNew.ReceiveHTLCSettle(alicePreimage, uint64(i))
		if err != nil {
			t.Fatalf("unable to settle htlc#%v: %v", i, err)
		}
	}
	err = aliceChannelNew.SettleHTLC(bobPreimage, 0, nil, nil, nil)
	if err != nil {
		t.Fatalf("unable to settle htlc: %v", err)
	}
	err = bobChannelNew.ReceiveHTLCSettle(bobPreimage, 0)
	if err != nil {
		t.Fatalf("unable to settle htlc: %v", err)
	}

	// Similar to the two transitions above, as both Bob and Alice added
	// entries to the update log before a state transition was initiated by
	// either side, both sides are required to trigger an update in order
	// to lock in their changes.
	if err := ForceStateTransition(aliceChannelNew, bobChannelNew); err != nil {
		t.Fatalf("unable to update commitments: %v", err)
	}
	if err := ForceStateTransition(bobChannelNew, aliceChannelNew); err != nil {
		t.Fatalf("unable to update commitments: %v", err)
	}

	// The amounts transferred should been updated as per the amounts in
	// the HTLCs
	if aliceChannelNew.channelState.TotalMSatSent != htlcAmt*3 {
		t.Fatalf("expected %v alice satoshis sent, got %v",
			htlcAmt*3, aliceChannelNew.channelState.TotalMSatSent)
	}
	if aliceChannelNew.channelState.TotalMSatReceived != htlcAmt {
		t.Fatalf("expected %v alice satoshis received, got %v",
			htlcAmt, aliceChannelNew.channelState.TotalMSatReceived)
	}
	if bobChannelNew.channelState.TotalMSatSent != htlcAmt {
		t.Fatalf("expected %v bob satoshis sent, got %v",
			htlcAmt, bobChannel.channelState.TotalMSatSent)
	}
	if bobChannelNew.channelState.TotalMSatReceived != htlcAmt*3 {
		t.Fatalf("expected %v bob satoshis sent, got %v",
			htlcAmt*3, bobChannel.channelState.TotalMSatReceived)
	}

	// As a final test, we'll ensure that the HTLC counters for both sides
	// has been persisted properly. If we instruct Alice to add a new HTLC,
	// it should have an index of 3. If we instruct Bob to do the
	// same, it should have an index of 1.
	aliceHtlcIndex, err := aliceChannel.AddHTLC(bobh, nil)
	if err != nil {
		t.Fatalf("unable to add htlc: %v", err)
	}
	if aliceHtlcIndex != 3 {
		t.Fatalf("wrong htlc index: expected %v, got %v", 3, aliceHtlcIndex)
	}
	bobHtlcIndex, err := bobChannel.AddHTLC(bobh, nil)
	if err != nil {
		t.Fatalf("unable to add htlc: %v", err)
	}
	if bobHtlcIndex != 1 {
		t.Fatalf("wrong htlc index: expected %v, got %v", 1, aliceHtlcIndex)
	}
}

func TestCancelHTLC(t *testing.T) {
	t.Parallel()

	// Create a test channel which will be used for the duration of this
	// unittest. The channel will be funded evenly with Alice having 5 BTC,
	// and Bob having 5 BTC.
	aliceChannel, bobChannel, cleanUp, err := CreateTestChannels(
		channeldb.SingleFunderTweaklessBit,
	)
	if err != nil {
		t.Fatalf("unable to create test channels: %v", err)
	}
	defer cleanUp()

	// Add a new HTLC from Alice to Bob, then trigger a new state
	// transition in order to include it in the latest state.
	htlcAmt := lnwire.NewMSatFromSatoshis(btcutil.SatoshiPerBitcoin)

	var preImage [32]byte
	copy(preImage[:], bytes.Repeat([]byte{0xaa}, 32))
	htlc := &lnwire.UpdateAddHTLC{
		PaymentHash: sha256.Sum256(preImage[:]),
		Amount:      htlcAmt,
		Expiry:      10,
	}

	aliceHtlcIndex, err := aliceChannel.AddHTLC(htlc, nil)
	if err != nil {
		t.Fatalf("unable to add alice htlc: %v", err)
	}
	bobHtlcIndex, err := bobChannel.ReceiveHTLC(htlc)
	if err != nil {
		t.Fatalf("unable to add bob htlc: %v", err)
	}
	if err := ForceStateTransition(aliceChannel, bobChannel); err != nil {
		t.Fatalf("unable to create new commitment state: %v", err)
	}

	// With the HTLC committed, Alice's balance should reflect the clearing
	// of the new HTLC.
	aliceExpectedBalance := btcutil.Amount(btcutil.SatoshiPerBitcoin*4) -
		calcStaticFee(channeldb.SingleFunderTweaklessBit, 1)
	if aliceChannel.channelState.LocalCommitment.LocalBalance.ToSatoshis() !=
		aliceExpectedBalance {
		t.Fatalf("Alice's balance is wrong: expected %v, got %v",
			aliceExpectedBalance,
			aliceChannel.channelState.LocalCommitment.LocalBalance.ToSatoshis())
	}

	// Now, with the HTLC committed on both sides, trigger a cancellation
	// from Bob to Alice, removing the HTLC.
	err = bobChannel.FailHTLC(bobHtlcIndex, []byte("failreason"), nil, nil, nil)
	if err != nil {
		t.Fatalf("unable to cancel HTLC: %v", err)
	}
	err = aliceChannel.ReceiveFailHTLC(aliceHtlcIndex, []byte("bad"))
	if err != nil {
		t.Fatalf("unable to recv htlc cancel: %v", err)
	}

	// Now trigger another state transition, the HTLC should now be removed
	// from both sides, with balances reflected.
	if err := ForceStateTransition(bobChannel, aliceChannel); err != nil {
		t.Fatalf("unable to create new commitment: %v", err)
	}

	// Now HTLCs should be present on the commitment transaction for either
	// side.
	if len(aliceChannel.localCommitChain.tip().outgoingHTLCs) != 0 ||
		len(aliceChannel.remoteCommitChain.tip().outgoingHTLCs) != 0 {
		t.Fatalf("htlc's still active from alice's POV")
	}
	if len(aliceChannel.localCommitChain.tip().incomingHTLCs) != 0 ||
		len(aliceChannel.remoteCommitChain.tip().incomingHTLCs) != 0 {
		t.Fatalf("htlc's still active from alice's POV")
	}
	if len(bobChannel.localCommitChain.tip().outgoingHTLCs) != 0 ||
		len(bobChannel.remoteCommitChain.tip().outgoingHTLCs) != 0 {
		t.Fatalf("htlc's still active from bob's POV")
	}
	if len(bobChannel.localCommitChain.tip().incomingHTLCs) != 0 ||
		len(bobChannel.remoteCommitChain.tip().incomingHTLCs) != 0 {
		t.Fatalf("htlc's still active from bob's POV")
	}

	expectedBalance := btcutil.Amount(btcutil.SatoshiPerBitcoin * 5)
	staticFee := calcStaticFee(channeldb.SingleFunderTweaklessBit, 0)
	if aliceChannel.channelState.LocalCommitment.LocalBalance.ToSatoshis() !=
		expectedBalance-staticFee {

		t.Fatalf("balance is wrong: expected %v, got %v",
			aliceChannel.channelState.LocalCommitment.LocalBalance.ToSatoshis(),
			expectedBalance-staticFee)
	}
	if aliceChannel.channelState.LocalCommitment.RemoteBalance.ToSatoshis() !=
		expectedBalance {

		t.Fatalf("balance is wrong: expected %v, got %v",
			aliceChannel.channelState.LocalCommitment.RemoteBalance.ToSatoshis(),
			expectedBalance)
	}
	if bobChannel.channelState.LocalCommitment.LocalBalance.ToSatoshis() !=
		expectedBalance {

		t.Fatalf("balance is wrong: expected %v, got %v",
			bobChannel.channelState.LocalCommitment.LocalBalance.ToSatoshis(),
			expectedBalance)
	}
	if bobChannel.channelState.LocalCommitment.RemoteBalance.ToSatoshis() !=
		expectedBalance-staticFee {

		t.Fatalf("balance is wrong: expected %v, got %v",
			bobChannel.channelState.LocalCommitment.RemoteBalance.ToSatoshis(),
			expectedBalance-staticFee)
	}
}

func TestCooperativeCloseDustAdherence(t *testing.T) {
	t.Parallel()

	// Create a test channel which will be used for the duration of this
	// unittest. The channel will be funded evenly with Alice having 5 BTC,
	// and Bob having 5 BTC.
	aliceChannel, bobChannel, cleanUp, err := CreateTestChannels(
		channeldb.SingleFunderTweaklessBit,
	)
	if err != nil {
		t.Fatalf("unable to create test channels: %v", err)
	}
	defer cleanUp()

	aliceFeeRate := chainfee.SatPerKWeight(
		aliceChannel.channelState.LocalCommitment.FeePerKw,
	)
	bobFeeRate := chainfee.SatPerKWeight(
		bobChannel.channelState.LocalCommitment.FeePerKw,
	)

	setDustLimit := func(dustVal btcutil.Amount) {
		aliceChannel.channelState.LocalChanCfg.DustLimit = dustVal
		aliceChannel.channelState.RemoteChanCfg.DustLimit = dustVal
		bobChannel.channelState.LocalChanCfg.DustLimit = dustVal
		bobChannel.channelState.RemoteChanCfg.DustLimit = dustVal
	}

	resetChannelState := func() {
		aliceChannel.status = channelOpen
		bobChannel.status = channelOpen
	}

	setBalances := func(aliceBalance, bobBalance lnwire.MilliSatoshi) {
		aliceChannel.channelState.LocalCommitment.LocalBalance = aliceBalance
		aliceChannel.channelState.LocalCommitment.RemoteBalance = bobBalance
		bobChannel.channelState.LocalCommitment.LocalBalance = bobBalance
		bobChannel.channelState.LocalCommitment.RemoteBalance = aliceBalance
	}

	aliceDeliveryScript := bobsPrivKey[:]
	bobDeliveryScript := testHdSeed[:]

	// We'll start be initializing the limit of both Alice and Bob to 10k
	// satoshis.
	dustLimit := btcutil.Amount(10000)
	setDustLimit(dustLimit)

	// Both sides currently have over 1 BTC settled as part of their
	// balances. As a result, performing a cooperative closure now result
	// in both sides having an output within the closure transaction.
	aliceFee := btcutil.Amount(aliceChannel.CalcFee(aliceFeeRate)) + 1000
	aliceSig, _, _, err := aliceChannel.CreateCloseProposal(
		aliceFee, aliceDeliveryScript, bobDeliveryScript,
	)
	if err != nil {
		t.Fatalf("unable to close channel: %v", err)
	}

	bobFee := btcutil.Amount(bobChannel.CalcFee(bobFeeRate)) + 1000
	bobSig, _, _, err := bobChannel.CreateCloseProposal(
		bobFee, bobDeliveryScript, aliceDeliveryScript,
	)
	if err != nil {
		t.Fatalf("unable to close channel: %v", err)
	}

	closeTx, _, err := bobChannel.CompleteCooperativeClose(
		bobSig, aliceSig, bobDeliveryScript, aliceDeliveryScript,
		bobFee,
	)
	if err != nil {
		t.Fatalf("unable to accept channel close: %v", err)
	}

	// The closure transaction should have exactly two outputs.
	if len(closeTx.TxOut) != 2 {
		t.Fatalf("close tx has wrong number of outputs: expected %v "+
			"got %v", 2, len(closeTx.TxOut))
	}

	// We'll reset the channel states before proceeding to our nest test.
	resetChannelState()

	// Next we'll modify the current balances and dust limits such that
	// Bob's current balance is above _below_ his dust limit.
	aliceBal := lnwire.NewMSatFromSatoshis(btcutil.SatoshiPerBitcoin)
	bobBal := lnwire.NewMSatFromSatoshis(250)
	setBalances(aliceBal, bobBal)

	// Attempt another cooperative channel closure. It should succeed
	// without any issues.
	aliceSig, _, _, err = aliceChannel.CreateCloseProposal(
		aliceFee, aliceDeliveryScript, bobDeliveryScript,
	)
	if err != nil {
		t.Fatalf("unable to close channel: %v", err)
	}

	bobSig, _, _, err = bobChannel.CreateCloseProposal(
		bobFee, bobDeliveryScript, aliceDeliveryScript,
	)
	if err != nil {
		t.Fatalf("unable to close channel: %v", err)
	}

	closeTx, _, err = bobChannel.CompleteCooperativeClose(
		bobSig, aliceSig, bobDeliveryScript, aliceDeliveryScript,
		bobFee,
	)
	if err != nil {
		t.Fatalf("unable to accept channel close: %v", err)
	}

	// The closure transaction should only have a single output, and that
	// output should be Alice's balance.
	if len(closeTx.TxOut) != 1 {
		t.Fatalf("close tx has wrong number of outputs: expected %v "+
			"got %v", 1, len(closeTx.TxOut))
	}
	commitFee := aliceChannel.channelState.LocalCommitment.CommitFee
	aliceExpectedBalance := aliceBal.ToSatoshis() - aliceFee + commitFee
	if closeTx.TxOut[0].Value != int64(aliceExpectedBalance) {
		t.Fatalf("alice's balance is incorrect: expected %v, got %v",
			aliceExpectedBalance,
			int64(closeTx.TxOut[0].Value))
	}

	// Finally, we'll modify the current balances and dust limits such that
	// Alice's current balance is _below_ his her limit.
	setBalances(bobBal, aliceBal)
	resetChannelState()

	// Our final attempt at another cooperative channel closure. It should
	// succeed without any issues.
	aliceSig, _, _, err = aliceChannel.CreateCloseProposal(
		aliceFee, aliceDeliveryScript, bobDeliveryScript,
	)
	if err != nil {
		t.Fatalf("unable to close channel: %v", err)
	}

	bobSig, _, _, err = bobChannel.CreateCloseProposal(
		bobFee, bobDeliveryScript, aliceDeliveryScript,
	)
	if err != nil {
		t.Fatalf("unable to close channel: %v", err)
	}

	closeTx, _, err = bobChannel.CompleteCooperativeClose(
		bobSig, aliceSig, bobDeliveryScript, aliceDeliveryScript,
		bobFee,
	)
	if err != nil {
		t.Fatalf("unable to accept channel close: %v", err)
	}

	// The closure transaction should only have a single output, and that
	// output should be Bob's balance.
	if len(closeTx.TxOut) != 1 {
		t.Fatalf("close tx has wrong number of outputs: expected %v "+
			"got %v", 1, len(closeTx.TxOut))
	}
	if closeTx.TxOut[0].Value != int64(aliceBal.ToSatoshis()) {
		t.Fatalf("bob's balance is incorrect: expected %v, got %v",
			aliceBal.ToSatoshis(), closeTx.TxOut[0].Value)
	}
}

// TestUpdateFeeAdjustments tests that the state machine is able to properly
// accept valid fee changes, as well as reject any invalid fee updates.
func TestUpdateFeeAdjustments(t *testing.T) {
	t.Parallel()

	aliceChannel, bobChannel, cleanUp, err := CreateTestChannels(
		channeldb.SingleFunderTweaklessBit,
	)
	if err != nil {
		t.Fatalf("unable to create test channels: %v", err)
	}
	defer cleanUp()

	// First, we'll grab the current base fee rate as we'll be using this
	// to make relative adjustments int he fee rate.
	baseFeeRate := aliceChannel.channelState.LocalCommitment.FeePerKw

	// We'll first try to increase the fee rate 5x, this should be able to
	// be committed without any issue.
	newFee := chainfee.SatPerKWeight(baseFeeRate * 5)

	if err := aliceChannel.UpdateFee(newFee); err != nil {
		t.Fatalf("unable to alice update fee: %v", err)
	}
	if err := bobChannel.ReceiveUpdateFee(newFee); err != nil {
		t.Fatalf("unable to bob update fee: %v", err)
	}

	// With the fee updates applied, we'll now initiate a state transition
	// to ensure the fee update is locked in.
	if err := ForceStateTransition(aliceChannel, bobChannel); err != nil {
		t.Fatalf("unable to create new commitment: %v", err)
	}

	// We'll now attempt to increase the fee rate 1,000,000x of the base
	// fee.  This should result in an error as Alice won't be able to pay
	// this new fee rate.
	newFee = chainfee.SatPerKWeight(baseFeeRate * 1000000)
	if err := aliceChannel.UpdateFee(newFee); err == nil {
		t.Fatalf("alice should reject the fee rate")
	}

	// Finally, we'll attempt to adjust the fee down and use a fee which is
	// smaller than the initial base fee rate. The fee application and
	// state transition should proceed without issue.
	newFee = chainfee.SatPerKWeight(baseFeeRate / 10)
	if err := aliceChannel.UpdateFee(newFee); err != nil {
		t.Fatalf("unable to alice update fee: %v", err)
	}
	if err := bobChannel.ReceiveUpdateFee(newFee); err != nil {
		t.Fatalf("unable to bob update fee: %v", err)
	}
	if err := ForceStateTransition(aliceChannel, bobChannel); err != nil {
		t.Fatalf("unable to create new commitment: %v", err)
	}
}

// TestUpdateFeeFail tests that the signature verification will fail if they
// fee updates are out of sync.
func TestUpdateFeeFail(t *testing.T) {
	t.Parallel()

	aliceChannel, bobChannel, cleanUp, err := CreateTestChannels(
		channeldb.SingleFunderTweaklessBit,
	)
	if err != nil {
		t.Fatalf("unable to create test channels: %v", err)
	}
	defer cleanUp()

	// Bob receives the update, that will apply to his commitment
	// transaction.
	if err := bobChannel.ReceiveUpdateFee(333); err != nil {
		t.Fatalf("unable to apply fee update: %v", err)
	}

	// Alice sends signature for commitment that does not cover any fee
	// update.
	aliceSig, aliceHtlcSigs, _, err := aliceChannel.SignNextCommitment()
	if err != nil {
		t.Fatalf("alice unable to sign commitment: %v", err)
	}

	// Bob verifies this commit, meaning that he checks that it is
	// consistent everything he has received. This should fail, since he got
	// the fee update, but Alice never sent it.
	err = bobChannel.ReceiveNewCommitment(aliceSig, aliceHtlcSigs)
	if err == nil {
		t.Fatalf("expected bob to fail receiving alice's signature")
	}

}

// TestUpdateFeeConcurrentSig tests that the channel can properly handle a fee
// update that it receives concurrently with signing its next commitment.
func TestUpdateFeeConcurrentSig(t *testing.T) {
	t.Parallel()

	aliceChannel, bobChannel, cleanUp, err := CreateTestChannels(
		channeldb.SingleFunderTweaklessBit,
	)
	if err != nil {
		t.Fatalf("unable to create test channels: %v", err)
	}
	defer cleanUp()

	paymentPreimage := bytes.Repeat([]byte{1}, 32)
	paymentHash := sha256.Sum256(paymentPreimage)
	htlc := &lnwire.UpdateAddHTLC{
		PaymentHash: paymentHash,
		Amount:      btcutil.SatoshiPerBitcoin,
		Expiry:      uint32(5),
	}

	// First Alice adds the outgoing HTLC to her local channel's state
	// update log. Then Alice sends this wire message over to Bob who
	// adds this htlc to his remote state update log.
	if _, err := aliceChannel.AddHTLC(htlc, nil); err != nil {
		t.Fatalf("unable to add htlc: %v", err)
	}
	if _, err := bobChannel.ReceiveHTLC(htlc); err != nil {
		t.Fatalf("unable to recv htlc: %v", err)
	}

	// Simulate Alice sending update fee message to bob.
	fee := chainfee.SatPerKWeight(333)
	if err := aliceChannel.UpdateFee(fee); err != nil {
		t.Fatalf("unable to send fee update")
	}

	// Alice signs a commitment, and sends this to bob.
	aliceSig, aliceHtlcSigs, _, err := aliceChannel.SignNextCommitment()
	if err != nil {
		t.Fatalf("alice unable to sign commitment: %v", err)
	}

	// At the same time, Bob signs a commitment.
	bobSig, bobHtlcSigs, _, err := bobChannel.SignNextCommitment()
	if err != nil {
		t.Fatalf("bob unable to sign alice's commitment: %v", err)
	}

	// ...that Alice receives.
	err = aliceChannel.ReceiveNewCommitment(bobSig, bobHtlcSigs)
	if err != nil {
		t.Fatalf("alice unable to process bob's new commitment: %v", err)
	}

	// Now let Bob receive the fee update + commitment that Alice sent.
	if err := bobChannel.ReceiveUpdateFee(fee); err != nil {
		t.Fatalf("unable to receive fee update")
	}

	// Bob receives this signature message, and verifies that it is
	// consistent with the state he had for Alice, including the received
	// HTLC and fee update.
	err = bobChannel.ReceiveNewCommitment(aliceSig, aliceHtlcSigs)
	if err != nil {
		t.Fatalf("bob unable to process alice's new commitment: %v", err)
	}

	if chainfee.SatPerKWeight(bobChannel.channelState.LocalCommitment.FeePerKw) == fee {
		t.Fatalf("bob's feePerKw was unexpectedly locked in")
	}

	// Bob can revoke the prior commitment he had. This should lock in the
	// fee update for him.
	_, _, err = bobChannel.RevokeCurrentCommitment()
	if err != nil {
		t.Fatalf("unable to generate bob revocation: %v", err)
	}

	if chainfee.SatPerKWeight(bobChannel.channelState.LocalCommitment.FeePerKw) != fee {
		t.Fatalf("bob's feePerKw was not locked in")
	}
}

// TestUpdateFeeSenderCommits verifies that the state machine progresses as
// expected if we send a fee update, and then the sender of the fee update
// sends a commitment signature.
func TestUpdateFeeSenderCommits(t *testing.T) {
	t.Parallel()

	// Create a test channel which will be used for the duration of this
	// unittest. The channel will be funded evenly with Alice having 5 BTC,
	// and Bob having 5 BTC.
	aliceChannel, bobChannel, cleanUp, err := CreateTestChannels(
		channeldb.SingleFunderTweaklessBit,
	)
	if err != nil {
		t.Fatalf("unable to create test channels: %v", err)
	}
	defer cleanUp()

	paymentPreimage := bytes.Repeat([]byte{1}, 32)
	paymentHash := sha256.Sum256(paymentPreimage)
	htlc := &lnwire.UpdateAddHTLC{
		PaymentHash: paymentHash,
		Amount:      btcutil.SatoshiPerBitcoin,
		Expiry:      uint32(5),
	}

	// First Alice adds the outgoing HTLC to her local channel's state
	// update log. Then Alice sends this wire message over to Bob who
	// adds this htlc to his remote state update log.
	if _, err := aliceChannel.AddHTLC(htlc, nil); err != nil {
		t.Fatalf("unable to add htlc: %v", err)
	}
	if _, err := bobChannel.ReceiveHTLC(htlc); err != nil {
		t.Fatalf("unable to recv htlc: %v", err)
	}

	// Simulate Alice sending update fee message to bob.
	fee := chainfee.SatPerKWeight(333)
	aliceChannel.UpdateFee(fee)
	bobChannel.ReceiveUpdateFee(fee)

	// Alice signs a commitment, which will cover everything sent to Bob
	// (the HTLC and the fee update), and everything acked by Bob (nothing
	// so far).
	aliceSig, aliceHtlcSigs, _, err := aliceChannel.SignNextCommitment()
	if err != nil {
		t.Fatalf("alice unable to sign commitment: %v", err)
	}

	// Bob receives this signature message, and verifies that it is
	// consistent with the state he had for Alice, including the received
	// HTLC and fee update.
	err = bobChannel.ReceiveNewCommitment(aliceSig, aliceHtlcSigs)
	if err != nil {
		t.Fatalf("bob unable to process alice's new commitment: %v", err)
	}

	if chainfee.SatPerKWeight(
		bobChannel.channelState.LocalCommitment.FeePerKw,
	) == fee {
		t.Fatalf("bob's feePerKw was unexpectedly locked in")
	}

	// Bob can revoke the prior commitment he had. This should lock in the
	// fee update for him.
	bobRevocation, _, err := bobChannel.RevokeCurrentCommitment()
	if err != nil {
		t.Fatalf("unable to generate bob revocation: %v", err)
	}

	if chainfee.SatPerKWeight(
		bobChannel.channelState.LocalCommitment.FeePerKw,
	) != fee {
		t.Fatalf("bob's feePerKw was not locked in")
	}

	// Bob commits to all updates he has received from Alice. This includes
	// the HTLC he received, and the fee update.
	bobSig, bobHtlcSigs, _, err := bobChannel.SignNextCommitment()
	if err != nil {
		t.Fatalf("bob unable to sign alice's commitment: %v", err)
	}

	// Alice receives the revocation of the old one, and can now assume
	// that Bob's received everything up to the signature she sent,
	// including the HTLC and fee update.
	_, _, _, _, err = aliceChannel.ReceiveRevocation(bobRevocation)
	if err != nil {
		t.Fatalf("alice unable to process bob's revocation: %v", err)
	}

	// Alice receives new signature from Bob, and assumes this covers the
	// changes.
	err = aliceChannel.ReceiveNewCommitment(bobSig, bobHtlcSigs)
	if err != nil {
		t.Fatalf("alice unable to process bob's new commitment: %v", err)
	}

	if chainfee.SatPerKWeight(
		aliceChannel.channelState.LocalCommitment.FeePerKw,
	) == fee {
		t.Fatalf("alice's feePerKw was unexpectedly locked in")
	}

	// Alice can revoke the old commitment, which will lock in the fee
	// update.
	aliceRevocation, _, err := aliceChannel.RevokeCurrentCommitment()
	if err != nil {
		t.Fatalf("unable to revoke alice channel: %v", err)
	}

	if chainfee.SatPerKWeight(
		aliceChannel.channelState.LocalCommitment.FeePerKw,
	) != fee {
		t.Fatalf("alice's feePerKw was not locked in")
	}

	// Bob receives revocation from Alice.
	_, _, _, _, err = bobChannel.ReceiveRevocation(aliceRevocation)
	if err != nil {
		t.Fatalf("bob unable to process alice's revocation: %v", err)
	}

}

// TestUpdateFeeReceiverCommits tests that the state machine progresses as
// expected if we send a fee update, and then the receiver of the fee update
// sends a commitment signature.
func TestUpdateFeeReceiverCommits(t *testing.T) {
	t.Parallel()

	// Create a test channel which will be used for the duration of this
	// unittest. The channel will be funded evenly with Alice having 5 BTC,
	// and Bob having 5 BTC.
	aliceChannel, bobChannel, cleanUp, err := CreateTestChannels(
		channeldb.SingleFunderTweaklessBit,
	)
	if err != nil {
		t.Fatalf("unable to create test channels: %v", err)
	}
	defer cleanUp()

	paymentPreimage := bytes.Repeat([]byte{1}, 32)
	paymentHash := sha256.Sum256(paymentPreimage)
	htlc := &lnwire.UpdateAddHTLC{
		PaymentHash: paymentHash,
		Amount:      btcutil.SatoshiPerBitcoin,
		Expiry:      uint32(5),
	}

	// First Alice adds the outgoing HTLC to her local channel's state
	// update log. Then Alice sends this wire message over to Bob who
	// adds this htlc to his remote state update log.
	if _, err := aliceChannel.AddHTLC(htlc, nil); err != nil {
		t.Fatalf("unable to add htlc: %v", err)
	}
	if _, err := bobChannel.ReceiveHTLC(htlc); err != nil {
		t.Fatalf("unable to recv htlc: %v", err)
	}

	// Simulate Alice sending update fee message to bob
	fee := chainfee.SatPerKWeight(333)
	aliceChannel.UpdateFee(fee)
	bobChannel.ReceiveUpdateFee(fee)

	// Bob commits to every change he has sent since last time (none). He
	// does not commit to the received HTLC and fee update, since Alice
	// cannot know if he has received them.
	bobSig, bobHtlcSigs, _, err := bobChannel.SignNextCommitment()
	if err != nil {
		t.Fatalf("alice unable to sign commitment: %v", err)
	}

	// Alice receives this signature message, and verifies that it is
	// consistent with the remote state, not including any of the updates.
	err = aliceChannel.ReceiveNewCommitment(bobSig, bobHtlcSigs)
	if err != nil {
		t.Fatalf("bob unable to process alice's new commitment: %v", err)
	}

	// Alice can revoke the prior commitment she had, this will ack
	// everything received before last commitment signature, but in this
	// case that is nothing.
	aliceRevocation, _, err := aliceChannel.RevokeCurrentCommitment()
	if err != nil {
		t.Fatalf("unable to generate bob revocation: %v", err)
	}

	// Bob receives the revocation of the old commitment
	_, _, _, _, err = bobChannel.ReceiveRevocation(aliceRevocation)
	if err != nil {
		t.Fatalf("alice unable to process bob's revocation: %v", err)
	}

	// Alice will sign next commitment. Since she sent the revocation, she
	// also ack'ed everything received, but in this case this is nothing.
	// Since she sent the two updates, this signature will cover those two.
	aliceSig, aliceHtlcSigs, _, err := aliceChannel.SignNextCommitment()
	if err != nil {
		t.Fatalf("bob unable to sign alice's commitment: %v", err)
	}

	// Bob gets the signature for the new commitment from Alice. He assumes
	// this covers everything received from alice, including the two updates.
	err = bobChannel.ReceiveNewCommitment(aliceSig, aliceHtlcSigs)
	if err != nil {
		t.Fatalf("alice unable to process bob's new commitment: %v", err)
	}

	if chainfee.SatPerKWeight(
		bobChannel.channelState.LocalCommitment.FeePerKw,
	) == fee {
		t.Fatalf("bob's feePerKw was unexpectedly locked in")
	}

	// Bob can revoke the old commitment. This will ack what he has
	// received, including the HTLC and fee update. This will lock in the
	// fee update for bob.
	bobRevocation, _, err := bobChannel.RevokeCurrentCommitment()
	if err != nil {
		t.Fatalf("unable to revoke alice channel: %v", err)
	}

	if chainfee.SatPerKWeight(
		bobChannel.channelState.LocalCommitment.FeePerKw,
	) != fee {
		t.Fatalf("bob's feePerKw was not locked in")
	}

	// Bob will send a new signature, which will cover what he just acked:
	// the HTLC and fee update.
	bobSig, bobHtlcSigs, _, err = bobChannel.SignNextCommitment()
	if err != nil {
		t.Fatalf("alice unable to sign commitment: %v", err)
	}

	// Alice receives revocation from Bob, and can now be sure that Bob
	// received the two updates, and they are considered locked in.
	_, _, _, _, err = aliceChannel.ReceiveRevocation(bobRevocation)
	if err != nil {
		t.Fatalf("bob unable to process alice's revocation: %v", err)
	}

	// Alice will receive the signature from Bob, which will cover what was
	// just acked by his revocation.
	err = aliceChannel.ReceiveNewCommitment(bobSig, bobHtlcSigs)
	if err != nil {
		t.Fatalf("alice unable to process bob's new commitment: %v", err)
	}

	if chainfee.SatPerKWeight(
		aliceChannel.channelState.LocalCommitment.FeePerKw,
	) == fee {
		t.Fatalf("alice's feePerKw was unexpectedly locked in")
	}

	// After Alice now revokes her old commitment, the fee update should
	// lock in.
	aliceRevocation, _, err = aliceChannel.RevokeCurrentCommitment()
	if err != nil {
		t.Fatalf("unable to generate bob revocation: %v", err)
	}

	if chainfee.SatPerKWeight(
		aliceChannel.channelState.LocalCommitment.FeePerKw,
	) != fee {
		t.Fatalf("Alice's feePerKw was not locked in")
	}

	// Bob receives revocation from Alice.
	_, _, _, _, err = bobChannel.ReceiveRevocation(aliceRevocation)
	if err != nil {
		t.Fatalf("bob unable to process alice's revocation: %v", err)
	}
}

// TestUpdateFeeReceiverSendsUpdate tests that receiving a fee update as channel
// initiator fails, and that trying to initiate fee update as non-initiation
// fails.
func TestUpdateFeeReceiverSendsUpdate(t *testing.T) {
	t.Parallel()

	// Create a test channel which will be used for the duration of this
	// unittest. The channel will be funded evenly with Alice having 5 BTC,
	// and Bob having 5 BTC.
	aliceChannel, bobChannel, cleanUp, err := CreateTestChannels(
		channeldb.SingleFunderTweaklessBit,
	)
	if err != nil {
		t.Fatalf("unable to create test channels: %v", err)
	}
	defer cleanUp()

	// Since Alice is the channel initiator, she should fail when receiving
	// fee update
	fee := chainfee.SatPerKWeight(333)
	err = aliceChannel.ReceiveUpdateFee(fee)
	if err == nil {
		t.Fatalf("expected alice to fail receiving fee update")
	}

	// Similarly, initiating fee update should fail for Bob.
	err = bobChannel.UpdateFee(fee)
	if err == nil {
		t.Fatalf("expected bob to fail initiating fee update")
	}
}

// Test that if multiple update fee messages are sent consecutively, then the
// last one is the one that is being committed to.
func TestUpdateFeeMultipleUpdates(t *testing.T) {
	t.Parallel()

	// Create a test channel which will be used for the duration of this
	// unittest. The channel will be funded evenly with Alice having 5 BTC,
	// and Bob having 5 BTC.
	aliceChannel, bobChannel, cleanUp, err := CreateTestChannels(
		channeldb.SingleFunderTweaklessBit,
	)
	if err != nil {
		t.Fatalf("unable to create test channels: %v", err)
	}
	defer cleanUp()

	// Simulate Alice sending update fee message to bob.
	fee1 := chainfee.SatPerKWeight(333)
	fee2 := chainfee.SatPerKWeight(333)
	fee := chainfee.SatPerKWeight(333)
	aliceChannel.UpdateFee(fee1)
	aliceChannel.UpdateFee(fee2)
	aliceChannel.UpdateFee(fee)

	// Alice signs a commitment, which will cover everything sent to Bob
	// (the HTLC and the fee update), and everything acked by Bob (nothing
	// so far).
	aliceSig, aliceHtlcSigs, _, err := aliceChannel.SignNextCommitment()
	if err != nil {
		t.Fatalf("alice unable to sign commitment: %v", err)
	}

	bobChannel.ReceiveUpdateFee(fee1)
	bobChannel.ReceiveUpdateFee(fee2)
	bobChannel.ReceiveUpdateFee(fee)

	// Bob receives this signature message, and verifies that it is
	// consistent with the state he had for Alice, including the received
	// HTLC and fee update.
	err = bobChannel.ReceiveNewCommitment(aliceSig, aliceHtlcSigs)
	if err != nil {
		t.Fatalf("bob unable to process alice's new commitment: %v", err)
	}

	if chainfee.SatPerKWeight(
		bobChannel.channelState.LocalCommitment.FeePerKw,
	) == fee {
		t.Fatalf("bob's feePerKw was unexpectedly locked in")
	}

	// Alice sending more fee updates now should not mess up the old fee
	// they both committed to.
	fee3 := chainfee.SatPerKWeight(444)
	fee4 := chainfee.SatPerKWeight(555)
	fee5 := chainfee.SatPerKWeight(666)
	aliceChannel.UpdateFee(fee3)
	aliceChannel.UpdateFee(fee4)
	aliceChannel.UpdateFee(fee5)
	bobChannel.ReceiveUpdateFee(fee3)
	bobChannel.ReceiveUpdateFee(fee4)
	bobChannel.ReceiveUpdateFee(fee5)

	// Bob can revoke the prior commitment he had. This should lock in the
	// fee update for him.
	bobRevocation, _, err := bobChannel.RevokeCurrentCommitment()
	if err != nil {
		t.Fatalf("unable to generate bob revocation: %v", err)
	}

	if chainfee.SatPerKWeight(
		bobChannel.channelState.LocalCommitment.FeePerKw,
	) != fee {
		t.Fatalf("bob's feePerKw was not locked in")
	}

	// Bob commits to all updates he has received from Alice. This includes
	// the HTLC he received, and the fee update.
	bobSig, bobHtlcSigs, _, err := bobChannel.SignNextCommitment()
	if err != nil {
		t.Fatalf("bob unable to sign alice's commitment: %v", err)
	}

	// Alice receives the revocation of the old one, and can now assume that
	// Bob's received everything up to the signature she sent, including the
	// HTLC and fee update.
	_, _, _, _, err = aliceChannel.ReceiveRevocation(bobRevocation)
	if err != nil {
		t.Fatalf("alice unable to process bob's revocation: %v", err)
	}

	// Alice receives new signature from Bob, and assumes this covers the
	// changes.
	if err := aliceChannel.ReceiveNewCommitment(bobSig, bobHtlcSigs); err != nil {
		t.Fatalf("alice unable to process bob's new commitment: %v", err)
	}

	if chainfee.SatPerKWeight(
		aliceChannel.channelState.LocalCommitment.FeePerKw,
	) == fee {
		t.Fatalf("alice's feePerKw was unexpectedly locked in")
	}

	// Alice can revoke the old commitment, which will lock in the fee
	// update.
	aliceRevocation, _, err := aliceChannel.RevokeCurrentCommitment()
	if err != nil {
		t.Fatalf("unable to revoke alice channel: %v", err)
	}

	if chainfee.SatPerKWeight(
		aliceChannel.channelState.LocalCommitment.FeePerKw,
	) != fee {
		t.Fatalf("alice's feePerKw was not locked in")
	}

	// Bob receives revocation from Alice.
	_, _, _, _, err = bobChannel.ReceiveRevocation(aliceRevocation)
	if err != nil {
		t.Fatalf("bob unable to process alice's revocation: %v", err)
	}
}

// TestAddHTLCNegativeBalance tests that if enough HTLC's are added to the
// state machine to drive the balance to zero, then the next HTLC attempted to
// be added will result in an error being returned.
func TestAddHTLCNegativeBalance(t *testing.T) {
	t.Parallel()

	// We'll kick off the test by creating our channels which both are
	// loaded with 5 BTC each.
	aliceChannel, _, cleanUp, err := CreateTestChannels(
		channeldb.SingleFunderTweaklessBit,
	)
	if err != nil {
		t.Fatalf("unable to create test channels: %v", err)
	}
	defer cleanUp()

	// We set the channel reserve to 0, such that we can add HTLCs all the
	// way to a negative balance.
	aliceChannel.channelState.LocalChanCfg.ChanReserve = 0

	// First, we'll add 3 HTLCs of 1 BTC each to Alice's commitment.
	const numHTLCs = 3
	htlcAmt := lnwire.NewMSatFromSatoshis(btcutil.SatoshiPerBitcoin)
	for i := 0; i < numHTLCs; i++ {
		htlc, _ := createHTLC(i, htlcAmt)
		if _, err := aliceChannel.AddHTLC(htlc, nil); err != nil {
			t.Fatalf("unable to add htlc: %v", err)
		}
	}

	// Alice now has an available balance of 2 BTC. We'll add a new HTLC of
	// value 2 BTC, which should make Alice's balance negative (since she
	// has to pay a commitment fee).
	htlcAmt = lnwire.NewMSatFromSatoshis(2 * btcutil.SatoshiPerBitcoin)
	htlc, _ := createHTLC(numHTLCs+1, htlcAmt)
	_, err = aliceChannel.AddHTLC(htlc, nil)
	if err != ErrBelowChanReserve {
		t.Fatalf("expected balance below channel reserve, instead "+
			"got: %v", err)
	}
}

// assertNoChanSyncNeeded is a helper function that asserts that upon restart,
// two channels conclude that they're fully synchronized and don't need to
// retransmit any new messages.
func assertNoChanSyncNeeded(t *testing.T, aliceChannel *LightningChannel,
	bobChannel *LightningChannel) {

	_, _, line, _ := runtime.Caller(1)

	aliceChanSyncMsg, err := aliceChannel.channelState.ChanSyncMsg()
	if err != nil {
		t.Fatalf("line #%v: unable to produce chan sync msg: %v",
			line, err)
	}
	bobMsgsToSend, _, _, err := bobChannel.ProcessChanSyncMsg(aliceChanSyncMsg)
	if err != nil {
		t.Fatalf("line #%v: unable to process ChannelReestablish "+
			"msg: %v", line, err)
	}
	if len(bobMsgsToSend) != 0 {
		t.Fatalf("line #%v: bob shouldn't have to send any messages, "+
			"instead wants to send: %v", line, spew.Sdump(bobMsgsToSend))
	}

	bobChanSyncMsg, err := bobChannel.channelState.ChanSyncMsg()
	if err != nil {
		t.Fatalf("line #%v: unable to produce chan sync msg: %v",
			line, err)
	}
	aliceMsgsToSend, _, _, err := aliceChannel.ProcessChanSyncMsg(bobChanSyncMsg)
	if err != nil {
		t.Fatalf("line #%v: unable to process ChannelReestablish "+
			"msg: %v", line, err)
	}
	if len(bobMsgsToSend) != 0 {
		t.Fatalf("line #%v: alice shouldn't have to send any "+
			"messages, instead wants to send: %v", line,
			spew.Sdump(aliceMsgsToSend))
	}
}

// TestChanSyncFullySynced tests that after a successful commitment exchange,
// and a forced restart, both nodes conclude that they're fully synchronized
// and don't need to retransmit any messages.
func TestChanSyncFullySynced(t *testing.T) {
	t.Parallel()

	// Create a test channel which will be used for the duration of this
	// unittest. The channel will be funded evenly with Alice having 5 BTC,
	// and Bob having 5 BTC.
	aliceChannel, bobChannel, cleanUp, err := CreateTestChannels(
		channeldb.SingleFunderTweaklessBit,
	)
	if err != nil {
		t.Fatalf("unable to create test channels: %v", err)
	}
	defer cleanUp()

	// If we exchange channel sync messages from the get-go , then both
	// sides should conclude that no further synchronization is needed.
	assertNoChanSyncNeeded(t, aliceChannel, bobChannel)

	// Next, we'll create an HTLC for Alice to extend to Bob.
	var paymentPreimage [32]byte
	copy(paymentPreimage[:], bytes.Repeat([]byte{1}, 32))
	paymentHash := sha256.Sum256(paymentPreimage[:])
	htlcAmt := lnwire.NewMSatFromSatoshis(btcutil.SatoshiPerBitcoin)
	htlc := &lnwire.UpdateAddHTLC{
		PaymentHash: paymentHash,
		Amount:      htlcAmt,
		Expiry:      uint32(5),
	}
	aliceHtlcIndex, err := aliceChannel.AddHTLC(htlc, nil)
	if err != nil {
		t.Fatalf("unable to add htlc: %v", err)
	}
	bobHtlcIndex, err := bobChannel.ReceiveHTLC(htlc)
	if err != nil {
		t.Fatalf("unable to recv htlc: %v", err)
	}

	// Then we'll initiate a state transition to lock in this new HTLC.
	if err := ForceStateTransition(aliceChannel, bobChannel); err != nil {
		t.Fatalf("unable to complete alice's state transition: %v", err)
	}

	// At this point, if both sides generate a ChannelReestablish message,
	// they should both conclude that they're fully in sync.
	assertNoChanSyncNeeded(t, aliceChannel, bobChannel)

	// If bob settles the HTLC, and then initiates a state transition, they
	// should both still think that they're in sync.
	err = bobChannel.SettleHTLC(paymentPreimage, bobHtlcIndex, nil, nil, nil)
	if err != nil {
		t.Fatalf("unable to settle htlc: %v", err)
	}
	err = aliceChannel.ReceiveHTLCSettle(paymentPreimage, aliceHtlcIndex)
	if err != nil {
		t.Fatalf("unable to settle htlc: %v", err)
	}

	// Next, we'll complete Bob's state transition, and assert again that
	// they think they're fully synced.
	if err := ForceStateTransition(bobChannel, aliceChannel); err != nil {
		t.Fatalf("unable to complete bob's state transition: %v", err)
	}
	assertNoChanSyncNeeded(t, aliceChannel, bobChannel)

	// Finally, if we simulate a restart on both sides, then both should
	// still conclude that they don't need to synchronize their state.
	alicePub := aliceChannel.channelState.IdentityPub
	aliceChannels, err := aliceChannel.channelState.Db.FetchOpenChannels(
		alicePub,
	)
	if err != nil {
		t.Fatalf("unable to fetch channel: %v", err)
	}
	bobPub := bobChannel.channelState.IdentityPub
	bobChannels, err := bobChannel.channelState.Db.FetchOpenChannels(bobPub)
	if err != nil {
		t.Fatalf("unable to fetch channel: %v", err)
	}

	aliceChannelNew, err := NewLightningChannel(
		aliceChannel.Signer, aliceChannels[0], aliceChannel.sigPool,
	)
	if err != nil {
		t.Fatalf("unable to create new channel: %v", err)
	}
	bobChannelNew, err := NewLightningChannel(
		bobChannel.Signer, bobChannels[0], bobChannel.sigPool,
	)
	if err != nil {
		t.Fatalf("unable to create new channel: %v", err)
	}

	assertNoChanSyncNeeded(t, aliceChannelNew, bobChannelNew)
}

// restartChannel reads the passed channel from disk, and returns a newly
// initialized instance. This simulates one party restarting and losing their
// in memory state.
func restartChannel(channelOld *LightningChannel) (*LightningChannel, error) {
	nodePub := channelOld.channelState.IdentityPub
	nodeChannels, err := channelOld.channelState.Db.FetchOpenChannels(
		nodePub,
	)
	if err != nil {
		return nil, err
	}

	channelNew, err := NewLightningChannel(
		channelOld.Signer, nodeChannels[0],
		channelOld.sigPool,
	)
	if err != nil {
		return nil, err
	}

	return channelNew, nil
}

// TestChanSyncOweCommitment tests that if Bob restarts (and then Alice) before
// he receives Alice's CommitSig message, then Alice concludes that she needs
// to re-send the CommitDiff. After the diff has been sent, both nodes should
// resynchronize and be able to complete the dangling commit.
func TestChanSyncOweCommitment(t *testing.T) {
	t.Parallel()

	// Create a test channel which will be used for the duration of this
	// unittest. The channel will be funded evenly with Alice having 5 BTC,
	// and Bob having 5 BTC.
	aliceChannel, bobChannel, cleanUp, err := CreateTestChannels(
		channeldb.SingleFunderTweaklessBit,
	)
	if err != nil {
		t.Fatalf("unable to create test channels: %v", err)
	}
	defer cleanUp()

	var fakeOnionBlob [lnwire.OnionPacketSize]byte
	copy(fakeOnionBlob[:], bytes.Repeat([]byte{0x05}, lnwire.OnionPacketSize))

	// We'll start off the scenario with Bob sending 3 HTLC's to Alice in a
	// single state update.
	htlcAmt := lnwire.NewMSatFromSatoshis(20000)
	const numBobHtlcs = 3
	var bobPreimage [32]byte
	copy(bobPreimage[:], bytes.Repeat([]byte{0xbb}, 32))
	for i := 0; i < 3; i++ {
		rHash := sha256.Sum256(bobPreimage[:])
		h := &lnwire.UpdateAddHTLC{
			PaymentHash: rHash,
			Amount:      htlcAmt,
			Expiry:      uint32(10),
			OnionBlob:   fakeOnionBlob,
		}

		htlcIndex, err := bobChannel.AddHTLC(h, nil)
		if err != nil {
			t.Fatalf("unable to add bob's htlc: %v", err)
		}

		h.ID = htlcIndex
		if _, err := aliceChannel.ReceiveHTLC(h); err != nil {
			t.Fatalf("unable to recv bob's htlc: %v", err)
		}
	}

	chanID := lnwire.NewChanIDFromOutPoint(
		&aliceChannel.channelState.FundingOutpoint,
	)

	// With the HTLC's applied to both update logs, we'll initiate a state
	// transition from Bob.
	if err := ForceStateTransition(bobChannel, aliceChannel); err != nil {
		t.Fatalf("unable to complete bob's state transition: %v", err)
	}

	// Next, Alice's settles all 3 HTLC's from Bob, and also adds a new
	// HTLC of her own.
	for i := 0; i < 3; i++ {
		err := aliceChannel.SettleHTLC(bobPreimage, uint64(i), nil, nil, nil)
		if err != nil {
			t.Fatalf("unable to settle htlc: %v", err)
		}
		err = bobChannel.ReceiveHTLCSettle(bobPreimage, uint64(i))
		if err != nil {
			t.Fatalf("unable to settle htlc: %v", err)
		}
	}
	var alicePreimage [32]byte
	copy(alicePreimage[:], bytes.Repeat([]byte{0xaa}, 32))
	rHash := sha256.Sum256(alicePreimage[:])
	aliceHtlc := &lnwire.UpdateAddHTLC{
		ChanID:      chanID,
		PaymentHash: rHash,
		Amount:      htlcAmt,
		Expiry:      uint32(10),
		OnionBlob:   fakeOnionBlob,
	}
	aliceHtlcIndex, err := aliceChannel.AddHTLC(aliceHtlc, nil)
	if err != nil {
		t.Fatalf("unable to add alice's htlc: %v", err)
	}
	bobHtlcIndex, err := bobChannel.ReceiveHTLC(aliceHtlc)
	if err != nil {
		t.Fatalf("unable to recv alice's htlc: %v", err)
	}

	// Now we'll begin the core of the test itself. Alice will extend a new
	// commitment to Bob, but the connection drops before Bob can process
	// it.
	aliceSig, aliceHtlcSigs, _, err := aliceChannel.SignNextCommitment()
	if err != nil {
		t.Fatalf("unable to sign commitment: %v", err)
	}

	// Bob doesn't get this message so upon reconnection, they need to
	// synchronize. Alice should conclude that she owes Bob a commitment,
	// while Bob should think he's properly synchronized.
	aliceSyncMsg, err := aliceChannel.channelState.ChanSyncMsg()
	if err != nil {
		t.Fatalf("unable to produce chan sync msg: %v", err)
	}
	bobSyncMsg, err := bobChannel.channelState.ChanSyncMsg()
	if err != nil {
		t.Fatalf("unable to produce chan sync msg: %v", err)
	}

	// This is a helper function that asserts Alice concludes that she
	// needs to retransmit the exact commitment that we failed to send
	// above.
	assertAliceCommitRetransmit := func() {
		aliceMsgsToSend, _, _, err := aliceChannel.ProcessChanSyncMsg(
			bobSyncMsg,
		)
		if err != nil {
			t.Fatalf("unable to process chan sync msg: %v", err)
		}
		if len(aliceMsgsToSend) != 5 {
			t.Fatalf("expected alice to send %v messages instead "+
				"will send %v: %v", 5, len(aliceMsgsToSend),
				spew.Sdump(aliceMsgsToSend))
		}

		// Each of the settle messages that Alice sent should match her
		// original intent.
		for i := 0; i < 3; i++ {
			settleMsg, ok := aliceMsgsToSend[i].(*lnwire.UpdateFulfillHTLC)
			if !ok {
				t.Fatalf("expected an HTLC settle message, "+
					"instead have %v", spew.Sdump(settleMsg))
			}
			if settleMsg.ID != uint64(i) {
				t.Fatalf("wrong ID in settle msg: expected %v, "+
					"got %v", i, settleMsg.ID)
			}
			if settleMsg.ChanID != chanID {
				t.Fatalf("incorrect chan id: expected %v, got %v",
					chanID, settleMsg.ChanID)
			}
			if settleMsg.PaymentPreimage != bobPreimage {
				t.Fatalf("wrong pre-image: expected %v, got %v",
					alicePreimage, settleMsg.PaymentPreimage)
			}
		}

		// The HTLC add message should be identical.
		if _, ok := aliceMsgsToSend[3].(*lnwire.UpdateAddHTLC); !ok {
			t.Fatalf("expected an HTLC add message, instead have %v",
				spew.Sdump(aliceMsgsToSend[3]))
		}
		if !reflect.DeepEqual(aliceHtlc, aliceMsgsToSend[3]) {
			t.Fatalf("htlc msg doesn't match exactly: "+
				"expected %v got %v", spew.Sdump(aliceHtlc),
				spew.Sdump(aliceMsgsToSend[3]))
		}

		// Next, we'll ensure that the CommitSig message exactly
		// matches what Alice originally intended to send.
		commitSigMsg, ok := aliceMsgsToSend[4].(*lnwire.CommitSig)
		if !ok {
			t.Fatalf("expected a CommitSig message, instead have %v",
				spew.Sdump(aliceMsgsToSend[4]))
		}
		if commitSigMsg.CommitSig != aliceSig {
			t.Fatalf("commit sig msgs don't match: expected %x got %x",
				aliceSig, commitSigMsg.CommitSig)
		}
		if len(commitSigMsg.HtlcSigs) != len(aliceHtlcSigs) {
			t.Fatalf("wrong number of htlc sigs: expected %v, got %v",
				len(aliceHtlcSigs), len(commitSigMsg.HtlcSigs))
		}
		for i, htlcSig := range commitSigMsg.HtlcSigs {
			if htlcSig != aliceHtlcSigs[i] {
				t.Fatalf("htlc sig msgs don't match: "+
					"expected %x got %x",
					aliceHtlcSigs[i],
					htlcSig)
			}
		}
	}

	// Alice should detect that she needs to re-send 5 messages: the 3
	// settles, her HTLC add, and finally her commit sig message.
	assertAliceCommitRetransmit()

	// From Bob's Pov he has nothing else to send, so he should conclude he
	// has no further action remaining.
	bobMsgsToSend, _, _, err := bobChannel.ProcessChanSyncMsg(aliceSyncMsg)
	if err != nil {
		t.Fatalf("unable to process chan sync msg: %v", err)
	}
	if len(bobMsgsToSend) != 0 {
		t.Fatalf("expected bob to send %v messages instead will "+
			"send %v: %v", 5, len(bobMsgsToSend),
			spew.Sdump(bobMsgsToSend))
	}

	// If we restart Alice, she should still conclude that she needs to
	// send the exact same set of messages.
	aliceChannel, err = restartChannel(aliceChannel)
	if err != nil {
		t.Fatalf("unable to restart alice: %v", err)
	}
	assertAliceCommitRetransmit()

	// TODO(roasbeef): restart bob as well???

	// At this point, we should be able to resume the prior state update
	// without any issues, resulting in Alice settling the 3 htlc's, and
	// adding one of her own.
	err = bobChannel.ReceiveNewCommitment(aliceSig, aliceHtlcSigs)
	if err != nil {
		t.Fatalf("bob unable to process alice's commitment: %v", err)
	}
	bobRevocation, _, err := bobChannel.RevokeCurrentCommitment()
	if err != nil {
		t.Fatalf("unable to revoke bob commitment: %v", err)
	}
	bobSig, bobHtlcSigs, _, err := bobChannel.SignNextCommitment()
	if err != nil {
		t.Fatalf("bob unable to sign commitment: %v", err)
	}
	_, _, _, _, err = aliceChannel.ReceiveRevocation(bobRevocation)
	if err != nil {
		t.Fatalf("alice unable to recv revocation: %v", err)
	}
	err = aliceChannel.ReceiveNewCommitment(bobSig, bobHtlcSigs)
	if err != nil {
		t.Fatalf("alice unable to rev bob's commitment: %v", err)
	}
	aliceRevocation, _, err := aliceChannel.RevokeCurrentCommitment()
	if err != nil {
		t.Fatalf("alice unable to revoke commitment: %v", err)
	}
	_, _, _, _, err = bobChannel.ReceiveRevocation(aliceRevocation)
	if err != nil {
		t.Fatalf("bob unable to recv revocation: %v", err)
	}

	// At this point, we'll now assert that their log states are what we
	// expect.
	//
	// Alice's local log counter should be 4 and her HTLC index 3. She
	// should detect Bob's remote log counter as being 3 and his HTLC index
	// 3 as well.
	if aliceChannel.localUpdateLog.logIndex != 4 {
		t.Fatalf("incorrect log index: expected %v, got %v", 4,
			aliceChannel.localUpdateLog.logIndex)
	}
	if aliceChannel.localUpdateLog.htlcCounter != 1 {
		t.Fatalf("incorrect htlc index: expected %v, got %v", 1,
			aliceChannel.localUpdateLog.htlcCounter)
	}
	if aliceChannel.remoteUpdateLog.logIndex != 3 {
		t.Fatalf("incorrect log index: expected %v, got %v", 3,
			aliceChannel.localUpdateLog.logIndex)
	}
	if aliceChannel.remoteUpdateLog.htlcCounter != 3 {
		t.Fatalf("incorrect htlc index: expected %v, got %v", 3,
			aliceChannel.localUpdateLog.htlcCounter)
	}

	// Bob should also have the same state, but mirrored.
	if bobChannel.localUpdateLog.logIndex != 3 {
		t.Fatalf("incorrect log index: expected %v, got %v", 3,
			bobChannel.localUpdateLog.logIndex)
	}
	if bobChannel.localUpdateLog.htlcCounter != 3 {
		t.Fatalf("incorrect htlc index: expected %v, got %v", 3,
			bobChannel.localUpdateLog.htlcCounter)
	}
	if bobChannel.remoteUpdateLog.logIndex != 4 {
		t.Fatalf("incorrect log index: expected %v, got %v", 4,
			bobChannel.localUpdateLog.logIndex)
	}
	if bobChannel.remoteUpdateLog.htlcCounter != 1 {
		t.Fatalf("incorrect htlc index: expected %v, got %v", 1,
			bobChannel.localUpdateLog.htlcCounter)
	}

	// We'll conclude the test by having Bob settle Alice's HTLC, then
	// initiate a state transition.
	err = bobChannel.SettleHTLC(alicePreimage, bobHtlcIndex, nil, nil, nil)
	if err != nil {
		t.Fatalf("unable to settle htlc: %v", err)
	}
	err = aliceChannel.ReceiveHTLCSettle(alicePreimage, aliceHtlcIndex)
	if err != nil {
		t.Fatalf("unable to settle htlc: %v", err)
	}
	if err := ForceStateTransition(bobChannel, aliceChannel); err != nil {
		t.Fatalf("unable to complete bob's state transition: %v", err)
	}

	// At this point, the final balances of both parties should properly
	// reflect the amount of HTLC's sent.
	bobMsatSent := numBobHtlcs * htlcAmt
	if aliceChannel.channelState.TotalMSatSent != htlcAmt {
		t.Fatalf("wrong value for msat sent: expected %v, got %v",
			htlcAmt, aliceChannel.channelState.TotalMSatSent)
	}
	if aliceChannel.channelState.TotalMSatReceived != bobMsatSent {
		t.Fatalf("wrong value for msat recv: expected %v, got %v",
			bobMsatSent, aliceChannel.channelState.TotalMSatReceived)
	}
	if bobChannel.channelState.TotalMSatSent != bobMsatSent {
		t.Fatalf("wrong value for msat sent: expected %v, got %v",
			bobMsatSent, bobChannel.channelState.TotalMSatSent)
	}
	if bobChannel.channelState.TotalMSatReceived != htlcAmt {
		t.Fatalf("wrong value for msat recv: expected %v, got %v",
			htlcAmt, bobChannel.channelState.TotalMSatReceived)
	}
}

// TestChanSyncOweCommitmentPendingRemote asserts that local updates are applied
// to the remote commit across restarts.
func TestChanSyncOweCommitmentPendingRemote(t *testing.T) {
	t.Parallel()

	// Create a test channel which will be used for the duration of this
	// unittest.
<<<<<<< HEAD
	aliceChannel, bobChannel, cleanUp, err := CreateTestChannels(true)
=======
	aliceChannel, bobChannel, cleanUp, err := CreateTestChannels(
		channeldb.SingleFunderTweaklessBit,
	)
>>>>>>> 30efca1a
	if err != nil {
		t.Fatalf("unable to create test channels: %v", err)
	}
	defer cleanUp()

	var fakeOnionBlob [lnwire.OnionPacketSize]byte
	copy(fakeOnionBlob[:], bytes.Repeat([]byte{0x05}, lnwire.OnionPacketSize))

	// We'll start off the scenario where Bob send two htlcs to Alice in a
	// single state update.
	var preimages []lntypes.Preimage
	const numHtlcs = 2
	for id := byte(0); id < numHtlcs; id++ {
		htlcAmt := lnwire.NewMSatFromSatoshis(20000)
		var bobPreimage [32]byte
		copy(bobPreimage[:], bytes.Repeat([]byte{id}, 32))
		rHash := sha256.Sum256(bobPreimage[:])
		h := &lnwire.UpdateAddHTLC{
			PaymentHash: rHash,
			Amount:      htlcAmt,
			Expiry:      uint32(10),
			OnionBlob:   fakeOnionBlob,
		}

		htlcIndex, err := bobChannel.AddHTLC(h, nil)
		if err != nil {
			t.Fatalf("unable to add bob's htlc: %v", err)
		}

		h.ID = htlcIndex
		if _, err := aliceChannel.ReceiveHTLC(h); err != nil {
			t.Fatalf("unable to recv bob's htlc: %v", err)
		}

		preimages = append(preimages, bobPreimage)
	}

	// With the HTLCs applied to both update logs, we'll initiate a state
	// transition from Bob.
	if err := ForceStateTransition(bobChannel, aliceChannel); err != nil {
		t.Fatalf("unable to complete bob's state transition: %v", err)
	}

	// Next, Alice settles the HTLCs from Bob in distinct state updates.
	for i := 0; i < numHtlcs; i++ {
		err = aliceChannel.SettleHTLC(preimages[i], uint64(i), nil, nil, nil)
		if err != nil {
			t.Fatalf("unable to settle htlc: %v", err)
		}
		err = bobChannel.ReceiveHTLCSettle(preimages[i], uint64(i))
		if err != nil {
			t.Fatalf("unable to settle htlc: %v", err)
		}

		aliceSig, aliceHtlcSigs, _, err := aliceChannel.SignNextCommitment()
		if err != nil {
			t.Fatalf("unable to sign commitment: %v", err)
		}

		err = bobChannel.ReceiveNewCommitment(aliceSig, aliceHtlcSigs)
		if err != nil {
			t.Fatalf("unable to receive commitment: %v", err)
		}

		// Bob revokes his current commitment. After this call
		// completes, the htlc is settled on the local commitment
		// transaction. Bob still owes Alice a signature to also settle
		// the htlc on her local commitment transaction.
		bobRevoke, _, err := bobChannel.RevokeCurrentCommitment()
		if err != nil {
			t.Fatalf("unable to revoke commitment: %v", err)
		}

		_, _, _, _, err = aliceChannel.ReceiveRevocation(bobRevoke)
		if err != nil {
			t.Fatalf("unable to revoke commitment: %v", err)
		}
	}

	// We restart Bob. This should have no impact on further message that
	// are generated.
	bobChannel, err = restartChannel(bobChannel)
	if err != nil {
		t.Fatalf("unable to restart bob: %v", err)
	}

	// Bob signs the commitment he owes.
	bobCommit, bobHtlcSigs, _, err := bobChannel.SignNextCommitment()
	if err != nil {
		t.Fatalf("unable to sign commitment: %v", err)
	}

	// This commitment is expected to contain no htlcs anymore.
	if len(bobHtlcSigs) != 0 {
		t.Fatalf("no htlcs expected, but got %v", len(bobHtlcSigs))
	}

	// Get Alice to revoke and trigger Bob to compact his logs.
	err = aliceChannel.ReceiveNewCommitment(bobCommit, bobHtlcSigs)
	if err != nil {
		t.Fatal(err)
	}
	aliceRevoke, _, err := aliceChannel.RevokeCurrentCommitment()
	if err != nil {
		t.Fatal(err)
	}
	_, _, _, _, err = bobChannel.ReceiveRevocation(aliceRevoke)
	if err != nil {
		t.Fatal(err)
	}
}

// TestChanSyncOweRevocation tests that if Bob restarts (and then Alice) before
// he receiver's Alice's RevokeAndAck message, then Alice concludes that she
// needs to re-send the RevokeAndAck. After the revocation has been sent, both
// nodes should be able to successfully complete another state transition.
func TestChanSyncOweRevocation(t *testing.T) {
	t.Parallel()

	// Create a test channel which will be used for the duration of this
	// unittest. The channel will be funded evenly with Alice having 5 BTC,
	// and Bob having 5 BTC.
	aliceChannel, bobChannel, cleanUp, err := CreateTestChannels(
		channeldb.SingleFunderTweaklessBit,
	)
	if err != nil {
		t.Fatalf("unable to create test channels: %v", err)
	}
	defer cleanUp()

	chanID := lnwire.NewChanIDFromOutPoint(
		&aliceChannel.channelState.FundingOutpoint,
	)

	// We'll start the test with Bob extending a single HTLC to Alice, and
	// then initiating a state transition.
	htlcAmt := lnwire.NewMSatFromSatoshis(20000)
	var bobPreimage [32]byte
	copy(bobPreimage[:], bytes.Repeat([]byte{0xaa}, 32))
	rHash := sha256.Sum256(bobPreimage[:])
	bobHtlc := &lnwire.UpdateAddHTLC{
		ChanID:      chanID,
		PaymentHash: rHash,
		Amount:      htlcAmt,
		Expiry:      uint32(10),
	}
	bobHtlcIndex, err := bobChannel.AddHTLC(bobHtlc, nil)
	if err != nil {
		t.Fatalf("unable to add bob's htlc: %v", err)
	}
	aliceHtlcIndex, err := aliceChannel.ReceiveHTLC(bobHtlc)
	if err != nil {
		t.Fatalf("unable to recv bob's htlc: %v", err)
	}
	if err := ForceStateTransition(bobChannel, aliceChannel); err != nil {
		t.Fatalf("unable to complete bob's state transition: %v", err)
	}

	// Next, Alice will settle that single HTLC, the _begin_ the start of a
	// state transition.
	err = aliceChannel.SettleHTLC(bobPreimage, aliceHtlcIndex, nil, nil, nil)
	if err != nil {
		t.Fatalf("unable to settle htlc: %v", err)
	}
	err = bobChannel.ReceiveHTLCSettle(bobPreimage, bobHtlcIndex)
	if err != nil {
		t.Fatalf("unable to settle htlc: %v", err)
	}

	// We'll model the state transition right up until Alice needs to send
	// her revocation message to complete the state transition.
	//
	// Alice signs the next state, then Bob receives and sends his
	// revocation message.
	aliceSig, aliceHtlcSigs, _, err := aliceChannel.SignNextCommitment()
	if err != nil {
		t.Fatalf("unable to sign commitment: %v", err)
	}
	err = bobChannel.ReceiveNewCommitment(aliceSig, aliceHtlcSigs)
	if err != nil {
		t.Fatalf("bob unable to process alice's commitment: %v", err)
	}

	bobRevocation, _, err := bobChannel.RevokeCurrentCommitment()
	if err != nil {
		t.Fatalf("unable to revoke bob commitment: %v", err)
	}
	bobSig, bobHtlcSigs, _, err := bobChannel.SignNextCommitment()
	if err != nil {
		t.Fatalf("bob unable to sign commitment: %v", err)
	}

	_, _, _, _, err = aliceChannel.ReceiveRevocation(bobRevocation)
	if err != nil {
		t.Fatalf("alice unable to recv revocation: %v", err)
	}
	err = aliceChannel.ReceiveNewCommitment(bobSig, bobHtlcSigs)
	if err != nil {
		t.Fatalf("alice unable to rev bob's commitment: %v", err)
	}

	// At this point, we'll simulate the connection breaking down by Bob's
	// lack of knowledge of the revocation message that Alice just sent.
	aliceRevocation, _, err := aliceChannel.RevokeCurrentCommitment()
	if err != nil {
		t.Fatalf("alice unable to revoke commitment: %v", err)
	}

	// If we fetch the channel sync messages at this state, then Alice
	// should report that she owes Bob a revocation message, while Bob
	// thinks they're fully in sync.
	aliceSyncMsg, err := aliceChannel.channelState.ChanSyncMsg()
	if err != nil {
		t.Fatalf("unable to produce chan sync msg: %v", err)
	}
	bobSyncMsg, err := bobChannel.channelState.ChanSyncMsg()
	if err != nil {
		t.Fatalf("unable to produce chan sync msg: %v", err)
	}

	assertAliceOwesRevoke := func() {
		aliceMsgsToSend, _, _, err := aliceChannel.ProcessChanSyncMsg(bobSyncMsg)
		if err != nil {
			t.Fatalf("unable to process chan sync msg: %v", err)
		}
		if len(aliceMsgsToSend) != 1 {
			t.Fatalf("expected single message retransmission from Alice, "+
				"instead got %v", spew.Sdump(aliceMsgsToSend))
		}
		aliceReRevoke, ok := aliceMsgsToSend[0].(*lnwire.RevokeAndAck)
		if !ok {
			t.Fatalf("expected to retransmit revocation msg, instead "+
				"have: %v", spew.Sdump(aliceMsgsToSend[0]))
		}

		// Alice should re-send the revocation message for her prior
		// state.
		expectedRevocation, err := aliceChannel.generateRevocation(
			aliceChannel.currentHeight - 1,
		)
		if err != nil {
			t.Fatalf("unable to regenerate revocation: %v", err)
		}
		if !reflect.DeepEqual(expectedRevocation, aliceReRevoke) {
			t.Fatalf("wrong re-revocation: expected %v, got %v",
				expectedRevocation, aliceReRevoke)
		}
	}

	// From Bob's PoV he shouldn't think that he owes Alice any messages.
	bobMsgsToSend, _, _, err := bobChannel.ProcessChanSyncMsg(aliceSyncMsg)
	if err != nil {
		t.Fatalf("unable to process chan sync msg: %v", err)
	}
	if len(bobMsgsToSend) != 0 {
		t.Fatalf("expected bob to not retransmit, instead has: %v",
			spew.Sdump(bobMsgsToSend))
	}

	// Alice should detect that she owes Bob a revocation message, and only
	// that single message.
	assertAliceOwesRevoke()

	// If we restart Alice, then she should still decide that she owes a
	// revocation message to Bob.
	aliceChannel, err = restartChannel(aliceChannel)
	if err != nil {
		t.Fatalf("unable to restart alice: %v", err)
	}
	assertAliceOwesRevoke()

	// TODO(roasbeef): restart bob too???

	// We'll continue by then allowing bob to process Alice's revocation message.
	_, _, _, _, err = bobChannel.ReceiveRevocation(aliceRevocation)
	if err != nil {
		t.Fatalf("bob unable to recv revocation: %v", err)
	}

	// Finally, Alice will add an HTLC over her own such that we assert the
	// channel can continue to receive updates.
	var alicePreimage [32]byte
	copy(bobPreimage[:], bytes.Repeat([]byte{0xaa}, 32))
	rHash = sha256.Sum256(alicePreimage[:])
	aliceHtlc := &lnwire.UpdateAddHTLC{
		ChanID:      chanID,
		PaymentHash: rHash,
		Amount:      htlcAmt,
		Expiry:      uint32(10),
	}
	if _, err := aliceChannel.AddHTLC(aliceHtlc, nil); err != nil {
		t.Fatalf("unable to add alice's htlc: %v", err)
	}
	if _, err := bobChannel.ReceiveHTLC(aliceHtlc); err != nil {
		t.Fatalf("unable to recv alice's htlc: %v", err)
	}
	if err := ForceStateTransition(aliceChannel, bobChannel); err != nil {
		t.Fatalf("unable to complete alice's state transition: %v", err)
	}

	// At this point, both sides should detect that they're fully synced.
	assertNoChanSyncNeeded(t, aliceChannel, bobChannel)
}

// TestChanSyncOweRevocationAndCommit tests that if Alice initiates a state
// transition with Bob and Bob sends both a RevokeAndAck and CommitSig message
// but Alice doesn't receive them before the connection dies, then he'll
// retransmit them both.
func TestChanSyncOweRevocationAndCommit(t *testing.T) {
	t.Parallel()

	// Create a test channel which will be used for the duration of this
	// unittest. The channel will be funded evenly with Alice having 5 BTC,
	// and Bob having 5 BTC.
	aliceChannel, bobChannel, cleanUp, err := CreateTestChannels(
		channeldb.SingleFunderTweaklessBit,
	)
	if err != nil {
		t.Fatalf("unable to create test channels: %v", err)
	}
	defer cleanUp()

	htlcAmt := lnwire.NewMSatFromSatoshis(20000)

	// We'll kick off the test by having Bob send Alice an HTLC, then lock
	// it in with a state transition.
	var bobPreimage [32]byte
	copy(bobPreimage[:], bytes.Repeat([]byte{0xaa}, 32))
	rHash := sha256.Sum256(bobPreimage[:])
	bobHtlc := &lnwire.UpdateAddHTLC{
		PaymentHash: rHash,
		Amount:      htlcAmt,
		Expiry:      uint32(10),
	}
	bobHtlcIndex, err := bobChannel.AddHTLC(bobHtlc, nil)
	if err != nil {
		t.Fatalf("unable to add bob's htlc: %v", err)
	}
	aliceHtlcIndex, err := aliceChannel.ReceiveHTLC(bobHtlc)
	if err != nil {
		t.Fatalf("unable to recv bob's htlc: %v", err)
	}
	if err := ForceStateTransition(bobChannel, aliceChannel); err != nil {
		t.Fatalf("unable to complete bob's state transition: %v", err)
	}

	// Next, Alice will settle that incoming HTLC, then we'll start the
	// core of the test itself.
	err = aliceChannel.SettleHTLC(bobPreimage, aliceHtlcIndex, nil, nil, nil)
	if err != nil {
		t.Fatalf("unable to settle htlc: %v", err)
	}
	err = bobChannel.ReceiveHTLCSettle(bobPreimage, bobHtlcIndex)
	if err != nil {
		t.Fatalf("unable to settle htlc: %v", err)
	}

	// Progressing the exchange: Alice will send her signature, Bob will
	// receive, send a revocation and also a signature for Alice's state.
	aliceSig, aliceHtlcSigs, _, err := aliceChannel.SignNextCommitment()
	if err != nil {
		t.Fatalf("unable to sign commitment: %v", err)
	}
	err = bobChannel.ReceiveNewCommitment(aliceSig, aliceHtlcSigs)
	if err != nil {
		t.Fatalf("bob unable to process alice's commitment: %v", err)
	}

	// Bob generates the revoke and sig message, but the messages don't
	// reach Alice before the connection dies.
	bobRevocation, _, err := bobChannel.RevokeCurrentCommitment()
	if err != nil {
		t.Fatalf("unable to revoke bob commitment: %v", err)
	}
	bobSig, bobHtlcSigs, _, err := bobChannel.SignNextCommitment()
	if err != nil {
		t.Fatalf("bob unable to sign commitment: %v", err)
	}

	// If we now attempt to resync, then Alice should conclude that she
	// doesn't need any further updates, while Bob concludes that he needs
	// to re-send both his revocation and commit sig message.
	aliceSyncMsg, err := aliceChannel.channelState.ChanSyncMsg()
	if err != nil {
		t.Fatalf("unable to produce chan sync msg: %v", err)
	}
	bobSyncMsg, err := bobChannel.channelState.ChanSyncMsg()
	if err != nil {
		t.Fatalf("unable to produce chan sync msg: %v", err)
	}

	aliceMsgsToSend, _, _, err := aliceChannel.ProcessChanSyncMsg(bobSyncMsg)
	if err != nil {
		t.Fatalf("unable to process chan sync msg: %v", err)
	}
	if len(aliceMsgsToSend) != 0 {
		t.Fatalf("expected alice to not retransmit, instead she's "+
			"sending: %v", spew.Sdump(aliceMsgsToSend))
	}

	assertBobSendsRevokeAndCommit := func() {
		bobMsgsToSend, _, _, err := bobChannel.ProcessChanSyncMsg(aliceSyncMsg)
		if err != nil {
			t.Fatalf("unable to process chan sync msg: %v", err)
		}
		if len(bobMsgsToSend) != 2 {
			t.Fatalf("expected bob to send %v messages, instead "+
				"sends: %v", 2, spew.Sdump(bobMsgsToSend))
		}
		bobReRevoke, ok := bobMsgsToSend[0].(*lnwire.RevokeAndAck)
		if !ok {
			t.Fatalf("expected bob to re-send revoke, instead sending: %v",
				spew.Sdump(bobMsgsToSend[0]))
		}
		if !reflect.DeepEqual(bobReRevoke, bobRevocation) {
			t.Fatalf("revocation msgs don't match: expected %v, got %v",
				bobRevocation, bobReRevoke)
		}

		bobReCommitSigMsg, ok := bobMsgsToSend[1].(*lnwire.CommitSig)
		if !ok {
			t.Fatalf("expected bob to re-send commit sig, instead sending: %v",
				spew.Sdump(bobMsgsToSend[1]))
		}
		if bobReCommitSigMsg.CommitSig != bobSig {
			t.Fatalf("commit sig msgs don't match: expected %x got %x",
				bobSig, bobReCommitSigMsg.CommitSig)
		}
		if len(bobReCommitSigMsg.HtlcSigs) != len(bobHtlcSigs) {
			t.Fatalf("wrong number of htlc sigs: expected %v, got %v",
				len(bobHtlcSigs), len(bobReCommitSigMsg.HtlcSigs))
		}
		for i, htlcSig := range bobReCommitSigMsg.HtlcSigs {
			if htlcSig != aliceHtlcSigs[i] {
				t.Fatalf("htlc sig msgs don't match: "+
					"expected %x got %x",
					bobHtlcSigs[i], htlcSig)
			}
		}
	}

	// We expect Bob to send exactly two messages: first his revocation
	// message to Alice, and second his original commit sig message.
	assertBobSendsRevokeAndCommit()

	// At this point we simulate the connection failing with a restart from
	// Bob. He should still re-send the exact same set of messages.
	bobChannel, err = restartChannel(bobChannel)
	if err != nil {
		t.Fatalf("unable to restart channel: %v", err)
	}
	assertBobSendsRevokeAndCommit()

	// We'll now finish the state transition by having Alice process both
	// messages, and send her final revocation.
	_, _, _, _, err = aliceChannel.ReceiveRevocation(bobRevocation)
	if err != nil {
		t.Fatalf("alice unable to recv revocation: %v", err)
	}
	err = aliceChannel.ReceiveNewCommitment(bobSig, bobHtlcSigs)
	if err != nil {
		t.Fatalf("alice unable to rev bob's commitment: %v", err)
	}
	aliceRevocation, _, err := aliceChannel.RevokeCurrentCommitment()
	if err != nil {
		t.Fatalf("alice unable to revoke commitment: %v", err)
	}
	_, _, _, _, err = bobChannel.ReceiveRevocation(aliceRevocation)
	if err != nil {
		t.Fatalf("bob unable to recv revocation: %v", err)
	}
}

// TestChanSyncOweRevocationAndCommitForceTransition tests that if Alice
// initiates a state transition with Bob, but Alice fails to receive his
// RevokeAndAck and the connection dies before Bob sends his CommitSig message,
// then Bob will re-send her RevokeAndAck message. Bob will also send and
// _identical_ CommitSig as he detects his commitment chain is ahead of
// Alice's.
func TestChanSyncOweRevocationAndCommitForceTransition(t *testing.T) {
	t.Parallel()

	// Create a test channel which will be used for the duration of this
	// unittest. The channel will be funded evenly with Alice having 5 BTC,
	// and Bob having 5 BTC.
	aliceChannel, bobChannel, cleanUp, err := CreateTestChannels(
		channeldb.SingleFunderTweaklessBit,
	)
	if err != nil {
		t.Fatalf("unable to create test channels: %v", err)
	}
	defer cleanUp()

	htlcAmt := lnwire.NewMSatFromSatoshis(20000)

	// We'll kick off the test by having Bob send Alice an HTLC, then lock
	// it in with a state transition.
	var bobPreimage [32]byte
	copy(bobPreimage[:], bytes.Repeat([]byte{0xaa}, 32))
	rHash := sha256.Sum256(bobPreimage[:])
	var bobHtlc [2]*lnwire.UpdateAddHTLC
	bobHtlc[0] = &lnwire.UpdateAddHTLC{
		PaymentHash: rHash,
		Amount:      htlcAmt,
		Expiry:      uint32(10),
	}
	bobHtlcIndex, err := bobChannel.AddHTLC(bobHtlc[0], nil)
	if err != nil {
		t.Fatalf("unable to add bob's htlc: %v", err)
	}
	aliceHtlcIndex, err := aliceChannel.ReceiveHTLC(bobHtlc[0])
	if err != nil {
		t.Fatalf("unable to recv bob's htlc: %v", err)
	}
	if err := ForceStateTransition(bobChannel, aliceChannel); err != nil {
		t.Fatalf("unable to complete bob's state transition: %v", err)
	}

	// To ensure the channel sync logic handles the case where the two
	// commit chains are at different heights, we'll add another HTLC from
	// Bob to Alice, but let Alice skip the commitment for this state
	// update.
	rHash = sha256.Sum256(bytes.Repeat([]byte{0xbb}, 32))
	bobHtlc[1] = &lnwire.UpdateAddHTLC{
		PaymentHash: rHash,
		Amount:      htlcAmt,
		Expiry:      uint32(10),
		ID:          1,
	}
	_, err = bobChannel.AddHTLC(bobHtlc[1], nil)
	if err != nil {
		t.Fatalf("unable to add bob's htlc: %v", err)
	}
	_, err = aliceChannel.ReceiveHTLC(bobHtlc[1])
	if err != nil {
		t.Fatalf("unable to recv bob's htlc: %v", err)
	}

	// Bob signs the new state update, and sends the signature to Alice.
	bobSig, bobHtlcSigs, _, err := bobChannel.SignNextCommitment()
	if err != nil {
		t.Fatalf("bob unable to sign commitment: %v", err)
	}

	err = aliceChannel.ReceiveNewCommitment(bobSig, bobHtlcSigs)
	if err != nil {
		t.Fatalf("alice unable to rev bob's commitment: %v", err)
	}

	// Alice revokes her current state, but doesn't immediately send a
	// signature for Bob's updated state. Instead she will issue a new
	// update before sending a new CommitSig. This will lead to Alice's
	// local commit chain getting height > remote commit chain.
	aliceRevocation, _, err := aliceChannel.RevokeCurrentCommitment()
	if err != nil {
		t.Fatalf("alice unable to revoke commitment: %v", err)
	}
	_, _, _, _, err = bobChannel.ReceiveRevocation(aliceRevocation)
	if err != nil {
		t.Fatalf("bob unable to recv revocation: %v", err)
	}

	// Next, Alice will settle that incoming HTLC, then we'll start the
	// core of the test itself.
	err = aliceChannel.SettleHTLC(bobPreimage, aliceHtlcIndex, nil, nil, nil)
	if err != nil {
		t.Fatalf("unable to settle htlc: %v", err)
	}
	err = bobChannel.ReceiveHTLCSettle(bobPreimage, bobHtlcIndex)
	if err != nil {
		t.Fatalf("unable to settle htlc: %v", err)
	}

	// Progressing the exchange: Alice will send her signature, with Bob
	// processing the new state locally.
	aliceSig, aliceHtlcSigs, _, err := aliceChannel.SignNextCommitment()
	if err != nil {
		t.Fatalf("unable to sign commitment: %v", err)
	}
	err = bobChannel.ReceiveNewCommitment(aliceSig, aliceHtlcSigs)
	if err != nil {
		t.Fatalf("bob unable to process alice's commitment: %v", err)
	}

	// Bob then sends his revocation message, but before Alice can process
	// it (and before he scan send his CommitSig message), then connection
	// dies.
	bobRevocation, _, err := bobChannel.RevokeCurrentCommitment()
	if err != nil {
		t.Fatalf("unable to revoke bob commitment: %v", err)
	}

	// Now if we attempt to synchronize states at this point, Alice should
	// detect that she owes nothing, while Bob should re-send both his
	// RevokeAndAck as well as his commitment message.
	aliceSyncMsg, err := aliceChannel.channelState.ChanSyncMsg()
	if err != nil {
		t.Fatalf("unable to produce chan sync msg: %v", err)
	}
	bobSyncMsg, err := bobChannel.channelState.ChanSyncMsg()
	if err != nil {
		t.Fatalf("unable to produce chan sync msg: %v", err)
	}

	aliceMsgsToSend, _, _, err := aliceChannel.ProcessChanSyncMsg(bobSyncMsg)
	if err != nil {
		t.Fatalf("unable to process chan sync msg: %v", err)
	}
	if len(aliceMsgsToSend) != 0 {
		t.Fatalf("expected alice to not retransmit, instead she's "+
			"sending: %v", spew.Sdump(aliceMsgsToSend))
	}

	// If we process Alice's sync message from Bob's PoV, then he should
	// send his RevokeAndAck message again. Additionally, the CommitSig
	// message that he sends should be sufficient to finalize the state
	// transition.
	bobMsgsToSend, _, _, err := bobChannel.ProcessChanSyncMsg(aliceSyncMsg)
	if err != nil {
		t.Fatalf("unable to process chan sync msg: %v", err)
	}
	if len(bobMsgsToSend) != 2 {
		t.Fatalf("expected bob to send %v messages, instead "+
			"sends: %v", 2, spew.Sdump(bobMsgsToSend))
	}
	bobReRevoke, ok := bobMsgsToSend[0].(*lnwire.RevokeAndAck)
	if !ok {
		t.Fatalf("expected bob to re-send revoke, instead sending: %v",
			spew.Sdump(bobMsgsToSend[0]))
	}
	if !reflect.DeepEqual(bobReRevoke, bobRevocation) {
		t.Fatalf("revocation msgs don't match: expected %v, got %v",
			bobRevocation, bobReRevoke)
	}

	// The second message should be his CommitSig message that he never
	// sent, but will send in order to force both states to synchronize.
	bobReCommitSigMsg, ok := bobMsgsToSend[1].(*lnwire.CommitSig)
	if !ok {
		t.Fatalf("expected bob to re-send commit sig, instead sending: %v",
			spew.Sdump(bobMsgsToSend[1]))
	}

	// At this point we simulate the connection failing with a restart from
	// Bob. He should still re-send the exact same set of messages.
	bobChannel, err = restartChannel(bobChannel)
	if err != nil {
		t.Fatalf("unable to restart channel: %v", err)
	}
	if len(bobMsgsToSend) != 2 {
		t.Fatalf("expected bob to send %v messages, instead "+
			"sends: %v", 2, spew.Sdump(bobMsgsToSend))
	}
	bobReRevoke, ok = bobMsgsToSend[0].(*lnwire.RevokeAndAck)
	if !ok {
		t.Fatalf("expected bob to re-send revoke, instead sending: %v",
			spew.Sdump(bobMsgsToSend[0]))
	}
	bobSigMsg, ok := bobMsgsToSend[1].(*lnwire.CommitSig)
	if !ok {
		t.Fatalf("expected bob to re-send commit sig, instead sending: %v",
			spew.Sdump(bobMsgsToSend[1]))
	}
	if !reflect.DeepEqual(bobReRevoke, bobRevocation) {
		t.Fatalf("revocation msgs don't match: expected %v, got %v",
			bobRevocation, bobReRevoke)
	}
	if bobReCommitSigMsg.CommitSig != bobSigMsg.CommitSig {
		t.Fatalf("commit sig msgs don't match: expected %x got %x",
			bobSigMsg.CommitSig,
			bobReCommitSigMsg.CommitSig)
	}
	if len(bobReCommitSigMsg.HtlcSigs) != len(bobSigMsg.HtlcSigs) {
		t.Fatalf("wrong number of htlc sigs: expected %v, got %v",
			len(bobSigMsg.HtlcSigs), len(bobReCommitSigMsg.HtlcSigs))
	}
	for i, htlcSig := range bobReCommitSigMsg.HtlcSigs {
		if htlcSig != bobSigMsg.HtlcSigs[i] {
			t.Fatalf("htlc sig msgs don't match: "+
				"expected %x got %x",
				bobSigMsg.HtlcSigs[i], htlcSig)
		}
	}

	// Now, we'll continue the exchange, sending Bob's revocation and
	// signature message to Alice, ending with Alice sending her revocation
	// message to Bob.
	_, _, _, _, err = aliceChannel.ReceiveRevocation(bobRevocation)
	if err != nil {
		t.Fatalf("alice unable to recv revocation: %v", err)
	}
	err = aliceChannel.ReceiveNewCommitment(
		bobSigMsg.CommitSig, bobSigMsg.HtlcSigs,
	)
	if err != nil {
		t.Fatalf("alice unable to rev bob's commitment: %v", err)
	}
	aliceRevocation, _, err = aliceChannel.RevokeCurrentCommitment()
	if err != nil {
		t.Fatalf("alice unable to revoke commitment: %v", err)
	}
	_, _, _, _, err = bobChannel.ReceiveRevocation(aliceRevocation)
	if err != nil {
		t.Fatalf("bob unable to recv revocation: %v", err)
	}
}

// TestChanSyncFailure tests the various scenarios during channel sync where we
// should be able to detect that the channels cannot be synced because of
// invalid state.
func TestChanSyncFailure(t *testing.T) {
	t.Parallel()

	// Create a test channel which will be used for the duration of this
	// unittest. The channel will be funded evenly with Alice having 5 BTC,
	// and Bob having 5 BTC.
	aliceChannel, bobChannel, cleanUp, err := CreateTestChannels(
		channeldb.SingleFunderBit,
	)
	if err != nil {
		t.Fatalf("unable to create test channels: %v", err)
	}
	defer cleanUp()

	htlcAmt := lnwire.NewMSatFromSatoshis(20000)
	index := byte(0)

	// advanceState is a helper method to fully advance the channel state
	// by one.
	advanceState := func() {
		t.Helper()

		// We'll kick off the test by having Bob send Alice an HTLC,
		// then lock it in with a state transition.
		var bobPreimage [32]byte
		copy(bobPreimage[:], bytes.Repeat([]byte{0xaa - index}, 32))
		rHash := sha256.Sum256(bobPreimage[:])
		bobHtlc := &lnwire.UpdateAddHTLC{
			PaymentHash: rHash,
			Amount:      htlcAmt,
			Expiry:      uint32(10),
			ID:          uint64(index),
		}
		index++

		_, err := bobChannel.AddHTLC(bobHtlc, nil)
		if err != nil {
			t.Fatalf("unable to add bob's htlc: %v", err)
		}
		_, err = aliceChannel.ReceiveHTLC(bobHtlc)
		if err != nil {
			t.Fatalf("unable to recv bob's htlc: %v", err)
		}
		err = ForceStateTransition(bobChannel, aliceChannel)
		if err != nil {
			t.Fatalf("unable to complete bob's state "+
				"transition: %v", err)
		}
	}

	// halfAdvance is a helper method that sends a new commitment signature
	// from Alice to Bob, but doesn't make Bob revoke his current state.
	halfAdvance := func() {
		t.Helper()

		// We'll kick off the test by having Bob send Alice an HTLC,
		// then lock it in with a state transition.
		var bobPreimage [32]byte
		copy(bobPreimage[:], bytes.Repeat([]byte{0xaa - index}, 32))
		rHash := sha256.Sum256(bobPreimage[:])
		bobHtlc := &lnwire.UpdateAddHTLC{
			PaymentHash: rHash,
			Amount:      htlcAmt,
			Expiry:      uint32(10),
			ID:          uint64(index),
		}
		index++

		_, err := bobChannel.AddHTLC(bobHtlc, nil)
		if err != nil {
			t.Fatalf("unable to add bob's htlc: %v", err)
		}
		_, err = aliceChannel.ReceiveHTLC(bobHtlc)
		if err != nil {
			t.Fatalf("unable to recv bob's htlc: %v", err)
		}

		aliceSig, aliceHtlcSigs, _, err := aliceChannel.SignNextCommitment()
		if err != nil {
			t.Fatalf("unable to sign next commit: %v", err)
		}
		err = bobChannel.ReceiveNewCommitment(aliceSig, aliceHtlcSigs)
		if err != nil {
			t.Fatalf("unable to receive commit sig: %v", err)
		}
	}

	// assertLocalDataLoss checks that aliceOld and bobChannel detects that
	// Alice has lost state during sync.
	assertLocalDataLoss := func(aliceOld *LightningChannel) {
		t.Helper()

		aliceSyncMsg, err := aliceOld.channelState.ChanSyncMsg()
		if err != nil {
			t.Fatalf("unable to produce chan sync msg: %v", err)
		}
		bobSyncMsg, err := bobChannel.channelState.ChanSyncMsg()
		if err != nil {
			t.Fatalf("unable to produce chan sync msg: %v", err)
		}

		// Alice should detect from Bob's message that she lost state.
		_, _, _, err = aliceOld.ProcessChanSyncMsg(bobSyncMsg)
		if _, ok := err.(*ErrCommitSyncLocalDataLoss); !ok {
			t.Fatalf("wrong error, expected "+
				"ErrCommitSyncLocalDataLoss instead got: %v",
				err)
		}

		// Bob should detect that Alice probably lost state.
		_, _, _, err = bobChannel.ProcessChanSyncMsg(aliceSyncMsg)
		if err != ErrCommitSyncRemoteDataLoss {
			t.Fatalf("wrong error, expected "+
				"ErrCommitSyncRemoteDataLoss instead got: %v",
				err)
		}
	}

	// clearBorkedState is a method that allows us to clear the borked
	// state that will arise after the first chan message sync. We need to
	// do this in order to be able to continue to update the commitment
	// state for our test scenarios.
	clearBorkedState := func() {
		err = aliceChannel.channelState.ClearChanStatus(
			channeldb.ChanStatusLocalDataLoss | channeldb.ChanStatusBorked,
		)
		if err != nil {
			t.Fatalf("unable to update channel state: %v", err)
		}
		err = bobChannel.channelState.ClearChanStatus(
			channeldb.ChanStatusLocalDataLoss | channeldb.ChanStatusBorked,
		)
		if err != nil {
			t.Fatalf("unable to update channel state: %v", err)
		}
	}

	// Start by advancing the state.
	advanceState()

	// They should be in sync.
	assertNoChanSyncNeeded(t, aliceChannel, bobChannel)

	// Make a copy of Alice's state from the database at this point.
	aliceOld, err := restartChannel(aliceChannel)
	if err != nil {
		t.Fatalf("unable to restart channel: %v", err)
	}

	// Advance the states.
	advanceState()

	// Trying to sync up the old version of Alice's channel should detect
	// that we are out of sync.
	assertLocalDataLoss(aliceOld)

	// Make sure the up-to-date channels still are in sync.
	assertNoChanSyncNeeded(t, aliceChannel, bobChannel)

	// Clear the borked state before we attempt to advance.
	clearBorkedState()

	// Advance the state again, and do the same check.
	advanceState()
	assertNoChanSyncNeeded(t, aliceChannel, bobChannel)
	assertLocalDataLoss(aliceOld)

	// If we remove the recovery options from Bob's message, Alice cannot
	// tell if she lost state, since Bob might be lying. She still should
	// be able to detect that chains cannot be synced.
	bobSyncMsg, err := bobChannel.channelState.ChanSyncMsg()
	if err != nil {
		t.Fatalf("unable to produce chan sync msg: %v", err)
	}
	bobSyncMsg.LocalUnrevokedCommitPoint = nil
	_, _, _, err = aliceOld.ProcessChanSyncMsg(bobSyncMsg)
	if err != ErrCannotSyncCommitChains {
		t.Fatalf("wrong error, expected ErrCannotSyncCommitChains "+
			"instead got: %v", err)
	}

	// If Bob lies about the NextLocalCommitHeight, making it greater than
	// what Alice expect, she cannot tell for sure whether she lost state,
	// but should detect the desync.
	bobSyncMsg, err = bobChannel.channelState.ChanSyncMsg()
	if err != nil {
		t.Fatalf("unable to produce chan sync msg: %v", err)
	}
	bobSyncMsg.NextLocalCommitHeight++
	_, _, _, err = aliceChannel.ProcessChanSyncMsg(bobSyncMsg)
	if err != ErrCannotSyncCommitChains {
		t.Fatalf("wrong error, expected ErrCannotSyncCommitChains "+
			"instead got: %v", err)
	}

	// If Bob's NextLocalCommitHeight is lower than what Alice expects, Bob
	// probably lost state.
	bobSyncMsg, err = bobChannel.channelState.ChanSyncMsg()
	if err != nil {
		t.Fatalf("unable to produce chan sync msg: %v", err)
	}
	bobSyncMsg.NextLocalCommitHeight--
	_, _, _, err = aliceChannel.ProcessChanSyncMsg(bobSyncMsg)
	if err != ErrCommitSyncRemoteDataLoss {
		t.Fatalf("wrong error, expected ErrCommitSyncRemoteDataLoss "+
			"instead got: %v", err)
	}

	// If Alice and Bob's states are in sync, but Bob is sending the wrong
	// LocalUnrevokedCommitPoint, Alice should detect this.
	bobSyncMsg, err = bobChannel.channelState.ChanSyncMsg()
	if err != nil {
		t.Fatalf("unable to produce chan sync msg: %v", err)
	}
	p := bobSyncMsg.LocalUnrevokedCommitPoint.SerializeCompressed()
	p[4] ^= 0x01
	modCommitPoint, err := btcec.ParsePubKey(p, btcec.S256())
	if err != nil {
		t.Fatalf("unable to parse pubkey: %v", err)
	}

	bobSyncMsg.LocalUnrevokedCommitPoint = modCommitPoint
	_, _, _, err = aliceChannel.ProcessChanSyncMsg(bobSyncMsg)
	if err != ErrInvalidLocalUnrevokedCommitPoint {
		t.Fatalf("wrong error, expected "+
			"ErrInvalidLocalUnrevokedCommitPoint instead got: %v",
			err)
	}

	// Make sure the up-to-date channels still are good.
	assertNoChanSyncNeeded(t, aliceChannel, bobChannel)

	// Clear the borked state before we attempt to advance.
	clearBorkedState()

	// Finally check that Alice is also able to detect a wrong commit point
	// when there's a pending remote commit.
	halfAdvance()

	bobSyncMsg, err = bobChannel.channelState.ChanSyncMsg()
	if err != nil {
		t.Fatalf("unable to produce chan sync msg: %v", err)
	}
	bobSyncMsg.LocalUnrevokedCommitPoint = modCommitPoint
	_, _, _, err = aliceChannel.ProcessChanSyncMsg(bobSyncMsg)
	if err != ErrInvalidLocalUnrevokedCommitPoint {
		t.Fatalf("wrong error, expected "+
			"ErrInvalidLocalUnrevokedCommitPoint instead got: %v",
			err)
	}
}

// TestFeeUpdateRejectInsaneFee tests that if the initiator tries to attach a
// fee that would put them below their current reserve, then it's rejected by
// the state machine.
func TestFeeUpdateRejectInsaneFee(t *testing.T) {
	t.Parallel()

	// Create a test channel which will be used for the duration of this
	// unittest. The channel will be funded evenly with Alice having 5 BTC,
	// and Bob having 5 BTC.
	aliceChannel, _, cleanUp, err := CreateTestChannels(
		channeldb.SingleFunderTweaklessBit,
	)
	if err != nil {
		t.Fatalf("unable to create test channels: %v", err)
	}
	defer cleanUp()

	// Next, we'll try to add a fee rate to Alice which is 1,000,000x her
	// starting fee rate.
	startingFeeRate := chainfee.SatPerKWeight(
		aliceChannel.channelState.LocalCommitment.FeePerKw,
	)
	newFeeRate := startingFeeRate * 1000000

	// Both Alice and Bob should reject this new fee rate as it is far too
	// large.
	if err := aliceChannel.UpdateFee(newFeeRate); err == nil {
		t.Fatalf("alice should have rejected fee update")
	}
}

// TestChannelRetransmissionFeeUpdate tests that the initiator will include any
// pending fee updates if it needs to retransmit signatures.
func TestChannelRetransmissionFeeUpdate(t *testing.T) {
	t.Parallel()

	// Create a test channel which will be used for the duration of this
	// unittest. The channel will be funded evenly with Alice having 5 BTC,
	// and Bob having 5 BTC.
	aliceChannel, bobChannel, cleanUp, err := CreateTestChannels(
		channeldb.SingleFunderTweaklessBit,
	)
	if err != nil {
		t.Fatalf("unable to create test channels: %v", err)
	}
	defer cleanUp()

	// First, we'll fetch the current fee rate present within the
	// commitment transactions.
	startingFeeRate := chainfee.SatPerKWeight(
		aliceChannel.channelState.LocalCommitment.FeePerKw,
	)

	// Next, we'll start a commitment update, with Alice sending a new
	// update to double the fee rate of the commitment.
	newFeeRate := startingFeeRate * 2
	if err := aliceChannel.UpdateFee(newFeeRate); err != nil {
		t.Fatalf("unable to update fee for Alice's channel: %v", err)
	}
	if err := bobChannel.ReceiveUpdateFee(newFeeRate); err != nil {
		t.Fatalf("unable to update fee for Bob's channel: %v", err)
	}

	// Now, Alice will send a new commitment to Bob, but we'll simulate a
	// connection failure, so Bob doesn't get her signature.
	aliceSig, aliceHtlcSigs, _, err := aliceChannel.SignNextCommitment()
	if err != nil {
		t.Fatalf("unable to sign commitment: %v", err)
	}

	// Restart both channels to simulate a connection restart.
	aliceChannel, err = restartChannel(aliceChannel)
	if err != nil {
		t.Fatalf("unable to restart alice: %v", err)
	}
	bobChannel, err = restartChannel(bobChannel)
	if err != nil {
		t.Fatalf("unable to restart channel: %v", err)
	}

	// Bob doesn't get this message so upon reconnection, they need to
	// synchronize. Alice should conclude that she owes Bob a commitment,
	// while Bob should think he's properly synchronized.
	aliceSyncMsg, err := aliceChannel.channelState.ChanSyncMsg()
	if err != nil {
		t.Fatalf("unable to produce chan sync msg: %v", err)
	}
	bobSyncMsg, err := bobChannel.channelState.ChanSyncMsg()
	if err != nil {
		t.Fatalf("unable to produce chan sync msg: %v", err)
	}

	// Bob should detect that he doesn't need to send anything to Alice.
	bobMsgsToSend, _, _, err := bobChannel.ProcessChanSyncMsg(aliceSyncMsg)
	if err != nil {
		t.Fatalf("unable to process chan sync msg: %v", err)
	}
	if len(bobMsgsToSend) != 0 {
		t.Fatalf("expected bob to send %v messages instead "+
			"will send %v: %v", 0, len(bobMsgsToSend),
			spew.Sdump(bobMsgsToSend))
	}

	// When Alice processes Bob's chan sync message, she should realize
	// that she needs to first send a new UpdateFee message, and also a
	// CommitSig.
	aliceMsgsToSend, _, _, err := aliceChannel.ProcessChanSyncMsg(
		bobSyncMsg,
	)
	if err != nil {
		t.Fatalf("unable to process chan sync msg: %v", err)
	}
	if len(aliceMsgsToSend) != 2 {
		t.Fatalf("expected alice to send %v messages instead "+
			"will send %v: %v", 2, len(aliceMsgsToSend),
			spew.Sdump(aliceMsgsToSend))
	}

	// The first message should be an UpdateFee message.
	retransFeeMsg, ok := aliceMsgsToSend[0].(*lnwire.UpdateFee)
	if !ok {
		t.Fatalf("expected UpdateFee message, instead have: %v",
			spew.Sdump(aliceMsgsToSend[0]))
	}

	// The fee should match exactly the new fee update we applied above.
	if retransFeeMsg.FeePerKw != uint32(newFeeRate) {
		t.Fatalf("fee update doesn't match: expected %v, got %v",
			uint32(newFeeRate), retransFeeMsg)
	}

	// The second, should be a CommitSig message, and be identical to the
	// sig message she sent prior.
	commitSigMsg, ok := aliceMsgsToSend[1].(*lnwire.CommitSig)
	if !ok {
		t.Fatalf("expected a CommitSig message, instead have %v",
			spew.Sdump(aliceMsgsToSend[1]))
	}
	if commitSigMsg.CommitSig != aliceSig {
		t.Fatalf("commit sig msgs don't match: expected %x got %x",
			aliceSig, commitSigMsg.CommitSig)
	}
	if len(commitSigMsg.HtlcSigs) != len(aliceHtlcSigs) {
		t.Fatalf("wrong number of htlc sigs: expected %v, got %v",
			len(aliceHtlcSigs), len(commitSigMsg.HtlcSigs))
	}
	for i, htlcSig := range commitSigMsg.HtlcSigs {
		if htlcSig != aliceHtlcSigs[i] {
			t.Fatalf("htlc sig msgs don't match: "+
				"expected %x got %x",
				aliceHtlcSigs[i], htlcSig)
		}
	}

	// Now, we if re-apply the updates to Bob, we should be able to resume
	// the commitment update as normal.
	if err := bobChannel.ReceiveUpdateFee(newFeeRate); err != nil {
		t.Fatalf("unable to update fee for Bob's channel: %v", err)
	}

	err = bobChannel.ReceiveNewCommitment(aliceSig, aliceHtlcSigs)
	if err != nil {
		t.Fatalf("bob unable to process alice's commitment: %v", err)
	}
	bobRevocation, _, err := bobChannel.RevokeCurrentCommitment()
	if err != nil {
		t.Fatalf("unable to revoke bob commitment: %v", err)
	}
	bobSig, bobHtlcSigs, _, err := bobChannel.SignNextCommitment()
	if err != nil {
		t.Fatalf("bob unable to sign commitment: %v", err)
	}
	_, _, _, _, err = aliceChannel.ReceiveRevocation(bobRevocation)
	if err != nil {
		t.Fatalf("alice unable to recv revocation: %v", err)
	}
	err = aliceChannel.ReceiveNewCommitment(bobSig, bobHtlcSigs)
	if err != nil {
		t.Fatalf("alice unable to rev bob's commitment: %v", err)
	}
	aliceRevocation, _, err := aliceChannel.RevokeCurrentCommitment()
	if err != nil {
		t.Fatalf("alice unable to revoke commitment: %v", err)
	}
	_, _, _, _, err = bobChannel.ReceiveRevocation(aliceRevocation)
	if err != nil {
		t.Fatalf("bob unable to recv revocation: %v", err)
	}

	// Both parties should now have the latest fee rate locked-in.
	if chainfee.SatPerKWeight(
		aliceChannel.channelState.LocalCommitment.FeePerKw,
	) != newFeeRate {
		t.Fatalf("alice's feePerKw was not locked in")
	}
	if chainfee.SatPerKWeight(
		bobChannel.channelState.LocalCommitment.FeePerKw,
	) != newFeeRate {
		t.Fatalf("bob's feePerKw was not locked in")
	}

	// Finally, we'll add with adding a new HTLC, then forcing a state
	// transition. This should also proceed as normal.
	var bobPreimage [32]byte
	copy(bobPreimage[:], bytes.Repeat([]byte{0xaa}, 32))
	rHash := sha256.Sum256(bobPreimage[:])
	bobHtlc := &lnwire.UpdateAddHTLC{
		PaymentHash: rHash,
		Amount:      lnwire.NewMSatFromSatoshis(20000),
		Expiry:      uint32(10),
	}
	if _, err := bobChannel.AddHTLC(bobHtlc, nil); err != nil {
		t.Fatalf("unable to add bob's htlc: %v", err)
	}
	if _, err := aliceChannel.ReceiveHTLC(bobHtlc); err != nil {
		t.Fatalf("unable to recv bob's htlc: %v", err)
	}
	if err := ForceStateTransition(bobChannel, aliceChannel); err != nil {
		t.Fatalf("unable to complete bob's state transition: %v", err)
	}
}

// TestFeeUpdateOldDiskFormat tests that we properly recover FeeUpdates written
// to disk using the old format, where the logIndex was not written.
func TestFeeUpdateOldDiskFormat(t *testing.T) {
	t.Parallel()

	// Create a test channel which will be used for the duration of this
	// unittest. The channel will be funded evenly with Alice having 5 BTC,
	// and Bob having 5 BTC.
	aliceChannel, bobChannel, cleanUp, err := CreateTestChannels(
		channeldb.SingleFunderTweaklessBit,
	)
	if err != nil {
		t.Fatalf("unable to create test channels: %v", err)
	}
	defer cleanUp()

	// helper that counts the number of updates, and number of fee updates
	// in the given log.
	countLog := func(log *updateLog) (int, int) {
		var numUpdates, numFee int
		for e := log.Front(); e != nil; e = e.Next() {
			htlc := e.Value.(*PaymentDescriptor)
			if htlc.EntryType == FeeUpdate {
				numFee++
			}
			numUpdates++
		}
		return numUpdates, numFee
	}

	// helper that asserts that Alice's local log and Bob's remote log
	// contains the expected number of fee updates and adds.
	assertLogItems := func(expFee, expAdd int) {
		t.Helper()

		expUpd := expFee + expAdd
		upd, fees := countLog(aliceChannel.localUpdateLog)
		if upd != expUpd {
			t.Fatalf("expected %d updates, found %d in Alice's "+
				"log", expUpd, upd)
		}
		if fees != expFee {
			t.Fatalf("expected %d fee updates, found %d in "+
				"Alice's log", expFee, fees)
		}
		upd, fees = countLog(bobChannel.remoteUpdateLog)
		if upd != expUpd {
			t.Fatalf("expected %d updates, found %d in Bob's log",
				expUpd, upd)
		}
		if fees != expFee {
			t.Fatalf("expected %d fee updates, found %d in Bob's "+
				"log", expFee, fees)
		}
	}

	// First, we'll fetch the current fee rate present within the
	// commitment transactions.
	startingFeeRate := chainfee.SatPerKWeight(
		aliceChannel.channelState.LocalCommitment.FeePerKw,
	)
	newFeeRate := startingFeeRate

	// We will send a few HTLCs and a fee update.
	htlcAmt := lnwire.NewMSatFromSatoshis(0.1 * btcutil.SatoshiPerBitcoin)
	const numHTLCs = 30
	var htlcs []*lnwire.UpdateAddHTLC
	for i := 0; i < numHTLCs; i++ {
		htlc, _ := createHTLC(i, htlcAmt)
		if _, err := aliceChannel.AddHTLC(htlc, nil); err != nil {
			t.Fatalf("unable to add htlc: %v", err)
		}
		if _, err := bobChannel.ReceiveHTLC(htlc); err != nil {
			t.Fatalf("unable to recv htlc: %v", err)
		}
		htlcs = append(htlcs, htlc)

		if i%5 != 0 {
			continue
		}

		// After every 5th HTLC, we'll also include a fee update.
		newFeeRate += startingFeeRate
		if err := aliceChannel.UpdateFee(newFeeRate); err != nil {
			t.Fatalf("unable to update fee for Alice's channel: %v",
				err)
		}
		if err := bobChannel.ReceiveUpdateFee(newFeeRate); err != nil {
			t.Fatalf("unable to update fee for Bob's channel: %v",
				err)
		}
	}
	// Check that the expected number of items is found in the logs.
	expFee := numHTLCs / 5
	assertLogItems(expFee, numHTLCs)

	// Now, Alice will send a new commitment to Bob, but we'll simulate a
	// connection failure, so Bob doesn't get the signature.
	aliceSig, aliceHtlcSigs, _, err := aliceChannel.SignNextCommitment()
	if err != nil {
		t.Fatalf("unable to sign commitment: %v", err)
	}

	// Before restarting Alice, to mimic the old format, we fetch the
	// pending remote commit from disk, set the UpdateFee message's
	// logIndex to 0, and re-write it.
	pendingRemoteCommitDiff, err := aliceChannel.channelState.RemoteCommitChainTip()
	if err != nil {
		t.Fatal(err)
	}
	for i, u := range pendingRemoteCommitDiff.LogUpdates {
		switch u.UpdateMsg.(type) {
		case *lnwire.UpdateFee:
			pendingRemoteCommitDiff.LogUpdates[i].LogIndex = 0
		}
	}
	err = aliceChannel.channelState.AppendRemoteCommitChain(
		pendingRemoteCommitDiff,
	)
	if err != nil {
		t.Fatal(err)
	}

	// Restart both channels to simulate a connection restart. This will
	// trigger a update logs restoration.
	aliceChannel, err = restartChannel(aliceChannel)
	if err != nil {
		t.Fatalf("unable to restart alice: %v", err)
	}
	bobChannel, err = restartChannel(bobChannel)
	if err != nil {
		t.Fatalf("unable to restart channel: %v", err)
	}

	// After a reconnection, Alice will resend the pending updates, that
	// was not ACKed by Bob, so we re-send the HTLCs and fee updates.
	newFeeRate = startingFeeRate
	for i := 0; i < numHTLCs; i++ {
		htlc := htlcs[i]
		if _, err := bobChannel.ReceiveHTLC(htlc); err != nil {
			t.Fatalf("unable to recv htlc: %v", err)
		}

		if i%5 != 0 {
			continue
		}

		newFeeRate += startingFeeRate
		if err := bobChannel.ReceiveUpdateFee(newFeeRate); err != nil {
			t.Fatalf("unable to update fee for Bob's channel: %v",
				err)
		}
	}
	assertLogItems(expFee, numHTLCs)

	// We send Alice's commitment signatures, and finish the state
	// transition.
	err = bobChannel.ReceiveNewCommitment(aliceSig, aliceHtlcSigs)
	if err != nil {
		t.Fatalf("bob unable to process alice's commitment: %v", err)
	}
	bobRevocation, _, err := bobChannel.RevokeCurrentCommitment()
	if err != nil {
		t.Fatalf("unable to revoke bob commitment: %v", err)
	}
	bobSig, bobHtlcSigs, _, err := bobChannel.SignNextCommitment()
	if err != nil {
		t.Fatalf("bob unable to sign commitment: %v", err)
	}
	_, _, _, _, err = aliceChannel.ReceiveRevocation(bobRevocation)
	if err != nil {
		t.Fatalf("alice unable to recv revocation: %v", err)
	}
	err = aliceChannel.ReceiveNewCommitment(bobSig, bobHtlcSigs)
	if err != nil {
		t.Fatalf("alice unable to rev bob's commitment: %v", err)
	}
	aliceRevocation, _, err := aliceChannel.RevokeCurrentCommitment()
	if err != nil {
		t.Fatalf("alice unable to revoke commitment: %v", err)
	}
	_, _, _, _, err = bobChannel.ReceiveRevocation(aliceRevocation)
	if err != nil {
		t.Fatalf("bob unable to recv revocation: %v", err)
	}

	// Both parties should now have the latest fee rate locked-in.
	if chainfee.SatPerKWeight(
		aliceChannel.channelState.LocalCommitment.FeePerKw,
	) != newFeeRate {
		t.Fatalf("alice's feePerKw was not locked in")
	}
	if chainfee.SatPerKWeight(
		bobChannel.channelState.LocalCommitment.FeePerKw,
	) != newFeeRate {
		t.Fatalf("bob's feePerKw was not locked in")
	}

	// Finally, to trigger a compactLogs execution, we'll add a new HTLC,
	// then force a state transition.
	htlc, _ := createHTLC(numHTLCs, htlcAmt)
	if _, err := aliceChannel.AddHTLC(htlc, nil); err != nil {
		t.Fatalf("unable to add htlc: %v", err)
	}
	if _, err := bobChannel.ReceiveHTLC(htlc); err != nil {
		t.Fatalf("unable to recv htlc: %v", err)
	}
	if err := ForceStateTransition(aliceChannel, bobChannel); err != nil {
		t.Fatalf("unable to complete bob's state transition: %v", err)
	}

	// Finally, check the logs to make sure all fee updates have been
	// removed...
	assertLogItems(0, numHTLCs+1)

	// ...and the final fee rate locked in.
	if chainfee.SatPerKWeight(
		aliceChannel.channelState.LocalCommitment.FeePerKw,
	) != newFeeRate {
		t.Fatalf("alice's feePerKw was not locked in")
	}
	if chainfee.SatPerKWeight(
		bobChannel.channelState.LocalCommitment.FeePerKw,
	) != newFeeRate {
		t.Fatalf("bob's feePerKw was not locked in")
	}
}

// TestChanSyncUnableToSync tests that if Alice or Bob receive an invalid
// ChannelReestablish messages,then they reject the message and declare the
// channel un-continuable by returning ErrCannotSyncCommitChains.
func TestChanSyncUnableToSync(t *testing.T) {
	t.Parallel()

	// Create a test channel which will be used for the duration of this
	// unittest. The channel will be funded evenly with Alice having 5 BTC,
	// and Bob having 5 BTC.
	aliceChannel, bobChannel, cleanUp, err := CreateTestChannels(
		channeldb.SingleFunderBit,
	)
	if err != nil {
		t.Fatalf("unable to create test channels: %v", err)
	}
	defer cleanUp()

	// If we immediately send both sides a "bogus" ChanSync message, then
	// they both should conclude that they're unable to synchronize the
	// state.
	badChanSync := &lnwire.ChannelReestablish{
		ChanID: lnwire.NewChanIDFromOutPoint(
			&aliceChannel.channelState.FundingOutpoint,
		),
		NextLocalCommitHeight:  1000,
		RemoteCommitTailHeight: 9000,
	}
	_, _, _, err = bobChannel.ProcessChanSyncMsg(badChanSync)
	if err != ErrCannotSyncCommitChains {
		t.Fatalf("expected error instead have: %v", err)
	}
	_, _, _, err = aliceChannel.ProcessChanSyncMsg(badChanSync)
	if err != ErrCannotSyncCommitChains {
		t.Fatalf("expected error instead have: %v", err)
	}
}

// TestChanSyncInvalidLastSecret ensures that if Alice and Bob have completed
// state transitions in an existing channel, and then send a ChannelReestablish
// message after a restart, the following holds: if Alice has lost data, so she
// sends an invalid commit secret then both parties recognize this as possible
// data loss.
func TestChanSyncInvalidLastSecret(t *testing.T) {
	t.Parallel()

	// Create a test channel which will be used for the duration of this
	// unittest. The channel will be funded evenly with Alice having 5 BTC,
	// and Bob having 5 BTC.
	aliceChannel, bobChannel, cleanUp, err := CreateTestChannels(
		channeldb.SingleFunderBit,
	)
	if err != nil {
		t.Fatalf("unable to create test channels: %v", err)
	}
	defer cleanUp()

	// We'll create a new instances of Alice before doing any state updates
	// such that we have the initial in memory state at the start of the
	// channel.
	aliceOld, err := restartChannel(aliceChannel)
	if err != nil {
		t.Fatalf("unable to restart alice")
	}

	// First, we'll add an HTLC, and then initiate a state transition
	// between the two parties such that we actually have a prior
	// revocation to send.
	var paymentPreimage [32]byte
	copy(paymentPreimage[:], bytes.Repeat([]byte{1}, 32))
	paymentHash := sha256.Sum256(paymentPreimage[:])
	htlcAmt := lnwire.NewMSatFromSatoshis(btcutil.SatoshiPerBitcoin)
	htlc := &lnwire.UpdateAddHTLC{
		PaymentHash: paymentHash,
		Amount:      htlcAmt,
		Expiry:      uint32(5),
	}
	if _, err := aliceChannel.AddHTLC(htlc, nil); err != nil {
		t.Fatalf("unable to add htlc: %v", err)
	}
	if _, err := bobChannel.ReceiveHTLC(htlc); err != nil {
		t.Fatalf("unable to recv htlc: %v", err)
	}

	// Then we'll initiate a state transition to lock in this new HTLC.
	if err := ForceStateTransition(aliceChannel, bobChannel); err != nil {
		t.Fatalf("unable to complete alice's state transition: %v", err)
	}

	// Next, we'll restart both parties in order to simulate a connection
	// re-establishment.
	aliceChannel, err = restartChannel(aliceChannel)
	if err != nil {
		t.Fatalf("unable to restart alice: %v", err)
	}
	bobChannel, err = restartChannel(bobChannel)
	if err != nil {
		t.Fatalf("unable to restart bob: %v", err)
	}

	// Next, we'll produce the ChanSync messages for both parties.
	aliceChanSync, err := aliceChannel.channelState.ChanSyncMsg()
	if err != nil {
		t.Fatalf("unable to generate chan sync msg: %v", err)
	}
	bobChanSync, err := bobChannel.channelState.ChanSyncMsg()
	if err != nil {
		t.Fatalf("unable to generate chan sync msg: %v", err)
	}

	// We'll modify Alice's sync message to have an invalid commitment
	// secret.
	aliceChanSync.LastRemoteCommitSecret[4] ^= 0x01

	// Alice's former self should conclude that she possibly lost data as
	// Bob is sending a valid commit secret for the latest state.
	_, _, _, err = aliceOld.ProcessChanSyncMsg(bobChanSync)
	if _, ok := err.(*ErrCommitSyncLocalDataLoss); !ok {
		t.Fatalf("wrong error, expected ErrCommitSyncLocalDataLoss "+
			"instead got: %v", err)
	}

	// Bob should conclude that he should force close the channel, as Alice
	// cannot continue operation.
	_, _, _, err = bobChannel.ProcessChanSyncMsg(aliceChanSync)
	if err != ErrInvalidLastCommitSecret {
		t.Fatalf("wrong error, expected ErrInvalidLastCommitSecret, "+
			"instead got: %v", err)
	}
}

// TestChanAvailableBandwidth tests the accuracy of the AvailableBalance()
// method. The value returned from this message should reflect the value
// returned within the commitment state of a channel after the transition is
// initiated.
func TestChanAvailableBandwidth(t *testing.T) {
	t.Parallel()

	// Create a test channel which will be used for the duration of this
	// unittest. The channel will be funded evenly with Alice having 5 BTC,
	// and Bob having 5 BTC.
	aliceChannel, bobChannel, cleanUp, err := CreateTestChannels(
		channeldb.SingleFunderTweaklessBit,
	)
	if err != nil {
		t.Fatalf("unable to create test channels: %v", err)
	}
	defer cleanUp()

	aliceReserve := lnwire.NewMSatFromSatoshis(
		aliceChannel.channelState.LocalChanCfg.ChanReserve,
	)
	feeRate := chainfee.SatPerKWeight(
		aliceChannel.channelState.LocalCommitment.FeePerKw,
	)
	htlcFee := lnwire.NewMSatFromSatoshis(
		feeRate.FeeForWeight(input.HTLCWeight),
	)

	assertBandwidthEstimateCorrect := func(aliceInitiate bool) {
		// With the HTLC's added, we'll now query the AvailableBalance
		// method for the current available channel bandwidth from
		// Alice's PoV.
		aliceAvailableBalance := aliceChannel.AvailableBalance()

		// With this balance obtained, we'll now trigger a state update
		// to actually determine what the current up to date balance
		// is.
		if aliceInitiate {
			err := ForceStateTransition(aliceChannel, bobChannel)
			if err != nil {
				t.Fatalf("unable to complete alice's state "+
					"transition: %v", err)
			}
		} else {
			err := ForceStateTransition(bobChannel, aliceChannel)
			if err != nil {
				t.Fatalf("unable to complete alice's state "+
					"transition: %v", err)
			}
		}

		// Now, we'll obtain the current available bandwidth in Alice's
		// latest commitment and compare that to the prior estimate.
		aliceBalance := aliceChannel.channelState.LocalCommitment.LocalBalance

		// The balance we have available for new HTLCs should be the
		// current local commitment balance, minus the channel reserve
		// and the fee for adding an HTLC.
		expBalance := aliceBalance - aliceReserve - htlcFee
		if expBalance != aliceAvailableBalance {
			_, _, line, _ := runtime.Caller(1)
			t.Fatalf("line: %v, incorrect balance: expected %v, "+
				"got %v", line, expBalance, aliceAvailableBalance)
		}
	}

	// First, we'll add 3 outgoing HTLC's from Alice to Bob.
	const numHtlcs = 3
	var htlcAmt lnwire.MilliSatoshi = 100000
	alicePreimages := make([][32]byte, numHtlcs)
	for i := 0; i < numHtlcs; i++ {
		htlc, preImage := createHTLC(i, htlcAmt)
		if _, err := aliceChannel.AddHTLC(htlc, nil); err != nil {
			t.Fatalf("unable to add htlc: %v", err)
		}
		if _, err := bobChannel.ReceiveHTLC(htlc); err != nil {
			t.Fatalf("unable to recv htlc: %v", err)
		}

		alicePreimages[i] = preImage
	}

	assertBandwidthEstimateCorrect(true)

	// We'll repeat the same exercise, but with non-dust HTLCs. So we'll
	// crank up the value of the HTLC's we're adding to the commitment
	// transaction.
	htlcAmt = lnwire.NewMSatFromSatoshis(30000)
	for i := 0; i < numHtlcs; i++ {
		htlc, preImage := createHTLC(numHtlcs+i, htlcAmt)
		if _, err := aliceChannel.AddHTLC(htlc, nil); err != nil {
			t.Fatalf("unable to add htlc: %v", err)
		}
		if _, err := bobChannel.ReceiveHTLC(htlc); err != nil {
			t.Fatalf("unable to recv htlc: %v", err)
		}

		alicePreimages = append(alicePreimages, preImage)
	}

	assertBandwidthEstimateCorrect(true)

	// Next, we'll have Bob 5 of Alice's HTLC's, and cancel one of them (in
	// the update log).
	for i := 0; i < (numHtlcs*2)-1; i++ {
		preImage := alicePreimages[i]
		err := bobChannel.SettleHTLC(preImage, uint64(i), nil, nil, nil)
		if err != nil {
			t.Fatalf("unable to settle htlc: %v", err)
		}
		err = aliceChannel.ReceiveHTLCSettle(preImage, uint64(i))
		if err != nil {
			t.Fatalf("unable to settle htlc: %v", err)
		}
	}

	htlcIndex := uint64((numHtlcs * 2) - 1)
	err = bobChannel.FailHTLC(htlcIndex, []byte("f"), nil, nil, nil)
	if err != nil {
		t.Fatalf("unable to cancel HTLC: %v", err)
	}
	err = aliceChannel.ReceiveFailHTLC(htlcIndex, []byte("bad"))
	if err != nil {
		t.Fatalf("unable to recv htlc cancel: %v", err)
	}

	// We must do a state transition before the balance is available
	// for Alice.
	if err := ForceStateTransition(aliceChannel, bobChannel); err != nil {
		t.Fatalf("unable to complete alice's state "+
			"transition: %v", err)
	}

	// With the HTLC's settled in the log, we'll now assert that if we
	// initiate a state transition, then our guess was correct.
	assertBandwidthEstimateCorrect(false)

	// TODO(roasbeef): additional tests from diff starting conditions
}

// TestChanAvailableBalanceNearHtlcFee checks that we get the expected reported
// balance when it is close to the htlc fee.
func TestChanAvailableBalanceNearHtlcFee(t *testing.T) {
	t.Parallel()

	// Create a test channel which will be used for the duration of this
	// unittest. The channel will be funded evenly with Alice having 5 BTC,
	// and Bob having 5 BTC.
<<<<<<< HEAD
	aliceChannel, bobChannel, cleanUp, err := CreateTestChannels(true)
=======
	aliceChannel, bobChannel, cleanUp, err := CreateTestChannels(
		channeldb.SingleFunderTweaklessBit,
	)
>>>>>>> 30efca1a
	if err != nil {
		t.Fatalf("unable to create test channels: %v", err)
	}
	defer cleanUp()

	// Alice and Bob start with half the channel capacity.
	aliceBalance := lnwire.NewMSatFromSatoshis(5 * btcutil.SatoshiPerBitcoin)
	bobBalance := lnwire.NewMSatFromSatoshis(5 * btcutil.SatoshiPerBitcoin)

	aliceReserve := lnwire.NewMSatFromSatoshis(
		aliceChannel.channelState.LocalChanCfg.ChanReserve,
	)
	bobReserve := lnwire.NewMSatFromSatoshis(
		bobChannel.channelState.LocalChanCfg.ChanReserve,
	)

	aliceDustlimit := lnwire.NewMSatFromSatoshis(
		aliceChannel.channelState.LocalChanCfg.DustLimit,
	)
	feeRate := chainfee.SatPerKWeight(
		aliceChannel.channelState.LocalCommitment.FeePerKw,
	)
	htlcFee := lnwire.NewMSatFromSatoshis(
		feeRate.FeeForWeight(input.HTLCWeight),
	)
	commitFee := lnwire.NewMSatFromSatoshis(
		aliceChannel.channelState.LocalCommitment.CommitFee,
	)
	htlcTimeoutFee := lnwire.NewMSatFromSatoshis(
<<<<<<< HEAD
		htlcTimeoutFee(feeRate),
	)
	htlcSuccessFee := lnwire.NewMSatFromSatoshis(
		htlcSuccessFee(feeRate),
=======
		HtlcTimeoutFee(aliceChannel.channelState.ChanType, feeRate),
	)
	htlcSuccessFee := lnwire.NewMSatFromSatoshis(
		HtlcSuccessFee(aliceChannel.channelState.ChanType, feeRate),
>>>>>>> 30efca1a
	)

	// Helper method to check the current reported balance.
	checkBalance := func(t *testing.T, expBalanceAlice,
		expBalanceBob lnwire.MilliSatoshi) {

		t.Helper()
		aliceBalance := aliceChannel.AvailableBalance()
		if aliceBalance != expBalanceAlice {
			t.Fatalf("Expected alice balance %v, got %v",
				expBalanceAlice, aliceBalance)
		}

		bobBalance := bobChannel.AvailableBalance()
		if bobBalance != expBalanceBob {
			t.Fatalf("Expected bob balance %v, got %v",
				expBalanceBob, bobBalance)
		}
	}

	// Helper method to send an HTLC from Alice to Bob, decreasing Alice's
	// balance.
	htlcIndex := uint64(0)
	sendHtlc := func(htlcAmt lnwire.MilliSatoshi) {
		t.Helper()

		htlc, preImage := createHTLC(int(htlcIndex), htlcAmt)
		if _, err := aliceChannel.AddHTLC(htlc, nil); err != nil {
			t.Fatalf("unable to add htlc: %v", err)
		}
		if _, err := bobChannel.ReceiveHTLC(htlc); err != nil {
			t.Fatalf("unable to recv htlc: %v", err)
		}

		if err := ForceStateTransition(aliceChannel, bobChannel); err != nil {
			t.Fatalf("unable to complete alice's state "+
				"transition: %v", err)
		}

		err = bobChannel.SettleHTLC(preImage, htlcIndex, nil, nil, nil)
		if err != nil {
			t.Fatalf("unable to settle htlc: %v", err)
		}
		err = aliceChannel.ReceiveHTLCSettle(preImage, htlcIndex)
		if err != nil {
			t.Fatalf("unable to settle htlc: %v", err)
		}

		if err := ForceStateTransition(aliceChannel, bobChannel); err != nil {
			t.Fatalf("unable to complete alice's state "+
				"transition: %v", err)
		}

		htlcIndex++
		aliceBalance -= htlcAmt
		bobBalance += htlcAmt
	}

	// Balance should start out equal to half the channel capacity minus
	// the commitment fee Alice must pay and the channel reserve. In
	// addition the HTLC fee will be subtracted fromt the balance to
	// reflect that this value must be reserved for any payment above the
	// dust limit.
	expAliceBalance := aliceBalance - commitFee - aliceReserve - htlcFee

	// Bob is not the initiator, so he will have all his balance available,
	// since Alice pays for fees. Bob only need to keep his balance above
	// the reserve.
	expBobBalance := bobBalance - bobReserve
	checkBalance(t, expAliceBalance, expBobBalance)

	// Find the minumim size of a non-dust HTLC.
	aliceNonDustHtlc := aliceDustlimit + htlcTimeoutFee

	// Send a HTLC leaving Alice's remaining balance just enough to have
	// nonDustHtlc left after paying the commit fee and htlc fee.
	htlcAmt := aliceBalance - (commitFee + aliceReserve + htlcFee + aliceNonDustHtlc)
	sendHtlc(htlcAmt)

	// Now the real balance left will be
	// nonDustHtlc+commitfee+aliceReserve+htlcfee. The available balance
	// reported will just be nonDustHtlc, since the rest of the balance is
	// reserved.
	expAliceBalance = aliceNonDustHtlc
	expBobBalance = bobBalance - bobReserve
	checkBalance(t, expAliceBalance, expBobBalance)

	// Send an HTLC using all but one msat of the reported balance.
	htlcAmt = aliceNonDustHtlc - 1
	sendHtlc(htlcAmt)

	// 1 msat should be left.
	expAliceBalance = 1

	// Bob should still have all his balance available, since even though
	// Alice cannot afford to add a non-dust HTLC, she can afford to add a
	// non-dust HTLC from Bob.
	expBobBalance = bobBalance - bobReserve
	checkBalance(t, expAliceBalance, expBobBalance)

	// Sendng the last msat.
	htlcAmt = 1
	sendHtlc(htlcAmt)

	// No balance left.
	expAliceBalance = 0

	// We try to always reserve enough for the non-iniitator to be able to
	// add an HTLC, hence Bob should still have all his non-reserved
	// balance available.
	expBobBalance = bobBalance - bobReserve
	checkBalance(t, expAliceBalance, expBobBalance)

	// Even though Alice has a reported balance of 0, this is because we
	// try to avoid getting into the position where she cannot pay the fee
	// for Bob adding another HTLC. This means she actually _has_ some
	// balance left, and we now force the channel into this situation by
	// sending yet another HTLC. In practice this can also happen if a fee
	// update eats into Alice's balance.
	htlcAmt = 1
	sendHtlc(htlcAmt)

	// Now Alice balance is so low that she cannot even afford to add a new
	// HTLC from Bob to the commitment transaction. Bob's balance should
	// reflect this, by only reporting dust amount being available. Alice
	// should still report a zero balance.

	// Since the dustlimit is different for the two commitments, the
	// largest HTLC Bob can send that Alice can afford on both commitments
	// (remember she cannot afford to pay the HTLC fee) is the largest dust
	// HTLC on Alice's commitemnt, since her dust limit is lower.
	bobNonDustHtlc := aliceDustlimit + htlcSuccessFee
	expBobBalance = bobNonDustHtlc - 1
	expAliceBalance = 0
	checkBalance(t, expAliceBalance, expBobBalance)
}

// TestSignCommitmentFailNotLockedIn tests that a channel will not attempt to
// create a new state if it doesn't yet know of the next revocation point for
// the remote party.
func TestSignCommitmentFailNotLockedIn(t *testing.T) {
	t.Parallel()

	// Create a test channel which will be used for the duration of this
	// unittest. The channel will be funded evenly with Alice having 5 BTC,
	// and Bob having 5 BTC.
	aliceChannel, _, cleanUp, err := CreateTestChannels(
		channeldb.SingleFunderTweaklessBit,
	)
	if err != nil {
		t.Fatalf("unable to create test channels: %v", err)
	}
	defer cleanUp()

	// Next, we'll modify Alice's internal state to omit knowledge of Bob's
	// next revocation point.
	aliceChannel.channelState.RemoteNextRevocation = nil

	// If we now try to initiate a state update, then it should fail as
	// Alice is unable to actually create a new state.
	_, _, _, err = aliceChannel.SignNextCommitment()
	if err != ErrNoWindow {
		t.Fatalf("expected ErrNoWindow, instead have: %v", err)
	}
}

// TestLockedInHtlcForwardingSkipAfterRestart ensures that after a restart, a
// state machine doesn't attempt to re-forward any HTLC's that were already
// locked in, but in a prior state.
func TestLockedInHtlcForwardingSkipAfterRestart(t *testing.T) {
	t.Parallel()

	// First, we'll make a channel between Alice and Bob.
	aliceChannel, bobChannel, cleanUp, err := CreateTestChannels(
		channeldb.SingleFunderTweaklessBit,
	)
	if err != nil {
		t.Fatalf("unable to create test channels: %v", err)
	}
	defer cleanUp()

	// We'll now add two HTLC's from Alice to Bob, then Alice will initiate
	// a state transition.
	var htlcAmt lnwire.MilliSatoshi = 100000
	htlc, _ := createHTLC(0, htlcAmt)
	if _, err := aliceChannel.AddHTLC(htlc, nil); err != nil {
		t.Fatalf("unable to add htlc: %v", err)
	}
	if _, err := bobChannel.ReceiveHTLC(htlc); err != nil {
		t.Fatalf("unable to recv htlc: %v", err)
	}
	htlc2, _ := createHTLC(1, htlcAmt)
	if _, err := aliceChannel.AddHTLC(htlc2, nil); err != nil {
		t.Fatalf("unable to add htlc2: %v", err)
	}
	if _, err := bobChannel.ReceiveHTLC(htlc2); err != nil {
		t.Fatalf("unable to recv htlc2: %v", err)
	}

	// We'll now manually initiate a state transition between Alice and
	// bob.
	aliceSig, aliceHtlcSigs, _, err := aliceChannel.SignNextCommitment()
	if err != nil {
		t.Fatal(err)
	}
	err = bobChannel.ReceiveNewCommitment(aliceSig, aliceHtlcSigs)
	if err != nil {
		t.Fatal(err)
	}
	bobRevocation, _, err := bobChannel.RevokeCurrentCommitment()
	if err != nil {
		t.Fatal(err)
	}

	// Alice should detect that she doesn't need to forward any HTLC's.
	fwdPkg, _, _, _, err := aliceChannel.ReceiveRevocation(bobRevocation)
	if err != nil {
		t.Fatal(err)
	}
	if len(fwdPkg.Adds) != 0 {
		t.Fatalf("alice shouldn't forward any HTLC's, instead wants to "+
			"forward %v htlcs", len(fwdPkg.Adds))
	}
	if len(fwdPkg.SettleFails) != 0 {
		t.Fatalf("alice shouldn't forward any HTLC's, instead wants to "+
			"forward %v htlcs", len(fwdPkg.SettleFails))
	}

	// Now, have Bob initiate a transition to lock in the Adds sent by
	// Alice.
	bobSig, bobHtlcSigs, _, err := bobChannel.SignNextCommitment()
	if err != nil {
		t.Fatal(err)
	}

	err = aliceChannel.ReceiveNewCommitment(bobSig, bobHtlcSigs)
	if err != nil {
		t.Fatal(err)
	}
	aliceRevocation, _, err := aliceChannel.RevokeCurrentCommitment()
	if err != nil {
		t.Fatal(err)
	}

	// Bob should now detect that he now has 2 incoming HTLC's that he can
	// forward along.
	fwdPkg, _, _, _, err = bobChannel.ReceiveRevocation(aliceRevocation)
	if err != nil {
		t.Fatal(err)
	}
	if len(fwdPkg.Adds) != 2 {
		t.Fatalf("bob should forward 2 hltcs, instead has %v",
			len(fwdPkg.Adds))
	}
	if len(fwdPkg.SettleFails) != 0 {
		t.Fatalf("bob should forward 0 hltcs, instead has %v",
			len(fwdPkg.SettleFails))
	}

	// We'll now restart both Alice and Bob. This emulates a reconnection
	// between the two peers.
	aliceChannel, err = restartChannel(aliceChannel)
	if err != nil {
		t.Fatalf("unable to restart alice: %v", err)
	}
	bobChannel, err = restartChannel(bobChannel)
	if err != nil {
		t.Fatalf("unable to restart bob: %v", err)
	}

	// With both nodes restarted, Bob will now attempt to cancel one of
	// Alice's HTLC's.
	err = bobChannel.FailHTLC(htlc.ID, []byte("failreason"), nil, nil, nil)
	if err != nil {
		t.Fatalf("unable to cancel HTLC: %v", err)
	}
	err = aliceChannel.ReceiveFailHTLC(htlc.ID, []byte("bad"))
	if err != nil {
		t.Fatalf("unable to recv htlc cancel: %v", err)
	}

	// We'll now initiate another state transition, but this time Bob will
	// lead.
	bobSig, bobHtlcSigs, _, err = bobChannel.SignNextCommitment()
	if err != nil {
		t.Fatal(err)
	}
	err = aliceChannel.ReceiveNewCommitment(bobSig, bobHtlcSigs)
	if err != nil {
		t.Fatal(err)
	}
	aliceRevocation, _, err = aliceChannel.RevokeCurrentCommitment()
	if err != nil {
		t.Fatal(err)
	}

	// At this point, Bob receives the revocation from Alice, which is now
	// his signal to examine all the HTLC's that have been locked in to
	// process.
	fwdPkg, _, _, _, err = bobChannel.ReceiveRevocation(aliceRevocation)
	if err != nil {
		t.Fatal(err)
	}

	// Bob should detect that he doesn't need to forward *any* HTLC's, as
	// he was the one that initiated extending the commitment chain of
	// Alice.
	if len(fwdPkg.Adds) != 0 {
		t.Fatalf("alice shouldn't forward any HTLC's, instead wants to "+
			"forward %v htlcs", len(fwdPkg.Adds))
	}
	if len(fwdPkg.SettleFails) != 0 {
		t.Fatalf("alice shouldn't forward any HTLC's, instead wants to "+
			"forward %v htlcs", len(fwdPkg.SettleFails))
	}

	// Now, begin another state transition led by Alice, and fail the second
	// HTLC part-way through the dance.
	aliceSig, aliceHtlcSigs, _, err = aliceChannel.SignNextCommitment()
	if err != nil {
		t.Fatal(err)
	}
	err = bobChannel.ReceiveNewCommitment(aliceSig, aliceHtlcSigs)
	if err != nil {
		t.Fatal(err)
	}

	// Failing the HTLC here will cause the update to be included in Alice's
	// remote log, but it should not be committed by this transition.
	err = bobChannel.FailHTLC(htlc2.ID, []byte("failreason"), nil, nil, nil)
	if err != nil {
		t.Fatalf("unable to cancel HTLC: %v", err)
	}
	err = aliceChannel.ReceiveFailHTLC(htlc2.ID, []byte("bad"))
	if err != nil {
		t.Fatalf("unable to recv htlc cancel: %v", err)
	}

	bobRevocation, _, err = bobChannel.RevokeCurrentCommitment()
	if err != nil {
		t.Fatal(err)
	}

	// Alice should detect that she doesn't need to forward any Adds's, but
	// that the Fail has been locked in an can be forwarded.
	_, adds, settleFails, _, err := aliceChannel.ReceiveRevocation(bobRevocation)
	if err != nil {
		t.Fatal(err)
	}
	if len(adds) != 0 {
		t.Fatalf("alice shouldn't forward any HTLC's, instead wants to "+
			"forward %v htlcs", len(adds))
	}
	if len(settleFails) != 1 {
		t.Fatalf("alice should only forward %d HTLC's, instead wants to "+
			"forward %v htlcs", 1, len(settleFails))
	}
	if settleFails[0].ParentIndex != htlc.ID {
		t.Fatalf("alice should forward fail for htlcid=%d, instead "+
			"forwarding id=%d", htlc.ID,
			settleFails[0].ParentIndex)
	}

	// We'll now restart both Alice and Bob. This emulates a reconnection
	// between the two peers.
	aliceChannel, err = restartChannel(aliceChannel)
	if err != nil {
		t.Fatalf("unable to restart alice: %v", err)
	}
	bobChannel, err = restartChannel(bobChannel)
	if err != nil {
		t.Fatalf("unable to restart bob: %v", err)
	}

	// Readd the Fail to both Alice and Bob's channels, as the non-committed
	// update will not have survived the restart.
	err = bobChannel.FailHTLC(htlc2.ID, []byte("failreason"), nil, nil, nil)
	if err != nil {
		t.Fatalf("unable to cancel HTLC: %v", err)
	}
	err = aliceChannel.ReceiveFailHTLC(htlc2.ID, []byte("bad"))
	if err != nil {
		t.Fatalf("unable to recv htlc cancel: %v", err)
	}

	// Have Alice initiate a state transition, which does not include the
	// HTLCs just readded to the channel state.
	aliceSig, aliceHtlcSigs, _, err = aliceChannel.SignNextCommitment()
	if err != nil {
		t.Fatal(err)
	}
	err = bobChannel.ReceiveNewCommitment(aliceSig, aliceHtlcSigs)
	if err != nil {
		t.Fatal(err)
	}
	bobRevocation, _, err = bobChannel.RevokeCurrentCommitment()
	if err != nil {
		t.Fatal(err)
	}

	// Alice should detect that she doesn't need to forward any HTLC's, as
	// the updates haven't been committed by Bob yet.
	fwdPkg, _, _, _, err = aliceChannel.ReceiveRevocation(bobRevocation)
	if err != nil {
		t.Fatal(err)
	}
	if len(fwdPkg.Adds) != 0 {
		t.Fatalf("alice shouldn't forward any HTLC's, instead wants to "+
			"forward %v htlcs", len(fwdPkg.Adds))
	}
	if len(fwdPkg.SettleFails) != 0 {
		t.Fatalf("alice shouldn't forward any HTLC's, instead wants to "+
			"forward %v htlcs", len(fwdPkg.SettleFails))
	}

	// Now initiate a final update from Bob to lock in the final Fail.
	bobSig, bobHtlcSigs, _, err = bobChannel.SignNextCommitment()
	if err != nil {
		t.Fatal(err)
	}

	err = aliceChannel.ReceiveNewCommitment(bobSig, bobHtlcSigs)
	if err != nil {
		t.Fatal(err)
	}

	aliceRevocation, _, err = aliceChannel.RevokeCurrentCommitment()
	if err != nil {
		t.Fatal(err)
	}

	// Bob should detect that he has nothing to forward, as he hasn't
	// received any HTLCs.
	fwdPkg, _, _, _, err = bobChannel.ReceiveRevocation(aliceRevocation)
	if err != nil {
		t.Fatal(err)
	}
	if len(fwdPkg.Adds) != 0 {
		t.Fatalf("bob should forward 4 hltcs, instead has %v",
			len(fwdPkg.Adds))
	}
	if len(fwdPkg.SettleFails) != 0 {
		t.Fatalf("bob should forward 0 hltcs, instead has %v",
			len(fwdPkg.SettleFails))
	}

	// Finally, have Bob initiate a state transition that locks in the Fail
	// added after the restart.
	aliceSig, aliceHtlcSigs, _, err = aliceChannel.SignNextCommitment()
	if err != nil {
		t.Fatal(err)
	}
	err = bobChannel.ReceiveNewCommitment(aliceSig, aliceHtlcSigs)
	if err != nil {
		t.Fatal(err)
	}
	bobRevocation, _, err = bobChannel.RevokeCurrentCommitment()
	if err != nil {
		t.Fatal(err)
	}

	// When Alice receives the revocation, she should detect that she
	// can now forward the freshly locked-in Fail.
	_, adds, settleFails, _, err = aliceChannel.ReceiveRevocation(bobRevocation)
	if err != nil {
		t.Fatal(err)
	}
	if len(adds) != 0 {
		t.Fatalf("alice shouldn't forward any HTLC's, instead wants to "+
			"forward %v htlcs", len(adds))
	}
	if len(settleFails) != 1 {
		t.Fatalf("alice should only forward one HTLC, instead wants to "+
			"forward %v htlcs", len(settleFails))
	}
	if settleFails[0].ParentIndex != htlc2.ID {
		t.Fatalf("alice should forward fail for htlcid=%d, instead "+
			"forwarding id=%d", htlc2.ID,
			settleFails[0].ParentIndex)
	}
}

// TestInvalidCommitSigError tests that if the remote party sends us an invalid
// commitment signature, then we'll reject it and return a special error that
// contains information to allow the remote party to debug their issues.
func TestInvalidCommitSigError(t *testing.T) {
	t.Parallel()

	// First, we'll make a channel between Alice and Bob.
	aliceChannel, bobChannel, cleanUp, err := CreateTestChannels(
		channeldb.SingleFunderTweaklessBit,
	)
	if err != nil {
		t.Fatalf("unable to create test channels: %v", err)
	}
	defer cleanUp()

	// With the channel established, we'll now send a single HTLC from
	// Alice to Bob.
	var htlcAmt lnwire.MilliSatoshi = 100000
	htlc, _ := createHTLC(0, htlcAmt)
	if _, err := aliceChannel.AddHTLC(htlc, nil); err != nil {
		t.Fatalf("unable to add htlc: %v", err)
	}
	if _, err := bobChannel.ReceiveHTLC(htlc); err != nil {
		t.Fatalf("unable to recv htlc: %v", err)
	}

	// Alice will now attempt to initiate a state transition.
	aliceSig, aliceHtlcSigs, _, err := aliceChannel.SignNextCommitment()
	if err != nil {
		t.Fatalf("unable to sign new commit: %v", err)
	}

	// Before the signature gets to Bob, we'll mutate it, such that the
	// signature is now actually invalid.
	aliceSig[0] ^= 88

	// Bob should reject this new state, and return the proper error.
	err = bobChannel.ReceiveNewCommitment(aliceSig, aliceHtlcSigs)
	if err == nil {
		t.Fatalf("bob accepted invalid state but shouldn't have")
	}
	if _, ok := err.(*InvalidCommitSigError); !ok {
		t.Fatalf("bob sent incorrect error, expected %T, got %T",
			&InvalidCommitSigError{}, err)
	}
}

// TestChannelUnilateralCloseHtlcResolution tests that in the case of a
// unilateral channel closure, then the party that didn't broadcast the
// commitment is able to properly sweep all relevant outputs.
func TestChannelUnilateralCloseHtlcResolution(t *testing.T) {
	t.Parallel()

	// Create a test channel which will be used for the duration of this
	// unittest. The channel will be funded evenly with Alice having 5 BTC,
	// and Bob having 5 BTC.
	aliceChannel, bobChannel, cleanUp, err := CreateTestChannels(
		channeldb.SingleFunderTweaklessBit,
	)
	if err != nil {
		t.Fatalf("unable to create test channels: %v", err)
	}
	defer cleanUp()

	// We'll start off the test by adding an HTLC in both directions, then
	// initiating enough state transitions to lock both of them in.
	htlcAmount := lnwire.NewMSatFromSatoshis(20000)
	htlcAlice, _ := createHTLC(0, htlcAmount)
	if _, err := aliceChannel.AddHTLC(htlcAlice, nil); err != nil {
		t.Fatalf("alice unable to add htlc: %v", err)
	}
	if _, err := bobChannel.ReceiveHTLC(htlcAlice); err != nil {
		t.Fatalf("bob unable to recv add htlc: %v", err)
	}
	htlcBob, preimageBob := createHTLC(0, htlcAmount)
	if _, err := bobChannel.AddHTLC(htlcBob, nil); err != nil {
		t.Fatalf("bob unable to add htlc: %v", err)
	}
	if _, err := aliceChannel.ReceiveHTLC(htlcBob); err != nil {
		t.Fatalf("alice unable to recv add htlc: %v", err)
	}
	if err := ForceStateTransition(aliceChannel, bobChannel); err != nil {
		t.Fatalf("Can't update the channel state: %v", err)
	}
	if err := ForceStateTransition(bobChannel, aliceChannel); err != nil {
		t.Fatalf("Can't update the channel state: %v", err)
	}

	// With both HTLC's locked in, we'll now simulate Bob force closing the
	// transaction on Alice.
	bobForceClose, err := bobChannel.ForceClose()
	if err != nil {
		t.Fatalf("unable to close: %v", err)
	}

	// We'll then use Bob's transaction to trigger a spend notification for
	// Alice.
	closeTx := bobForceClose.CloseTx
	commitTxHash := closeTx.TxHash()
	spendDetail := &chainntnfs.SpendDetail{
		SpendingTx:    closeTx,
		SpenderTxHash: &commitTxHash,
	}
	aliceCloseSummary, err := NewUnilateralCloseSummary(
		aliceChannel.channelState, aliceChannel.Signer,
		spendDetail,
		aliceChannel.channelState.RemoteCommitment,
		aliceChannel.channelState.RemoteCurrentRevocation,
	)
	if err != nil {
		t.Fatalf("unable to create alice close summary: %v", err)
	}

	// She should detect that she can sweep both the outgoing HTLC as well
	// as the incoming one from Bob.
	if len(aliceCloseSummary.HtlcResolutions.OutgoingHTLCs) != 1 {
		t.Fatalf("alice out htlc resolutions not populated: expected %v "+
			"htlcs, got %v htlcs",
			1, len(aliceCloseSummary.HtlcResolutions.OutgoingHTLCs))
	}
	if len(aliceCloseSummary.HtlcResolutions.IncomingHTLCs) != 1 {
		t.Fatalf("alice in htlc resolutions not populated: expected %v "+
			"htlcs, got %v htlcs",
			1, len(aliceCloseSummary.HtlcResolutions.IncomingHTLCs))
	}

	outHtlcResolution := aliceCloseSummary.HtlcResolutions.OutgoingHTLCs[0]
	inHtlcResolution := aliceCloseSummary.HtlcResolutions.IncomingHTLCs[0]

	// First, we'll ensure that Alice can directly spend the outgoing HTLC
	// given a transaction with the proper lock time set.
	receiverHtlcScript := closeTx.TxOut[outHtlcResolution.ClaimOutpoint.Index].PkScript
	sweepTx := wire.NewMsgTx(2)
	sweepTx.AddTxIn(&wire.TxIn{
		PreviousOutPoint: outHtlcResolution.ClaimOutpoint,
	})
	sweepTx.AddTxOut(&wire.TxOut{
		PkScript: receiverHtlcScript,
		Value:    outHtlcResolution.SweepSignDesc.Output.Value,
	})
	outHtlcResolution.SweepSignDesc.InputIndex = 0
	outHtlcResolution.SweepSignDesc.SigHashes = txscript.NewTxSigHashes(
		sweepTx,
	)
	sweepTx.LockTime = outHtlcResolution.Expiry

	// With the transaction constructed, we'll generate a witness that
	// should be valid for it, and verify using an instance of Script.
	sweepTx.TxIn[0].Witness, err = input.ReceiverHtlcSpendTimeout(
		aliceChannel.Signer, &outHtlcResolution.SweepSignDesc,
		sweepTx, int32(outHtlcResolution.Expiry),
	)
	if err != nil {
		t.Fatalf("unable to witness: %v", err)
	}
	vm, err := txscript.NewEngine(
		outHtlcResolution.SweepSignDesc.Output.PkScript,
		sweepTx, 0, txscript.StandardVerifyFlags, nil,
		nil, outHtlcResolution.SweepSignDesc.Output.Value,
	)
	if err != nil {
		t.Fatalf("unable to create engine: %v", err)
	}
	if err := vm.Execute(); err != nil {
		t.Fatalf("htlc timeout spend is invalid: %v", err)
	}

	// Next, we'll ensure that we're able to sweep the incoming HTLC with a
	// similar sweep transaction, this time using the payment pre-image.
	senderHtlcScript := closeTx.TxOut[inHtlcResolution.ClaimOutpoint.Index].PkScript
	sweepTx = wire.NewMsgTx(2)
	sweepTx.AddTxIn(&wire.TxIn{
		PreviousOutPoint: inHtlcResolution.ClaimOutpoint,
	})
	sweepTx.AddTxOut(&wire.TxOut{
		PkScript: senderHtlcScript,
		Value:    inHtlcResolution.SweepSignDesc.Output.Value,
	})
	inHtlcResolution.SweepSignDesc.InputIndex = 0
	inHtlcResolution.SweepSignDesc.SigHashes = txscript.NewTxSigHashes(
		sweepTx,
	)
	sweepTx.TxIn[0].Witness, err = input.SenderHtlcSpendRedeem(
		aliceChannel.Signer, &inHtlcResolution.SweepSignDesc,
		sweepTx, preimageBob[:],
	)
	if err != nil {
		t.Fatalf("unable to generate witness for success "+
			"output: %v", err)
	}

	// Finally, we'll verify the constructed witness to ensure that Alice
	// can properly sweep the output.
	vm, err = txscript.NewEngine(
		inHtlcResolution.SweepSignDesc.Output.PkScript,
		sweepTx, 0, txscript.StandardVerifyFlags, nil,
		nil, inHtlcResolution.SweepSignDesc.Output.Value,
	)
	if err != nil {
		t.Fatalf("unable to create engine: %v", err)
	}
	if err := vm.Execute(); err != nil {
		t.Fatalf("htlc timeout spend is invalid: %v", err)
	}
}

// TestChannelUnilateralClosePendingCommit tests that if the remote party
// broadcasts their pending commit (hasn't yet revoked the lower one), then
// we'll create a proper unilateral channel clsoure that can sweep the created
// outputs.
func TestChannelUnilateralClosePendingCommit(t *testing.T) {
	t.Parallel()

	// Create a test channel which will be used for the duration of this
	// unittest. The channel will be funded evenly with Alice having 5 BTC,
	// and Bob having 5 BTC.
	aliceChannel, bobChannel, cleanUp, err := CreateTestChannels(
		channeldb.SingleFunderBit,
	)
	if err != nil {
		t.Fatalf("unable to create test channels: %v", err)
	}
	defer cleanUp()

	// First, we'll add an HTLC from Alice to Bob, just to be be able to
	// create a new state transition.
	htlcAmount := lnwire.NewMSatFromSatoshis(20000)
	htlcAlice, _ := createHTLC(0, htlcAmount)
	if _, err := aliceChannel.AddHTLC(htlcAlice, nil); err != nil {
		t.Fatalf("alice unable to add htlc: %v", err)
	}
	if _, err := bobChannel.ReceiveHTLC(htlcAlice); err != nil {
		t.Fatalf("bob unable to recv add htlc: %v", err)
	}

	// With the HTLC added, we'll now manually initiate a state transition
	// from Alice to Bob.
	_, _, _, err = aliceChannel.SignNextCommitment()
	if err != nil {
		t.Fatal(err)
	}

	// At this point, Alice's commitment chain should have a new pending
	// commit for Bob. We'll extract it so we can simulate Bob broadcasting
	// the commitment due to an issue.
	bobCommit := aliceChannel.remoteCommitChain.tip().txn
	bobTxHash := bobCommit.TxHash()
	spendDetail := &chainntnfs.SpendDetail{
		SpenderTxHash: &bobTxHash,
		SpendingTx:    bobCommit,
	}

	// At this point, if we attempt to create a unilateral close summary
	// using this commitment, but with the wrong state, we should find that
	// our output wasn't picked up.
	aliceWrongCloseSummary, err := NewUnilateralCloseSummary(
		aliceChannel.channelState, aliceChannel.Signer,
		spendDetail,
		aliceChannel.channelState.RemoteCommitment,
		aliceChannel.channelState.RemoteCurrentRevocation,
	)
	if err != nil {
		t.Fatalf("unable to create alice close summary: %v", err)
	}

	if aliceWrongCloseSummary.CommitResolution != nil {
		t.Fatalf("alice shouldn't have found self output")
	}

	// If we create the close summary again, but this time use Alice's
	// pending commit to Bob, then the unilateral close summary should be
	// properly populated.
	aliceRemoteChainTip, err := aliceChannel.channelState.RemoteCommitChainTip()
	if err != nil {
		t.Fatalf("unable to fetch remote chain tip: %v", err)
	}
	aliceCloseSummary, err := NewUnilateralCloseSummary(
		aliceChannel.channelState, aliceChannel.Signer,
		spendDetail,
		aliceRemoteChainTip.Commitment,
		aliceChannel.channelState.RemoteNextRevocation,
	)
	if err != nil {
		t.Fatalf("unable to create alice close summary: %v", err)
	}

	// With this proper version, Alice's commit resolution should have been
	// properly located.
	if aliceCloseSummary.CommitResolution == nil {
		t.Fatalf("unable to find alice's commit resolution")
	}

	// The proper short channel ID should also be set in Alice's close
	// channel summary.
	if aliceCloseSummary.ChannelCloseSummary.ShortChanID !=
		aliceChannel.ShortChanID() {

		t.Fatalf("wrong short chan ID, expected %v got %v",
			aliceChannel.ShortChanID(),
			aliceCloseSummary.ChannelCloseSummary.ShortChanID)
	}

	aliceSignDesc := aliceCloseSummary.CommitResolution.SelfOutputSignDesc

	// Finally, we'll ensure that we're able to properly sweep our output
	// from using the materials within the unilateral close summary.
	sweepTx := wire.NewMsgTx(2)
	sweepTx.AddTxIn(&wire.TxIn{
		PreviousOutPoint: aliceCloseSummary.CommitResolution.SelfOutPoint,
	})
	sweepTx.AddTxOut(&wire.TxOut{
		PkScript: testHdSeed[:],
		Value:    aliceSignDesc.Output.Value,
	})
	aliceSignDesc.SigHashes = txscript.NewTxSigHashes(sweepTx)
	sweepTx.TxIn[0].Witness, err = input.CommitSpendNoDelay(
		aliceChannel.Signer, &aliceSignDesc, sweepTx, false,
	)
	if err != nil {
		t.Fatalf("unable to generate sweep witness: %v", err)
	}

	// If we validate the signature on the new sweep transaction, it should
	// be fully valid.
	vm, err := txscript.NewEngine(
		aliceSignDesc.Output.PkScript, sweepTx, 0,
		txscript.StandardVerifyFlags, nil, nil,
		aliceSignDesc.Output.Value,
	)
	if err != nil {
		t.Fatalf("unable to create engine: %v", err)
	}
	if err := vm.Execute(); err != nil {
		t.Fatalf("htlc timeout spend is invalid: %v", err)
	}
}

// TestDesyncHTLCs checks that we cannot add HTLCs that would make the
// balance negative, when the remote and local update logs are desynced.
func TestDesyncHTLCs(t *testing.T) {
	t.Parallel()

	// We'll kick off the test by creating our channels which both are
	// loaded with 5 BTC each.
	aliceChannel, bobChannel, cleanUp, err := CreateTestChannels(
		channeldb.SingleFunderTweaklessBit,
	)
	if err != nil {
		t.Fatalf("unable to create test channels: %v", err)
	}
	defer cleanUp()

	// First add one HTLC of value 4.1 BTC.
	htlcAmt := lnwire.NewMSatFromSatoshis(4.1 * btcutil.SatoshiPerBitcoin)
	htlc, _ := createHTLC(0, htlcAmt)
	aliceIndex, err := aliceChannel.AddHTLC(htlc, nil)
	if err != nil {
		t.Fatalf("unable to add htlc: %v", err)
	}
	bobIndex, err := bobChannel.ReceiveHTLC(htlc)
	if err != nil {
		t.Fatalf("unable to recv htlc: %v", err)
	}

	// Lock this HTLC in.
	if err := ForceStateTransition(aliceChannel, bobChannel); err != nil {
		t.Fatalf("unable to complete state update: %v", err)
	}

	// Now let Bob fail this HTLC.
	err = bobChannel.FailHTLC(bobIndex, []byte("failreason"), nil, nil, nil)
	if err != nil {
		t.Fatalf("unable to cancel HTLC: %v", err)
	}
	if err := aliceChannel.ReceiveFailHTLC(aliceIndex, []byte("bad")); err != nil {
		t.Fatalf("unable to recv htlc cancel: %v", err)
	}

	// Alice now has gotten all her original balance (5 BTC) back, however,
	// adding a new HTLC at this point SHOULD fail, since if she adds the
	// HTLC and signs the next state, Bob cannot assume she received the
	// FailHTLC, and must assume she doesn't have the necessary balance
	// available.
	//
	// We try adding an HTLC of value 1 BTC, which should fail because the
	// balance is unavailable.
	htlcAmt = lnwire.NewMSatFromSatoshis(1 * btcutil.SatoshiPerBitcoin)
	htlc, _ = createHTLC(1, htlcAmt)
	if _, err = aliceChannel.AddHTLC(htlc, nil); err != ErrBelowChanReserve {
		t.Fatalf("expected ErrInsufficientBalance, instead received: %v",
			err)
	}

	// Now do a state transition, which will ACK the FailHTLC, making Alice
	// able to add the new HTLC.
	if err := ForceStateTransition(aliceChannel, bobChannel); err != nil {
		t.Fatalf("unable to complete state update: %v", err)
	}
	if _, err = aliceChannel.AddHTLC(htlc, nil); err != nil {
		t.Fatalf("unable to add htlc: %v", err)
	}
}

// TODO(roasbeef): testing.Quick test case for retrans!!!

// TestMaxAcceptedHTLCs tests that the correct error message (ErrMaxHTLCNumber)
// is thrown when a node tries to accept more than MaxAcceptedHTLCs in a
// channel.
func TestMaxAcceptedHTLCs(t *testing.T) {
	t.Parallel()

	// We'll kick off the test by creating our channels which both are
	// loaded with 5 BTC each.
	aliceChannel, bobChannel, cleanUp, err := CreateTestChannels(
		channeldb.SingleFunderTweaklessBit,
	)
	if err != nil {
		t.Fatalf("unable to create test channels: %v", err)
	}
	defer cleanUp()

	// One over the maximum number of HTLCs that either can accept.
	const numHTLCs = 12

	// Set the remote's required MaxAcceptedHtlcs. This means that Alice
	// can only offer the remote up to numHTLCs HTLCs.
	aliceChannel.channelState.LocalChanCfg.MaxAcceptedHtlcs = numHTLCs
	bobChannel.channelState.RemoteChanCfg.MaxAcceptedHtlcs = numHTLCs

	// Similarly, set the remote config's MaxAcceptedHtlcs. This means
	// that the remote will be aware that Bob will only accept up to
	// numHTLCs at a time.
	aliceChannel.channelState.RemoteChanCfg.MaxAcceptedHtlcs = numHTLCs
	bobChannel.channelState.LocalChanCfg.MaxAcceptedHtlcs = numHTLCs

	// Each HTLC amount is 0.1 BTC.
	htlcAmt := lnwire.NewMSatFromSatoshis(0.1 * btcutil.SatoshiPerBitcoin)

	// htlcID is used to keep track of the HTLC that Bob will fail back to
	// Alice.
	var htlcID uint64

	// Send the maximum allowed number of HTLCs.
	for i := 0; i < numHTLCs; i++ {
		htlc, _ := createHTLC(i, htlcAmt)
		if _, err := aliceChannel.AddHTLC(htlc, nil); err != nil {
			t.Fatalf("unable to add htlc: %v", err)
		}
		if _, err := bobChannel.ReceiveHTLC(htlc); err != nil {
			t.Fatalf("unable to recv htlc: %v", err)
		}

		// Just assign htlcID to the last received HTLC.
		htlcID = htlc.ID
	}

	if err := ForceStateTransition(aliceChannel, bobChannel); err != nil {
		t.Fatalf("unable to transition state: %v", err)
	}

	// The next HTLC should fail with ErrMaxHTLCNumber.
	htlc, _ := createHTLC(numHTLCs, htlcAmt)
	_, err = aliceChannel.AddHTLC(htlc, nil)
	if err != ErrMaxHTLCNumber {
		t.Fatalf("expected ErrMaxHTLCNumber, instead received: %v", err)
	}

	// Receiving the next HTLC should fail.
	if _, err := bobChannel.ReceiveHTLC(htlc); err != ErrMaxHTLCNumber {
		t.Fatalf("expected ErrMaxHTLCNumber, instead received: %v", err)
	}

	// Bob will fail the htlc specified by htlcID and then force a state
	// transition.
	err = bobChannel.FailHTLC(htlcID, []byte{}, nil, nil, nil)
	if err != nil {
		t.Fatalf("unable to fail htlc: %v", err)
	}

	if err := aliceChannel.ReceiveFailHTLC(htlcID, []byte{}); err != nil {
		t.Fatalf("unable to receive fail htlc: %v", err)
	}

	if err := ForceStateTransition(bobChannel, aliceChannel); err != nil {
		t.Fatalf("unable to transition state: %v", err)
	}

	// Bob should succeed in adding a new HTLC since a previous HTLC was just
	// failed. We use numHTLCs here since the previous AddHTLC with this index
	// failed.
	htlc, _ = createHTLC(numHTLCs, htlcAmt)
	if _, err := aliceChannel.AddHTLC(htlc, nil); err != nil {
		t.Fatalf("unable to add htlc: %v", err)
	}
	if _, err := bobChannel.ReceiveHTLC(htlc); err != nil {
		t.Fatalf("unable to recv htlc: %v", err)
	}

	// Add a commitment to Bob's commitment chain.
	aliceSig, aliceHtlcSigs, _, err := aliceChannel.SignNextCommitment()
	if err != nil {
		t.Fatalf("unable to sign next commitment: %v", err)
	}
	err = bobChannel.ReceiveNewCommitment(aliceSig, aliceHtlcSigs)
	if err != nil {
		t.Fatalf("unable to recv new commitment: %v", err)
	}

	// The next HTLC should fail with ErrMaxHTLCNumber. The index is incremented
	// by one.
	htlc, _ = createHTLC(numHTLCs+1, htlcAmt)
	if _, err = aliceChannel.AddHTLC(htlc, nil); err != ErrMaxHTLCNumber {
<<<<<<< HEAD
		t.Fatalf("expected ErrMaxHTLCNumber, instead received: %v", err)
	}

	// Likewise, Bob should not be able to receive this HTLC if Alice can't
	// add it.
	if _, err := bobChannel.ReceiveHTLC(htlc); err != ErrMaxHTLCNumber {
=======
>>>>>>> 30efca1a
		t.Fatalf("expected ErrMaxHTLCNumber, instead received: %v", err)
	}

	// Likewise, Bob should not be able to receive this HTLC if Alice can't
	// add it.
	if _, err := bobChannel.ReceiveHTLC(htlc); err != ErrMaxHTLCNumber {
		t.Fatalf("expected ErrMaxHTLCNumber, instead received: %v", err)
	}
}

// TestMaxAsynchronousHtlcs tests that Bob correctly receives (and does not
// fail) an HTLC from Alice when exchanging asynchronous payments. We want to
// mimic the following case where Bob's commitment transaction is full before
// starting:
// 	Alice                    Bob
// 1.         <---settle/fail---
// 2.         <-------sig-------
// 3.         --------sig------> (covers an add sent before step 1)
// 4.         <-------rev-------
// 5.         --------rev------>
// 6.         --------add------>
// 7.         - - - - sig - - ->
// This represents an asynchronous commitment dance in which both sides are
// sending signatures at the same time. In step 3, the signature does not
// cover the recent settle/fail that Bob sent in step 1. However, the add that
// Alice sends to Bob in step 6 does not overflow Bob's commitment transaction.
// This is because validateCommitmentSanity counts the HTLC's by ignoring
// HTLC's which will be removed in the next signature that Alice sends. Thus,
// the add won't overflow. This is because the signature received in step 7
// covers the settle/fail in step 1 and makes space for the add in step 6.
func TestMaxAsynchronousHtlcs(t *testing.T) {
	t.Parallel()

	// We'll kick off the test by creating our channels which both are
	// loaded with 5 BTC each.
	aliceChannel, bobChannel, cleanUp, err := CreateTestChannels(
		channeldb.SingleFunderTweaklessBit,
	)
	if err != nil {
		t.Fatalf("unable to create test channels: %v", err)
	}
	defer cleanUp()

	// One over the maximum number of HTLCs that either can accept.
	const numHTLCs = 12

	// Set the remote's required MaxAcceptedHtlcs. This means that Alice
	// can only offer the remote up to numHTLCs HTLCs.
	aliceChannel.channelState.LocalChanCfg.MaxAcceptedHtlcs = numHTLCs
	bobChannel.channelState.RemoteChanCfg.MaxAcceptedHtlcs = numHTLCs

	// Similarly, set the remote config's MaxAcceptedHtlcs. This means
	// that the remote will be aware that Bob will only accept up to
	// numHTLCs at a time.
	aliceChannel.channelState.RemoteChanCfg.MaxAcceptedHtlcs = numHTLCs
	bobChannel.channelState.LocalChanCfg.MaxAcceptedHtlcs = numHTLCs

	// Each HTLC amount is 0.1 BTC.
	htlcAmt := lnwire.NewMSatFromSatoshis(0.1 * btcutil.SatoshiPerBitcoin)

	var htlcID uint64

	// Send the maximum allowed number of HTLCs minus one.
	for i := 0; i < numHTLCs-1; i++ {
		htlc, _ := createHTLC(i, htlcAmt)
		if _, err := aliceChannel.AddHTLC(htlc, nil); err != nil {
			t.Fatalf("unable to add htlc: %v", err)
		}
		if _, err := bobChannel.ReceiveHTLC(htlc); err != nil {
			t.Fatalf("unable to recv htlc: %v", err)
		}

		// Just assign htlcID to the last received HTLC.
		htlcID = htlc.ID
	}

	if err := ForceStateTransition(aliceChannel, bobChannel); err != nil {
		t.Fatalf("unable to transition state: %v", err)
	}

	// Send an HTLC to Bob so that Bob's commitment transaction is full.
	htlc, _ := createHTLC(numHTLCs-1, htlcAmt)
	if _, err := aliceChannel.AddHTLC(htlc, nil); err != nil {
		t.Fatalf("unable to add htlc: %v", err)
	}
	if _, err := bobChannel.ReceiveHTLC(htlc); err != nil {
		t.Fatalf("unable to recv htlc: %v", err)
	}

	// Fail back an HTLC and sign a commitment as in steps 1 & 2.
	err = bobChannel.FailHTLC(htlcID, []byte{}, nil, nil, nil)
	if err != nil {
		t.Fatalf("unable to fail htlc: %v", err)
	}

	if err := aliceChannel.ReceiveFailHTLC(htlcID, []byte{}); err != nil {
		t.Fatalf("unable to receive fail htlc: %v", err)
	}

	bobSig, bobHtlcSigs, _, err := bobChannel.SignNextCommitment()
	if err != nil {
		t.Fatalf("unable to sign next commitment: %v", err)
	}

	err = aliceChannel.ReceiveNewCommitment(bobSig, bobHtlcSigs)
	if err != nil {
		t.Fatalf("unable to receive new commitment: %v", err)
	}

	// Cover the HTLC referenced with id equal to numHTLCs-1 with a new
	// signature (step 3).
	aliceSig, aliceHtlcSigs, _, err := aliceChannel.SignNextCommitment()
	if err != nil {
		t.Fatalf("unable to sign next commitment: %v", err)
	}

	err = bobChannel.ReceiveNewCommitment(aliceSig, aliceHtlcSigs)
	if err != nil {
		t.Fatalf("unable to receive new commitment: %v", err)
	}

	// Both sides exchange revocations as in step 4 & 5.
	bobRevocation, _, err := bobChannel.RevokeCurrentCommitment()
	if err != nil {
		t.Fatalf("unable to revoke revocation: %v", err)
	}

	_, _, _, _, err = aliceChannel.ReceiveRevocation(bobRevocation)
	if err != nil {
		t.Fatalf("unable to receive revocation: %v", err)
	}

	aliceRevocation, _, err := aliceChannel.RevokeCurrentCommitment()
	if err != nil {
		t.Fatalf("unable to revoke revocation: %v", err)
	}

	_, _, _, _, err = bobChannel.ReceiveRevocation(aliceRevocation)
	if err != nil {
		t.Fatalf("unable to receive revocation: %v", err)
	}

	// Send the final Add which should succeed as in step 6.
	htlc, _ = createHTLC(numHTLCs, htlcAmt)
	if _, err := aliceChannel.AddHTLC(htlc, nil); err != nil {
		t.Fatalf("unable to add htlc: %v", err)
	}
	if _, err := bobChannel.ReceiveHTLC(htlc); err != nil {
		t.Fatalf("unable to recv htlc: %v", err)
	}

	// Receiving the commitment should succeed as in step 7 since space was
	// made.
	aliceSig, aliceHtlcSigs, _, err = aliceChannel.SignNextCommitment()
	if err != nil {
		t.Fatalf("unable to sign next commitment: %v", err)
	}

	err = bobChannel.ReceiveNewCommitment(aliceSig, aliceHtlcSigs)
	if err != nil {
		t.Fatalf("unable to receive new commitment: %v", err)
	}
}

// TestMaxAsynchronousHtlcs tests that Bob correctly receives (and does not
// fail) an HTLC from Alice when exchanging asynchronous payments. We want to
// mimic the following case where Bob's commitment transaction is full before
// starting:
// 	Alice                    Bob
// 1.         <---settle/fail---
// 2.         <-------sig-------
// 3.         --------sig------> (covers an add sent before step 1)
// 4.         <-------rev-------
// 5.         --------rev------>
// 6.         --------add------>
// 7.         - - - - sig - - ->
// This represents an asynchronous commitment dance in which both sides are
// sending signatures at the same time. In step 3, the signature does not
// cover the recent settle/fail that Bob sent in step 1. However, the add that
// Alice sends to Bob in step 6 does not overflow Bob's commitment transaction.
// This is because validateCommitmentSanity counts the HTLC's by ignoring
// HTLC's which will be removed in the next signature that Alice sends. Thus,
// the add won't overflow. This is because the signature received in step 7
// covers the settle/fail in step 1 and makes space for the add in step 6.
func TestMaxAsynchronousHtlcs(t *testing.T) {
	t.Parallel()

	// We'll kick off the test by creating our channels which both are
	// loaded with 5 BTC each.
	aliceChannel, bobChannel, cleanUp, err := CreateTestChannels(true)
	if err != nil {
		t.Fatalf("unable to create test channels: %v", err)
	}
	defer cleanUp()

	// One over the maximum number of HTLCs that either can accept.
	const numHTLCs = 12

	// Set the remote's required MaxAcceptedHtlcs. This means that Alice
	// can only offer the remote up to numHTLCs HTLCs.
	aliceChannel.channelState.LocalChanCfg.MaxAcceptedHtlcs = numHTLCs
	bobChannel.channelState.RemoteChanCfg.MaxAcceptedHtlcs = numHTLCs

	// Similarly, set the remote config's MaxAcceptedHtlcs. This means
	// that the remote will be aware that Bob will only accept up to
	// numHTLCs at a time.
	aliceChannel.channelState.RemoteChanCfg.MaxAcceptedHtlcs = numHTLCs
	bobChannel.channelState.LocalChanCfg.MaxAcceptedHtlcs = numHTLCs

	// Each HTLC amount is 0.1 BTC.
	htlcAmt := lnwire.NewMSatFromSatoshis(0.1 * btcutil.SatoshiPerBitcoin)

	var htlcID uint64

	// Send the maximum allowed number of HTLCs minus one.
	for i := 0; i < numHTLCs-1; i++ {
		htlc, _ := createHTLC(i, htlcAmt)
		if _, err := aliceChannel.AddHTLC(htlc, nil); err != nil {
			t.Fatalf("unable to add htlc: %v", err)
		}
		if _, err := bobChannel.ReceiveHTLC(htlc); err != nil {
			t.Fatalf("unable to recv htlc: %v", err)
		}

		// Just assign htlcID to the last received HTLC.
		htlcID = htlc.ID
	}

	if err := ForceStateTransition(aliceChannel, bobChannel); err != nil {
		t.Fatalf("unable to transition state: %v", err)
	}

	// Send an HTLC to Bob so that Bob's commitment transaction is full.
	htlc, _ := createHTLC(numHTLCs-1, htlcAmt)
	if _, err := aliceChannel.AddHTLC(htlc, nil); err != nil {
		t.Fatalf("unable to add htlc: %v", err)
	}
	if _, err := bobChannel.ReceiveHTLC(htlc); err != nil {
		t.Fatalf("unable to recv htlc: %v", err)
	}

	// Fail back an HTLC and sign a commitment as in steps 1 & 2.
	err = bobChannel.FailHTLC(htlcID, []byte{}, nil, nil, nil)
	if err != nil {
		t.Fatalf("unable to fail htlc: %v", err)
	}

	if err := aliceChannel.ReceiveFailHTLC(htlcID, []byte{}); err != nil {
		t.Fatalf("unable to receive fail htlc: %v", err)
	}

	bobSig, bobHtlcSigs, _, err := bobChannel.SignNextCommitment()
	if err != nil {
		t.Fatalf("unable to sign next commitment: %v", err)
	}

	err = aliceChannel.ReceiveNewCommitment(bobSig, bobHtlcSigs)
	if err != nil {
		t.Fatalf("unable to receive new commitment: %v", err)
	}

	// Cover the HTLC referenced with id equal to numHTLCs-1 with a new
	// signature (step 3).
	aliceSig, aliceHtlcSigs, _, err := aliceChannel.SignNextCommitment()
	if err != nil {
		t.Fatalf("unable to sign next commitment: %v", err)
	}

	err = bobChannel.ReceiveNewCommitment(aliceSig, aliceHtlcSigs)
	if err != nil {
		t.Fatalf("unable to receive new commitment: %v", err)
	}

	// Both sides exchange revocations as in step 4 & 5.
	bobRevocation, _, err := bobChannel.RevokeCurrentCommitment()
	if err != nil {
		t.Fatalf("unable to revoke revocation: %v", err)
	}

	_, _, _, _, err = aliceChannel.ReceiveRevocation(bobRevocation)
	if err != nil {
		t.Fatalf("unable to receive revocation: %v", err)
	}

	aliceRevocation, _, err := aliceChannel.RevokeCurrentCommitment()
	if err != nil {
		t.Fatalf("unable to revoke revocation: %v", err)
	}

	_, _, _, _, err = bobChannel.ReceiveRevocation(aliceRevocation)
	if err != nil {
		t.Fatalf("unable to receive revocation: %v", err)
	}

	// Send the final Add which should succeed as in step 6.
	htlc, _ = createHTLC(numHTLCs, htlcAmt)
	if _, err := aliceChannel.AddHTLC(htlc, nil); err != nil {
		t.Fatalf("unable to add htlc: %v", err)
	}
	if _, err := bobChannel.ReceiveHTLC(htlc); err != nil {
		t.Fatalf("unable to recv htlc: %v", err)
	}

	// Receiving the commitment should succeed as in step 7 since space was
	// made.
	aliceSig, aliceHtlcSigs, _, err = aliceChannel.SignNextCommitment()
	if err != nil {
		t.Fatalf("unable to sign next commitment: %v", err)
	}

	err = bobChannel.ReceiveNewCommitment(aliceSig, aliceHtlcSigs)
	if err != nil {
		t.Fatalf("unable to receive new commitment: %v", err)
	}
}

// TestMaxPendingAmount tests that the maximum overall pending HTLC value is met
// given several HTLCs that, combined, exceed this value. An ErrMaxPendingAmount
// error should be returned.
func TestMaxPendingAmount(t *testing.T) {
	t.Parallel()

	// We'll kick off the test by creating our channels which both are
	// loaded with 5 BTC each.
	aliceChannel, bobChannel, cleanUp, err := CreateTestChannels(
		channeldb.SingleFunderTweaklessBit,
	)
	if err != nil {
		t.Fatalf("unable to create test channels: %v", err)
	}
	defer cleanUp()

	// We set the remote required MaxPendingAmount to 3 BTC. We will
	// attempt to overflow this value and see if it gives us the
	// ErrMaxPendingAmount error.
	maxPending := lnwire.NewMSatFromSatoshis(btcutil.SatoshiPerBitcoin * 3)

	// We set the max pending amount of Alice's config. This mean that she
	// cannot offer Bob HTLCs with a total value above this limit at a given
	// time.
	aliceChannel.channelState.LocalChanCfg.MaxPendingAmount = maxPending
	bobChannel.channelState.RemoteChanCfg.MaxPendingAmount = maxPending

	// First, we'll add 2 HTLCs of 1.5 BTC each to Alice's commitment.
	// This won't trigger Alice's ErrMaxPendingAmount error.
	const numHTLCs = 2
	htlcAmt := lnwire.NewMSatFromSatoshis(1.5 * btcutil.SatoshiPerBitcoin)
	for i := 0; i < numHTLCs; i++ {
		htlc, _ := createHTLC(i, htlcAmt)
		if _, err := aliceChannel.AddHTLC(htlc, nil); err != nil {
			t.Fatalf("unable to add htlc: %v", err)
		}
		if _, err := bobChannel.ReceiveHTLC(htlc); err != nil {
			t.Fatalf("unable to recv htlc: %v", err)
		}
	}

	// We finally add one more HTLC of 0.1 BTC to Alice's commitment. This
	// SHOULD trigger Alice's ErrMaxPendingAmount error.
	htlcAmt = lnwire.NewMSatFromSatoshis(0.1 * btcutil.SatoshiPerBitcoin)
	htlc, _ := createHTLC(numHTLCs, htlcAmt)
	_, err = aliceChannel.AddHTLC(htlc, nil)
	if err != ErrMaxPendingAmount {
		t.Fatalf("expected ErrMaxPendingAmount, instead received: %v", err)
	}

	// And also Bob shouldn't be accepting this HTLC upon calling ReceiveHTLC.
	if _, err := bobChannel.ReceiveHTLC(htlc); err != ErrMaxPendingAmount {
		t.Fatalf("expected ErrMaxPendingAmount, instead received: %v", err)
	}
}

func assertChannelBalances(t *testing.T, alice, bob *LightningChannel,
	aliceBalance, bobBalance btcutil.Amount) {

	_, _, line, _ := runtime.Caller(1)

	aliceSelfBalance := alice.channelState.LocalCommitment.LocalBalance.ToSatoshis()
	aliceBobBalance := alice.channelState.LocalCommitment.RemoteBalance.ToSatoshis()
	if aliceSelfBalance != aliceBalance {
		t.Fatalf("line #%v: wrong alice self balance: expected %v, got %v",
			line, aliceBalance, aliceSelfBalance)
	}
	if aliceBobBalance != bobBalance {
		t.Fatalf("line #%v: wrong alice bob's balance: expected %v, got %v",
			line, bobBalance, aliceBobBalance)
	}

	bobSelfBalance := bob.channelState.LocalCommitment.LocalBalance.ToSatoshis()
	bobAliceBalance := bob.channelState.LocalCommitment.RemoteBalance.ToSatoshis()
	if bobSelfBalance != bobBalance {
		t.Fatalf("line #%v: wrong bob self balance: expected %v, got %v",
			line, bobBalance, bobSelfBalance)
	}
	if bobAliceBalance != aliceBalance {
		t.Fatalf("line #%v: wrong alice bob's balance: expected %v, got %v",
			line, aliceBalance, bobAliceBalance)
	}
}

// TestChanReserve tests that the ErrBelowChanReserve error is thrown when an
// HTLC is added that causes a node's balance to dip below its channel reserve
// limit.
func TestChanReserve(t *testing.T) {
	t.Parallel()

	setupChannels := func() (*LightningChannel, *LightningChannel, func()) {
		// We'll kick off the test by creating our channels which both
		// are loaded with 5 BTC each.
		aliceChannel, bobChannel, cleanUp, err := CreateTestChannels(
			channeldb.SingleFunderTweaklessBit,
		)
		if err != nil {
			t.Fatalf("unable to create test channels: %v", err)
		}

		// We set the remote required ChanReserve to 0.5 BTC. We will
		// attempt to cause Alice's balance to dip below this amount
		// and test whether it triggers the ErrBelowChanReserve error.
		aliceMinReserve := btcutil.Amount(0.5 *
			btcutil.SatoshiPerBitcoin)

		// Alice will need to keep her reserve above aliceMinReserve,
		// so set this limit to here local config.
		aliceChannel.channelState.LocalChanCfg.ChanReserve = aliceMinReserve

		// During channel opening Bob will also get to know Alice's
		// minimum reserve, and this will be found in his remote
		// config.
		bobChannel.channelState.RemoteChanCfg.ChanReserve = aliceMinReserve

		// We set Bob's channel reserve to a value that is larger than
		// his current balance in the channel. This will ensure that
		// after a channel is first opened, Bob can still receive HTLCs
		// even though his balance is less than his channel reserve.
		bobMinReserve := btcutil.Amount(6 * btcutil.SatoshiPerBitcoin)
		bobChannel.channelState.LocalChanCfg.ChanReserve = bobMinReserve
		aliceChannel.channelState.RemoteChanCfg.ChanReserve = bobMinReserve

		return aliceChannel, bobChannel, cleanUp
	}
	aliceChannel, bobChannel, cleanUp := setupChannels()
	defer cleanUp()

	aliceIndex := 0
	bobIndex := 0

	// Add an HTLC that will increase Bob's balance. This should succeed,
	// since Alice stays above her channel reserve, and Bob increases his
	// balance (while still being below his channel reserve).
	//
	// Resulting balances:
	//	Alice:	4.5
	//	Bob:	5.0
	htlcAmt := lnwire.NewMSatFromSatoshis(0.5 * btcutil.SatoshiPerBitcoin)
	htlc, _ := createHTLC(aliceIndex, htlcAmt)
	aliceIndex++
	if _, err := aliceChannel.AddHTLC(htlc, nil); err != nil {
		t.Fatalf("unable to add htlc: %v", err)
	}
	if _, err := bobChannel.ReceiveHTLC(htlc); err != nil {
		t.Fatalf("unable to recv htlc: %v", err)
	}

	// Force a state transition, making sure this HTLC is considered valid
	// even though the channel reserves are not met.
	if err := ForceStateTransition(aliceChannel, bobChannel); err != nil {
		t.Fatalf("unable to complete state update: %v", err)
	}

	commitFee := aliceChannel.channelState.LocalCommitment.CommitFee
	assertChannelBalances(
		t, aliceChannel, bobChannel,
		btcutil.SatoshiPerBitcoin*4.5-commitFee, btcutil.SatoshiPerBitcoin*5,
	)

	// Now let Bob try to add an HTLC. This should fail, since it will
	// decrease his balance, which is already below the channel reserve.
	//
	// Resulting balances:
	//	Alice:	4.5
	//	Bob:	5.0
	htlc, _ = createHTLC(bobIndex, htlcAmt)
	bobIndex++
	_, err := bobChannel.AddHTLC(htlc, nil)
	if err != ErrBelowChanReserve {
		t.Fatalf("expected ErrBelowChanReserve, instead received: %v", err)
	}

	// Alice will reject this htlc upon receiving the htlc.
	if _, err := aliceChannel.ReceiveHTLC(htlc); err != ErrBelowChanReserve {
		t.Fatalf("expected ErrBelowChanReserve, instead received: %v", err)
	}

	// We must setup the channels again, since a violation of the channel
	// constraints leads to channel shutdown.
	aliceChannel, bobChannel, cleanUp = setupChannels()
	defer cleanUp()

	aliceIndex = 0
	bobIndex = 0

	// Now we'll add HTLC of 3.5 BTC to Alice's commitment, this should put
	// Alice's balance at 1.5 BTC.
	//
	// Resulting balances:
	//	Alice:	1.5
	//	Bob:	9.5
	htlcAmt = lnwire.NewMSatFromSatoshis(3.5 * btcutil.SatoshiPerBitcoin)

	// The first HTLC should successfully be sent.
	htlc, _ = createHTLC(aliceIndex, htlcAmt)
	aliceIndex++
	if _, err := aliceChannel.AddHTLC(htlc, nil); err != nil {
		t.Fatalf("unable to add htlc: %v", err)
	}
	if _, err := bobChannel.ReceiveHTLC(htlc); err != nil {
		t.Fatalf("unable to recv htlc: %v", err)
	}

	// Add a second HTLC of 1 BTC. This should fail because it will take
	// Alice's balance all the way down to her channel reserve, but since
	// she is the initiator the additional transaction fee makes her
	// balance dip below.
	htlcAmt = lnwire.NewMSatFromSatoshis(1 * btcutil.SatoshiPerBitcoin)
	htlc, _ = createHTLC(aliceIndex, htlcAmt)
	aliceIndex++
	_, err = aliceChannel.AddHTLC(htlc, nil)
	if err != ErrBelowChanReserve {
		t.Fatalf("expected ErrBelowChanReserve, instead received: %v", err)
	}

	// Likewise, Bob will reject receiving the htlc because of the same reason.
	if _, err := bobChannel.ReceiveHTLC(htlc); err != ErrBelowChanReserve {
		t.Fatalf("expected ErrBelowChanReserve, instead received: %v", err)
	}

	// We must setup the channels again, since a violation of the channel
	// constraints leads to channel shutdown.
	aliceChannel, bobChannel, cleanUp = setupChannels()
	defer cleanUp()

	aliceIndex = 0
	bobIndex = 0

	// Add a HTLC of 2 BTC to Alice, and the settle it.
	// Resulting balances:
	//	Alice:	3.0
	//	Bob:	7.0
	htlcAmt = lnwire.NewMSatFromSatoshis(2 * btcutil.SatoshiPerBitcoin)
	htlc, preimage := createHTLC(aliceIndex, htlcAmt)
	aliceIndex++
	aliceHtlcIndex, err := aliceChannel.AddHTLC(htlc, nil)
	if err != nil {
		t.Fatalf("unable to add htlc: %v", err)
	}
	bobHtlcIndex, err := bobChannel.ReceiveHTLC(htlc)
	if err != nil {
		t.Fatalf("unable to recv htlc: %v", err)
	}
	if err := ForceStateTransition(aliceChannel, bobChannel); err != nil {
		t.Fatalf("unable to complete state update: %v", err)
	}

	commitFee = aliceChannel.channelState.LocalCommitment.CommitFee
	assertChannelBalances(
		t, aliceChannel, bobChannel,
		btcutil.SatoshiPerBitcoin*3-commitFee, btcutil.SatoshiPerBitcoin*5,
	)

	if err := bobChannel.SettleHTLC(preimage, bobHtlcIndex, nil, nil, nil); err != nil {
		t.Fatalf("bob unable to settle inbound htlc: %v", err)
	}
	if err := aliceChannel.ReceiveHTLCSettle(preimage, aliceHtlcIndex); err != nil {
		t.Fatalf("alice unable to accept settle of outbound htlc: %v", err)
	}
	if err := ForceStateTransition(bobChannel, aliceChannel); err != nil {
		t.Fatalf("unable to complete state update: %v", err)
	}

	commitFee = aliceChannel.channelState.LocalCommitment.CommitFee
	assertChannelBalances(
		t, aliceChannel, bobChannel,
		btcutil.SatoshiPerBitcoin*3-commitFee, btcutil.SatoshiPerBitcoin*7,
	)

	// And now let Bob add an HTLC of 1 BTC. This will take Bob's balance
	// all the way down to his channel reserve, but since he is not paying
	// the fee this is okay.
	htlcAmt = lnwire.NewMSatFromSatoshis(1 * btcutil.SatoshiPerBitcoin)
	htlc, _ = createHTLC(bobIndex, htlcAmt)
	bobIndex++
	if _, err := bobChannel.AddHTLC(htlc, nil); err != nil {
		t.Fatalf("unable to add htlc: %v", err)
	}
	if _, err := aliceChannel.ReceiveHTLC(htlc); err != nil {
		t.Fatalf("unable to recv htlc: %v", err)
	}

	// Do a last state transition, which should succeed.
	if err := ForceStateTransition(bobChannel, aliceChannel); err != nil {
		t.Fatalf("unable to complete state update: %v", err)
	}

	commitFee = aliceChannel.channelState.LocalCommitment.CommitFee
	assertChannelBalances(
		t, aliceChannel, bobChannel,
		btcutil.SatoshiPerBitcoin*3-commitFee, btcutil.SatoshiPerBitcoin*6,
	)
}

// TestChanReserveRemoteInitiator tests that the channel reserve of the
// initiator is accounted for when adding HTLCs, whether the initiator is the
// local or remote node.
func TestChanReserveRemoteInitiator(t *testing.T) {
	t.Parallel()

	// We start out with a channel where both parties have 5 BTC.
	aliceChannel, bobChannel, cleanUp, err := CreateTestChannels(
<<<<<<< HEAD
		true,
=======
		channeldb.SingleFunderTweaklessBit,
>>>>>>> 30efca1a
	)
	if err != nil {
		t.Fatal(err)
	}
	defer cleanUp()

	// Set Alice's channel reserve to be 5 BTC-commitfee. This means she
	// has just enough balance to cover the comitment fee, but not enough
	// to add any more HTLCs to the commitment. Although a reserve this
	// high is unrealistic, a channel can easiliy get into a situation
	// where the initiator cannot pay for the fee of any more HTLCs.
	commitFee := aliceChannel.channelState.LocalCommitment.CommitFee
	aliceMinReserve := 5*btcutil.SatoshiPerBitcoin - commitFee

	aliceChannel.channelState.LocalChanCfg.ChanReserve = aliceMinReserve
	bobChannel.channelState.RemoteChanCfg.ChanReserve = aliceMinReserve

	// Now let Bob attempt to add an HTLC of 0.1 BTC. He has plenty of
	// money available to spend, but Alice, which is the initiator, cannot
	// afford any more HTLCs on the commitment transaction because that
	// would take here below her channel reserve..
	htlcAmt := lnwire.NewMSatFromSatoshis(0.1 * btcutil.SatoshiPerBitcoin)
	htlc, _ := createHTLC(0, htlcAmt)

	// Bob should refuse to add this HTLC, since he realizes it will create
	// an invalid commitment.
	_, err = bobChannel.AddHTLC(htlc, nil)
	if err != ErrBelowChanReserve {
		t.Fatalf("expected ErrBelowChanReserve, instead received: %v",
			err)
	}

	// Of course Alice will also not have enough balance to add it herself.
	_, err = aliceChannel.AddHTLC(htlc, nil)
	if err != ErrBelowChanReserve {
		t.Fatalf("expected ErrBelowChanReserve, instead received: %v",
			err)
	}

	// Same for Alice, she should refuse to accept this second HTLC.
	if _, err := aliceChannel.ReceiveHTLC(htlc); err != ErrBelowChanReserve {
		t.Fatalf("expected ErrBelowChanReserve, instead received: %v", err)
	}
}

// TestChanReserveLocalInitiatorDustHtlc tests that fee the initiator must pay
// when adding HTLCs is accounted for, even though the HTLC is considered dust
// by the remote bode.
func TestChanReserveLocalInitiatorDustHtlc(t *testing.T) {
	t.Parallel()

	aliceChannel, bobChannel, cleanUp, err := CreateTestChannels(
<<<<<<< HEAD
		true,
=======
		channeldb.SingleFunderTweaklessBit,
>>>>>>> 30efca1a
	)
	if err != nil {
		t.Fatal(err)
	}
	defer cleanUp()

	// The amount of the HTLC should not be considered dust according to
	// Alice's dust limit (200 sat), but be dust according to Bob's dust
	// limit (1300 sat). It is considered dust if the amount remaining
	// after paying the HTLC fee is below the dustlimit, so we choose a
	// size of 500+htlcFee.
<<<<<<< HEAD
	htlcSat := btcutil.Amount(500) + htlcTimeoutFee(
=======
	htlcSat := btcutil.Amount(500) + HtlcTimeoutFee(
		aliceChannel.channelState.ChanType,
>>>>>>> 30efca1a
		chainfee.SatPerKWeight(
			aliceChannel.channelState.LocalCommitment.FeePerKw,
		),
	)

	// Set Alice's channel reserve to be low enough to carry the value of
	// the HTLC, but not low enough to allow the extra fee from adding the
	// HTLC to the commitment.
	commitFee := aliceChannel.channelState.LocalCommitment.CommitFee
	aliceMinReserve := 5*btcutil.SatoshiPerBitcoin - commitFee - htlcSat

	aliceChannel.channelState.LocalChanCfg.ChanReserve = aliceMinReserve
	bobChannel.channelState.RemoteChanCfg.ChanReserve = aliceMinReserve

	htlcDustAmt := lnwire.NewMSatFromSatoshis(htlcSat)
	htlc, _ := createHTLC(0, htlcDustAmt)

	// Alice should realize that the fee she must pay to add this HTLC to
	// the local commitment would take her below the channel reserve.
	_, err = aliceChannel.AddHTLC(htlc, nil)
	if err != ErrBelowChanReserve {
		t.Fatalf("expected ErrBelowChanReserve, instead received: %v", err)
	}
}

// TestMinHTLC tests that the ErrBelowMinHTLC error is thrown if an HTLC is added
// that is below the minimm allowed value for HTLCs.
func TestMinHTLC(t *testing.T) {
	t.Parallel()

	// We'll kick off the test by creating our channels which both are
	// loaded with 5 BTC each.
	aliceChannel, bobChannel, cleanUp, err := CreateTestChannels(
		channeldb.SingleFunderTweaklessBit,
	)
	if err != nil {
		t.Fatalf("unable to create test channels: %v", err)
	}
	defer cleanUp()

	// We set Alice's MinHTLC to 0.1 BTC. We will attempt to send an
	// HTLC BELOW this value to trigger the ErrBelowMinHTLC error.
	minValue := lnwire.NewMSatFromSatoshis(0.1 * btcutil.SatoshiPerBitcoin)

	// Setting the min value in Alice's local config means that the
	// remote will not accept any HTLCs of value less than specified.
	aliceChannel.channelState.LocalChanCfg.MinHTLC = minValue
	bobChannel.channelState.RemoteChanCfg.MinHTLC = minValue

	// First, we will add an HTLC of 0.5 BTC. This will not trigger
	// ErrBelowMinHTLC.
	htlcAmt := lnwire.NewMSatFromSatoshis(0.5 * btcutil.SatoshiPerBitcoin)
	htlc, _ := createHTLC(0, htlcAmt)
	if _, err := aliceChannel.AddHTLC(htlc, nil); err != nil {
		t.Fatalf("unable to add htlc: %v", err)
	}
	if _, err := bobChannel.ReceiveHTLC(htlc); err != nil {
		t.Fatalf("unable to recv htlc: %v", err)
	}

	// We add an HTLC below the min value, this should result in
	// an ErrBelowMinHTLC error.
	amt := minValue - 100
	htlc, _ = createHTLC(1, amt)
	_, err = aliceChannel.AddHTLC(htlc, nil)
	if err != ErrBelowMinHTLC {
		t.Fatalf("expected ErrBelowMinHTLC, instead received: %v", err)
	}

	// Bob will receive this HTLC, but reject the next received htlc, since
	// the htlc is too small.
	_, err = bobChannel.ReceiveHTLC(htlc)
	if err != ErrBelowMinHTLC {
		t.Fatalf("expected ErrBelowMinHTLC, instead received: %v", err)
	}
}

// TestInvalidHTLCAmt tests that ErrInvalidHTLCAmt is returned when trying to
// add HTLCs that don't carry a positive value.
func TestInvalidHTLCAmt(t *testing.T) {
	t.Parallel()

	// We'll kick off the test by creating our channels which both are
	// loaded with 5 BTC each.
	aliceChannel, bobChannel, cleanUp, err := CreateTestChannels(
		channeldb.SingleFunderTweaklessBit,
	)
	if err != nil {
		t.Fatalf("unable to create test channels: %v", err)
	}
	defer cleanUp()

	// We'll set the min HTLC values for each party to zero, which
	// technically would permit zero-value HTLCs.
	aliceChannel.channelState.LocalChanCfg.MinHTLC = 0
	bobChannel.channelState.RemoteChanCfg.MinHTLC = 0

	// Create a zero-value HTLC.
	htlcAmt := lnwire.MilliSatoshi(0)
	htlc, _ := createHTLC(0, htlcAmt)

	// Sending or receiving the HTLC should fail with ErrInvalidHTLCAmt.
	_, err = aliceChannel.AddHTLC(htlc, nil)
	if err != ErrInvalidHTLCAmt {
		t.Fatalf("expected ErrInvalidHTLCAmt, got: %v", err)
	}
	_, err = bobChannel.ReceiveHTLC(htlc)
	if err != ErrInvalidHTLCAmt {
		t.Fatalf("expected ErrInvalidHTLCAmt, got: %v", err)
	}
}

// TestNewBreachRetributionSkipsDustHtlcs ensures that in the case of a
// contract breach, all dust HTLCs are ignored and not reflected in the
// produced BreachRetribution struct. We ignore these HTLCs as they aren't
// actually manifested on the commitment transaction, as a result we can't
// actually revoked them.
func TestNewBreachRetributionSkipsDustHtlcs(t *testing.T) {
	t.Parallel()

	// We'll kick off the test by creating our channels which both are
	// loaded with 5 BTC each.
	aliceChannel, bobChannel, cleanUp, err := CreateTestChannels(
		channeldb.SingleFunderTweaklessBit,
	)
	if err != nil {
		t.Fatalf("unable to create test channels: %v", err)
	}
	defer cleanUp()

	var fakeOnionBlob [lnwire.OnionPacketSize]byte
	copy(fakeOnionBlob[:], bytes.Repeat([]byte{0x05}, lnwire.OnionPacketSize))

	// We'll modify the dust settings on both channels to be a predictable
	// value for the prurpose of the test.
	dustValue := btcutil.Amount(200)
	aliceChannel.channelState.LocalChanCfg.DustLimit = dustValue
	aliceChannel.channelState.RemoteChanCfg.DustLimit = dustValue
	bobChannel.channelState.LocalChanCfg.DustLimit = dustValue
	bobChannel.channelState.RemoteChanCfg.DustLimit = dustValue

	// We'll now create a series of dust HTLC's, and send then from Alice
	// to Bob, finally locking both of them in.
	var bobPreimage [32]byte
	copy(bobPreimage[:], bytes.Repeat([]byte{0xbb}, 32))
	for i := 0; i < 3; i++ {
		rHash := sha256.Sum256(bobPreimage[:])
		h := &lnwire.UpdateAddHTLC{
			PaymentHash: rHash,
			Amount:      lnwire.NewMSatFromSatoshis(dustValue),
			Expiry:      uint32(10),
			OnionBlob:   fakeOnionBlob,
		}

		htlcIndex, err := aliceChannel.AddHTLC(h, nil)
		if err != nil {
			t.Fatalf("unable to add bob's htlc: %v", err)
		}

		h.ID = htlcIndex
		if _, err := bobChannel.ReceiveHTLC(h); err != nil {
			t.Fatalf("unable to recv bob's htlc: %v", err)
		}
	}

	// With the HTLC's applied to both update logs, we'll initiate a state
	// transition from Alice.
	if err := ForceStateTransition(aliceChannel, bobChannel); err != nil {
		t.Fatalf("unable to complete alice's state transition: %v", err)
	}

	// At this point, we'll capture the current state number, as well as
	// the current commitment.
	revokedStateNum := aliceChannel.channelState.LocalCommitment.CommitHeight

	// We'll now have Bob settle those HTLC's to Alice and then advance
	// forward to a new state.
	for i := 0; i < 3; i++ {
		err := bobChannel.SettleHTLC(bobPreimage, uint64(i), nil, nil, nil)
		if err != nil {
			t.Fatalf("unable to settle htlc: %v", err)
		}
		err = aliceChannel.ReceiveHTLCSettle(bobPreimage, uint64(i))
		if err != nil {
			t.Fatalf("unable to settle htlc: %v", err)
		}
	}
	if err := ForceStateTransition(bobChannel, aliceChannel); err != nil {
		t.Fatalf("unable to complete bob's state transition: %v", err)
	}

	// At this point, we'll now simulate a contract breach by Bob using the
	// NewBreachRetribution method.
	breachRet, err := NewBreachRetribution(
		aliceChannel.channelState, revokedStateNum, 100,
	)
	if err != nil {
		t.Fatalf("unable to create breach retribution: %v", err)
	}

	// The retribution shouldn't have any HTLCs set as they were all below
	// dust for both parties.
	if len(breachRet.HtlcRetributions) != 0 {
		t.Fatalf("zero HTLC retributions should have been created, "+
			"instead %v were", len(breachRet.HtlcRetributions))
	}
}

// compareHtlcs compares two PaymentDescriptors.
func compareHtlcs(htlc1, htlc2 *PaymentDescriptor) error {
	if htlc1.LogIndex != htlc2.LogIndex {
		return fmt.Errorf("htlc log index did not match")
	}
	if htlc1.HtlcIndex != htlc2.HtlcIndex {
		return fmt.Errorf("htlc index did not match")
	}
	if htlc1.ParentIndex != htlc2.ParentIndex {
		return fmt.Errorf("htlc parent index did not match")
	}

	if htlc1.RHash != htlc2.RHash {
		return fmt.Errorf("htlc rhash did not match")
	}
	return nil
}

// compareIndexes is a helper method to compare two index maps.
func compareIndexes(a, b map[uint64]*list.Element) error {
	for k1, e1 := range a {
		e2, ok := b[k1]
		if !ok {
			return fmt.Errorf("element with key %d "+
				"not found in b", k1)
		}
		htlc1, htlc2 := e1.Value.(*PaymentDescriptor), e2.Value.(*PaymentDescriptor)
		if err := compareHtlcs(htlc1, htlc2); err != nil {
			return err
		}
	}

	for k1, e1 := range b {
		e2, ok := a[k1]
		if !ok {
			return fmt.Errorf("element with key %d not "+
				"found in a", k1)
		}
		htlc1, htlc2 := e1.Value.(*PaymentDescriptor), e2.Value.(*PaymentDescriptor)
		if err := compareHtlcs(htlc1, htlc2); err != nil {
			return err
		}
	}

	return nil
}

// compareLogs is a helper method to compare two updateLogs.
func compareLogs(a, b *updateLog) error {
	if a.logIndex != b.logIndex {
		return fmt.Errorf("log indexes don't match: %d vs %d",
			a.logIndex, b.logIndex)
	}

	if a.htlcCounter != b.htlcCounter {
		return fmt.Errorf("htlc counters don't match: %d vs %d",
			a.htlcCounter, b.htlcCounter)
	}

	if err := compareIndexes(a.updateIndex, b.updateIndex); err != nil {
		return fmt.Errorf("update indexes don't match: %v", err)
	}
	if err := compareIndexes(a.htlcIndex, b.htlcIndex); err != nil {
		return fmt.Errorf("htlc indexes don't match: %v", err)
	}

	if a.Len() != b.Len() {
		return fmt.Errorf("list lengths not equal: %d vs %d",
			a.Len(), b.Len())
	}

	e1, e2 := a.Front(), b.Front()
	for ; e1 != nil; e1, e2 = e1.Next(), e2.Next() {
		htlc1, htlc2 := e1.Value.(*PaymentDescriptor), e2.Value.(*PaymentDescriptor)
		if err := compareHtlcs(htlc1, htlc2); err != nil {
			return err
		}
	}

	return nil
}

// TestChannelRestoreUpdateLogs makes sure we are able to properly restore the
// update logs in the case where a different number of HTLCs are locked in on
// the local, remote and pending remote commitment.
func TestChannelRestoreUpdateLogs(t *testing.T) {
	t.Parallel()

	aliceChannel, bobChannel, cleanUp, err := CreateTestChannels(
		channeldb.SingleFunderTweaklessBit,
	)
	if err != nil {
		t.Fatalf("unable to create test channels: %v", err)
	}
	defer cleanUp()

	// First, we'll add an HTLC from Alice to Bob, which we will lock in on
	// Bob's commit, but not on Alice's.
	htlcAmount := lnwire.NewMSatFromSatoshis(20000)
	htlcAlice, _ := createHTLC(0, htlcAmount)
	if _, err := aliceChannel.AddHTLC(htlcAlice, nil); err != nil {
		t.Fatalf("alice unable to add htlc: %v", err)
	}
	if _, err := bobChannel.ReceiveHTLC(htlcAlice); err != nil {
		t.Fatalf("bob unable to recv add htlc: %v", err)
	}

	// Let Alice sign a new state, which will include the HTLC just sent.
	aliceSig, aliceHtlcSigs, _, err := aliceChannel.SignNextCommitment()
	if err != nil {
		t.Fatalf("unable to sign commitment: %v", err)
	}

	// Bob receives this commitment signature, and revokes his old state.
	err = bobChannel.ReceiveNewCommitment(aliceSig, aliceHtlcSigs)
	if err != nil {
		t.Fatalf("unable to receive commitment: %v", err)
	}
	bobRevocation, _, err := bobChannel.RevokeCurrentCommitment()
	if err != nil {
		t.Fatalf("unable to revoke commitment: %v", err)
	}

	// When Alice now receives this revocation, she will advance her remote
	// commitment chain to the commitment which includes the HTLC just
	// sent. However her local commitment chain still won't include the
	// state with the HTLC, since she hasn't received a new commitment
	// signature from Bob yet.
	_, _, _, _, err = aliceChannel.ReceiveRevocation(bobRevocation)
	if err != nil {
		t.Fatalf("unable to recive revocation: %v", err)
	}

	// Now make Alice send and sign an additional HTLC. We don't let Bob
	// receive it. We do this since we want to check that update logs are
	// restored properly below, and we'll only restore updates that have
	// been ACKed.
	htlcAlice, _ = createHTLC(1, htlcAmount)
	if _, err := aliceChannel.AddHTLC(htlcAlice, nil); err != nil {
		t.Fatalf("alice unable to add htlc: %v", err)
	}

	// Send the signature covering the HTLC. This is okay, since the local
	// and remote commit chains are updated in an async fashion. Since the
	// remote chain was updated with the latest state (since Bob sent the
	// revocation earlier) we can keep advancing the remote commit chain.
	aliceSig, aliceHtlcSigs, _, err = aliceChannel.SignNextCommitment()
	if err != nil {
		t.Fatalf("unable to sign commitment: %v", err)
	}

	// After Alice has signed this commitment, her local commitment will
	// contain no HTLCs, her remote commitment will contain an HTLC with
	// index 0, and the pending remote commitment (a signed remote
	// commitment which is not AKCed yet) will contain an additional HTLC
	// with index 1.

	// We now re-create the channels, mimicking a restart. This should sync
	// the update logs up to the correct state set up above.
	newAliceChannel, err := NewLightningChannel(
		aliceChannel.Signer, aliceChannel.channelState,
		aliceChannel.sigPool,
	)
	if err != nil {
		t.Fatalf("unable to create new channel: %v", err)
	}

	newBobChannel, err := NewLightningChannel(
		bobChannel.Signer, bobChannel.channelState,
		bobChannel.sigPool,
	)
	if err != nil {
		t.Fatalf("unable to create new channel: %v", err)
	}

	// compare all the logs between the old and new channels, to make sure
	// they all got restored properly.
	err = compareLogs(aliceChannel.localUpdateLog,
		newAliceChannel.localUpdateLog)
	if err != nil {
		t.Fatalf("alice local log not restored: %v", err)
	}

	err = compareLogs(aliceChannel.remoteUpdateLog,
		newAliceChannel.remoteUpdateLog)
	if err != nil {
		t.Fatalf("alice remote log not restored: %v", err)
	}

	err = compareLogs(bobChannel.localUpdateLog,
		newBobChannel.localUpdateLog)
	if err != nil {
		t.Fatalf("bob local log not restored: %v", err)
	}

	err = compareLogs(bobChannel.remoteUpdateLog,
		newBobChannel.remoteUpdateLog)
	if err != nil {
		t.Fatalf("bob remote log not restored: %v", err)
	}
}

// fetchNumUpdates counts the number of updateType in the log.
func fetchNumUpdates(t updateType, log *updateLog) int {
	num := 0
	for e := log.Front(); e != nil; e = e.Next() {
		htlc := e.Value.(*PaymentDescriptor)
		if htlc.EntryType == t {
			num++
		}
	}
	return num
}

// assertInLog checks that the given log contains the expected number of Adds
// and Fails.
func assertInLog(t *testing.T, log *updateLog, numAdds, numFails int) {
	adds := fetchNumUpdates(Add, log)
	if adds != numAdds {
		t.Fatalf("expected %d adds, found %d", numAdds, adds)
	}
	fails := fetchNumUpdates(Fail, log)
	if fails != numFails {
		t.Fatalf("expected %d fails, found %d", numFails, fails)
	}
}

// assertInLogs asserts that the expected number of Adds and Fails occurs in
// the local and remote update log of the given channel.
func assertInLogs(t *testing.T, channel *LightningChannel, numAddsLocal,
	numFailsLocal, numAddsRemote, numFailsRemote int) {
	assertInLog(t, channel.localUpdateLog, numAddsLocal, numFailsLocal)
	assertInLog(t, channel.remoteUpdateLog, numAddsRemote, numFailsRemote)
}

// restoreAndAssert creates a new LightningChannel from the given channel's
// state, and asserts that the new channel has had its logs restored to the
// expected state.
func restoreAndAssert(t *testing.T, channel *LightningChannel, numAddsLocal,
	numFailsLocal, numAddsRemote, numFailsRemote int) {

	newChannel, err := NewLightningChannel(
		channel.Signer, channel.channelState,
		channel.sigPool,
	)
	if err != nil {
		t.Fatalf("unable to create new channel: %v", err)
	}

	assertInLog(t, newChannel.localUpdateLog, numAddsLocal, numFailsLocal)
	assertInLog(t, newChannel.remoteUpdateLog, numAddsRemote, numFailsRemote)
}

// TesstChannelRestoreUpdateLogsFailedHTLC runs through a scenario where an
// HTLC is added and failed, and asserts along the way that we would restore
// the update logs of the channel to the expected state at any point.
func TestChannelRestoreUpdateLogsFailedHTLC(t *testing.T) {
	t.Parallel()

	aliceChannel, bobChannel, cleanUp, err := CreateTestChannels(
		channeldb.SingleFunderTweaklessBit,
	)
	if err != nil {
		t.Fatalf("unable to create test channels: %v", err)
	}
	defer cleanUp()

	// First, we'll add an HTLC from Alice to Bob, and lock it in for both.
	htlcAmount := lnwire.NewMSatFromSatoshis(20000)
	htlcAlice, _ := createHTLC(0, htlcAmount)
	if _, err := aliceChannel.AddHTLC(htlcAlice, nil); err != nil {
		t.Fatalf("alice unable to add htlc: %v", err)
	}
	// The htlc Alice sent should be in her local update log.
	assertInLogs(t, aliceChannel, 1, 0, 0, 0)

	// A restore at this point should NOT restore this update, as it is not
	// locked in anywhere yet.
	restoreAndAssert(t, aliceChannel, 0, 0, 0, 0)

	if _, err := bobChannel.ReceiveHTLC(htlcAlice); err != nil {
		t.Fatalf("bob unable to recv add htlc: %v", err)
	}

	// Lock in the Add on both sides.
	if err := ForceStateTransition(aliceChannel, bobChannel); err != nil {
		t.Fatalf("unable to complete state update: %v", err)
	}

	// Since it is locked in, Alice should have the Add in the local log,
	// and it should be restored during restoration.
	assertInLogs(t, aliceChannel, 1, 0, 0, 0)
	restoreAndAssert(t, aliceChannel, 1, 0, 0, 0)

	// Now we make Bob fail this HTLC.
	err = bobChannel.FailHTLC(0, []byte("failreason"), nil, nil, nil)
	if err != nil {
		t.Fatalf("unable to cancel HTLC: %v", err)
	}

	err = aliceChannel.ReceiveFailHTLC(0, []byte("failreason"))
	if err != nil {
		t.Fatalf("unable to recv htlc cancel: %v", err)
	}

	// This Fail update should have been added to Alice's remote update log.
	assertInLogs(t, aliceChannel, 1, 0, 0, 1)

	// Restoring should restore the HTLC added to Alice's local log, but
	// NOT the Fail sent by Bob, since it is not locked in.
	restoreAndAssert(t, aliceChannel, 1, 0, 0, 0)

	// Bob sends a signature.
	bobSig, bobHtlcSigs, _, err := bobChannel.SignNextCommitment()
	if err != nil {
		t.Fatalf("unable to sign commitment: %v", err)
	}
	err = aliceChannel.ReceiveNewCommitment(bobSig, bobHtlcSigs)
	if err != nil {
		t.Fatalf("unable to receive commitment: %v", err)
	}

	// When Alice receives Bob's new commitment, the logs will stay the
	// same until she revokes her old state. The Fail will still not be
	// restored during a restoration.
	assertInLogs(t, aliceChannel, 1, 0, 0, 1)
	restoreAndAssert(t, aliceChannel, 1, 0, 0, 0)

	aliceRevocation, _, err := aliceChannel.RevokeCurrentCommitment()
	if err != nil {
		t.Fatalf("unable to revoke commitment: %v", err)
	}
	_, _, _, _, err = bobChannel.ReceiveRevocation(aliceRevocation)
	if err != nil {
		t.Fatalf("bob unable to process alice's revocation: %v", err)
	}

	// At this point Alice has advanced her local commitment chain to a
	// commitment with no HTLCs left. The current state on her remote
	// commitment chain, however, still has the HTLC active, as she hasn't
	// sent a new signature yet. If we'd now restart and restore, the htlc
	// failure update should still be waiting for inclusion in Alice's next
	// signature. Otherwise the produced signature would be invalid.
	assertInLogs(t, aliceChannel, 1, 0, 0, 1)
	restoreAndAssert(t, aliceChannel, 1, 0, 0, 1)

	// Now send a signature from Alice. This will give Bob a new commitment
	// where the HTLC is removed.
	aliceSig, aliceHtlcSigs, _, err := aliceChannel.SignNextCommitment()
	if err != nil {
		t.Fatalf("unable to sign commitment: %v", err)
	}
	err = bobChannel.ReceiveNewCommitment(aliceSig, aliceHtlcSigs)
	if err != nil {
		t.Fatalf("unable to receive commitment: %v", err)
	}

	// When sending a new commitment, Alice will add a pending commit to
	// here remote chain. In this case it doesn't contain any new updates,
	// so it won't affect the restoration.
	assertInLogs(t, aliceChannel, 1, 0, 0, 1)
	restoreAndAssert(t, aliceChannel, 1, 0, 0, 0)

	// When Alice receives Bob's revocation, the Fail is irrevocably locked
	// in on both sides. She should compact the logs, removing the HTLC and
	// the corresponding Fail from the local update log.
	bobRevocation, _, err := bobChannel.RevokeCurrentCommitment()
	if err != nil {
		t.Fatalf("unable to revoke commitment: %v", err)
	}
	_, _, _, _, err = aliceChannel.ReceiveRevocation(bobRevocation)
	if err != nil {
		t.Fatalf("unable to receive revocation: %v", err)
	}

	assertInLogs(t, aliceChannel, 0, 0, 0, 0)
	restoreAndAssert(t, aliceChannel, 0, 0, 0, 0)
}

// TestDuplicateFailRejection tests that if either party attempts to fail an
// HTLC twice, then we'll reject the second fail attempt.
func TestDuplicateFailRejection(t *testing.T) {
	t.Parallel()

	aliceChannel, bobChannel, cleanUp, err := CreateTestChannels(
		channeldb.SingleFunderTweaklessBit,
	)
	if err != nil {
		t.Fatalf("unable to create test channels: %v", err)
	}
	defer cleanUp()

	// First, we'll add an HTLC from Alice to Bob, and lock it in for both
	// parties.
	htlcAmount := lnwire.NewMSatFromSatoshis(20000)
	htlcAlice, _ := createHTLC(0, htlcAmount)
	if _, err := aliceChannel.AddHTLC(htlcAlice, nil); err != nil {
		t.Fatalf("alice unable to add htlc: %v", err)
	}
	_, err = bobChannel.ReceiveHTLC(htlcAlice)
	if err != nil {
		t.Fatalf("unable to recv htlc: %v", err)
	}

	if err := ForceStateTransition(aliceChannel, bobChannel); err != nil {
		t.Fatalf("unable to complete state update: %v", err)
	}

	// With the HTLC locked in, we'll now have Bob fail the HTLC back to
	// Alice.
	err = bobChannel.FailHTLC(0, []byte("failreason"), nil, nil, nil)
	if err != nil {
		t.Fatalf("unable to cancel HTLC: %v", err)
	}
	if err := aliceChannel.ReceiveFailHTLC(0, []byte("bad")); err != nil {
		t.Fatalf("unable to recv htlc cancel: %v", err)
	}

	// If we attempt to fail it AGAIN, then both sides should reject this
	// second failure attempt.
	err = bobChannel.FailHTLC(0, []byte("failreason"), nil, nil, nil)
	if err == nil {
		t.Fatalf("duplicate HTLC failure attempt should have failed")
	}
	if err := aliceChannel.ReceiveFailHTLC(0, []byte("bad")); err == nil {
		t.Fatalf("duplicate HTLC failure attempt should have failed")
	}

	// We'll now have Bob sign a new commitment to lock in the HTLC fail
	// for Alice.
	_, _, _, err = bobChannel.SignNextCommitment()
	if err != nil {
		t.Fatalf("unable to sign commit: %v", err)
	}

	// We'll now force a restart for Bob and Alice, so we can test the
	// persistence related portion of this assertion.
	bobChannel, err = restartChannel(bobChannel)
	if err != nil {
		t.Fatalf("unable to restart channel: %v", err)
	}
	aliceChannel, err = restartChannel(aliceChannel)
	if err != nil {
		t.Fatalf("unable to restart channel: %v", err)
	}

	// If we try to fail the same HTLC again, then we should get an error.
	err = bobChannel.FailHTLC(0, []byte("failreason"), nil, nil, nil)
	if err == nil {
		t.Fatalf("duplicate HTLC failure attempt should have failed")
	}

	// Alice on the other hand should accept the failure again, as she
	// dropped all items in the logs which weren't committed.
	if err := aliceChannel.ReceiveFailHTLC(0, []byte("bad")); err != nil {
		t.Fatalf("unable to recv htlc cancel: %v", err)
	}
}

// TestDuplicateSettleRejection tests that if either party attempts to settle
// an HTLC twice, then we'll reject the second settle attempt.
func TestDuplicateSettleRejection(t *testing.T) {
	t.Parallel()

	aliceChannel, bobChannel, cleanUp, err := CreateTestChannels(
		channeldb.SingleFunderTweaklessBit,
	)
	if err != nil {
		t.Fatalf("unable to create test channels: %v", err)
	}
	defer cleanUp()

	// First, we'll add an HTLC from Alice to Bob, and lock it in for both
	// parties.
	htlcAmount := lnwire.NewMSatFromSatoshis(20000)
	htlcAlice, alicePreimage := createHTLC(0, htlcAmount)
	if _, err := aliceChannel.AddHTLC(htlcAlice, nil); err != nil {
		t.Fatalf("alice unable to add htlc: %v", err)
	}
	_, err = bobChannel.ReceiveHTLC(htlcAlice)
	if err != nil {
		t.Fatalf("unable to recv htlc: %v", err)
	}

	if err := ForceStateTransition(aliceChannel, bobChannel); err != nil {
		t.Fatalf("unable to complete state update: %v", err)
	}

	// With the HTLC locked in, we'll now have Bob settle the HTLC back to
	// Alice.
	err = bobChannel.SettleHTLC(alicePreimage, uint64(0), nil, nil, nil)
	if err != nil {
		t.Fatalf("unable to cancel HTLC: %v", err)
	}
	err = aliceChannel.ReceiveHTLCSettle(alicePreimage, uint64(0))
	if err != nil {
		t.Fatalf("unable to recv htlc cancel: %v", err)
	}

	// If we attempt to fail it AGAIN, then both sides should reject this
	// second failure attempt.
	err = bobChannel.SettleHTLC(alicePreimage, uint64(0), nil, nil, nil)
	if err == nil {
		t.Fatalf("duplicate HTLC failure attempt should have failed")
	}
	err = aliceChannel.ReceiveHTLCSettle(alicePreimage, uint64(0))
	if err == nil {
		t.Fatalf("duplicate HTLC failure attempt should have failed")
	}

	// We'll now have Bob sign a new commitment to lock in the HTLC fail
	// for Alice.
	_, _, _, err = bobChannel.SignNextCommitment()
	if err != nil {
		t.Fatalf("unable to sign commit: %v", err)
	}

	// We'll now force a restart for Bob and Alice, so we can test the
	// persistence related portion of this assertion.
	bobChannel, err = restartChannel(bobChannel)
	if err != nil {
		t.Fatalf("unable to restart channel: %v", err)
	}
	aliceChannel, err = restartChannel(aliceChannel)
	if err != nil {
		t.Fatalf("unable to restart channel: %v", err)
	}

	// If we try to fail the same HTLC again, then we should get an error.
	err = bobChannel.SettleHTLC(alicePreimage, uint64(0), nil, nil, nil)
	if err == nil {
		t.Fatalf("duplicate HTLC failure attempt should have failed")
	}

	// Alice on the other hand should accept the failure again, as she
	// dropped all items in the logs which weren't committed.
	err = aliceChannel.ReceiveHTLCSettle(alicePreimage, uint64(0))
	if err != nil {
		t.Fatalf("unable to recv htlc cancel: %v", err)
	}
}

// TestChannelRestoreCommitHeight tests that the local and remote commit
// heights of HTLCs are set correctly across restores.
func TestChannelRestoreCommitHeight(t *testing.T) {
	t.Parallel()

	aliceChannel, bobChannel, cleanUp, err := CreateTestChannels(
		channeldb.SingleFunderTweaklessBit,
	)
	if err != nil {
		t.Fatalf("unable to create test channels: %v", err)
	}
	defer cleanUp()

	// helper method to check add heights of the htlcs found in the given
	// log after a restore.
	restoreAndAssertCommitHeights := func(t *testing.T,
		channel *LightningChannel, remoteLog bool, htlcIndex uint64,
		expLocal, expRemote uint64) *LightningChannel {

		newChannel, err := NewLightningChannel(
			channel.Signer, channel.channelState, channel.sigPool,
		)
		if err != nil {
			t.Fatalf("unable to create new channel: %v", err)
		}

		var pd *PaymentDescriptor
		if remoteLog {
			if newChannel.localUpdateLog.lookupHtlc(htlcIndex) != nil {
				t.Fatalf("htlc found in wrong log")
			}
			pd = newChannel.remoteUpdateLog.lookupHtlc(htlcIndex)

		} else {
			if newChannel.remoteUpdateLog.lookupHtlc(htlcIndex) != nil {
				t.Fatalf("htlc found in wrong log")
			}
			pd = newChannel.localUpdateLog.lookupHtlc(htlcIndex)
		}
		if pd == nil {
			t.Fatalf("htlc not found in log")
		}

		if pd.addCommitHeightLocal != expLocal {
			t.Fatalf("expected local add height to be %d, was %d",
				expLocal, pd.addCommitHeightLocal)
		}
		if pd.addCommitHeightRemote != expRemote {
			t.Fatalf("expected remote add height to be %d, was %d",
				expRemote, pd.addCommitHeightRemote)
		}
		return newChannel
	}

	// We'll send an HtLC from Alice to Bob.
	htlcAmount := lnwire.NewMSatFromSatoshis(100000000)
	htlcAlice, _ := createHTLC(0, htlcAmount)
	if _, err := aliceChannel.AddHTLC(htlcAlice, nil); err != nil {
		t.Fatalf("alice unable to add htlc: %v", err)
	}
	if _, err := bobChannel.ReceiveHTLC(htlcAlice); err != nil {
		t.Fatalf("bob unable to recv add htlc: %v", err)
	}

	// Let Alice sign a new state, which will include the HTLC just sent.
	aliceSig, aliceHtlcSigs, _, err := aliceChannel.SignNextCommitment()
	if err != nil {
		t.Fatalf("unable to sign commitment: %v", err)
	}

	// The HTLC should only be on the pending remote commitment, so the
	// only the remote add height should be set during a restore.
	aliceChannel = restoreAndAssertCommitHeights(t, aliceChannel, false,
		0, 0, 1)

	// Bob receives this commitment signature, and revokes his old state.
	err = bobChannel.ReceiveNewCommitment(aliceSig, aliceHtlcSigs)
	if err != nil {
		t.Fatalf("unable to receive commitment: %v", err)
	}
	bobRevocation, _, err := bobChannel.RevokeCurrentCommitment()
	if err != nil {
		t.Fatalf("unable to revoke commitment: %v", err)
	}

	// Now the HTLC is locked into Bob's commitment, a restoration should
	// set only the local commit height, as it is not locked into Alice's
	// yet.
	bobChannel = restoreAndAssertCommitHeights(t, bobChannel, true, 0, 1, 0)

	// Alice receives the revocation, ACKing her pending commitment.
	_, _, _, _, err = aliceChannel.ReceiveRevocation(bobRevocation)
	if err != nil {
		t.Fatalf("unable to recive revocation: %v", err)
	}

	// However, the HTLC is still not locked into her local commitment, so
	// the local add height should still be 0 after a restoration.
	aliceChannel = restoreAndAssertCommitHeights(t, aliceChannel, false,
		0, 0, 1)

	// Now let Bob send the commitment signature making the HTLC lock in on
	// Alice's commitment.
	bobSig, bobHtlcSigs, _, err := bobChannel.SignNextCommitment()
	if err != nil {
		t.Fatalf("unable to sign commitment: %v", err)
	}

	// At this stage Bob has a pending remote commitment. Make sure
	// restoring at this stage correcly restores the HTLC add commit
	// heights.
	bobChannel = restoreAndAssertCommitHeights(t, bobChannel, true, 0, 1, 1)

	err = aliceChannel.ReceiveNewCommitment(bobSig, bobHtlcSigs)
	if err != nil {
		t.Fatalf("unable to receive commitment: %v", err)
	}
	aliceRevocation, _, err := aliceChannel.RevokeCurrentCommitment()
	if err != nil {
		t.Fatalf("unable to revoke commitment: %v", err)
	}

	// Now both the local and remote add heights should be properly set.
	aliceChannel = restoreAndAssertCommitHeights(t, aliceChannel, false,
		0, 1, 1)

	_, _, _, _, err = bobChannel.ReceiveRevocation(aliceRevocation)
	if err != nil {
		t.Fatalf("unable to recive revocation: %v", err)
	}

	// Alice ACKing Bob's pending commitment shouldn't change the heights
	// restored.
	bobChannel = restoreAndAssertCommitHeights(t, bobChannel, true, 0, 1, 1)

	// Send andother HTLC from Alice to Bob, to test whether already
	// existing HTLCs (the HTLC with index 0) keep getting the add heights
	// restored properly.
	htlcAlice, _ = createHTLC(1, htlcAmount)
	if _, err := aliceChannel.AddHTLC(htlcAlice, nil); err != nil {
		t.Fatalf("alice unable to add htlc: %v", err)
	}
	if _, err := bobChannel.ReceiveHTLC(htlcAlice); err != nil {
		t.Fatalf("bob unable to recv add htlc: %v", err)
	}

	// Send a new signature from Alice to Bob, making Alice have a pending
	// remote commitment.
	aliceSig, aliceHtlcSigs, _, err = aliceChannel.SignNextCommitment()
	if err != nil {
		t.Fatalf("unable to sign commitment: %v", err)
	}

	// A restoration should keep the add heights iof the first HTLC, and
	// the new HTLC should have a remote add height 2.
	aliceChannel = restoreAndAssertCommitHeights(t, aliceChannel, false,
		0, 1, 1)
	aliceChannel = restoreAndAssertCommitHeights(t, aliceChannel, false,
		1, 0, 2)

	err = bobChannel.ReceiveNewCommitment(aliceSig, aliceHtlcSigs)
	if err != nil {
		t.Fatalf("unable to receive commitment: %v", err)
	}
	bobRevocation, _, err = bobChannel.RevokeCurrentCommitment()
	if err != nil {
		t.Fatalf("unable to revoke commitment: %v", err)
	}

	// Since Bob just revoked another commitment, a restoration should
	// increase the add height of the firt HTLC to 2, as we only keep the
	// last unrevoked commitment. The new HTLC will also have a local add
	// height of 2.
	bobChannel = restoreAndAssertCommitHeights(t, bobChannel, true, 0, 2, 1)
	bobChannel = restoreAndAssertCommitHeights(t, bobChannel, true, 1, 2, 0)

	// Sign a new state for Alice, making Bob have a pending remote
	// commitment.
	bobSig, bobHtlcSigs, _, err = bobChannel.SignNextCommitment()
	if err != nil {
		t.Fatalf("unable to sign commitment: %v", err)
	}

	// The signing of a new commitment for Alice should have given the new
	// HTLC an add height.
	bobChannel = restoreAndAssertCommitHeights(t, bobChannel, true, 0, 2, 1)
	bobChannel = restoreAndAssertCommitHeights(t, bobChannel, true, 1, 2, 2)
}

// TestForceCloseFailLocalDataLoss tests that we don't allow a force close of a
// channel that's in a non-default state.
func TestForceCloseFailLocalDataLoss(t *testing.T) {
	t.Parallel()

	aliceChannel, _, cleanUp, err := CreateTestChannels(
		channeldb.SingleFunderBit,
	)
	if err != nil {
		t.Fatalf("unable to create test channels: %v", err)
	}
	defer cleanUp()

	// Now that we have our set of channels, we'll modify the channel state
	// to have a non-default channel flag.
	err = aliceChannel.channelState.ApplyChanStatus(
		channeldb.ChanStatusLocalDataLoss,
	)
	if err != nil {
		t.Fatalf("unable to apply channel state: %v", err)
	}

	// Due to the change above, if we attempt to force close this
	// channel, we should fail as it isn't safe to force close a
	// channel that isn't in the pure default state.
	_, err = aliceChannel.ForceClose()
	if err == nil {
		t.Fatalf("expected force close to fail due to non-default " +
			"chan state")
	}
}

// TestForceCloseBorkedState tests that once we force close a channel, it's
// marked as borked in the database. Additionally, all calls to mutate channel
// state should also fail.
func TestForceCloseBorkedState(t *testing.T) {
	t.Parallel()

	aliceChannel, bobChannel, cleanUp, err := CreateTestChannels(
		channeldb.SingleFunderBit,
	)
	if err != nil {
		t.Fatalf("unable to create test channels: %v", err)
	}
	defer cleanUp()

	// Do the commitment dance until Bob sends a revocation so Alice is
	// able to receive the revocation, and then also make a new state
	// herself.
	aliceSigs, aliceHtlcSigs, _, err := aliceChannel.SignNextCommitment()
	if err != nil {
		t.Fatalf("unable to sign commit: %v", err)
	}
	err = bobChannel.ReceiveNewCommitment(aliceSigs, aliceHtlcSigs)
	if err != nil {
		t.Fatalf("unable to receive commitment: %v", err)
	}
	revokeMsg, _, err := bobChannel.RevokeCurrentCommitment()
	if err != nil {
		t.Fatalf("unable to revoke bob commitment: %v", err)
	}
	bobSigs, bobHtlcSigs, _, err := bobChannel.SignNextCommitment()
	if err != nil {
		t.Fatalf("unable to sign commit: %v", err)
	}
	err = aliceChannel.ReceiveNewCommitment(bobSigs, bobHtlcSigs)
	if err != nil {
		t.Fatalf("unable to receive commitment: %v", err)
	}

	// Now that we have a new Alice channel, we'll force close once to
	// trigger the update on disk to mark the channel as borked.
	if _, err := aliceChannel.ForceClose(); err != nil {
		t.Fatalf("unable to force close channel: %v", err)
	}

	// Next we'll mark the channel as borked before we proceed.
	err = aliceChannel.channelState.ApplyChanStatus(
		channeldb.ChanStatusBorked,
	)
	if err != nil {
		t.Fatalf("unable to apply chan status: %v", err)
	}

	// The on-disk state should indicate that the channel is now borked.
	if !aliceChannel.channelState.HasChanStatus(
		channeldb.ChanStatusBorked,
	) {
		t.Fatalf("chan status not updated as borked")
	}

	// At this point, all channel mutating methods should now fail as they
	// shouldn't be able to proceed if the channel is borked.
	_, _, _, _, err = aliceChannel.ReceiveRevocation(revokeMsg)
	if err != channeldb.ErrChanBorked {
		t.Fatalf("advance commitment tail should have failed")
	}

	// We manually advance the commitment tail here since the above
	// ReceiveRevocation call will fail before it's actually advanced.
	aliceChannel.remoteCommitChain.advanceTail()
	_, _, _, err = aliceChannel.SignNextCommitment()
	if err != channeldb.ErrChanBorked {
		t.Fatalf("sign commitment should have failed: %v", err)
	}
	_, _, err = aliceChannel.RevokeCurrentCommitment()
	if err != channeldb.ErrChanBorked {
		t.Fatalf("append remove chain tail should have failed")
	}
}

// TestChannelMaxFeeRate ensures we correctly compute a channel initiator's max
// fee rate based on an allocation and its available balance. It should never
// dip below the established fee floor.
func TestChannelMaxFeeRate(t *testing.T) {
	t.Parallel()

	aliceChannel, _, cleanUp, err := CreateTestChannels(
		channeldb.SingleFunderTweaklessBit,
	)
	if err != nil {
		t.Fatalf("unable to create test channels: %v", err)
	}
	defer cleanUp()

	assertMaxFeeRate := func(maxAlloc float64,
		expFeeRate chainfee.SatPerKWeight) {

		maxFeeRate := aliceChannel.MaxFeeRate(maxAlloc)
		if maxFeeRate != expFeeRate {
			t.Fatalf("expected max fee rate of %v with max "+
				"allocation of %v, got %v", expFeeRate,
				maxAlloc, maxFeeRate)
		}
	}

	assertMaxFeeRate(1.0, 690607734)
	assertMaxFeeRate(0.001, 690607)
	assertMaxFeeRate(0.000001, 690)
	assertMaxFeeRate(0.0000001, chainfee.FeePerKwFloor)
}

// TestChannelFeeRateFloor asserts that valid commitments can be proposed and
// received using chainfee.FeePerKwFloor as the initiator's fee rate.
func TestChannelFeeRateFloor(t *testing.T) {
	t.Parallel()

	alice, bob, cleanUp, err := CreateTestChannels(
		channeldb.SingleFunderTweaklessBit,
	)
	if err != nil {
		t.Fatalf("unable to create test channels: %v", err)
	}
	defer cleanUp()

	// Set the fee rate to the proposing fee rate floor.
	minFee := chainfee.FeePerKwFloor

	// Alice is the initiator, so only she can propose fee updates.
	if err := alice.UpdateFee(minFee); err != nil {
		t.Fatalf("unable to send fee update")
	}
	if err := bob.ReceiveUpdateFee(minFee); err != nil {
		t.Fatalf("unable to receive fee update")
	}

	// Check that alice can still sign commitments.
	sig, htlcSigs, _, err := alice.SignNextCommitment()
	if err != nil {
		t.Fatalf("alice unable to sign commitment: %v", err)
	}

	// Check that bob can still receive commitments.
	err = bob.ReceiveNewCommitment(sig, htlcSigs)
	if err != nil {
		t.Fatalf("bob unable to process alice's new commitment: %v",
			err)
	}
}<|MERGE_RESOLUTION|>--- conflicted
+++ resolved
@@ -3301,13 +3301,9 @@
 
 	// Create a test channel which will be used for the duration of this
 	// unittest.
-<<<<<<< HEAD
-	aliceChannel, bobChannel, cleanUp, err := CreateTestChannels(true)
-=======
 	aliceChannel, bobChannel, cleanUp, err := CreateTestChannels(
 		channeldb.SingleFunderTweaklessBit,
 	)
->>>>>>> 30efca1a
 	if err != nil {
 		t.Fatalf("unable to create test channels: %v", err)
 	}
@@ -4998,13 +4994,9 @@
 	// Create a test channel which will be used for the duration of this
 	// unittest. The channel will be funded evenly with Alice having 5 BTC,
 	// and Bob having 5 BTC.
-<<<<<<< HEAD
-	aliceChannel, bobChannel, cleanUp, err := CreateTestChannels(true)
-=======
 	aliceChannel, bobChannel, cleanUp, err := CreateTestChannels(
 		channeldb.SingleFunderTweaklessBit,
 	)
->>>>>>> 30efca1a
 	if err != nil {
 		t.Fatalf("unable to create test channels: %v", err)
 	}
@@ -5034,17 +5026,10 @@
 		aliceChannel.channelState.LocalCommitment.CommitFee,
 	)
 	htlcTimeoutFee := lnwire.NewMSatFromSatoshis(
-<<<<<<< HEAD
-		htlcTimeoutFee(feeRate),
-	)
-	htlcSuccessFee := lnwire.NewMSatFromSatoshis(
-		htlcSuccessFee(feeRate),
-=======
 		HtlcTimeoutFee(aliceChannel.channelState.ChanType, feeRate),
 	)
 	htlcSuccessFee := lnwire.NewMSatFromSatoshis(
 		HtlcSuccessFee(aliceChannel.channelState.ChanType, feeRate),
->>>>>>> 30efca1a
 	)
 
 	// Helper method to check the current reported balance.
@@ -6039,15 +6024,6 @@
 	// by one.
 	htlc, _ = createHTLC(numHTLCs+1, htlcAmt)
 	if _, err = aliceChannel.AddHTLC(htlc, nil); err != ErrMaxHTLCNumber {
-<<<<<<< HEAD
-		t.Fatalf("expected ErrMaxHTLCNumber, instead received: %v", err)
-	}
-
-	// Likewise, Bob should not be able to receive this HTLC if Alice can't
-	// add it.
-	if _, err := bobChannel.ReceiveHTLC(htlc); err != ErrMaxHTLCNumber {
-=======
->>>>>>> 30efca1a
 		t.Fatalf("expected ErrMaxHTLCNumber, instead received: %v", err)
 	}
 
@@ -6212,158 +6188,6 @@
 	}
 }
 
-// TestMaxAsynchronousHtlcs tests that Bob correctly receives (and does not
-// fail) an HTLC from Alice when exchanging asynchronous payments. We want to
-// mimic the following case where Bob's commitment transaction is full before
-// starting:
-// 	Alice                    Bob
-// 1.         <---settle/fail---
-// 2.         <-------sig-------
-// 3.         --------sig------> (covers an add sent before step 1)
-// 4.         <-------rev-------
-// 5.         --------rev------>
-// 6.         --------add------>
-// 7.         - - - - sig - - ->
-// This represents an asynchronous commitment dance in which both sides are
-// sending signatures at the same time. In step 3, the signature does not
-// cover the recent settle/fail that Bob sent in step 1. However, the add that
-// Alice sends to Bob in step 6 does not overflow Bob's commitment transaction.
-// This is because validateCommitmentSanity counts the HTLC's by ignoring
-// HTLC's which will be removed in the next signature that Alice sends. Thus,
-// the add won't overflow. This is because the signature received in step 7
-// covers the settle/fail in step 1 and makes space for the add in step 6.
-func TestMaxAsynchronousHtlcs(t *testing.T) {
-	t.Parallel()
-
-	// We'll kick off the test by creating our channels which both are
-	// loaded with 5 BTC each.
-	aliceChannel, bobChannel, cleanUp, err := CreateTestChannels(true)
-	if err != nil {
-		t.Fatalf("unable to create test channels: %v", err)
-	}
-	defer cleanUp()
-
-	// One over the maximum number of HTLCs that either can accept.
-	const numHTLCs = 12
-
-	// Set the remote's required MaxAcceptedHtlcs. This means that Alice
-	// can only offer the remote up to numHTLCs HTLCs.
-	aliceChannel.channelState.LocalChanCfg.MaxAcceptedHtlcs = numHTLCs
-	bobChannel.channelState.RemoteChanCfg.MaxAcceptedHtlcs = numHTLCs
-
-	// Similarly, set the remote config's MaxAcceptedHtlcs. This means
-	// that the remote will be aware that Bob will only accept up to
-	// numHTLCs at a time.
-	aliceChannel.channelState.RemoteChanCfg.MaxAcceptedHtlcs = numHTLCs
-	bobChannel.channelState.LocalChanCfg.MaxAcceptedHtlcs = numHTLCs
-
-	// Each HTLC amount is 0.1 BTC.
-	htlcAmt := lnwire.NewMSatFromSatoshis(0.1 * btcutil.SatoshiPerBitcoin)
-
-	var htlcID uint64
-
-	// Send the maximum allowed number of HTLCs minus one.
-	for i := 0; i < numHTLCs-1; i++ {
-		htlc, _ := createHTLC(i, htlcAmt)
-		if _, err := aliceChannel.AddHTLC(htlc, nil); err != nil {
-			t.Fatalf("unable to add htlc: %v", err)
-		}
-		if _, err := bobChannel.ReceiveHTLC(htlc); err != nil {
-			t.Fatalf("unable to recv htlc: %v", err)
-		}
-
-		// Just assign htlcID to the last received HTLC.
-		htlcID = htlc.ID
-	}
-
-	if err := ForceStateTransition(aliceChannel, bobChannel); err != nil {
-		t.Fatalf("unable to transition state: %v", err)
-	}
-
-	// Send an HTLC to Bob so that Bob's commitment transaction is full.
-	htlc, _ := createHTLC(numHTLCs-1, htlcAmt)
-	if _, err := aliceChannel.AddHTLC(htlc, nil); err != nil {
-		t.Fatalf("unable to add htlc: %v", err)
-	}
-	if _, err := bobChannel.ReceiveHTLC(htlc); err != nil {
-		t.Fatalf("unable to recv htlc: %v", err)
-	}
-
-	// Fail back an HTLC and sign a commitment as in steps 1 & 2.
-	err = bobChannel.FailHTLC(htlcID, []byte{}, nil, nil, nil)
-	if err != nil {
-		t.Fatalf("unable to fail htlc: %v", err)
-	}
-
-	if err := aliceChannel.ReceiveFailHTLC(htlcID, []byte{}); err != nil {
-		t.Fatalf("unable to receive fail htlc: %v", err)
-	}
-
-	bobSig, bobHtlcSigs, _, err := bobChannel.SignNextCommitment()
-	if err != nil {
-		t.Fatalf("unable to sign next commitment: %v", err)
-	}
-
-	err = aliceChannel.ReceiveNewCommitment(bobSig, bobHtlcSigs)
-	if err != nil {
-		t.Fatalf("unable to receive new commitment: %v", err)
-	}
-
-	// Cover the HTLC referenced with id equal to numHTLCs-1 with a new
-	// signature (step 3).
-	aliceSig, aliceHtlcSigs, _, err := aliceChannel.SignNextCommitment()
-	if err != nil {
-		t.Fatalf("unable to sign next commitment: %v", err)
-	}
-
-	err = bobChannel.ReceiveNewCommitment(aliceSig, aliceHtlcSigs)
-	if err != nil {
-		t.Fatalf("unable to receive new commitment: %v", err)
-	}
-
-	// Both sides exchange revocations as in step 4 & 5.
-	bobRevocation, _, err := bobChannel.RevokeCurrentCommitment()
-	if err != nil {
-		t.Fatalf("unable to revoke revocation: %v", err)
-	}
-
-	_, _, _, _, err = aliceChannel.ReceiveRevocation(bobRevocation)
-	if err != nil {
-		t.Fatalf("unable to receive revocation: %v", err)
-	}
-
-	aliceRevocation, _, err := aliceChannel.RevokeCurrentCommitment()
-	if err != nil {
-		t.Fatalf("unable to revoke revocation: %v", err)
-	}
-
-	_, _, _, _, err = bobChannel.ReceiveRevocation(aliceRevocation)
-	if err != nil {
-		t.Fatalf("unable to receive revocation: %v", err)
-	}
-
-	// Send the final Add which should succeed as in step 6.
-	htlc, _ = createHTLC(numHTLCs, htlcAmt)
-	if _, err := aliceChannel.AddHTLC(htlc, nil); err != nil {
-		t.Fatalf("unable to add htlc: %v", err)
-	}
-	if _, err := bobChannel.ReceiveHTLC(htlc); err != nil {
-		t.Fatalf("unable to recv htlc: %v", err)
-	}
-
-	// Receiving the commitment should succeed as in step 7 since space was
-	// made.
-	aliceSig, aliceHtlcSigs, _, err = aliceChannel.SignNextCommitment()
-	if err != nil {
-		t.Fatalf("unable to sign next commitment: %v", err)
-	}
-
-	err = bobChannel.ReceiveNewCommitment(aliceSig, aliceHtlcSigs)
-	if err != nil {
-		t.Fatalf("unable to receive new commitment: %v", err)
-	}
-}
-
 // TestMaxPendingAmount tests that the maximum overall pending HTLC value is met
 // given several HTLCs that, combined, exceed this value. An ErrMaxPendingAmount
 // error should be returned.
@@ -6667,11 +6491,7 @@
 
 	// We start out with a channel where both parties have 5 BTC.
 	aliceChannel, bobChannel, cleanUp, err := CreateTestChannels(
-<<<<<<< HEAD
-		true,
-=======
 		channeldb.SingleFunderTweaklessBit,
->>>>>>> 30efca1a
 	)
 	if err != nil {
 		t.Fatal(err)
@@ -6724,11 +6544,7 @@
 	t.Parallel()
 
 	aliceChannel, bobChannel, cleanUp, err := CreateTestChannels(
-<<<<<<< HEAD
-		true,
-=======
 		channeldb.SingleFunderTweaklessBit,
->>>>>>> 30efca1a
 	)
 	if err != nil {
 		t.Fatal(err)
@@ -6740,12 +6556,8 @@
 	// limit (1300 sat). It is considered dust if the amount remaining
 	// after paying the HTLC fee is below the dustlimit, so we choose a
 	// size of 500+htlcFee.
-<<<<<<< HEAD
-	htlcSat := btcutil.Amount(500) + htlcTimeoutFee(
-=======
 	htlcSat := btcutil.Amount(500) + HtlcTimeoutFee(
 		aliceChannel.channelState.ChanType,
->>>>>>> 30efca1a
 		chainfee.SatPerKWeight(
 			aliceChannel.channelState.LocalCommitment.FeePerKw,
 		),

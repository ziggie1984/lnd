package lnwallet

import (
	"crypto/rand"
	"encoding/binary"
	"encoding/hex"
	"io"
	"io/ioutil"
	prand "math/rand"
	"net"
	"os"

	"github.com/btcsuite/btcd/btcec"
	"github.com/btcsuite/btcd/chaincfg/chainhash"
	"github.com/btcsuite/btcd/wire"
	"github.com/btcsuite/btcutil"
	"github.com/lightningnetwork/lnd/channeldb"
	"github.com/lightningnetwork/lnd/input"
	"github.com/lightningnetwork/lnd/keychain"
	"github.com/lightningnetwork/lnd/lnwallet/chainfee"
	"github.com/lightningnetwork/lnd/lnwire"
	"github.com/lightningnetwork/lnd/shachain"
)

var (
	// For simplicity a single priv key controls all of our test outputs.
	testWalletPrivKey = []byte{
		0x2b, 0xd8, 0x06, 0xc9, 0x7f, 0x0e, 0x00, 0xaf,
		0x1a, 0x1f, 0xc3, 0x32, 0x8f, 0xa7, 0x63, 0xa9,
		0x26, 0x97, 0x23, 0xc8, 0xdb, 0x8f, 0xac, 0x4f,
		0x93, 0xaf, 0x71, 0xdb, 0x18, 0x6d, 0x6e, 0x90,
	}

	// We're alice :)
	bobsPrivKey = []byte{
		0x81, 0xb6, 0x37, 0xd8, 0xfc, 0xd2, 0xc6, 0xda,
		0x63, 0x59, 0xe6, 0x96, 0x31, 0x13, 0xa1, 0x17,
		0xd, 0xe7, 0x95, 0xe4, 0xb7, 0x25, 0xb8, 0x4d,
		0x1e, 0xb, 0x4c, 0xfd, 0x9e, 0xc5, 0x8c, 0xe9,
	}

	// Use a hard-coded HD seed.
	testHdSeed = chainhash.Hash{
		0xb7, 0x94, 0x38, 0x5f, 0x2d, 0x1e, 0xf7, 0xab,
		0x4d, 0x92, 0x73, 0xd1, 0x90, 0x63, 0x81, 0xb4,
		0x4f, 0x2f, 0x6f, 0x25, 0x88, 0xa3, 0xef, 0xb9,
		0x6a, 0x49, 0x18, 0x83, 0x31, 0x98, 0x47, 0x53,
	}

	// A serializable txn for testing funding txn.
	testTx = &wire.MsgTx{
		Version: 1,
		TxIn: []*wire.TxIn{
			{
				PreviousOutPoint: wire.OutPoint{
					Hash:  chainhash.Hash{},
					Index: 0xffffffff,
				},
				SignatureScript: []byte{0x04, 0x31, 0xdc, 0x00, 0x1b, 0x01, 0x62},
				Sequence:        0xffffffff,
			},
		},
		TxOut: []*wire.TxOut{
			{
				Value: 5000000000,
				PkScript: []byte{
					0x41, // OP_DATA_65
					0x04, 0xd6, 0x4b, 0xdf, 0xd0, 0x9e, 0xb1, 0xc5,
					0xfe, 0x29, 0x5a, 0xbd, 0xeb, 0x1d, 0xca, 0x42,
					0x81, 0xbe, 0x98, 0x8e, 0x2d, 0xa0, 0xb6, 0xc1,
					0xc6, 0xa5, 0x9d, 0xc2, 0x26, 0xc2, 0x86, 0x24,
					0xe1, 0x81, 0x75, 0xe8, 0x51, 0xc9, 0x6b, 0x97,
					0x3d, 0x81, 0xb0, 0x1c, 0xc3, 0x1f, 0x04, 0x78,
					0x34, 0xbc, 0x06, 0xd6, 0xd6, 0xed, 0xf6, 0x20,
					0xd1, 0x84, 0x24, 0x1a, 0x6a, 0xed, 0x8b, 0x63,
					0xa6, // 65-byte signature
					0xac, // OP_CHECKSIG
				},
			},
		},
		LockTime: 5,
	}

	// A valid, DER-encoded signature (taken from btcec unit tests).
	testSigBytes = []byte{
		0x30, 0x44, 0x02, 0x20, 0x4e, 0x45, 0xe1, 0x69,
		0x32, 0xb8, 0xaf, 0x51, 0x49, 0x61, 0xa1, 0xd3,
		0xa1, 0xa2, 0x5f, 0xdf, 0x3f, 0x4f, 0x77, 0x32,
		0xe9, 0xd6, 0x24, 0xc6, 0xc6, 0x15, 0x48, 0xab,
		0x5f, 0xb8, 0xcd, 0x41, 0x02, 0x20, 0x18, 0x15,
		0x22, 0xec, 0x8e, 0xca, 0x07, 0xde, 0x48, 0x60,
		0xa4, 0xac, 0xdd, 0x12, 0x90, 0x9d, 0x83, 0x1c,
		0xc5, 0x6c, 0xbb, 0xac, 0x46, 0x22, 0x08, 0x22,
		0x21, 0xa8, 0x76, 0x8d, 0x1d, 0x09,
	}

	aliceDustLimit = btcutil.Amount(200)
	bobDustLimit   = btcutil.Amount(1300)
<<<<<<< HEAD
=======

	testChannelCapacity float64 = 10
>>>>>>> b9f43ac4
)

// CreateTestChannels creates to fully populated channels to be used within
// testing fixtures. The channels will be returned as if the funding process
// has just completed.  The channel itself is funded with 10 BTC, with 5 BTC
// allocated to each side. Within the channel, Alice is the initiator. The
// function also returns a "cleanup" function that is meant to be called once
// the test has been finalized. The clean up function will remote all temporary
// files created. If tweaklessCommits is true, then the commits within the
// channels will use the new format, otherwise the legacy format.
func CreateTestChannels(chanType channeldb.ChannelType) (
	*LightningChannel, *LightningChannel, func(), error) {

	channelCapacity, err := btcutil.NewAmount(testChannelCapacity)
	if err != nil {
		return nil, nil, nil, err
	}

	channelBal := channelCapacity / 2
	csvTimeoutAlice := uint32(5)
	csvTimeoutBob := uint32(4)
	isAliceInitiator := true

	prevOut := &wire.OutPoint{
		Hash:  chainhash.Hash(testHdSeed),
		Index: prand.Uint32(),
	}
	fundingTxIn := wire.NewTxIn(prevOut, nil, nil)

	// For each party, we'll create a distinct set of keys in order to
	// emulate the typical set up with live channels.
	var (
		aliceKeys []*btcec.PrivateKey
		bobKeys   []*btcec.PrivateKey
	)
	for i := 0; i < 5; i++ {
		key := make([]byte, len(testWalletPrivKey))
		copy(key[:], testWalletPrivKey[:])
		key[0] ^= byte(i + 1)

		aliceKey, _ := btcec.PrivKeyFromBytes(btcec.S256(), key)
		aliceKeys = append(aliceKeys, aliceKey)

		key = make([]byte, len(bobsPrivKey))
		copy(key[:], bobsPrivKey)
		key[0] ^= byte(i + 1)

		bobKey, _ := btcec.PrivKeyFromBytes(btcec.S256(), key)
		bobKeys = append(bobKeys, bobKey)
	}

	aliceCfg := channeldb.ChannelConfig{
		ChannelConstraints: channeldb.ChannelConstraints{
			DustLimit:        aliceDustLimit,
			MaxPendingAmount: lnwire.NewMSatFromSatoshis(channelCapacity),
			ChanReserve:      channelCapacity / 100,
			MinHTLC:          0,
			MaxAcceptedHtlcs: input.MaxHTLCNumber / 2,
			CsvDelay:         uint16(csvTimeoutAlice),
		},
		MultiSigKey: keychain.KeyDescriptor{
			PubKey: aliceKeys[0].PubKey(),
		},
		RevocationBasePoint: keychain.KeyDescriptor{
			PubKey: aliceKeys[1].PubKey(),
		},
		PaymentBasePoint: keychain.KeyDescriptor{
			PubKey: aliceKeys[2].PubKey(),
		},
		DelayBasePoint: keychain.KeyDescriptor{
			PubKey: aliceKeys[3].PubKey(),
		},
		HtlcBasePoint: keychain.KeyDescriptor{
			PubKey: aliceKeys[4].PubKey(),
		},
	}
	bobCfg := channeldb.ChannelConfig{
		ChannelConstraints: channeldb.ChannelConstraints{
			DustLimit:        bobDustLimit,
			MaxPendingAmount: lnwire.NewMSatFromSatoshis(channelCapacity),
			ChanReserve:      channelCapacity / 100,
			MinHTLC:          0,
			MaxAcceptedHtlcs: input.MaxHTLCNumber / 2,
			CsvDelay:         uint16(csvTimeoutBob),
		},
		MultiSigKey: keychain.KeyDescriptor{
			PubKey: bobKeys[0].PubKey(),
		},
		RevocationBasePoint: keychain.KeyDescriptor{
			PubKey: bobKeys[1].PubKey(),
		},
		PaymentBasePoint: keychain.KeyDescriptor{
			PubKey: bobKeys[2].PubKey(),
		},
		DelayBasePoint: keychain.KeyDescriptor{
			PubKey: bobKeys[3].PubKey(),
		},
		HtlcBasePoint: keychain.KeyDescriptor{
			PubKey: bobKeys[4].PubKey(),
		},
	}

	bobRoot, err := chainhash.NewHash(bobKeys[0].Serialize())
	if err != nil {
		return nil, nil, nil, err
	}
	bobPreimageProducer := shachain.NewRevocationProducer(*bobRoot)
	bobFirstRevoke, err := bobPreimageProducer.AtIndex(0)
	if err != nil {
		return nil, nil, nil, err
	}
	bobCommitPoint := input.ComputeCommitmentPoint(bobFirstRevoke[:])

	aliceRoot, err := chainhash.NewHash(aliceKeys[0].Serialize())
	if err != nil {
		return nil, nil, nil, err
	}
	alicePreimageProducer := shachain.NewRevocationProducer(*aliceRoot)
	aliceFirstRevoke, err := alicePreimageProducer.AtIndex(0)
	if err != nil {
		return nil, nil, nil, err
	}
	aliceCommitPoint := input.ComputeCommitmentPoint(aliceFirstRevoke[:])

	aliceCommitTx, bobCommitTx, err := CreateCommitmentTxns(
		channelBal, channelBal, &aliceCfg, &bobCfg, aliceCommitPoint,
		bobCommitPoint, *fundingTxIn, chanType, isAliceInitiator, 0,
	)
	if err != nil {
		return nil, nil, nil, err
	}

	alicePath, err := ioutil.TempDir("", "alicedb")
	if err != nil {
		return nil, nil, nil, err
	}

	dbAlice, err := channeldb.Open(alicePath)
	if err != nil {
		return nil, nil, nil, err
	}

	bobPath, err := ioutil.TempDir("", "bobdb")
	if err != nil {
		return nil, nil, nil, err
	}

	dbBob, err := channeldb.Open(bobPath)
	if err != nil {
		return nil, nil, nil, err
	}

	estimator := chainfee.NewStaticEstimator(6000, 0)
	feePerKw, err := estimator.EstimateFeePerKW(1)
	if err != nil {
		return nil, nil, nil, err
	}
	commitFee := calcStaticFee(chanType, 0)
	var anchorAmt btcutil.Amount
	if chanType.HasAnchors() {
		anchorAmt += 2 * anchorSize
	}

	aliceBalance := lnwire.NewMSatFromSatoshis(
		channelBal - commitFee - anchorAmt,
	)
	bobBalance := lnwire.NewMSatFromSatoshis(channelBal)

	aliceLocalCommit := channeldb.ChannelCommitment{
		CommitHeight:  0,
		LocalBalance:  aliceBalance,
		RemoteBalance: bobBalance,
		CommitFee:     commitFee,
		FeePerKw:      btcutil.Amount(feePerKw),
		CommitTx:      aliceCommitTx,
		CommitSig:     testSigBytes,
	}
	aliceRemoteCommit := channeldb.ChannelCommitment{
		CommitHeight:  0,
		LocalBalance:  aliceBalance,
		RemoteBalance: bobBalance,
		CommitFee:     commitFee,
		FeePerKw:      btcutil.Amount(feePerKw),
		CommitTx:      bobCommitTx,
		CommitSig:     testSigBytes,
	}
	bobLocalCommit := channeldb.ChannelCommitment{
		CommitHeight:  0,
		LocalBalance:  bobBalance,
		RemoteBalance: aliceBalance,
		CommitFee:     commitFee,
		FeePerKw:      btcutil.Amount(feePerKw),
		CommitTx:      bobCommitTx,
		CommitSig:     testSigBytes,
	}
	bobRemoteCommit := channeldb.ChannelCommitment{
		CommitHeight:  0,
		LocalBalance:  bobBalance,
		RemoteBalance: aliceBalance,
		CommitFee:     commitFee,
		FeePerKw:      btcutil.Amount(feePerKw),
		CommitTx:      aliceCommitTx,
		CommitSig:     testSigBytes,
	}

	var chanIDBytes [8]byte
	if _, err := io.ReadFull(rand.Reader, chanIDBytes[:]); err != nil {
		return nil, nil, nil, err
	}

	shortChanID := lnwire.NewShortChanIDFromInt(
		binary.BigEndian.Uint64(chanIDBytes[:]),
	)

	aliceChannelState := &channeldb.OpenChannel{
		LocalChanCfg:            aliceCfg,
		RemoteChanCfg:           bobCfg,
		IdentityPub:             aliceKeys[0].PubKey(),
		FundingOutpoint:         *prevOut,
		ShortChannelID:          shortChanID,
		ChanType:                chanType,
		IsInitiator:             isAliceInitiator,
		Capacity:                channelCapacity,
		RemoteCurrentRevocation: bobCommitPoint,
		RevocationProducer:      alicePreimageProducer,
		RevocationStore:         shachain.NewRevocationStore(),
		LocalCommitment:         aliceLocalCommit,
		RemoteCommitment:        aliceRemoteCommit,
		Db:                      dbAlice.ChannelStateDB(),
		Packager:                channeldb.NewChannelPackager(shortChanID),
		FundingTxn:              testTx,
	}
	bobChannelState := &channeldb.OpenChannel{
		LocalChanCfg:            bobCfg,
		RemoteChanCfg:           aliceCfg,
		IdentityPub:             bobKeys[0].PubKey(),
		FundingOutpoint:         *prevOut,
		ShortChannelID:          shortChanID,
		ChanType:                chanType,
		IsInitiator:             !isAliceInitiator,
		Capacity:                channelCapacity,
		RemoteCurrentRevocation: aliceCommitPoint,
		RevocationProducer:      bobPreimageProducer,
		RevocationStore:         shachain.NewRevocationStore(),
		LocalCommitment:         bobLocalCommit,
		RemoteCommitment:        bobRemoteCommit,
		Db:                      dbBob.ChannelStateDB(),
		Packager:                channeldb.NewChannelPackager(shortChanID),
	}

	aliceSigner := &input.MockSigner{Privkeys: aliceKeys}
	bobSigner := &input.MockSigner{Privkeys: bobKeys}

	// TODO(roasbeef): make mock version of pre-image store

	alicePool := NewSigPool(1, aliceSigner)
	channelAlice, err := NewLightningChannel(
		aliceSigner, aliceChannelState, alicePool,
	)
	if err != nil {
		return nil, nil, nil, err
	}
	alicePool.Start()

	obfuscator := createStateHintObfuscator(aliceChannelState)

	bobPool := NewSigPool(1, bobSigner)
	channelBob, err := NewLightningChannel(
		bobSigner, bobChannelState, bobPool,
	)
	if err != nil {
		return nil, nil, nil, err
	}
	bobPool.Start()

	err = SetStateNumHint(
		aliceCommitTx, 0, obfuscator,
	)
	if err != nil {
		return nil, nil, nil, err
	}
	err = SetStateNumHint(
		bobCommitTx, 0, obfuscator,
	)
	if err != nil {
		return nil, nil, nil, err
	}

	addr := &net.TCPAddr{
		IP:   net.ParseIP("127.0.0.1"),
		Port: 18556,
	}
	if err := channelAlice.channelState.SyncPending(addr, 101); err != nil {
		return nil, nil, nil, err
	}

	addr = &net.TCPAddr{
		IP:   net.ParseIP("127.0.0.1"),
		Port: 18555,
	}

	if err := channelBob.channelState.SyncPending(addr, 101); err != nil {
		return nil, nil, nil, err
	}

	cleanUpFunc := func() {
		os.RemoveAll(bobPath)
		os.RemoveAll(alicePath)

		alicePool.Stop()
		bobPool.Stop()
	}

	// Now that the channel are open, simulate the start of a session by
	// having Alice and Bob extend their revocation windows to each other.
	err = initRevocationWindows(channelAlice, channelBob)
	if err != nil {
		return nil, nil, nil, err
	}

	return channelAlice, channelBob, cleanUpFunc, nil
}

// initRevocationWindows simulates a new channel being opened within the p2p
// network by populating the initial revocation windows of the passed
// commitment state machines.
func initRevocationWindows(chanA, chanB *LightningChannel) error {
	aliceNextRevoke, err := chanA.NextRevocationKey()
	if err != nil {
		return err
	}
	if err := chanB.InitNextRevocation(aliceNextRevoke); err != nil {
		return err
	}

	bobNextRevoke, err := chanB.NextRevocationKey()
	if err != nil {
		return err
	}
	if err := chanA.InitNextRevocation(bobNextRevoke); err != nil {
		return err
	}

	return nil
}

// pubkeyFromHex parses a Bitcoin public key from a hex encoded string.
func pubkeyFromHex(keyHex string) (*btcec.PublicKey, error) {
	bytes, err := hex.DecodeString(keyHex)
	if err != nil {
		return nil, err
	}
	return btcec.ParsePubKey(bytes, btcec.S256())
}

// privkeyFromHex parses a Bitcoin private key from a hex encoded string.
func privkeyFromHex(keyHex string) (*btcec.PrivateKey, error) {
	bytes, err := hex.DecodeString(keyHex)
	if err != nil {
		return nil, err
	}
	key, _ := btcec.PrivKeyFromBytes(btcec.S256(), bytes)
	return key, nil

}

// blockFromHex parses a full Bitcoin block from a hex encoded string.
func blockFromHex(blockHex string) (*btcutil.Block, error) {
	bytes, err := hex.DecodeString(blockHex)
	if err != nil {
		return nil, err
	}
	return btcutil.NewBlockFromBytes(bytes)
}

// txFromHex parses a full Bitcoin transaction from a hex encoded string.
func txFromHex(txHex string) (*btcutil.Tx, error) {
	bytes, err := hex.DecodeString(txHex)
	if err != nil {
		return nil, err
	}
	return btcutil.NewTxFromBytes(bytes)
}

// calcStaticFee calculates appropriate fees for commitment transactions.  This
// function provides a simple way to allow test balance assertions to take fee
// calculations into account.
//
// TODO(bvu): Refactor when dynamic fee estimation is added.
func calcStaticFee(chanType channeldb.ChannelType, numHTLCs int) btcutil.Amount {
	const (
		htlcWeight = 172
		feePerKw   = btcutil.Amount(24/4) * 1000
	)
	return feePerKw *
		(btcutil.Amount(CommitWeight(chanType) +
			htlcWeight*int64(numHTLCs))) / 1000
}

// ForceStateTransition executes the necessary interaction between the two
// commitment state machines to transition to a new state locking in any
// pending updates. This method is useful when testing interactions between two
// live state machines.
func ForceStateTransition(chanA, chanB *LightningChannel) error {
	aliceSig, aliceHtlcSigs, _, err := chanA.SignNextCommitment()
	if err != nil {
		return err
	}
	if err = chanB.ReceiveNewCommitment(aliceSig, aliceHtlcSigs); err != nil {
		return err
	}

	bobRevocation, _, err := chanB.RevokeCurrentCommitment()
	if err != nil {
		return err
	}
	bobSig, bobHtlcSigs, _, err := chanB.SignNextCommitment()
	if err != nil {
		return err
	}

	if _, _, _, _, err := chanA.ReceiveRevocation(bobRevocation); err != nil {
		return err
	}
	if err := chanA.ReceiveNewCommitment(bobSig, bobHtlcSigs); err != nil {
		return err
	}

	aliceRevocation, _, err := chanA.RevokeCurrentCommitment()
	if err != nil {
		return err
	}
	if _, _, _, _, err := chanB.ReceiveRevocation(aliceRevocation); err != nil {
		return err
	}

	return nil
}<|MERGE_RESOLUTION|>--- conflicted
+++ resolved
@@ -96,11 +96,8 @@
 
 	aliceDustLimit = btcutil.Amount(200)
 	bobDustLimit   = btcutil.Amount(1300)
-<<<<<<< HEAD
-=======
 
 	testChannelCapacity float64 = 10
->>>>>>> b9f43ac4
 )
 
 // CreateTestChannels creates to fully populated channels to be used within

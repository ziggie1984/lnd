package lnwallet

import (
	"bytes"
	"crypto/sha256"
	"errors"
	"fmt"
	"math"
	"net"
	"sync"
	"sync/atomic"

	"github.com/btcsuite/btcd/blockchain"
	"github.com/btcsuite/btcd/btcec/v2"
	"github.com/btcsuite/btcd/btcec/v2/schnorr/musig2"
	"github.com/btcsuite/btcd/btcutil"
	"github.com/btcsuite/btcd/btcutil/psbt"
	"github.com/btcsuite/btcd/btcutil/txsort"
	"github.com/btcsuite/btcd/chaincfg"
	"github.com/btcsuite/btcd/chaincfg/chainhash"
	"github.com/btcsuite/btcd/txscript"
	"github.com/btcsuite/btcd/wire"
	"github.com/davecgh/go-spew/spew"
	"github.com/lightningnetwork/lnd/channeldb"
	"github.com/lightningnetwork/lnd/input"
	"github.com/lightningnetwork/lnd/keychain"
	"github.com/lightningnetwork/lnd/lnwallet/chainfee"
	"github.com/lightningnetwork/lnd/lnwallet/chanfunding"
	"github.com/lightningnetwork/lnd/lnwallet/chanvalidate"
	"github.com/lightningnetwork/lnd/lnwire"
	"github.com/lightningnetwork/lnd/shachain"
)

const (
	// The size of the buffered queue of requests to the wallet from the
	// outside word.
	msgBufferSize = 100

	// AnchorChanReservedValue is the amount we'll keep around in the
	// wallet in case we have to fee bump anchor channels on force close.
	// TODO(halseth): update constant to target a specific commit size at
	// set fee rate.
	AnchorChanReservedValue = btcutil.Amount(10_000)

	// MaxAnchorChanReservedValue is the maximum value we'll reserve for
	// anchor channel fee bumping. We cap it at 10 times the per-channel
	// amount such that nodes with a high number of channels don't have to
	// keep around a very large amount for the unlikely scenario that they
	// all close at the same time.
	MaxAnchorChanReservedValue = 10 * AnchorChanReservedValue
)

var (
	// ErrPsbtFundingRequired is the error that is returned during the
	// contribution handling process if the process should be paused for
	// the construction of a PSBT outside of lnd's wallet.
	ErrPsbtFundingRequired = errors.New("PSBT funding required")

	// ErrReservedValueInvalidated is returned if we try to publish a
	// transaction that would take the walletbalance below what we require
	// to keep around to fee bump our open anchor channels.
	ErrReservedValueInvalidated = errors.New("reserved wallet balance " +
		"invalidated: transaction would leave insufficient funds for " +
		"fee bumping anchor channel closings (see debug log for details)")
)

// PsbtFundingRequired is a type that implements the error interface and
// contains the information needed to construct a PSBT.
type PsbtFundingRequired struct {
	// Intent is the pending PSBT funding intent that needs to be funded
	// if the wrapping error is returned.
	Intent *chanfunding.PsbtIntent
}

// Error returns the underlying error.
//
// NOTE: This method is part of the error interface.
func (p *PsbtFundingRequired) Error() string {
	return ErrPsbtFundingRequired.Error()
}

// InitFundingReserveMsg is the first message sent to initiate the workflow
// required to open a payment channel with a remote peer. The initial required
// parameters are configurable across channels. These parameters are to be
// chosen depending on the fee climate within the network, and time value of
// funds to be locked up within the channel. Upon success a ChannelReservation
// will be created in order to track the lifetime of this pending channel.
// Outputs selected will be 'locked', making them unavailable, for any other
// pending reservations. Therefore, all channels in reservation limbo will be
// periodically timed out after an idle period in order to avoid "exhaustion"
// attacks.
type InitFundingReserveMsg struct {
	// ChainHash denotes that chain to be used to ultimately open the
	// target channel.
	ChainHash *chainhash.Hash

	// PendingChanID is the pending channel ID for this funding flow as
	// used in the wire protocol.
	PendingChanID [32]byte

	// NodeID is the ID of the remote node we would like to open a channel
	// with.
	NodeID *btcec.PublicKey

	// NodeAddr is the address port that we used to either establish or
	// accept the connection which led to the negotiation of this funding
	// workflow.
	NodeAddr net.Addr

	// SubtractFees should be set if we intend to spend exactly
	// LocalFundingAmt when opening the channel, subtracting the fees from
	// the funding output. This can be used for instance to use all our
	// remaining funds to open the channel, since it will take fees into
	// account.
	SubtractFees bool

	// LocalFundingAmt is the amount of funds requested from us for this
	// channel.
	LocalFundingAmt btcutil.Amount

	// RemoteFundingAmnt is the amount of funds the remote will contribute
	// to this channel.
	RemoteFundingAmt btcutil.Amount

	// FundUpToMaxAmt defines if channel funding should try to add as many
	// funds to the channel opening as possible up to this amount. If used,
	// then MinFundAmt is treated as the minimum amount of funds that must
	// be available to open the channel. If set to zero it is ignored.
	FundUpToMaxAmt btcutil.Amount

	// MinFundAmt denotes the minimum channel capacity that has to be
	// allocated iff the FundUpToMaxAmt is set.
	MinFundAmt btcutil.Amount

<<<<<<< HEAD
=======
	// Outpoints is a list of client-selected outpoints that should be used
	// for funding a channel. If LocalFundingAmt is specified then this
	// amount is allocated from the sum of outpoints towards funding. If the
	// FundUpToMaxAmt is specified the entirety of selected funds is
	// allocated towards channel funding.
	Outpoints []wire.OutPoint

>>>>>>> 9786a1fa
	// RemoteChanReserve is the channel reserve we required for the remote
	// peer.
	RemoteChanReserve btcutil.Amount

	// CommitFeePerKw is the starting accepted satoshis/Kw fee for the set
	// of initial commitment transactions. In order to ensure timely
	// confirmation, it is recommended that this fee should be generous,
	// paying some multiple of the accepted base fee rate of the network.
	CommitFeePerKw chainfee.SatPerKWeight

	// FundingFeePerKw is the fee rate in sat/kw to use for the initial
	// funding transaction.
	FundingFeePerKw chainfee.SatPerKWeight

	// PushMSat is the number of milli-satoshis that should be pushed over
	// the responder as part of the initial channel creation.
	PushMSat lnwire.MilliSatoshi

	// Flags are the channel flags specified by the initiator in the
	// open_channel message.
	Flags lnwire.FundingFlag

	// MinConfs indicates the minimum number of confirmations that each
	// output selected to fund the channel should satisfy.
	MinConfs int32

	// CommitType indicates what type of commitment type the channel should
	// be using, like tweakless or anchors.
	CommitType CommitmentType

	// ChanFunder is an optional channel funder that allows the caller to
	// control exactly how the channel funding is carried out. If not
	// specified, then the default chanfunding.WalletAssembler will be
	// used.
	ChanFunder chanfunding.Assembler

	// ZeroConf is a boolean that is true if a zero-conf channel was
	// negotiated.
	ZeroConf bool

	// OptionScidAlias is a boolean that is true if an option-scid-alias
	// channel type was explicitly negotiated.
	OptionScidAlias bool

	// ScidAliasFeature is true if the option-scid-alias feature bit was
	// negotiated.
	ScidAliasFeature bool

	// Memo is any arbitrary information we wish to store locally about the
	// channel that will be useful to our future selves.
	Memo []byte

	// err is a channel in which all errors will be sent across. Will be
	// nil if this initial set is successful.
	//
	// NOTE: In order to avoid deadlocks, this channel MUST be buffered.
	err chan error

	// resp is channel in which a ChannelReservation with our contributions
	// filled in will be sent across this channel in the case of a
	// successfully reservation initiation. In the case of an error, this
	// will read a nil pointer.
	//
	// NOTE: In order to avoid deadlocks, this channel MUST be buffered.
	resp chan *ChannelReservation
}

// fundingReserveCancelMsg is a message reserved for cancelling an existing
// channel reservation identified by its reservation ID. Cancelling a reservation
// frees its locked outputs up, for inclusion within further reservations.
type fundingReserveCancelMsg struct {
	pendingFundingID uint64

	// NOTE: In order to avoid deadlocks, this channel MUST be buffered.
	err chan error // Buffered
}

// addContributionMsg represents a message executing the second phase of the
// channel reservation workflow. This message carries the counterparty's
// "contribution" to the payment channel. In the case that this message is
// processed without generating any errors, then channel reservation will then
// be able to construct the funding tx, both commitment transactions, and
// finally generate signatures for all our inputs to the funding transaction,
// and for the remote node's version of the commitment transaction.
type addContributionMsg struct {
	pendingFundingID uint64

	// TODO(roasbeef): Should also carry SPV proofs in we're in SPV mode
	contribution *ChannelContribution

	// NOTE: In order to avoid deadlocks, this channel MUST be buffered.
	err chan error
}

// continueContributionMsg represents a message that signals that the
// interrupted funding process involving a PSBT can now be continued because the
// finalized transaction is now available.
type continueContributionMsg struct {
	pendingFundingID uint64

	// NOTE: In order to avoid deadlocks, this channel MUST be buffered.
	err chan error
}

// addSingleContributionMsg represents a message executing the second phase of
// a single funder channel reservation workflow. This messages carries the
// counterparty's "contribution" to the payment channel. As this message is
// sent when on the responding side to a single funder workflow, no further
// action apart from storing the provided contribution is carried out.
type addSingleContributionMsg struct {
	pendingFundingID uint64

	contribution *ChannelContribution

	// NOTE: In order to avoid deadlocks, this channel MUST be buffered.
	err chan error
}

// addCounterPartySigsMsg represents the final message required to complete,
// and 'open' a payment channel. This message carries the counterparty's
// signatures for each of their inputs to the funding transaction, and also a
// signature allowing us to spend our version of the commitment transaction.
// If we're able to verify all the signatures are valid, the funding transaction
// will be broadcast to the network. After the funding transaction gains a
// configurable number of confirmations, the channel is officially considered
// 'open'.
type addCounterPartySigsMsg struct {
	pendingFundingID uint64

	// Should be order of sorted inputs that are theirs. Sorting is done
	// in accordance to BIP-69:
	// https://github.com/bitcoin/bips/blob/master/bip-0069.mediawiki.
	theirFundingInputScripts []*input.Script

	// This should be 1/2 of the signatures needed to successfully spend our
	// version of the commitment transaction.
	theirCommitmentSig input.Signature

	// This channel is used to return the completed channel after the wallet
	// has completed all of its stages in the funding process.
	completeChan chan *channeldb.OpenChannel

	// NOTE: In order to avoid deadlocks, this channel MUST be buffered.
	err chan error
}

// addSingleFunderSigsMsg represents the next-to-last message required to
// complete a single-funder channel workflow. Once the initiator is able to
// construct the funding transaction, they send both the outpoint and a
// signature for our version of the commitment transaction. Once this message
// is processed we (the responder) are able to construct both commitment
// transactions, signing the remote party's version.
type addSingleFunderSigsMsg struct {
	pendingFundingID uint64

	// fundingOutpoint is the outpoint of the completed funding
	// transaction as assembled by the workflow initiator.
	fundingOutpoint *wire.OutPoint

	// theirCommitmentSig are the 1/2 of the signatures needed to
	// successfully spend our version of the commitment transaction.
	theirCommitmentSig input.Signature

	// This channel is used to return the completed channel after the wallet
	// has completed all of its stages in the funding process.
	completeChan chan *channeldb.OpenChannel

	// NOTE: In order to avoid deadlocks, this channel MUST be buffered.
	err chan error
}

// CheckReservedValueTxReq is the request struct used to call
// CheckReservedValueTx with. It contains the transaction to check as well as
// an optional explicitly defined index to denote a change output that is not
// watched by the wallet.
type CheckReservedValueTxReq struct {
	// Tx is the transaction to check the outputs for.
	Tx *wire.MsgTx

	// ChangeIndex denotes an optional output index that can be explicitly
	// set for a change that is not being watched by the wallet and would
	// otherwise not be recognized as a change output.
	ChangeIndex *int
}

// LightningWallet is a domain specific, yet general Bitcoin wallet capable of
// executing workflow required to interact with the Lightning Network. It is
// domain specific in the sense that it understands all the fancy scripts used
// within the Lightning Network, channel lifetimes, etc. However, it embeds a
// general purpose Bitcoin wallet within it. Therefore, it is also able to
// serve as a regular Bitcoin wallet which uses HD keys. The wallet is highly
// concurrent internally. All communication, and requests towards the wallet
// are dispatched as messages over channels, ensuring thread safety across all
// operations. Interaction has been designed independent of any peer-to-peer
// communication protocol, allowing the wallet to be self-contained and
// embeddable within future projects interacting with the Lightning Network.
//
// NOTE: At the moment the wallet requires a btcd full node, as it's dependent
// on btcd's websockets notifications as event triggers during the lifetime of a
// channel. However, once the chainntnfs package is complete, the wallet will
// be compatible with multiple RPC/notification services such as Electrum,
// Bitcoin Core + ZeroMQ, etc. Eventually, the wallet won't require a full-node
// at all, as SPV support is integrated into btcwallet.
type LightningWallet struct {
	started  int32 // To be used atomically.
	shutdown int32 // To be used atomically.

	nextFundingID uint64 // To be used atomically.

	// Cfg is the configuration struct that will be used by the wallet to
	// access the necessary interfaces and default it needs to carry on its
	// duties.
	Cfg Config

	// WalletController is the core wallet, all non Lightning Network
	// specific interaction is proxied to the internal wallet.
	WalletController

	// SecretKeyRing is the interface we'll use to derive any keys related
	// to our purpose within the network including: multi-sig keys, node
	// keys, revocation keys, etc.
	keychain.SecretKeyRing

	// This mutex MUST be held when performing coin selection in order to
	// avoid inadvertently creating multiple funding transaction which
	// double spend inputs across each other.
	coinSelectMtx sync.RWMutex

	// All messages to the wallet are to be sent across this channel.
	msgChan chan interface{}

	// Incomplete payment channels are stored in the map below. An intent
	// to create a payment channel is tracked as a "reservation" within
	// limbo. Once the final signatures have been exchanged, a reservation
	// is removed from limbo. Each reservation is tracked by a unique
	// monotonically integer. All requests concerning the channel MUST
	// carry a valid, active funding ID.
	fundingLimbo map[uint64]*ChannelReservation

	// reservationIDs maps a pending channel ID to the reservation ID used
	// as key in the fundingLimbo map. Used to easily look up a channel
	// reservation given a pending channel ID.
	reservationIDs map[[32]byte]uint64
	limboMtx       sync.RWMutex

	// lockedOutPoints is a set of the currently locked outpoint. This
	// information is kept in order to provide an easy way to unlock all
	// the currently locked outpoints.
	lockedOutPoints map[wire.OutPoint]struct{}

	// fundingIntents houses all the "interception" registered by a caller
	// using the RegisterFundingIntent method.
	intentMtx      sync.RWMutex
	fundingIntents map[[32]byte]chanfunding.Intent

	quit chan struct{}

	wg sync.WaitGroup

	// TODO(roasbeef): handle wallet lock/unlock
}

// NewLightningWallet creates/opens and initializes a LightningWallet instance.
// If the wallet has never been created (according to the passed dataDir), first-time
// setup is executed.
func NewLightningWallet(Cfg Config) (*LightningWallet, error) {

	return &LightningWallet{
		Cfg:              Cfg,
		SecretKeyRing:    Cfg.SecretKeyRing,
		WalletController: Cfg.WalletController,
		msgChan:          make(chan interface{}, msgBufferSize),
		nextFundingID:    0,
		fundingLimbo:     make(map[uint64]*ChannelReservation),
		reservationIDs:   make(map[[32]byte]uint64),
		lockedOutPoints:  make(map[wire.OutPoint]struct{}),
		fundingIntents:   make(map[[32]byte]chanfunding.Intent),
		quit:             make(chan struct{}),
	}, nil
}

// Startup establishes a connection to the RPC source, and spins up all
// goroutines required to handle incoming messages.
func (l *LightningWallet) Startup() error {
	// Already started?
	if atomic.AddInt32(&l.started, 1) != 1 {
		return nil
	}

	// Start the underlying wallet controller.
	if err := l.Start(); err != nil {
		return err
	}

	if l.Cfg.Rebroadcaster != nil {
		go func() {
			if err := l.Cfg.Rebroadcaster.Start(); err != nil {
				walletLog.Errorf("unable to start "+
					"rebroadcaster: %v", err)
			}
		}()
	}

	l.wg.Add(1)
	// TODO(roasbeef): multiple request handlers?
	go l.requestHandler()

	return nil
}

// Shutdown gracefully stops the wallet, and all active goroutines.
func (l *LightningWallet) Shutdown() error {
	if atomic.AddInt32(&l.shutdown, 1) != 1 {
		return nil
	}

	// Signal the underlying wallet controller to shutdown, waiting until
	// all active goroutines have been shutdown.
	if err := l.Stop(); err != nil {
		return err
	}

	if l.Cfg.Rebroadcaster != nil && l.Cfg.Rebroadcaster.Started() {
		l.Cfg.Rebroadcaster.Stop()
	}

	close(l.quit)
	l.wg.Wait()
	return nil
}

// PublishTransaction wraps the wallet controller tx publish method with an
// extra rebroadcaster layer if the sub-system is configured.
func (l *LightningWallet) PublishTransaction(tx *wire.MsgTx,
	label string) error {

	sendTxToWallet := func() error {
		return l.WalletController.PublishTransaction(tx, label)
	}

	// If we don't have rebroadcaster then we can exit early (and send only
	// to the wallet).
	if l.Cfg.Rebroadcaster == nil || !l.Cfg.Rebroadcaster.Started() {
		return sendTxToWallet()
	}

	// We pass this into the rebroadcaster first, so the initial attempt
	// will succeed if the transaction isn't yet in the mempool. However we
	// ignore the error here as this might be resent on start up and the
	// transaction already exists.
	_ = l.Cfg.Rebroadcaster.Broadcast(tx)

	// Then we pass things into the wallet as normal, which'll add the
	// transaction label on disk.
	if err := sendTxToWallet(); err != nil {
		return err
	}

	// TODO(roasbeef): want diff height actually? no context though
	_, bestHeight, err := l.Cfg.ChainIO.GetBestBlock()
	if err != nil {
		return err
	}

	txHash := tx.TxHash()
	go func() {
		const numConfs = 6

		txConf, err := l.Cfg.Notifier.RegisterConfirmationsNtfn(
			&txHash, tx.TxOut[0].PkScript, numConfs,
			uint32(bestHeight),
		)
		if err != nil {
			return
		}

		select {
		case <-txConf.Confirmed:
			// TODO(roasbeef): also want to remove from
			// rebroadcaster if conflict happens...deeper wallet
			// integration?
			l.Cfg.Rebroadcaster.MarkAsConfirmed(tx.TxHash())

		case <-l.quit:
			return
		}
	}()

	return nil
}

// ConfirmedBalance returns the current confirmed balance of a wallet account.
// This methods wraps the internal WalletController method so we're able to
// properly hold the coin select mutex while we compute the balance.
func (l *LightningWallet) ConfirmedBalance(confs int32,
	account string) (btcutil.Amount, error) {

	l.coinSelectMtx.Lock()
	defer l.coinSelectMtx.Unlock()

	return l.WalletController.ConfirmedBalance(confs, account)
}

// ListUnspentWitnessFromDefaultAccount returns all unspent outputs from the
// default wallet account which are version 0 witness programs. The 'minConfs'
// and 'maxConfs' parameters indicate the minimum and maximum number of
// confirmations an output needs in order to be returned by this method. Passing
// -1 as 'minConfs' indicates that even unconfirmed outputs should be returned.
// Using MaxInt32 as 'maxConfs' implies returning all outputs with at least
// 'minConfs'.
//
// NOTE: This method requires the global coin selection lock to be held.
func (l *LightningWallet) ListUnspentWitnessFromDefaultAccount(
	minConfs, maxConfs int32) ([]*Utxo, error) {

	return l.WalletController.ListUnspentWitness(
		minConfs, maxConfs, DefaultAccountName,
	)
}

// LockedOutpoints returns a list of all currently locked outpoint.
func (l *LightningWallet) LockedOutpoints() []*wire.OutPoint {
	outPoints := make([]*wire.OutPoint, 0, len(l.lockedOutPoints))
	for outPoint := range l.lockedOutPoints {
		outPoint := outPoint

		outPoints = append(outPoints, &outPoint)
	}

	return outPoints
}

// ResetReservations reset the volatile wallet state which tracks all currently
// active reservations.
func (l *LightningWallet) ResetReservations() {
	l.nextFundingID = 0
	l.fundingLimbo = make(map[uint64]*ChannelReservation)
	l.reservationIDs = make(map[[32]byte]uint64)

	for outpoint := range l.lockedOutPoints {
		l.UnlockOutpoint(outpoint)
	}
	l.lockedOutPoints = make(map[wire.OutPoint]struct{})
}

// ActiveReservations returns a slice of all the currently active
// (non-canceled) reservations.
func (l *LightningWallet) ActiveReservations() []*ChannelReservation {
	reservations := make([]*ChannelReservation, 0, len(l.fundingLimbo))
	for _, reservation := range l.fundingLimbo {
		reservations = append(reservations, reservation)
	}

	return reservations
}

// requestHandler is the primary goroutine(s) responsible for handling, and
// dispatching replies to all messages.
func (l *LightningWallet) requestHandler() {
	defer l.wg.Done()

out:
	for {
		select {
		case m := <-l.msgChan:
			switch msg := m.(type) {
			case *InitFundingReserveMsg:
				l.handleFundingReserveRequest(msg)
			case *fundingReserveCancelMsg:
				l.handleFundingCancelRequest(msg)
			case *addSingleContributionMsg:
				l.handleSingleContribution(msg)
			case *addContributionMsg:
				l.handleContributionMsg(msg)
			case *continueContributionMsg:
				l.handleChanPointReady(msg)
			case *addSingleFunderSigsMsg:
				l.handleSingleFunderSigs(msg)
			case *addCounterPartySigsMsg:
				l.handleFundingCounterPartySigs(msg)
			}
		case <-l.quit:
			// TODO: do some clean up
			break out
		}
	}
}

// InitChannelReservation kicks off the 3-step workflow required to successfully
// open a payment channel with a remote node. As part of the funding
// reservation, the inputs selected for the funding transaction are 'locked'.
// This ensures that multiple channel reservations aren't double spending the
// same inputs in the funding transaction. If reservation initialization is
// successful, a ChannelReservation containing our completed contribution is
// returned. Our contribution contains all the items necessary to allow the
// counterparty to build the funding transaction, and both versions of the
// commitment transaction. Otherwise, an error occurred and a nil pointer along
// with an error are returned.
//
// Once a ChannelReservation has been obtained, two additional steps must be
// processed before a payment channel can be considered 'open'. The second step
// validates, and processes the counterparty's channel contribution. The third,
// and final step verifies all signatures for the inputs of the funding
// transaction, and that the signature we record for our version of the
// commitment transaction is valid.
func (l *LightningWallet) InitChannelReservation(
	req *InitFundingReserveMsg) (*ChannelReservation, error) {

	req.resp = make(chan *ChannelReservation, 1)
	req.err = make(chan error, 1)

	select {
	case l.msgChan <- req:
	case <-l.quit:
		return nil, errors.New("wallet shutting down")
	}

	return <-req.resp, <-req.err
}

// RegisterFundingIntent allows a caller to signal to the wallet that if a
// pending channel ID of expectedID is found, then it can skip constructing a
// new chanfunding.Assembler, and instead use the specified chanfunding.Intent.
// As an example, this lets some of the parameters for funding transaction to
// be negotiated outside the regular funding protocol.
func (l *LightningWallet) RegisterFundingIntent(expectedID [32]byte,
	shimIntent chanfunding.Intent) error {

	l.intentMtx.Lock()
	defer l.intentMtx.Unlock()

	if _, ok := l.fundingIntents[expectedID]; ok {
		return fmt.Errorf("pendingChanID(%x) already has intent "+
			"registered", expectedID[:])
	}

	l.fundingIntents[expectedID] = shimIntent

	return nil
}

// PsbtFundingVerify looks up a previously registered funding intent by its
// pending channel ID and tries to advance the state machine by verifying the
// passed PSBT.
func (l *LightningWallet) PsbtFundingVerify(pendingChanID [32]byte,
	packet *psbt.Packet, skipFinalize bool) error {

	l.intentMtx.Lock()
	defer l.intentMtx.Unlock()

	intent, ok := l.fundingIntents[pendingChanID]
	if !ok {
		return fmt.Errorf("no funding intent found for "+
			"pendingChannelID(%x)", pendingChanID[:])
	}
	psbtIntent, ok := intent.(*chanfunding.PsbtIntent)
	if !ok {
		return fmt.Errorf("incompatible funding intent")
	}

	if skipFinalize && psbtIntent.ShouldPublishFundingTX() {
		return fmt.Errorf("cannot set skip_finalize for channel that " +
			"did not set no_publish")
	}

	err := psbtIntent.Verify(packet, skipFinalize)
	if err != nil {
		return fmt.Errorf("error verifying PSBT: %v", err)
	}

	// Get the channel reservation for that corresponds to this pending
	// channel ID.
	l.limboMtx.Lock()
	pid, ok := l.reservationIDs[pendingChanID]
	if !ok {
		l.limboMtx.Unlock()
		return fmt.Errorf("no channel reservation found for "+
			"pendingChannelID(%x)", pendingChanID[:])
	}

	pendingReservation, ok := l.fundingLimbo[pid]
	l.limboMtx.Unlock()

	if !ok {
		return fmt.Errorf("no channel reservation found for "+
			"reservation ID %v", pid)
	}

	// Now the the PSBT has been populated and verified, we can again check
	// whether the value reserved for anchor fee bumping is respected.
	isPublic := pendingReservation.partialState.ChannelFlags&lnwire.FFAnnounceChannel != 0
	hasAnchors := pendingReservation.partialState.ChanType.HasAnchors()
	return l.enforceNewReservedValue(intent, isPublic, hasAnchors)
}

// PsbtFundingFinalize looks up a previously registered funding intent by its
// pending channel ID and tries to advance the state machine by finalizing the
// passed PSBT.
func (l *LightningWallet) PsbtFundingFinalize(pid [32]byte, packet *psbt.Packet,
	rawTx *wire.MsgTx) error {

	l.intentMtx.Lock()
	defer l.intentMtx.Unlock()

	intent, ok := l.fundingIntents[pid]
	if !ok {
		return fmt.Errorf("no funding intent found for "+
			"pendingChannelID(%x)", pid[:])
	}
	psbtIntent, ok := intent.(*chanfunding.PsbtIntent)
	if !ok {
		return fmt.Errorf("incompatible funding intent")
	}

	// Either the PSBT or the raw TX must be set.
	switch {
	case packet != nil && rawTx == nil:
		err := psbtIntent.Finalize(packet)
		if err != nil {
			return fmt.Errorf("error finalizing PSBT: %v", err)
		}

	case rawTx != nil && packet == nil:
		err := psbtIntent.FinalizeRawTX(rawTx)
		if err != nil {
			return fmt.Errorf("error finalizing raw TX: %v", err)
		}

	default:
		return fmt.Errorf("either a PSBT or raw TX must be specified")
	}

	return nil
}

// CancelFundingIntent allows a caller to cancel a previously registered
// funding intent. If no intent was found, then an error will be returned.
func (l *LightningWallet) CancelFundingIntent(pid [32]byte) error {
	l.intentMtx.Lock()
	defer l.intentMtx.Unlock()

	intent, ok := l.fundingIntents[pid]
	if !ok {
		return fmt.Errorf("no funding intent found for "+
			"pendingChannelID(%x)", pid[:])
	}

	// Give the intent a chance to clean up after itself, removing coin
	// locks or similar reserved resources.
	intent.Cancel()

	delete(l.fundingIntents, pid)

	return nil
}

// handleFundingReserveRequest processes a message intending to create, and
// validate a funding reservation request.
func (l *LightningWallet) handleFundingReserveRequest(req *InitFundingReserveMsg) {

	noFundsCommitted := req.LocalFundingAmt == 0 &&
		req.RemoteFundingAmt == 0 && req.FundUpToMaxAmt == 0

	// It isn't possible to create a channel with zero funds committed.
	if noFundsCommitted {
		err := ErrZeroCapacity()
		req.err <- err
		req.resp <- nil
		return
	}

	// If the funding request is for a different chain than the one the
	// wallet is aware of, then we'll reject the request.
	if !bytes.Equal(l.Cfg.NetParams.GenesisHash[:], req.ChainHash[:]) {
		err := ErrChainMismatch(
			l.Cfg.NetParams.GenesisHash, req.ChainHash,
		)
		req.err <- err
		req.resp <- nil
		return
	}

	// We need to avoid enforcing reserved value in the middle of PSBT
	// funding because some of the following steps may add UTXOs funding
	// the on-chain wallet.
	// The enforcement still happens at the last step - in PsbtFundingVerify
	enforceNewReservedValue := true

	// If no chanFunder was provided, then we'll assume the default
	// assembler, which is backed by the wallet's internal coin selection.
	if req.ChanFunder == nil {
		// We use the P2WSH dust limit since it is larger than the
		// P2WPKH dust limit and to avoid threading through two
		// different dust limits.
		cfg := chanfunding.WalletConfig{
			CoinSource:       &CoinSource{l},
			CoinSelectLocker: l,
			CoinLocker:       l,
			Signer:           l.Cfg.Signer,
			DustLimit:        DustLimitForSize(input.P2WSHSize),
		}
		req.ChanFunder = chanfunding.NewWalletAssembler(cfg)
	} else {
		_, isPsbtFunder := req.ChanFunder.(*chanfunding.PsbtAssembler)
		enforceNewReservedValue = !isPsbtFunder
	}

	localFundingAmt := req.LocalFundingAmt
	remoteFundingAmt := req.RemoteFundingAmt
	hasAnchors := req.CommitType.HasAnchors()

	var (
		fundingIntent chanfunding.Intent
		err           error
	)

	// If we've just received an inbound funding request that we have a
	// registered shim intent to, then we'll obtain the backing intent now.
	// In this case, we're doing a special funding workflow that allows
	// more advanced constructions such as channel factories to be
	// instantiated.
	l.intentMtx.Lock()
	fundingIntent, ok := l.fundingIntents[req.PendingChanID]
	l.intentMtx.Unlock()

	// Otherwise, this is a normal funding flow, so we'll use the chan
	// funder in the attached request to provision the inputs/outputs
	// that'll ultimately be used to construct the funding transaction.
	if !ok {
		var err error
		var numAnchorChans int

		// Get the number of anchor channels to determine if there is a
		// reserved value that must be respected when funding up to the
		// maximum amount. Since private channels (most likely) won't be
		// used for routing other than the last hop, they bear a smaller
		// risk that we must force close them in order to resolve a HTLC
		// up/downstream. Hence we exclude them from the count of anchor
		// channels in order to attribute the respective anchor amount
		// to the channel capacity.
		if req.FundUpToMaxAmt > 0 && req.MinFundAmt > 0 {
			numAnchorChans, err = l.CurrentNumAnchorChans()
			if err != nil {
				req.err <- err
				req.resp <- nil
				return
			}

			isPublic := req.Flags&lnwire.FFAnnounceChannel != 0
			if hasAnchors && isPublic {
				numAnchorChans++
			}
		}

		// Coin selection is done on the basis of sat/kw, so we'll use
		// the fee rate passed in to perform coin selection.
		fundingReq := &chanfunding.Request{
			RemoteAmt:         req.RemoteFundingAmt,
			LocalAmt:          req.LocalFundingAmt,
			FundUpToMaxAmt:    req.FundUpToMaxAmt,
			MinFundAmt:        req.MinFundAmt,
			RemoteChanReserve: req.RemoteChanReserve,
			PushAmt: lnwire.MilliSatoshi.ToSatoshis(
				req.PushMSat,
			),
			WalletReserve: l.RequiredReserve(
				uint32(numAnchorChans),
			),
<<<<<<< HEAD
=======
			Outpoints:    req.Outpoints,
>>>>>>> 9786a1fa
			MinConfs:     req.MinConfs,
			SubtractFees: req.SubtractFees,
			FeeRate:      req.FundingFeePerKw,
			ChangeAddr: func() (btcutil.Address, error) {
				return l.NewAddress(
					TaprootPubkey, true, DefaultAccountName,
				)
			},
			Musig2: req.CommitType == CommitmentTypeSimpleTaproot,
		}
		fundingIntent, err = req.ChanFunder.ProvisionChannel(
			fundingReq,
		)
		if err != nil {
			req.err <- err
			req.resp <- nil
			return
		}

		// Register the funding intent now in case we need to access it
		// again later, as it's the case for the PSBT state machine for
		// example.
		err = l.RegisterFundingIntent(req.PendingChanID, fundingIntent)
		if err != nil {
			req.err <- err
			req.resp <- nil
			return
		}

		walletLog.Debugf("Registered funding intent for "+
			"PendingChanID: %x", req.PendingChanID)

		localFundingAmt = fundingIntent.LocalFundingAmt()
		remoteFundingAmt = fundingIntent.RemoteFundingAmt()
	}

	// At this point there _has_ to be a funding intent, otherwise something
	// went really wrong.
	if fundingIntent == nil {
		req.err <- fmt.Errorf("no funding intent present")
		req.resp <- nil
		return
	}

	// If this is a shim intent, then it may be attempting to use an
	// existing set of keys for the funding workflow. In this case, we'll
	// make a simple wrapper keychain.KeyRing that will proxy certain
	// derivation calls to future callers.
	var (
		keyRing    keychain.KeyRing = l.SecretKeyRing
		thawHeight uint32
	)
	if shimIntent, ok := fundingIntent.(*chanfunding.ShimIntent); ok {
		keyRing = &shimKeyRing{
			KeyRing:    keyRing,
			ShimIntent: shimIntent,
		}

		// As this was a registered shim intent, we'll obtain the thaw
		// height of the intent, if present at all. If this is
		// non-zero, then we'll mark this as the proper channel type.
		thawHeight = shimIntent.ThawHeight()
	}

	// Now that we have a funding intent, we'll check whether funding a
	// channel using it would violate our reserved value for anchor channel
	// fee bumping.
	//
	// Check the reserved value using the inputs and outputs given by the
	// intent. Note that for the PSBT intent type we don't yet have the
	// funding tx ready, so this will always pass.  We'll do another check
	// when the PSBT has been verified.
	isPublic := req.Flags&lnwire.FFAnnounceChannel != 0
	if enforceNewReservedValue {
		err = l.enforceNewReservedValue(fundingIntent, isPublic, hasAnchors)
		if err != nil {
			fundingIntent.Cancel()

			req.err <- err
			req.resp <- nil
			return
		}
	}

	// The total channel capacity will be the size of the funding output we
	// created plus the remote contribution.
	capacity := localFundingAmt + remoteFundingAmt

	id := atomic.AddUint64(&l.nextFundingID, 1)
	reservation, err := NewChannelReservation(
		capacity, localFundingAmt, l, id, l.Cfg.NetParams.GenesisHash,
		thawHeight, req,
	)
	if err != nil {
		fundingIntent.Cancel()

		req.err <- err
		req.resp <- nil
		return
	}

	err = l.initOurContribution(
		reservation, fundingIntent, req.NodeAddr, req.NodeID, keyRing,
	)
	if err != nil {
		fundingIntent.Cancel()

		req.err <- err
		req.resp <- nil
		return
	}

	// Create a limbo and record entry for this newly pending funding
	// request.
	l.limboMtx.Lock()
	l.fundingLimbo[id] = reservation
	l.reservationIDs[req.PendingChanID] = id
	l.limboMtx.Unlock()

	// Funding reservation request successfully handled. The funding inputs
	// will be marked as unavailable until the reservation is either
	// completed, or canceled.
	req.resp <- reservation
	req.err <- nil

	walletLog.Debugf("Successfully handled funding reservation with "+
		"pendingChanID: %x, reservationID: %v",
		reservation.pendingChanID, reservation.reservationID)
}

// enforceReservedValue enforces that the wallet, upon a new channel being
// opened, meets the minimum amount of funds required for each advertised anchor
// channel.
//
// We only enforce the reserve if we are contributing funds to the channel. This
// is done to still allow incoming channels even though we have no UTXOs
// available, as in bootstrapping phases.
func (l *LightningWallet) enforceNewReservedValue(fundingIntent chanfunding.Intent,
	isPublic, hasAnchors bool) error {

	// Only enforce the reserve when an advertised channel is being opened
	// in which we are contributing funds to. This ensures we never dip
	// below the reserve.
	if !isPublic || fundingIntent.LocalFundingAmt() == 0 {
		return nil
	}

	numAnchors, err := l.CurrentNumAnchorChans()
	if err != nil {
		return err
	}

	// Add the to-be-opened channel.
	if hasAnchors {
		numAnchors++
	}

	return l.WithCoinSelectLock(func() error {
		_, err := l.CheckReservedValue(
			fundingIntent.Inputs(), fundingIntent.Outputs(),
			numAnchors,
		)
		return err
	})
}

// CurrentNumAnchorChans returns the current number of non-private anchor
// channels the wallet should be ready to fee bump if needed.
func (l *LightningWallet) CurrentNumAnchorChans() (int, error) {
	// Count all anchor channels that are open or pending
	// open, or waiting close.
	chans, err := l.Cfg.Database.FetchAllChannels()
	if err != nil {
		return 0, err
	}

	var numAnchors int
	cntChannel := func(c *channeldb.OpenChannel) {
		// We skip private channels, as we assume they won't be used
		// for routing.
		if c.ChannelFlags&lnwire.FFAnnounceChannel == 0 {
			return
		}

		// Count anchor channels.
		if c.ChanType.HasAnchors() {
			numAnchors++
		}
	}

	for _, c := range chans {
		cntChannel(c)
	}

	// We also count pending close channels.
	pendingClosed, err := l.Cfg.Database.FetchClosedChannels(
		true,
	)
	if err != nil {
		return 0, err
	}

	for _, c := range pendingClosed {
		c, err := l.Cfg.Database.FetchHistoricalChannel(
			&c.ChanPoint,
		)
		if err != nil {
			// We don't have a guarantee that all channels re found
			// in the historical channels bucket, so we continue.
			walletLog.Warnf("Unable to fetch historical "+
				"channel: %v", err)
			continue
		}

		cntChannel(c)
	}

	return numAnchors, nil
}

// CheckReservedValue checks whether publishing a transaction with the given
// inputs and outputs would violate the value we reserve in the wallet for
// bumping the fee of anchor channels. The numAnchorChans argument should be
// set the the number of open anchor channels controlled by the wallet after
// the transaction has been published.
//
// If the reserved value is violated, the returned error will be
// ErrReservedValueInvalidated. The method will also return the current
// reserved value, both in case of success and in case of
// ErrReservedValueInvalidated.
//
// NOTE: This method should only be run with the CoinSelectLock held.
func (l *LightningWallet) CheckReservedValue(in []wire.OutPoint,
	out []*wire.TxOut, numAnchorChans int) (btcutil.Amount, error) {

	// Get all unspent coins in the wallet. We only care about those part of
	// the wallet's default account as we know we can readily sign for those
	// at any time.
	witnessOutputs, err := l.ListUnspentWitnessFromDefaultAccount(
		0, math.MaxInt32,
	)
	if err != nil {
		return 0, err
	}

	ourInput := make(map[wire.OutPoint]struct{})
	for _, op := range in {
		ourInput[op] = struct{}{}
	}

	// When crafting a transaction with inputs from the wallet, these coins
	// will usually be locked in the process, and not be returned when
	// listing unspents. In this case they have already been deducted from
	// the wallet balance. In case they haven't been properly locked, we
	// check whether they are still listed among our unspents and deduct
	// them.
	var walletBalance btcutil.Amount
	for _, in := range witnessOutputs {
		// Spending an unlocked wallet UTXO, don't add it to the
		// balance.
		if _, ok := ourInput[in.OutPoint]; ok {
			continue
		}

		walletBalance += in.Value
	}

	// Now we go through the outputs of the transaction, if any of the
	// outputs are paying into the wallet (likely a change output), we add
	// it to our final balance.
	for _, txOut := range out {
		_, addrs, _, err := txscript.ExtractPkScriptAddrs(
			txOut.PkScript, &l.Cfg.NetParams,
		)
		if err != nil {
			// Non-standard outputs can safely be skipped because
			// they're not supported by the wallet.
			continue
		}

		for _, addr := range addrs {
			if !l.IsOurAddress(addr) {
				continue
			}

			walletBalance += btcutil.Amount(txOut.Value)

			// We break since we don't want to double count the output.
			break
		}
	}

	// We reserve a given amount for each anchor channel.
	reserved := l.RequiredReserve(uint32(numAnchorChans))

	if walletBalance < reserved {
		walletLog.Debugf("Reserved value=%v above final "+
			"walletbalance=%v with %d anchor channels open",
			reserved, walletBalance, numAnchorChans)
		return reserved, ErrReservedValueInvalidated
	}

	return reserved, nil
}

// CheckReservedValueTx calls CheckReservedValue with the inputs and outputs
// from the given tx, with the number of anchor channels currently open in the
// database.
//
// NOTE: This method should only be run with the CoinSelectLock held.
func (l *LightningWallet) CheckReservedValueTx(req CheckReservedValueTxReq) (
	btcutil.Amount, error) {

	numAnchors, err := l.CurrentNumAnchorChans()
	if err != nil {
		return 0, err
	}

	var inputs []wire.OutPoint
	for _, txIn := range req.Tx.TxIn {
		inputs = append(inputs, txIn.PreviousOutPoint)
	}

	reservedVal, err := l.CheckReservedValue(
		inputs, req.Tx.TxOut, numAnchors,
	)
	switch {
	// If the error returned from CheckReservedValue is
	// ErrReservedValueInvalidated, then it did nonetheless return
	// the required reserved value and we check for the optional
	// change index.
	case errors.Is(err, ErrReservedValueInvalidated):
		// Without a change index provided there is nothing more to
		// check and the error is returned.
		if req.ChangeIndex == nil {
			return reservedVal, err
		}

		// If a change index was provided we make only sure that it
		// would leave sufficient funds for the reserved balance value.
		//
		// Note: This is used if a change output index is explicitly set
		// but that may not be watched by the wallet and therefore is
		// not picked up by the call to CheckReservedValue above.
		chIdx := *req.ChangeIndex
		if chIdx < 0 || chIdx >= len(req.Tx.TxOut) ||
			req.Tx.TxOut[chIdx].Value < int64(reservedVal) {

			return reservedVal, err
		}

	case err != nil:
		return reservedVal, err
	}

	return reservedVal, nil
}

// initOurContribution initializes the given ChannelReservation with our coins
// and change reserved for the channel, and derives the keys to use for this
// channel.
func (l *LightningWallet) initOurContribution(reservation *ChannelReservation,
	fundingIntent chanfunding.Intent, nodeAddr net.Addr,
	nodeID *btcec.PublicKey, keyRing keychain.KeyRing) error {

	// Grab the mutex on the ChannelReservation to ensure thread-safety
	reservation.Lock()
	defer reservation.Unlock()

	// At this point, if we have a funding intent, we'll use it to populate
	// the existing reservation state entries for our coin selection.
	if fundingIntent != nil {
		if intent, ok := fundingIntent.(*chanfunding.FullIntent); ok {
			for _, coin := range intent.InputCoins {
				reservation.ourContribution.Inputs = append(
					reservation.ourContribution.Inputs,
					&wire.TxIn{
						PreviousOutPoint: coin.OutPoint,
					},
				)
			}
			reservation.ourContribution.ChangeOutputs = intent.ChangeOutputs
		}

		reservation.fundingIntent = fundingIntent
	}

	reservation.nodeAddr = nodeAddr
	reservation.partialState.IdentityPub = nodeID

	var err error
	reservation.ourContribution.MultiSigKey, err = keyRing.DeriveNextKey(
		keychain.KeyFamilyMultiSig,
	)
	if err != nil {
		return err
	}
	reservation.ourContribution.RevocationBasePoint, err = keyRing.DeriveNextKey(
		keychain.KeyFamilyRevocationBase,
	)
	if err != nil {
		return err
	}
	reservation.ourContribution.HtlcBasePoint, err = keyRing.DeriveNextKey(
		keychain.KeyFamilyHtlcBase,
	)
	if err != nil {
		return err
	}
	reservation.ourContribution.PaymentBasePoint, err = keyRing.DeriveNextKey(
		keychain.KeyFamilyPaymentBase,
	)
	if err != nil {
		return err
	}
	reservation.ourContribution.DelayBasePoint, err = keyRing.DeriveNextKey(
		keychain.KeyFamilyDelayBase,
	)
	if err != nil {
		return err
	}

	// With the above keys created, we'll also need to initialize our
	// revocation tree state, and from that generate the per-commitment
	// point.
	producer, taprootNonceProducer, err := l.nextRevocationProducer(
		reservation, keyRing,
	)
	if err != nil {
		return err
	}

	firstPreimage, err := producer.AtIndex(0)
	if err != nil {
		return err
	}
	reservation.ourContribution.FirstCommitmentPoint = input.ComputeCommitmentPoint(
		firstPreimage[:],
	)

	reservation.partialState.RevocationProducer = producer
	reservation.ourContribution.ChannelConstraints = l.Cfg.DefaultConstraints

	// If taproot channels are active, then we'll generate our verification
	// nonce here. We'll use this nonce to verify the signature for our
	// local commitment transaction. If we need to force close, then this
	// is also what'll be used to sign that transaction.
	if reservation.partialState.ChanType.IsTaproot() {
		firstNoncePreimage, err := taprootNonceProducer.AtIndex(0)
		if err != nil {
			return err
		}

		// As we'd like the local nonce we send over to be generated
		// deterministically, we'll provide a custom reader that
		// actually just uses our sha-chain pre-image as the primary
		// randomness source.
		shaChainRand := musig2.WithCustomRand(
			bytes.NewBuffer(firstNoncePreimage[:]),
		)
		pubKeyOpt := musig2.WithPublicKey(
			reservation.ourContribution.MultiSigKey.PubKey,
		)
		reservation.ourContribution.LocalNonce, err = musig2.GenNonces(
			pubKeyOpt, shaChainRand,
		)
		if err != nil {
			return err
		}
	}

	return nil
}

// handleFundingReserveCancel cancels an existing channel reservation. As part
// of the cancellation, outputs previously selected as inputs for the funding
// transaction via coin selection are freed allowing future reservations to
// include them.
func (l *LightningWallet) handleFundingCancelRequest(req *fundingReserveCancelMsg) {
	// TODO(roasbeef): holding lock too long
	l.limboMtx.Lock()
	defer l.limboMtx.Unlock()

	pendingReservation, ok := l.fundingLimbo[req.pendingFundingID]
	if !ok {
		// TODO(roasbeef): make new error, "unknown funding state" or something
		req.err <- fmt.Errorf("attempted to cancel non-existent funding state")
		return
	}

	// Grab the mutex on the ChannelReservation to ensure thread-safety
	pendingReservation.Lock()
	defer pendingReservation.Unlock()

	// Mark all previously locked outpoints as usable for future funding
	// requests.
	for _, unusedInput := range pendingReservation.ourContribution.Inputs {
		delete(l.lockedOutPoints, unusedInput.PreviousOutPoint)
		l.UnlockOutpoint(unusedInput.PreviousOutPoint)
	}

	// TODO(roasbeef): is it even worth it to keep track of unused keys?

	// TODO(roasbeef): Is it possible to mark the unused change also as
	// available?

	delete(l.fundingLimbo, req.pendingFundingID)

	pid := pendingReservation.pendingChanID
	delete(l.reservationIDs, pid)

	l.intentMtx.Lock()
	if intent, ok := l.fundingIntents[pid]; ok {
		intent.Cancel()

		delete(l.fundingIntents, pendingReservation.pendingChanID)
	}
	l.intentMtx.Unlock()

	req.err <- nil
}

// CreateCommitmentTxns is a helper function that creates the initial
// commitment transaction for both parties. This function is used during the
// initial funding workflow as both sides must generate a signature for the
// remote party's commitment transaction, and verify the signature for their
// version of the commitment transaction.
func CreateCommitmentTxns(localBalance, remoteBalance btcutil.Amount,
	ourChanCfg, theirChanCfg *channeldb.ChannelConfig,
	localCommitPoint, remoteCommitPoint *btcec.PublicKey,
	fundingTxIn wire.TxIn, chanType channeldb.ChannelType, initiator bool,
	leaseExpiry uint32) (*wire.MsgTx, *wire.MsgTx, error) {

	localCommitmentKeys := DeriveCommitmentKeys(
		localCommitPoint, true, chanType, ourChanCfg, theirChanCfg,
	)
	remoteCommitmentKeys := DeriveCommitmentKeys(
		remoteCommitPoint, false, chanType, ourChanCfg, theirChanCfg,
	)

	ourCommitTx, err := CreateCommitTx(
		chanType, fundingTxIn, localCommitmentKeys, ourChanCfg,
		theirChanCfg, localBalance, remoteBalance, 0, initiator,
		leaseExpiry,
	)
	if err != nil {
		return nil, nil, err
	}

	otxn := btcutil.NewTx(ourCommitTx)
	if err := blockchain.CheckTransactionSanity(otxn); err != nil {
		return nil, nil, err
	}

	theirCommitTx, err := CreateCommitTx(
		chanType, fundingTxIn, remoteCommitmentKeys, theirChanCfg,
		ourChanCfg, remoteBalance, localBalance, 0, !initiator,
		leaseExpiry,
	)
	if err != nil {
		return nil, nil, err
	}

	ttxn := btcutil.NewTx(theirCommitTx)
	if err := blockchain.CheckTransactionSanity(ttxn); err != nil {
		return nil, nil, err
	}

	return ourCommitTx, theirCommitTx, nil
}

// handleContributionMsg processes the second workflow step for the lifetime of
// a channel reservation. Upon completion, the reservation will carry a
// completed funding transaction (minus the counterparty's input signatures),
// both versions of the commitment transaction, and our signature for their
// version of the commitment transaction.
func (l *LightningWallet) handleContributionMsg(req *addContributionMsg) {

	l.limboMtx.Lock()
	pendingReservation, ok := l.fundingLimbo[req.pendingFundingID]
	l.limboMtx.Unlock()
	if !ok {
		req.err <- fmt.Errorf("attempted to update non-existent funding state")
		return
	}

	// Grab the mutex on the ChannelReservation to ensure thread-safety
	pendingReservation.Lock()
	defer pendingReservation.Unlock()

	// If UpfrontShutdownScript is set, validate that it is a valid script.
	shutdown := req.contribution.UpfrontShutdown
	if len(shutdown) > 0 {
		// Validate the shutdown script.
		if !ValidateUpfrontShutdown(shutdown, &l.Cfg.NetParams) {
			req.err <- fmt.Errorf("invalid shutdown script")
			return
		}
	}

	// Some temporary variables to cut down on the resolution verbosity.
	pendingReservation.theirContribution = req.contribution
	theirContribution := req.contribution
	ourContribution := pendingReservation.ourContribution

	// Perform bounds-checking on both ChannelReserve and DustLimit
	// parameters.
	if !pendingReservation.validateReserveBounds() {
		req.err <- fmt.Errorf("invalid reserve and dust bounds")
		return
	}

	var (
		chanPoint *wire.OutPoint
		err       error
	)

	// At this point, we can now construct our channel point. Depending on
	// which type of intent we obtained from our chanfunding.Assembler,
	// we'll carry out a distinct set of steps.
	switch fundingIntent := pendingReservation.fundingIntent.(type) {
	// The transaction was created outside of the wallet and might already
	// be published. Nothing left to do other than using the correct
	// outpoint.
	case *chanfunding.ShimIntent:
		chanPoint, err = fundingIntent.ChanPoint()
		if err != nil {
			req.err <- fmt.Errorf("unable to obtain chan point: %v", err)
			return
		}

		pendingReservation.partialState.FundingOutpoint = *chanPoint

	// The user has signaled that they want to use a PSBT to construct the
	// funding transaction. Because we now have the multisig keys from both
	// parties, we can create the multisig script that needs to be funded
	// and then pause the process until the user supplies the PSBT
	// containing the eventual funding transaction.
	case *chanfunding.PsbtIntent:
		if fundingIntent.PendingPsbt != nil {
			req.err <- fmt.Errorf("PSBT funding already in" +
				"progress")
			return
		}

		// Now that we know our contribution, we can bind both the local
		// and remote key which will be needed to calculate the multisig
		// funding output in a next step.
		pendingChanID := pendingReservation.pendingChanID
		walletLog.Debugf("Advancing PSBT funding flow for "+
			"pending_id(%x), binding keys local_key=%v, "+
			"remote_key=%x", pendingChanID,
			&ourContribution.MultiSigKey,
			theirContribution.MultiSigKey.PubKey.SerializeCompressed())
		fundingIntent.BindKeys(
			&ourContribution.MultiSigKey,
			theirContribution.MultiSigKey.PubKey,
		)

		// Exit early because we can't continue the funding flow yet.
		req.err <- &PsbtFundingRequired{
			Intent: fundingIntent,
		}
		return

	case *chanfunding.FullIntent:
		// Now that we know their public key, we can bind theirs as
		// well as ours to the funding intent.
		fundingIntent.BindKeys(
			&pendingReservation.ourContribution.MultiSigKey,
			theirContribution.MultiSigKey.PubKey,
		)

		// With our keys bound, we can now construct+sign the final
		// funding transaction and also obtain the chanPoint that
		// creates the channel.
		fundingTx, err := fundingIntent.CompileFundingTx(
			theirContribution.Inputs,
			theirContribution.ChangeOutputs,
		)
		if err != nil {
			req.err <- fmt.Errorf("unable to construct funding "+
				"tx: %v", err)
			return
		}
		chanPoint, err = fundingIntent.ChanPoint()
		if err != nil {
			req.err <- fmt.Errorf("unable to obtain chan "+
				"point: %v", err)
			return
		}

		// Finally, we'll populate the relevant information in our
		// pendingReservation so the rest of the funding flow can
		// continue as normal.
		pendingReservation.fundingTx = fundingTx
		pendingReservation.partialState.FundingOutpoint = *chanPoint
		pendingReservation.ourFundingInputScripts = make(
			[]*input.Script, 0, len(ourContribution.Inputs),
		)
		for _, txIn := range fundingTx.TxIn {
			_, err := l.FetchInputInfo(&txIn.PreviousOutPoint)
			if err != nil {
				continue
			}

			pendingReservation.ourFundingInputScripts = append(
				pendingReservation.ourFundingInputScripts,
				&input.Script{
					Witness:   txIn.Witness,
					SigScript: txIn.SignatureScript,
				},
			)
		}

		walletLog.Tracef("Funding tx for ChannelPoint(%v) "+
			"generated: %v", chanPoint, spew.Sdump(fundingTx))
	}

	// If we landed here and didn't exit early, it means we already have
	// the channel point ready. We can jump directly to the next step.
	l.handleChanPointReady(&continueContributionMsg{
		pendingFundingID: req.pendingFundingID,
		err:              req.err,
	})
}

// genMusigSession generates a new musig2 pair session that we can use to sign
// the commitment transaction for the remote party, and verify their incoming
// partial signature.
func genMusigSession(ourContribution, theirContribution *ChannelContribution,
	signer input.MuSig2Signer,
	fundingOutput *wire.TxOut) *MusigPairSession {

	return NewMusigPairSession(&MusigSessionCfg{
		LocalKey:    ourContribution.MultiSigKey,
		RemoteKey:   theirContribution.MultiSigKey,
		LocalNonce:  *ourContribution.LocalNonce,
		RemoteNonce: *theirContribution.LocalNonce,
		Signer:      signer,
		InputTxOut:  fundingOutput,
	})
}

// signCommitTx generates a valid input.Signature to send to the remote party
// for their version of the commitment transaction. For regular channels, this
// will be a normal ECDSA signature. For taproot channels, this will instead be
// a musig2 partial signature that also includes the nonce used to generate it.
func (l *LightningWallet) signCommitTx(pendingReservation *ChannelReservation,
	commitTx *wire.MsgTx, fundingOutput *wire.TxOut,
	fundingWitnessScript []byte) (input.Signature, error) {

	ourContribution := pendingReservation.ourContribution
	theirContribution := pendingReservation.theirContribution

	var (
		sigTheirCommit input.Signature
		err            error
	)
	switch {
	// For regular channels, we can just send over a normal ECDSA signature
	// w/o any extra steps.
	case !pendingReservation.partialState.ChanType.IsTaproot():
		ourKey := ourContribution.MultiSigKey
		signDesc := input.SignDescriptor{
			WitnessScript: fundingWitnessScript,
			KeyDesc:       ourKey,
			Output:        fundingOutput,
			HashType:      txscript.SigHashAll,
			SigHashes: input.NewTxSigHashesV0Only(
				commitTx,
			),
			InputIndex: 0,
		}
		sigTheirCommit, err = l.Cfg.Signer.SignOutputRaw(
			commitTx, &signDesc,
		)
		if err != nil {
			return nil, err
		}

	// If this is a taproot channel, then we'll need to create an initial
	// musig2 session here as we'll be sending over a _partial_ signature.
	default:
		// We're now ready to sign the first commitment. However, we'll
		// only create the session if that hasn't been done already.
		if pendingReservation.musigSessions == nil {
			musigSessions := genMusigSession(
				ourContribution, theirContribution,
				l.Cfg.Signer, fundingOutput,
			)
			pendingReservation.musigSessions = musigSessions
		}

		// Now that we have the funding outpoint, we'll generate a
		// musig2 signature for their version of the commitment
		// transaction. We use the remote session as this is for the
		// remote commitment transaction.
		musigSessions := pendingReservation.musigSessions
		partialSig, err := musigSessions.RemoteSession.SignCommit(
			commitTx,
		)
		if err != nil {
			return nil, fmt.Errorf("unable to sign "+
				"commitment: %w", err)
		}

		sigTheirCommit = partialSig
	}

	return sigTheirCommit, nil
}

// handleChanPointReady continues the funding process once the channel point is
// known and the funding transaction can be completed.
func (l *LightningWallet) handleChanPointReady(req *continueContributionMsg) {
	l.limboMtx.Lock()
	pendingReservation, ok := l.fundingLimbo[req.pendingFundingID]
	l.limboMtx.Unlock()
	if !ok {
		req.err <- fmt.Errorf("attempted to update non-existent " +
			"funding state")
		return
	}

	ourContribution := pendingReservation.ourContribution
	theirContribution := pendingReservation.theirContribution
	chanPoint := pendingReservation.partialState.FundingOutpoint

	// If we're in the PSBT funding flow, we now should have everything that
	// is needed to construct and publish the full funding transaction.
	intent := pendingReservation.fundingIntent
	if psbtIntent, ok := intent.(*chanfunding.PsbtIntent); ok {
		// With our keys bound, we can now construct and possibly sign
		// the final funding transaction and also obtain the chanPoint
		// that creates the channel. We _have_ to call CompileFundingTx
		// even if we don't publish ourselves as that sets the actual
		// funding outpoint in stone for this channel.
		fundingTx, err := psbtIntent.CompileFundingTx()
		if err != nil {
			req.err <- fmt.Errorf("unable to construct funding "+
				"tx: %v", err)
			return
		}
		chanPointPtr, err := psbtIntent.ChanPoint()
		if err != nil {
			req.err <- fmt.Errorf("unable to obtain chan "+
				"point: %v", err)
			return
		}

		pendingReservation.partialState.FundingOutpoint = *chanPointPtr
		chanPoint = *chanPointPtr

		// Finally, we'll populate the relevant information in our
		// pendingReservation so the rest of the funding flow can
		// continue as normal in case we are going to publish ourselves.
		if psbtIntent.ShouldPublishFundingTX() {
			pendingReservation.fundingTx = fundingTx
			pendingReservation.ourFundingInputScripts = make(
				[]*input.Script, 0, len(ourContribution.Inputs),
			)
			for _, txIn := range fundingTx.TxIn {
				pendingReservation.ourFundingInputScripts = append(
					pendingReservation.ourFundingInputScripts,
					&input.Script{
						Witness:   txIn.Witness,
						SigScript: txIn.SignatureScript,
					},
				)
			}
		}
	}

	// Initialize an empty sha-chain for them, tracking the current pending
	// revocation hash (we don't yet know the preimage so we can't add it
	// to the chain).
	s := shachain.NewRevocationStore()
	pendingReservation.partialState.RevocationStore = s

	// Store their current commitment point. We'll need this after the
	// first state transition in order to verify the authenticity of the
	// revocation.
	chanState := pendingReservation.partialState
	chanState.RemoteCurrentRevocation = theirContribution.FirstCommitmentPoint

	// Create the txin to our commitment transaction; required to construct
	// the commitment transactions.
	fundingTxIn := wire.TxIn{
		PreviousOutPoint: chanPoint,
	}

	// With the funding tx complete, create both commitment transactions.
	localBalance := pendingReservation.partialState.LocalCommitment.LocalBalance.ToSatoshis()
	remoteBalance := pendingReservation.partialState.LocalCommitment.RemoteBalance.ToSatoshis()
	var leaseExpiry uint32
	if pendingReservation.partialState.ChanType.HasLeaseExpiration() {
		leaseExpiry = pendingReservation.partialState.ThawHeight
	}
	ourCommitTx, theirCommitTx, err := CreateCommitmentTxns(
		localBalance, remoteBalance, ourContribution.ChannelConfig,
		theirContribution.ChannelConfig,
		ourContribution.FirstCommitmentPoint,
		theirContribution.FirstCommitmentPoint, fundingTxIn,
		pendingReservation.partialState.ChanType,
		pendingReservation.partialState.IsInitiator, leaseExpiry,
	)
	if err != nil {
		req.err <- err
		return
	}

	// With both commitment transactions constructed, generate the state
	// obfuscator then use it to encode the current state number within
	// both commitment transactions.
	var stateObfuscator [StateHintSize]byte
	if chanState.ChanType.IsSingleFunder() {
		stateObfuscator = DeriveStateHintObfuscator(
			ourContribution.PaymentBasePoint.PubKey,
			theirContribution.PaymentBasePoint.PubKey,
		)
	} else {
		ourSer := ourContribution.PaymentBasePoint.PubKey.SerializeCompressed()
		theirSer := theirContribution.PaymentBasePoint.PubKey.SerializeCompressed()
		switch bytes.Compare(ourSer, theirSer) {
		case -1:
			stateObfuscator = DeriveStateHintObfuscator(
				ourContribution.PaymentBasePoint.PubKey,
				theirContribution.PaymentBasePoint.PubKey,
			)
		default:
			stateObfuscator = DeriveStateHintObfuscator(
				theirContribution.PaymentBasePoint.PubKey,
				ourContribution.PaymentBasePoint.PubKey,
			)
		}
	}
	err = initStateHints(ourCommitTx, theirCommitTx, stateObfuscator)
	if err != nil {
		req.err <- err
		return
	}

	// Sort both transactions according to the agreed upon canonical
	// ordering. This lets us skip sending the entire transaction over,
	// instead we'll just send signatures.
	txsort.InPlaceSort(ourCommitTx)
	txsort.InPlaceSort(theirCommitTx)

	walletLog.Tracef("Local commit tx for ChannelPoint(%v): %v",
		chanPoint, spew.Sdump(ourCommitTx))
	walletLog.Tracef("Remote commit tx for ChannelPoint(%v): %v",
		chanPoint, spew.Sdump(theirCommitTx))

	// Record newly available information within the open channel state.
	chanState.FundingOutpoint = chanPoint
	chanState.LocalCommitment.CommitTx = ourCommitTx
	chanState.RemoteCommitment.CommitTx = theirCommitTx

	// Next, we'll obtain the funding witness script, and the funding
	// output itself so we can generate a valid signature for the remote
	// party.
	fundingIntent := pendingReservation.fundingIntent
	fundingWitnessScript, fundingOutput, err := fundingIntent.FundingOutput()
	if err != nil {
		req.err <- fmt.Errorf("unable to obtain funding "+
			"output: %w", err)
		return
	}

	// Generate a signature for their version of the initial commitment
	// transaction.
	sigTheirCommit, err := l.signCommitTx(
		pendingReservation, theirCommitTx, fundingOutput,
		fundingWitnessScript,
	)
	if err != nil {
		req.err <- err
		return
	}

	pendingReservation.ourCommitmentSig = sigTheirCommit

	req.err <- nil
}

// handleSingleContribution is called as the second step to a single funder
// workflow to which we are the responder. It simply saves the remote peer's
// contribution to the channel, as solely the remote peer will contribute any
// funds to the channel.
func (l *LightningWallet) handleSingleContribution(req *addSingleContributionMsg) {
	l.limboMtx.Lock()
	pendingReservation, ok := l.fundingLimbo[req.pendingFundingID]
	l.limboMtx.Unlock()
	if !ok {
		req.err <- fmt.Errorf("attempted to update non-existent funding state")
		return
	}

	// Grab the mutex on the channelReservation to ensure thread-safety.
	pendingReservation.Lock()
	defer pendingReservation.Unlock()

	// Validate that the remote's UpfrontShutdownScript is a valid script
	// if it's set.
	shutdown := req.contribution.UpfrontShutdown
	if len(shutdown) > 0 {
		// Validate the shutdown script.
		if !ValidateUpfrontShutdown(shutdown, &l.Cfg.NetParams) {
			req.err <- fmt.Errorf("invalid shutdown script")
			return
		}
	}

	// Simply record the counterparty's contribution into the pending
	// reservation data as they'll be solely funding the channel entirely.
	pendingReservation.theirContribution = req.contribution
	theirContribution := pendingReservation.theirContribution
	chanState := pendingReservation.partialState

	// Perform bounds checking on both ChannelReserve and DustLimit
	// parameters. The ChannelReserve may have been changed by the
	// ChannelAcceptor RPC, so this is necessary.
	if !pendingReservation.validateReserveBounds() {
		req.err <- fmt.Errorf("invalid reserve and dust bounds")
		return
	}

	// Initialize an empty sha-chain for them, tracking the current pending
	// revocation hash (we don't yet know the preimage so we can't add it
	// to the chain).
	remotePreimageStore := shachain.NewRevocationStore()
	chanState.RevocationStore = remotePreimageStore

	// Now that we've received their first commitment point, we'll store it
	// within the channel state so we can sync it to disk once the funding
	// process is complete.
	chanState.RemoteCurrentRevocation = theirContribution.FirstCommitmentPoint

	req.err <- nil
}

// verifyFundingInputs attempts to verify all remote inputs to the funding
// transaction.
func (l *LightningWallet) verifyFundingInputs(fundingTx *wire.MsgTx,
	remoteInputScripts []*input.Script) error {

	sigIndex := 0
	fundingHashCache := input.NewTxSigHashesV0Only(fundingTx)
	inputScripts := remoteInputScripts
	for i, txin := range fundingTx.TxIn {
		if len(inputScripts) != 0 && len(txin.Witness) == 0 {
			// Attach the input scripts so we can verify it below.
			txin.Witness = inputScripts[sigIndex].Witness
			txin.SignatureScript = inputScripts[sigIndex].SigScript

			// Fetch the alleged previous output along with the
			// pkscript referenced by this input.
			//
			// TODO(roasbeef): when dual funder pass actual
			// height-hint
			//
			// TODO(roasbeef): this fails for neutrino always as it
			// treats the height hint as an exact birthday of the
			// utxo rather than a lower bound
			pkScript, err := txscript.ComputePkScript(
				txin.SignatureScript, txin.Witness,
			)
			if err != nil {
				return fmt.Errorf("cannot create script: %v", err)
			}
			output, err := l.Cfg.ChainIO.GetUtxo(
				&txin.PreviousOutPoint,
				pkScript.Script(), 0, l.quit,
			)
			if output == nil {
				return fmt.Errorf("input to funding tx does "+
					"not exist: %v", err)
			}

			// Ensure that the witness+sigScript combo is valid.
			vm, err := txscript.NewEngine(
				output.PkScript, fundingTx, i,
				txscript.StandardVerifyFlags, nil,
				fundingHashCache, output.Value,
				txscript.NewCannedPrevOutputFetcher(
					output.PkScript, output.Value,
				),
			)
			if err != nil {
				return fmt.Errorf("cannot create script "+
					"engine: %s", err)
			}
			if err = vm.Execute(); err != nil {
				return fmt.Errorf("cannot validate "+
					"transaction: %s", err)
			}

			sigIndex++
		}
	}

	return nil
}

// verifyCommitSig verifies an incoming signature for our version of the
// commitment transaction. For normal channels, this will verify that the ECDSA
// signature is valid. For taproot channels, we'll verify that their partial
// signature is valid, so it can properly be combined with our eventual
// signature when we need to broadcast.
func (l *LightningWallet) verifyCommitSig(res *ChannelReservation,
	commitSig input.Signature, commitTx *wire.MsgTx) error {

	localKey := res.ourContribution.MultiSigKey.PubKey
	remoteKey := res.theirContribution.MultiSigKey.PubKey
	channelValue := int64(res.partialState.Capacity)

	switch {
	// If this isn't a taproot channel, then we'll construct a segwit v0
	// p2wsh sighash.
	case !res.partialState.ChanType.IsTaproot():
		hashCache := input.NewTxSigHashesV0Only(commitTx)
		witnessScript, _, err := input.GenFundingPkScript(
			localKey.SerializeCompressed(),
			remoteKey.SerializeCompressed(), channelValue,
		)
		if err != nil {
			return err
		}

		sigHash, err := txscript.CalcWitnessSigHash(
			witnessScript, hashCache, txscript.SigHashAll,
			commitTx, 0, channelValue,
		)
		if err != nil {
			return err
		}

		// Verify that we've received a valid signature from the remote
		// party for our version of the commitment transaction.
		if !commitSig.Verify(sigHash, remoteKey) {
			return fmt.Errorf("counterparty's commitment " +
				"signature is invalid")
		}

		return nil

	// Otherwise for taproot channels, we'll compute the segwit v1 sighash,
	// which is slightly different.
	default:
		// First, check to see if we've generated the musig session
		// already. If we're the responder in the funding flow, we may
		// not have generated it already.
		if res.musigSessions == nil {
			_, fundingOutput, err := input.GenTaprootFundingScript(
				localKey, remoteKey, channelValue,
			)
			if err != nil {
				return err
			}

			res.musigSessions = genMusigSession(
				res.ourContribution, res.theirContribution,
				l.Cfg.Signer, fundingOutput,
			)
		}

		// For the musig2 based channels, we'll use the generated local
		// musig2 session to verify the signature.
		localSession := res.musigSessions.LocalSession

		// At this point, the commitment signature passed in should
		// actually be a wrapped musig2 signature, so we'll do a type
		// asset to the get the signature we actually need.
		partialSig, ok := commitSig.(*MusigPartialSig)
		if !ok {
			return fmt.Errorf("expected *musig2.PartialSignature, "+
				"got: %T", commitSig)
		}

		_, err := localSession.VerifyCommitSig(
			commitTx, partialSig.ToWireSig(),
		)

		return err
	}
}

// handleFundingCounterPartySigs is the final step in the channel reservation
// workflow. During this step, we validate *all* the received signatures for
// inputs to the funding transaction. If any of these are invalid, we bail,
// and forcibly cancel this funding request. Additionally, we ensure that the
// signature we received from the counterparty for our version of the commitment
// transaction allows us to spend from the funding output with the addition of
// our signature.
func (l *LightningWallet) handleFundingCounterPartySigs(msg *addCounterPartySigsMsg) {
	l.limboMtx.RLock()
	res, ok := l.fundingLimbo[msg.pendingFundingID]
	l.limboMtx.RUnlock()
	if !ok {
		msg.err <- fmt.Errorf("attempted to update non-existent funding state")
		return
	}

	// Grab the mutex on the ChannelReservation to ensure thread-safety
	res.Lock()
	defer res.Unlock()

	// Now we can complete the funding transaction by adding their
	// signatures to their inputs.
	res.theirFundingInputScripts = msg.theirFundingInputScripts
	inputScripts := msg.theirFundingInputScripts

	// Only if we have the final funding transaction do we need to verify
	// the final set of inputs. Otherwise, it may be the case that the
	// channel was funded via an external wallet.
	fundingTx := res.fundingTx
	if res.partialState.ChanType.HasFundingTx() {
		err := l.verifyFundingInputs(fundingTx, inputScripts)
		if err != nil {
			msg.err <- err
			msg.completeChan <- nil
			return
		}
	}

	// At this point, we can also record and verify their signature for our
	// commitment transaction.
	res.theirCommitmentSig = msg.theirCommitmentSig
	commitTx := res.partialState.LocalCommitment.CommitTx

	err := l.verifyCommitSig(res, msg.theirCommitmentSig, commitTx)
	if err != nil {
		msg.err <- fmt.Errorf("counterparty's commitment signature is "+
			"invalid: %w", err)
		msg.completeChan <- nil
		return
	}

	theirCommitSigBytes := msg.theirCommitmentSig.Serialize()
	res.partialState.LocalCommitment.CommitSig = theirCommitSigBytes

	// Funding complete, this entry can be removed from limbo.
	l.limboMtx.Lock()
	delete(l.fundingLimbo, res.reservationID)
	delete(l.reservationIDs, res.pendingChanID)
	l.limboMtx.Unlock()

	l.intentMtx.Lock()
	delete(l.fundingIntents, res.pendingChanID)
	l.intentMtx.Unlock()

	// As we're about to broadcast the funding transaction, we'll take note
	// of the current height for record keeping purposes.
	//
	// TODO(roasbeef): this info can also be piped into light client's
	// basic fee estimation?
	_, bestHeight, err := l.Cfg.ChainIO.GetBestBlock()
	if err != nil {
		msg.err <- err
		msg.completeChan <- nil
		return
	}

	// As we've completed the funding process, we'll no convert the
	// contribution structs into their underlying channel config objects to
	// he stored within the database.
	res.partialState.LocalChanCfg = res.ourContribution.toChanConfig()
	res.partialState.RemoteChanCfg = res.theirContribution.toChanConfig()

	// We'll also record the finalized funding txn, which will allow us to
	// rebroadcast on startup in case we fail.
	res.partialState.FundingTxn = fundingTx

	// Set optional upfront shutdown scripts on the channel state so that they
	// are persisted. These values may be nil.
	res.partialState.LocalShutdownScript =
		res.ourContribution.UpfrontShutdown
	res.partialState.RemoteShutdownScript =
		res.theirContribution.UpfrontShutdown

	res.partialState.RevocationKeyLocator = res.nextRevocationKeyLoc

	// Add the complete funding transaction to the DB, in its open bucket
	// which will be used for the lifetime of this channel.
	nodeAddr := res.nodeAddr
	err = res.partialState.SyncPending(nodeAddr, uint32(bestHeight))
	if err != nil {
		msg.err <- err
		msg.completeChan <- nil
		return
	}

	msg.completeChan <- res.partialState
	msg.err <- nil
}

// handleSingleFunderSigs is called once the remote peer who initiated the
// single funder workflow has assembled the funding transaction, and generated
// a signature for our version of the commitment transaction. This method
// progresses the workflow by generating a signature for the remote peer's
// version of the commitment transaction.
func (l *LightningWallet) handleSingleFunderSigs(req *addSingleFunderSigsMsg) {
	l.limboMtx.RLock()
	pendingReservation, ok := l.fundingLimbo[req.pendingFundingID]
	l.limboMtx.RUnlock()
	if !ok {
		req.err <- fmt.Errorf("attempted to update non-existent funding state")
		req.completeChan <- nil
		return
	}

	// Grab the mutex on the ChannelReservation to ensure thread-safety
	pendingReservation.Lock()
	defer pendingReservation.Unlock()

	chanState := pendingReservation.partialState
	chanType := pendingReservation.partialState.ChanType
	chanState.FundingOutpoint = *req.fundingOutpoint
	fundingTxIn := wire.NewTxIn(req.fundingOutpoint, nil, nil)

	// Now that we have the funding outpoint, we can generate both versions
	// of the commitment transaction, and generate a signature for the
	// remote node's commitment transactions.
	localBalance := pendingReservation.partialState.LocalCommitment.LocalBalance.ToSatoshis()
	remoteBalance := pendingReservation.partialState.LocalCommitment.RemoteBalance.ToSatoshis()
	var leaseExpiry uint32
	if pendingReservation.partialState.ChanType.HasLeaseExpiration() {
		leaseExpiry = pendingReservation.partialState.ThawHeight
	}
	ourCommitTx, theirCommitTx, err := CreateCommitmentTxns(
		localBalance, remoteBalance,
		pendingReservation.ourContribution.ChannelConfig,
		pendingReservation.theirContribution.ChannelConfig,
		pendingReservation.ourContribution.FirstCommitmentPoint,
		pendingReservation.theirContribution.FirstCommitmentPoint,
		*fundingTxIn, chanType,
		pendingReservation.partialState.IsInitiator, leaseExpiry,
	)
	if err != nil {
		req.err <- err
		req.completeChan <- nil
		return
	}

	// With both commitment transactions constructed, we can now use the
	// generator state obfuscator to encode the current state number within
	// both commitment transactions.
	stateObfuscator := DeriveStateHintObfuscator(
		pendingReservation.theirContribution.PaymentBasePoint.PubKey,
		pendingReservation.ourContribution.PaymentBasePoint.PubKey,
	)
	err = initStateHints(ourCommitTx, theirCommitTx, stateObfuscator)
	if err != nil {
		req.err <- err
		req.completeChan <- nil
		return
	}

	// Sort both transactions according to the agreed upon canonical
	// ordering. This ensures that both parties sign the same sighash
	// without further synchronization.
	txsort.InPlaceSort(ourCommitTx)
	txsort.InPlaceSort(theirCommitTx)
	chanState.LocalCommitment.CommitTx = ourCommitTx
	chanState.RemoteCommitment.CommitTx = theirCommitTx

	walletLog.Debugf("Local commit tx for ChannelPoint(%v): %v",
		req.fundingOutpoint, spew.Sdump(ourCommitTx))
	walletLog.Debugf("Remote commit tx for ChannelPoint(%v): %v",
		req.fundingOutpoint, spew.Sdump(theirCommitTx))

	// With both commitment transactions created, we'll now verify their
	// signature on our commitment.
	err = l.verifyCommitSig(
		pendingReservation, req.theirCommitmentSig, ourCommitTx,
	)
	if err != nil {
		req.err <- err
		req.completeChan <- nil
		return
	}

	theirCommitSigBytes := req.theirCommitmentSig.Serialize()
	chanState.LocalCommitment.CommitSig = theirCommitSigBytes

	channelValue := int64(pendingReservation.partialState.Capacity)
	theirKey := pendingReservation.theirContribution.MultiSigKey
	ourKey := pendingReservation.ourContribution.MultiSigKey

	var (
		fundingWitnessScript []byte
		fundingTxOut         *wire.TxOut
	)
	if chanType.IsTaproot() {
		fundingWitnessScript, fundingTxOut, err = input.GenTaprootFundingScript( //nolint:lll
			ourKey.PubKey, theirKey.PubKey, channelValue,
		)
	} else {
		fundingWitnessScript, fundingTxOut, err = input.GenFundingPkScript( //nolint:lll
			ourKey.PubKey.SerializeCompressed(),
			theirKey.PubKey.SerializeCompressed(), channelValue,
		)
	}
	if err != nil {
		req.err <- err
		req.completeChan <- nil
		return
	}

	// With their signature for our version of the commitment transactions
	// verified, we can now generate a signature for their version,
	// allowing the funding transaction to be safely broadcast.
	sigTheirCommit, err := l.signCommitTx(
		pendingReservation, theirCommitTx, fundingTxOut,
		fundingWitnessScript,
	)
	if err != nil {
		req.err <- err
		req.completeChan <- nil
		return
	}

	pendingReservation.ourCommitmentSig = sigTheirCommit

	_, bestHeight, err := l.Cfg.ChainIO.GetBestBlock()
	if err != nil {
		req.err <- err
		req.completeChan <- nil
		return
	}

	// Set optional upfront shutdown scripts on the channel state so that they
	// are persisted. These values may be nil.
	chanState.LocalShutdownScript =
		pendingReservation.ourContribution.UpfrontShutdown
	chanState.RemoteShutdownScript =
		pendingReservation.theirContribution.UpfrontShutdown

	// Add the complete funding transaction to the DB, in it's open bucket
	// which will be used for the lifetime of this channel.
	chanState.LocalChanCfg = pendingReservation.ourContribution.toChanConfig()
	chanState.RemoteChanCfg = pendingReservation.theirContribution.toChanConfig()

	chanState.RevocationKeyLocator = pendingReservation.nextRevocationKeyLoc

	err = chanState.SyncPending(pendingReservation.nodeAddr, uint32(bestHeight))
	if err != nil {
		req.err <- err
		req.completeChan <- nil
		return
	}

	req.completeChan <- chanState
	req.err <- nil

	l.limboMtx.Lock()
	delete(l.fundingLimbo, req.pendingFundingID)
	delete(l.reservationIDs, pendingReservation.pendingChanID)
	l.limboMtx.Unlock()

	l.intentMtx.Lock()
	delete(l.fundingIntents, pendingReservation.pendingChanID)
	l.intentMtx.Unlock()
}

// WithCoinSelectLock will execute the passed function closure in a
// synchronized manner preventing any coin selection operations from proceeding
// while the closure is executing. This can be seen as the ability to execute a
// function closure under an exclusive coin selection lock.
func (l *LightningWallet) WithCoinSelectLock(f func() error) error {
	l.coinSelectMtx.Lock()
	defer l.coinSelectMtx.Unlock()

	return f()
}

// DeriveStateHintObfuscator derives the bytes to be used for obfuscating the
// state hints from the root to be used for a new channel. The obfuscator is
// generated via the following computation:
//
//   - sha256(initiatorKey || responderKey)[26:]
//     -- where both keys are the multi-sig keys of the respective parties
//
// The first 6 bytes of the resulting hash are used as the state hint.
func DeriveStateHintObfuscator(key1, key2 *btcec.PublicKey) [StateHintSize]byte {
	h := sha256.New()
	h.Write(key1.SerializeCompressed())
	h.Write(key2.SerializeCompressed())

	sha := h.Sum(nil)

	var obfuscator [StateHintSize]byte
	copy(obfuscator[:], sha[26:])

	return obfuscator
}

// initStateHints properly sets the obfuscated state hints on both commitment
// transactions using the passed obfuscator.
func initStateHints(commit1, commit2 *wire.MsgTx,
	obfuscator [StateHintSize]byte) error {

	if err := SetStateNumHint(commit1, 0, obfuscator); err != nil {
		return err
	}
	if err := SetStateNumHint(commit2, 0, obfuscator); err != nil {
		return err
	}

	return nil
}

// ValidateChannel will attempt to fully validate a newly mined channel, given
// its funding transaction and existing channel state. If this method returns
// an error, then the mined channel is invalid, and shouldn't be used.
func (l *LightningWallet) ValidateChannel(channelState *channeldb.OpenChannel,
	fundingTx *wire.MsgTx) error {

	// First, we'll obtain a fully signed commitment transaction so we can
	// pass into it on the chanvalidate package for verification.
	channel, err := NewLightningChannel(l.Cfg.Signer, channelState, nil)
	if err != nil {
		return err
	}

	localKey := channelState.LocalChanCfg.MultiSigKey.PubKey
	remoteKey := channelState.RemoteChanCfg.MultiSigKey.PubKey

	// We'll also need the multi-sig witness script itself so the
	// chanvalidate package can check it for correctness against the
	// funding transaction, and also commitment validity.
	var fundingScript []byte
	if channelState.ChanType.IsTaproot() {
		fundingScript, _, err = input.GenTaprootFundingScript(
			localKey, remoteKey, int64(channel.Capacity),
		)
		if err != nil {
			return err
		}
	} else {
		witnessScript, err := input.GenMultiSigScript(
			localKey.SerializeCompressed(),
			remoteKey.SerializeCompressed(),
		)
		if err != nil {
			return err
		}
		fundingScript, err = input.WitnessScriptHash(witnessScript)
		if err != nil {
			return err
		}
	}

	signedCommitTx, err := channel.getSignedCommitTx()
	if err != nil {
		return err
	}
	commitCtx := &chanvalidate.CommitmentContext{
		Value:               channel.Capacity,
		FullySignedCommitTx: signedCommitTx,
	}

	// Finally, we'll pass in all the necessary context needed to fully
	// validate that this channel is indeed what we expect, and can be
	// used.
	_, err = chanvalidate.Validate(&chanvalidate.Context{
		Locator: &chanvalidate.OutPointChanLocator{
			ChanPoint: channelState.FundingOutpoint,
		},
		MultiSigPkScript: fundingScript,
		FundingTx:        fundingTx,
		CommitCtx:        commitCtx,
	})
	if err != nil {
		return err
	}

	return nil
}

// CancelRebroadcast cancels the rebroadcast of the given transaction.
func (l *LightningWallet) CancelRebroadcast(txid chainhash.Hash) {
	// For neutrino, we don't config the rebroadcaster for the wallet as it
	// manages the rebroadcasting logic in neutrino itself.
	if l.Cfg.Rebroadcaster != nil {
		l.Cfg.Rebroadcaster.MarkAsConfirmed(txid)
	}
}

// CoinSource is a wrapper around the wallet that implements the
// chanfunding.CoinSource interface.
type CoinSource struct {
	wallet *LightningWallet
}

// NewCoinSource creates a new instance of the CoinSource wrapper struct.
func NewCoinSource(w *LightningWallet) *CoinSource {
	return &CoinSource{wallet: w}
}

// ListCoins returns all UTXOs from the source that have between
// minConfs and maxConfs number of confirmations.
func (c *CoinSource) ListCoins(minConfs int32,
	maxConfs int32) ([]chanfunding.Coin, error) {

	utxos, err := c.wallet.ListUnspentWitnessFromDefaultAccount(
		minConfs, maxConfs,
	)
	if err != nil {
		return nil, err
	}

	var coins []chanfunding.Coin
	for _, utxo := range utxos {
		coins = append(coins, chanfunding.Coin{
			TxOut: wire.TxOut{
				Value:    int64(utxo.Value),
				PkScript: utxo.PkScript,
			},
			OutPoint: utxo.OutPoint,
		})
	}

	return coins, nil
}

// CoinFromOutPoint attempts to locate details pertaining to a coin based on
// its outpoint. If the coin isn't under the control of the backing CoinSource,
// then an error should be returned.
func (c *CoinSource) CoinFromOutPoint(op wire.OutPoint) (*chanfunding.Coin, error) {
	inputInfo, err := c.wallet.FetchInputInfo(&op)
	if err != nil {
		return nil, err
	}

	return &chanfunding.Coin{
		TxOut: wire.TxOut{
			Value:    int64(inputInfo.Value),
			PkScript: inputInfo.PkScript,
		},
		OutPoint: inputInfo.OutPoint,
	}, nil
}

// shimKeyRing is a wrapper struct that's used to provide the proper multi-sig
// key for an initiated external funding flow.
type shimKeyRing struct {
	keychain.KeyRing

	*chanfunding.ShimIntent
}

// DeriveNextKey intercepts the normal DeriveNextKey call to a keychain.KeyRing
// instance, and supplies the multi-sig key specified by the ShimIntent. This
// allows us to transparently insert new keys into the existing funding flow,
// as these keys may not come from the wallet itself.
func (s *shimKeyRing) DeriveNextKey(keyFam keychain.KeyFamily) (keychain.KeyDescriptor, error) {
	if keyFam != keychain.KeyFamilyMultiSig {
		return s.KeyRing.DeriveNextKey(keyFam)
	}

	fundingKeys, err := s.ShimIntent.MultiSigKeys()
	if err != nil {
		return keychain.KeyDescriptor{}, err
	}

	return *fundingKeys.LocalKey, nil
}

// ValidateUpfrontShutdown checks whether the provided upfront_shutdown_script
// is of a valid type that we accept.
func ValidateUpfrontShutdown(shutdown lnwire.DeliveryAddress,
	params *chaincfg.Params) bool {

	// We don't need to worry about a large UpfrontShutdownScript since it
	// was already checked in lnwire when decoding from the wire.
	scriptClass, _, _, _ := txscript.ExtractPkScriptAddrs(shutdown, params)

	switch {
	case scriptClass == txscript.WitnessV0PubKeyHashTy,
		scriptClass == txscript.WitnessV0ScriptHashTy,
		scriptClass == txscript.WitnessV1TaprootTy:

		// The above three types are permitted according to BOLT#02 and
		// BOLT#05.  Everything else is disallowed.
		return true

	// In this case, we don't know about the actual script template, but it
	// might be a witness program with versions 2-16. So we'll check that
	// now
	case txscript.IsWitnessProgram(shutdown):
		version, _, err := txscript.ExtractWitnessProgramInfo(shutdown)
		if err != nil {
			walletLog.Warnf("unable to extract witness program "+
				"version (script=%x): %v", shutdown, err)
			return false
		}

		return version >= 1 && version <= 16

	default:
		return false
	}
}

// WalletPrevOutputFetcher is a txscript.PrevOutputFetcher that can fetch
// outputs from a given wallet controller.
type WalletPrevOutputFetcher struct {
	wc WalletController
}

// A compile time assertion that WalletPrevOutputFetcher implements the
// txscript.PrevOutputFetcher interface.
var _ txscript.PrevOutputFetcher = (*WalletPrevOutputFetcher)(nil)

// NewWalletPrevOutputFetcher creates a new WalletPrevOutputFetcher that fetches
// previous outputs from the given wallet controller.
func NewWalletPrevOutputFetcher(wc WalletController) *WalletPrevOutputFetcher {
	return &WalletPrevOutputFetcher{
		wc: wc,
	}
}

// FetchPrevOutput attempts to fetch the previous output referenced by the
// passed outpoint. A nil value will be returned if the passed outpoint doesn't
// exist.
func (w *WalletPrevOutputFetcher) FetchPrevOutput(op wire.OutPoint) *wire.TxOut {
	utxo, err := w.wc.FetchInputInfo(&op)
	if err != nil {
		return nil
	}

	return &wire.TxOut{
		Value:    int64(utxo.Value),
		PkScript: utxo.PkScript,
	}
}<|MERGE_RESOLUTION|>--- conflicted
+++ resolved
@@ -132,8 +132,6 @@
 	// allocated iff the FundUpToMaxAmt is set.
 	MinFundAmt btcutil.Amount
 
-<<<<<<< HEAD
-=======
 	// Outpoints is a list of client-selected outpoints that should be used
 	// for funding a channel. If LocalFundingAmt is specified then this
 	// amount is allocated from the sum of outpoints towards funding. If the
@@ -141,7 +139,6 @@
 	// allocated towards channel funding.
 	Outpoints []wire.OutPoint
 
->>>>>>> 9786a1fa
 	// RemoteChanReserve is the channel reserve we required for the remote
 	// peer.
 	RemoteChanReserve btcutil.Amount
@@ -910,10 +907,7 @@
 			WalletReserve: l.RequiredReserve(
 				uint32(numAnchorChans),
 			),
-<<<<<<< HEAD
-=======
 			Outpoints:    req.Outpoints,
->>>>>>> 9786a1fa
 			MinConfs:     req.MinConfs,
 			SubtractFees: req.SubtractFees,
 			FeeRate:      req.FundingFeePerKw,

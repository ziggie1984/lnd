--- conflicted
+++ resolved
@@ -229,10 +229,6 @@
 		"%s %s ", CondLndCustom, customCaveatName,
 	))
 	for _, caveat := range mac.Caveats() {
-<<<<<<< HEAD
-
-=======
->>>>>>> ca4d5314
 		// The caveat id has a format of
 		// "lnd-custom [custom-caveat-name] [custom-caveat-condition]"
 		// and we only want the condition part. If we match the prefix

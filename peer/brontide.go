--- conflicted
+++ resolved
@@ -2428,133 +2428,8 @@
 		// A new channel has arrived which means we've just completed a
 		// funding workflow. We'll initialize the necessary local
 		// state, and notify the htlc switch of a new link.
-<<<<<<< HEAD
-		case newChanReq := <-p.newChannels:
-			newChan := newChanReq.channel
-			chanPoint := &newChan.FundingOutpoint
-			chanID := lnwire.NewChanIDFromOutPoint(chanPoint)
-
-			// Only update RemoteNextRevocation if the channel is in the
-			// activeChannels map and if we added the link to the switch.
-			// Only active channels will be added to the switch.
-			p.activeChanMtx.Lock()
-			currentChan, ok := p.activeChannels[chanID]
-			if ok && currentChan != nil {
-				p.log.Infof("Already have ChannelPoint(%v), "+
-					"ignoring.", chanPoint)
-
-				p.activeChanMtx.Unlock()
-				close(newChanReq.err)
-
-				// If we're being sent a new channel, and our
-				// existing channel doesn't have the next
-				// revocation, then we need to update the
-				// current existing channel.
-				if currentChan.RemoteNextRevocation() != nil {
-					continue
-				}
-
-				p.log.Infof("Processing retransmitted "+
-					"ChannelReady for ChannelPoint(%v)",
-					chanPoint)
-
-				nextRevoke := newChan.RemoteNextRevocation
-				err := currentChan.InitNextRevocation(nextRevoke)
-				if err != nil {
-					p.log.Errorf("unable to init chan "+
-						"revocation: %v", err)
-					continue
-				}
-
-				continue
-			}
-
-			// If not already active, we'll add this channel to the
-			// set of active channels, so we can look it up later
-			// easily according to its channel ID.
-			lnChan, err := lnwallet.NewLightningChannel(
-				p.cfg.Signer, newChan, p.cfg.SigPool,
-			)
-			if err != nil {
-				p.activeChanMtx.Unlock()
-				err := fmt.Errorf("unable to create "+
-					"LightningChannel: %v", err)
-				p.log.Errorf(err.Error())
-
-				newChanReq.err <- err
-				continue
-			}
-
-			// This refreshes the activeChannels entry if the link was not in
-			// the switch, also populates for new entries.
-			p.activeChannels[chanID] = lnChan
-			p.addedChannels[chanID] = struct{}{}
-			p.activeChanMtx.Unlock()
-
-			p.log.Infof("New channel active ChannelPoint(%v) "+
-				"with peer", chanPoint)
-
-			// Next, we'll assemble a ChannelLink along with the
-			// necessary items it needs to function.
-			//
-			// TODO(roasbeef): panic on below?
-			chainEvents, err := p.cfg.ChainArb.SubscribeChannelEvents(
-				*chanPoint,
-			)
-			if err != nil {
-				err := fmt.Errorf("unable to subscribe to "+
-					"chain events: %v", err)
-				p.log.Errorf(err.Error())
-
-				newChanReq.err <- err
-				continue
-			}
-
-			// We'll query the localChanCfg of the new channel to determine the
-			// minimum HTLC value that can be forwarded. For the maximum HTLC
-			// value that can be forwarded and fees we'll use the default
-			// values, as they currently are always set to the default values
-			// at initial channel creation. Note that the maximum HTLC value
-			// defaults to the cap on the total value of outstanding HTLCs.
-			//
-			// TODO(guggero): We should instead pass in the current
-			// forwarding policy from the funding manager to avoid
-			// needing us to update the link once the channel is
-			// announced to the network with custom user values.
-			fwdMinHtlc := lnChan.FwdMinHtlc()
-			defaultPolicy := p.cfg.RoutingPolicy
-			forwardingPolicy := &htlcswitch.ForwardingPolicy{
-				MinHTLCOut:    fwdMinHtlc,
-				MaxHTLC:       newChan.LocalChanCfg.MaxPendingAmount,
-				BaseFee:       defaultPolicy.BaseFee,
-				FeeRate:       defaultPolicy.FeeRate,
-				TimeLockDelta: defaultPolicy.TimeLockDelta,
-			}
-
-			// If we've reached this point, there are two possible scenarios.
-			// If the channel was in the active channels map as nil, then it
-			// was loaded from disk and we need to send reestablish. Else,
-			// it was not loaded from disk and we don't need to send
-			// reestablish as this is a fresh channel.
-			shouldReestablish := ok
-
-			// Create the link and add it to the switch.
-			err = p.addLink(
-				chanPoint, lnChan, forwardingPolicy,
-				chainEvents, shouldReestablish,
-			)
-			if err != nil {
-				err := fmt.Errorf("can't register new channel "+
-					"link(%v) with peer", chanPoint)
-				p.log.Errorf(err.Error())
-
-				newChanReq.err <- err
-				continue
-			}
-=======
 		case req := <-p.newActiveChannel:
 			p.handleNewActiveChannel(req)
->>>>>>> 9786a1fa
 
 		// The funding flow for a pending channel is failed, we will
 		// remove it from Brontide.

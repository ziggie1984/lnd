package peer

import (
	"bytes"
	"container/list"
	"errors"
	"fmt"
	"math/rand"
	"net"
	"strings"
	"sync"
	"sync/atomic"
	"time"

	"github.com/btcsuite/btcd/btcec/v2"
	"github.com/btcsuite/btcd/chaincfg/chainhash"
	"github.com/btcsuite/btcd/connmgr"
	"github.com/btcsuite/btcd/txscript"
	"github.com/btcsuite/btcd/wire"
	"github.com/btcsuite/btclog"
	"github.com/davecgh/go-spew/spew"
	"github.com/lightningnetwork/lnd/buffer"
	"github.com/lightningnetwork/lnd/build"
	"github.com/lightningnetwork/lnd/chainntnfs"
	"github.com/lightningnetwork/lnd/channeldb"
	"github.com/lightningnetwork/lnd/channeldb/models"
	"github.com/lightningnetwork/lnd/channelnotifier"
	"github.com/lightningnetwork/lnd/contractcourt"
	"github.com/lightningnetwork/lnd/discovery"
	"github.com/lightningnetwork/lnd/feature"
	"github.com/lightningnetwork/lnd/fn"
	"github.com/lightningnetwork/lnd/funding"
	"github.com/lightningnetwork/lnd/htlcswitch"
	"github.com/lightningnetwork/lnd/htlcswitch/hodl"
	"github.com/lightningnetwork/lnd/htlcswitch/hop"
	"github.com/lightningnetwork/lnd/input"
	"github.com/lightningnetwork/lnd/invoices"
	"github.com/lightningnetwork/lnd/lnpeer"
	"github.com/lightningnetwork/lnd/lnutils"
	"github.com/lightningnetwork/lnd/lnwallet"
	"github.com/lightningnetwork/lnd/lnwallet/chainfee"
	"github.com/lightningnetwork/lnd/lnwallet/chancloser"
	"github.com/lightningnetwork/lnd/lnwire"
	"github.com/lightningnetwork/lnd/netann"
	"github.com/lightningnetwork/lnd/pool"
	"github.com/lightningnetwork/lnd/queue"
	"github.com/lightningnetwork/lnd/subscribe"
	"github.com/lightningnetwork/lnd/ticker"
	"github.com/lightningnetwork/lnd/tlv"
	"github.com/lightningnetwork/lnd/watchtower/wtclient"
)

const (
	// pingInterval is the interval at which ping messages are sent.
	pingInterval = 1 * time.Minute

	// pingTimeout is the amount of time we will wait for a pong response
	// before considering the peer to be unresponsive.
	//
	// This MUST be a smaller value than the pingInterval.
	pingTimeout = 30 * time.Second

	// idleTimeout is the duration of inactivity before we time out a peer.
	idleTimeout = 5 * time.Minute

	// writeMessageTimeout is the timeout used when writing a message to the
	// peer.
	writeMessageTimeout = 5 * time.Second

	// readMessageTimeout is the timeout used when reading a message from a
	// peer.
	readMessageTimeout = 5 * time.Second

	// handshakeTimeout is the timeout used when waiting for the peer's init
	// message.
	handshakeTimeout = 15 * time.Second

	// ErrorBufferSize is the number of historic peer errors that we store.
	ErrorBufferSize = 10

	// pongSizeCeiling is the upper bound on a uniformly distributed random
	// variable that we use for requesting pong responses. We don't use the
	// MaxPongBytes (upper bound accepted by the protocol) because it is
	// needlessly wasteful of precious Tor bandwidth for little to no gain.
	pongSizeCeiling = 4096

	// torTimeoutMultiplier is the scaling factor we use on network timeouts
	// for Tor peers.
	torTimeoutMultiplier = 3
)

var (
	// ErrChannelNotFound is an error returned when a channel is queried and
	// either the Brontide doesn't know of it, or the channel in question
	// is pending.
	ErrChannelNotFound = fmt.Errorf("channel not found")
)

// outgoingMsg packages an lnwire.Message to be sent out on the wire, along with
// a buffered channel which will be sent upon once the write is complete. This
// buffered channel acts as a semaphore to be used for synchronization purposes.
type outgoingMsg struct {
	priority bool
	msg      lnwire.Message
	errChan  chan error // MUST be buffered.
}

// newChannelMsg packages a channeldb.OpenChannel with a channel that allows
// the receiver of the request to report when the channel creation process has
// completed.
type newChannelMsg struct {
	// channel is used when the pending channel becomes active.
	channel *lnpeer.NewChannel

	// channelID is used when there's a new pending channel.
	channelID lnwire.ChannelID

	err chan error
}

type customMsg struct {
	peer [33]byte
	msg  lnwire.Custom
}

// closeMsg is a wrapper struct around any wire messages that deal with the
// cooperative channel closure negotiation process. This struct includes the
// raw channel ID targeted along with the original message.
type closeMsg struct {
	cid lnwire.ChannelID
	msg lnwire.Message
}

// PendingUpdate describes the pending state of a closing channel.
type PendingUpdate struct {
	Txid        []byte
	OutputIndex uint32
}

// ChannelCloseUpdate contains the outcome of the close channel operation.
type ChannelCloseUpdate struct {
	ClosingTxid []byte
	Success     bool
}

// TimestampedError is a timestamped error that is used to store the most recent
// errors we have experienced with our peers.
type TimestampedError struct {
	Error     error
	Timestamp time.Time
}

// Config defines configuration fields that are necessary for a peer object
// to function.
type Config struct {
	// Conn is the underlying network connection for this peer.
	Conn MessageConn

	// ConnReq stores information related to the persistent connection request
	// for this peer.
	ConnReq *connmgr.ConnReq

	// PubKeyBytes is the serialized, compressed public key of this peer.
	PubKeyBytes [33]byte

	// Addr is the network address of the peer.
	Addr *lnwire.NetAddress

	// Inbound indicates whether or not the peer is an inbound peer.
	Inbound bool

	// Features is the set of features that we advertise to the remote party.
	Features *lnwire.FeatureVector

	// LegacyFeatures is the set of features that we advertise to the remote
	// peer for backwards compatibility. Nodes that have not implemented
	// flat features will still be able to read our feature bits from the
	// legacy global field, but we will also advertise everything in the
	// default features field.
	LegacyFeatures *lnwire.FeatureVector

	// OutgoingCltvRejectDelta defines the number of blocks before expiry of
	// an htlc where we don't offer it anymore.
	OutgoingCltvRejectDelta uint32

	// ChanActiveTimeout specifies the duration the peer will wait to request
	// a channel reenable, beginning from the time the peer was started.
	ChanActiveTimeout time.Duration

	// ErrorBuffer stores a set of errors related to a peer. It contains error
	// messages that our peer has recently sent us over the wire and records of
	// unknown messages that were sent to us so that we can have a full track
	// record of the communication errors we have had with our peer. If we
	// choose to disconnect from a peer, it also stores the reason we had for
	// disconnecting.
	ErrorBuffer *queue.CircularBuffer

	// WritePool is the task pool that manages reuse of write buffers. Write
	// tasks are submitted to the pool in order to conserve the total number of
	// write buffers allocated at any one time, and decouple write buffer
	// allocation from the peer life cycle.
	WritePool *pool.Write

	// ReadPool is the task pool that manages reuse of read buffers.
	ReadPool *pool.Read

	// Switch is a pointer to the htlcswitch. It is used to setup, get, and
	// tear-down ChannelLinks.
	Switch messageSwitch

	// InterceptSwitch is a pointer to the InterceptableSwitch, a wrapper around
	// the regular Switch. We only export it here to pass ForwardPackets to the
	// ChannelLinkConfig.
	InterceptSwitch *htlcswitch.InterceptableSwitch

	// ChannelDB is used to fetch opened channels, and closed channels.
	ChannelDB *channeldb.ChannelStateDB

	// ChannelGraph is a pointer to the channel graph which is used to
	// query information about the set of known active channels.
	ChannelGraph *channeldb.ChannelGraph

	// ChainArb is used to subscribe to channel events, update contract signals,
	// and force close channels.
	ChainArb *contractcourt.ChainArbitrator

	// AuthGossiper is needed so that the Brontide impl can register with the
	// gossiper and process remote channel announcements.
	AuthGossiper *discovery.AuthenticatedGossiper

	// ChanStatusMgr is used to set or un-set the disabled bit in channel
	// updates.
	ChanStatusMgr *netann.ChanStatusManager

	// ChainIO is used to retrieve the best block.
	ChainIO lnwallet.BlockChainIO

	// FeeEstimator is used to compute our target ideal fee-per-kw when
	// initializing the coop close process.
	FeeEstimator chainfee.Estimator

	// Signer is used when creating *lnwallet.LightningChannel instances.
	Signer input.Signer

	// SigPool is used when creating *lnwallet.LightningChannel instances.
	SigPool *lnwallet.SigPool

	// Wallet is used to publish transactions and generates delivery
	// scripts during the coop close process.
	Wallet *lnwallet.LightningWallet

	// ChainNotifier is used to receive confirmations of a coop close
	// transaction.
	ChainNotifier chainntnfs.ChainNotifier

	// BestBlockView is used to efficiently query for up-to-date
	// blockchain state information
	BestBlockView chainntnfs.BestBlockView

	// RoutingPolicy is used to set the forwarding policy for links created by
	// the Brontide.
	RoutingPolicy models.ForwardingPolicy

	// Sphinx is used when setting up ChannelLinks so they can decode sphinx
	// onion blobs.
	Sphinx *hop.OnionProcessor

	// WitnessBeacon is used when setting up ChannelLinks so they can add any
	// preimages that they learn.
	WitnessBeacon contractcourt.WitnessBeacon

	// Invoices is passed to the ChannelLink on creation and handles all
	// invoice-related logic.
	Invoices *invoices.InvoiceRegistry

	// ChannelNotifier is used by the link to notify other sub-systems about
	// channel-related events and by the Brontide to subscribe to
	// ActiveLinkEvents.
	ChannelNotifier *channelnotifier.ChannelNotifier

	// HtlcNotifier is used when creating a ChannelLink.
	HtlcNotifier *htlcswitch.HtlcNotifier

	// TowerClient is used to backup revoked states.
	TowerClient wtclient.ClientManager

	// DisconnectPeer is used to disconnect this peer if the cooperative close
	// process fails.
	DisconnectPeer func(*btcec.PublicKey) error

	// GenNodeAnnouncement is used to send our node announcement to the remote
	// on startup.
	GenNodeAnnouncement func(...netann.NodeAnnModifier) (
		lnwire.NodeAnnouncement, error)

	// PrunePersistentPeerConnection is used to remove all internal state
	// related to this peer in the server.
	PrunePersistentPeerConnection func([33]byte)

	// FetchLastChanUpdate fetches our latest channel update for a target
	// channel.
	FetchLastChanUpdate func(lnwire.ShortChannelID) (*lnwire.ChannelUpdate,
		error)

	// FundingManager is an implementation of the funding.Controller interface.
	FundingManager funding.Controller

	// Hodl is used when creating ChannelLinks to specify HodlFlags as
	// breakpoints in dev builds.
	Hodl *hodl.Config

	// UnsafeReplay is used when creating ChannelLinks to specify whether or
	// not to replay adds on its commitment tx.
	UnsafeReplay bool

	// MaxOutgoingCltvExpiry is used when creating ChannelLinks and is the max
	// number of blocks that funds could be locked up for when forwarding
	// payments.
	MaxOutgoingCltvExpiry uint32

	// MaxChannelFeeAllocation is used when creating ChannelLinks and is the
	// maximum percentage of total funds that can be allocated to a channel's
	// commitment fee. This only applies for the initiator of the channel.
	MaxChannelFeeAllocation float64

	// MaxAnchorsCommitFeeRate is the maximum fee rate we'll use as an
	// initiator for anchor channel commitments.
	MaxAnchorsCommitFeeRate chainfee.SatPerKWeight

	// CoopCloseTargetConfs is the confirmation target that will be used
	// to estimate the fee rate to use during a cooperative channel
	// closure initiated by the remote peer.
	CoopCloseTargetConfs uint32

	// ServerPubKey is the serialized, compressed public key of our lnd node.
	// It is used to determine which policy (channel edge) to pass to the
	// ChannelLink.
	ServerPubKey [33]byte

	// ChannelCommitInterval is the maximum time that is allowed to pass between
	// receiving a channel state update and signing the next commitment.
	// Setting this to a longer duration allows for more efficient channel
	// operations at the cost of latency.
	ChannelCommitInterval time.Duration

	// PendingCommitInterval is the maximum time that is allowed to pass
	// while waiting for the remote party to revoke a locally initiated
	// commitment state. Setting this to a longer duration if a slow
	// response is expected from the remote party or large number of
	// payments are attempted at the same time.
	PendingCommitInterval time.Duration

	// ChannelCommitBatchSize is the maximum number of channel state updates
	// that is accumulated before signing a new commitment.
	ChannelCommitBatchSize uint32

	// HandleCustomMessage is called whenever a custom message is received
	// from the peer.
	HandleCustomMessage func(peer [33]byte, msg *lnwire.Custom) error

	// GetAliases is passed to created links so the Switch and link can be
	// aware of the channel's aliases.
	GetAliases func(base lnwire.ShortChannelID) []lnwire.ShortChannelID

	// RequestAlias allows the Brontide struct to request an alias to send
	// to the peer.
	RequestAlias func() (lnwire.ShortChannelID, error)

	// AddLocalAlias persists an alias to an underlying alias store.
	AddLocalAlias func(alias, base lnwire.ShortChannelID,
		gossip bool) error

	// PongBuf is a slice we'll reuse instead of allocating memory on the
	// heap. Since only reads will occur and no writes, there is no need
	// for any synchronization primitives. As a result, it's safe to share
	// this across multiple Peer struct instances.
	PongBuf []byte

	// Adds the option to disable forwarding payments in blinded routes
	// by failing back any blinding-related payloads as if they were
	// invalid.
	DisallowRouteBlinding bool

	// Quit is the server's quit channel. If this is closed, we halt operation.
	Quit chan struct{}
}

// Brontide is an active peer on the Lightning Network. This struct is responsible
// for managing any channel state related to this peer. To do so, it has
// several helper goroutines to handle events such as HTLC timeouts, new
// funding workflow, and detecting an uncooperative closure of any active
// channels.
// TODO(roasbeef): proper reconnection logic.
type Brontide struct {
	// MUST be used atomically.
	started    int32
	disconnect int32

	// MUST be used atomically.
	bytesReceived uint64
	bytesSent     uint64

	// isTorConnection is a flag that indicates whether or not we believe
	// the remote peer is a tor connection. It is not always possible to
	// know this with certainty but we have heuristics we use that should
	// catch most cases.
	//
	// NOTE: We judge the tor-ness of a connection by if the remote peer has
	// ".onion" in the address OR if it's connected over localhost.
	// This will miss cases where our peer is connected to our clearnet
	// address over the tor network (via exit nodes). It will also misjudge
	// actual localhost connections as tor. We need to include this because
	// inbound connections to our tor address will appear to come from the
	// local socks5 proxy. This heuristic is only used to expand the timeout
	// window for peers so it is OK to misjudge this. If you use this field
	// for any other purpose you should seriously consider whether or not
	// this heuristic is good enough for your use case.
	isTorConnection bool

	pingManager *PingManager

	// lastPingPayload stores an unsafe pointer wrapped as an atomic
	// variable which points to the last payload the remote party sent us
	// as their ping.
	//
	// MUST be used atomically.
	lastPingPayload atomic.Value

	cfg Config

	// activeSignal when closed signals that the peer is now active and
	// ready to process messages.
	activeSignal chan struct{}

	// startTime is the time this peer connection was successfully established.
	// It will be zero for peers that did not successfully call Start().
	startTime time.Time

	// sendQueue is the channel which is used to queue outgoing messages to be
	// written onto the wire. Note that this channel is unbuffered.
	sendQueue chan outgoingMsg

	// outgoingQueue is a buffered channel which allows second/third party
	// objects to queue messages to be sent out on the wire.
	outgoingQueue chan outgoingMsg

	// activeChannels is a map which stores the state machines of all
	// active channels. Channels are indexed into the map by the txid of
	// the funding transaction which opened the channel.
	//
	// NOTE: On startup, pending channels are stored as nil in this map.
	// Confirmed channels have channel data populated in the map. This means
	// that accesses to this map should nil-check the LightningChannel to
	// see if this is a pending channel or not. The tradeoff here is either
	// having two maps everywhere (one for pending, one for confirmed chans)
	// or having an extra nil-check per access.
	activeChannels *lnutils.SyncMap[
		lnwire.ChannelID, *lnwallet.LightningChannel]

	// addedChannels tracks any new channels opened during this peer's
	// lifecycle. We use this to filter out these new channels when the time
	// comes to request a reenable for active channels, since they will have
	// waited a shorter duration.
	addedChannels *lnutils.SyncMap[lnwire.ChannelID, struct{}]

	// newActiveChannel is used by the fundingManager to send fully opened
	// channels to the source peer which handled the funding workflow.
	newActiveChannel chan *newChannelMsg

	// newPendingChannel is used by the fundingManager to send pending open
	// channels to the source peer which handled the funding workflow.
	newPendingChannel chan *newChannelMsg

	// removePendingChannel is used by the fundingManager to cancel pending
	// open channels to the source peer when the funding flow is failed.
	removePendingChannel chan *newChannelMsg

	// activeMsgStreams is a map from channel id to the channel streams that
	// proxy messages to individual, active links.
	activeMsgStreams map[lnwire.ChannelID]*msgStream

	// activeChanCloses is a map that keeps track of all the active
	// cooperative channel closures. Any channel closing messages are directed
	// to one of these active state machines. Once the channel has been closed,
	// the state machine will be deleted from the map.
	activeChanCloses map[lnwire.ChannelID]*chancloser.ChanCloser

	// localCloseChanReqs is a channel in which any local requests to close
	// a particular channel are sent over.
	localCloseChanReqs chan *htlcswitch.ChanClose

	// linkFailures receives all reported channel failures from the switch,
	// and instructs the channelManager to clean remaining channel state.
	linkFailures chan linkFailureReport

	// chanCloseMsgs is a channel that any message related to channel
	// closures are sent over. This includes lnwire.Shutdown message as
	// well as lnwire.ClosingSigned messages.
	chanCloseMsgs chan *closeMsg

	// remoteFeatures is the feature vector received from the peer during
	// the connection handshake.
	remoteFeatures *lnwire.FeatureVector

	// resentChanSyncMsg is a set that keeps track of which channels we
	// have re-sent channel reestablishment messages for. This is done to
	// avoid getting into loop where both peers will respond to the other
	// peer's chansync message with its own over and over again.
	resentChanSyncMsg map[lnwire.ChannelID]struct{}

	// channelEventClient is the channel event subscription client that's
	// used to assist retry enabling the channels. This client is only
	// created when the reenableTimeout is no greater than 1 minute. Once
	// created, it is canceled once the reenabling has been finished.
	//
	// NOTE: we choose to create the client conditionally to avoid
	// potentially holding lots of un-consumed events.
	channelEventClient *subscribe.Client

	startReady chan struct{}
	quit       chan struct{}
	wg         sync.WaitGroup

	// log is a peer-specific logging instance.
	log btclog.Logger
}

// A compile-time check to ensure that Brontide satisfies the lnpeer.Peer interface.
var _ lnpeer.Peer = (*Brontide)(nil)

// NewBrontide creates a new Brontide from a peer.Config struct.
func NewBrontide(cfg Config) *Brontide {
	logPrefix := fmt.Sprintf("Peer(%x):", cfg.PubKeyBytes)

	p := &Brontide{
		cfg:           cfg,
		activeSignal:  make(chan struct{}),
		sendQueue:     make(chan outgoingMsg),
		outgoingQueue: make(chan outgoingMsg),
		addedChannels: &lnutils.SyncMap[lnwire.ChannelID, struct{}]{},
		activeChannels: &lnutils.SyncMap[
			lnwire.ChannelID, *lnwallet.LightningChannel,
		]{},
		newActiveChannel:     make(chan *newChannelMsg, 1),
		newPendingChannel:    make(chan *newChannelMsg, 1),
		removePendingChannel: make(chan *newChannelMsg),

		activeMsgStreams:   make(map[lnwire.ChannelID]*msgStream),
		activeChanCloses:   make(map[lnwire.ChannelID]*chancloser.ChanCloser),
		localCloseChanReqs: make(chan *htlcswitch.ChanClose),
		linkFailures:       make(chan linkFailureReport),
		chanCloseMsgs:      make(chan *closeMsg),
		resentChanSyncMsg:  make(map[lnwire.ChannelID]struct{}),
		startReady:         make(chan struct{}),
		quit:               make(chan struct{}),
		log:                build.NewPrefixLog(logPrefix, peerLog),
	}

	if cfg.Conn != nil && cfg.Conn.RemoteAddr() != nil {
		remoteAddr := cfg.Conn.RemoteAddr().String()
		p.isTorConnection = strings.Contains(remoteAddr, ".onion") ||
			strings.Contains(remoteAddr, "127.0.0.1")
	}

	var (
		lastBlockHeader           *wire.BlockHeader
		lastSerializedBlockHeader [wire.MaxBlockHeaderPayload]byte
	)
	newPingPayload := func() []byte {
		// We query the BestBlockHeader from our BestBlockView each time
		// this is called, and update our serialized block header if
		// they differ.  Over time, we'll use this to disseminate the
		// latest block header between all our peers, which can later be
		// used to cross-check our own view of the network to mitigate
		// various types of eclipse attacks.
		header, err := p.cfg.BestBlockView.BestBlockHeader()
		if err != nil && header == lastBlockHeader {
			return lastSerializedBlockHeader[:]
		}

		buf := bytes.NewBuffer(lastSerializedBlockHeader[0:0])
		err = header.Serialize(buf)
		if err == nil {
			lastBlockHeader = header
		} else {
			p.log.Warn("unable to serialize current block" +
				"header for ping payload generation." +
				"This should be impossible and means" +
				"there is an implementation bug.")
		}

		return lastSerializedBlockHeader[:]
	}

	// TODO(roasbeef): make dynamic in order to create fake cover traffic.
	//
	// NOTE(proofofkeags): this was changed to be dynamic to allow better
	// pong identification, however, more thought is needed to make this
	// actually usable as a traffic decoy.
	randPongSize := func() uint16 {
		return uint16(
			// We don't need cryptographic randomness here.
			/* #nosec */
			rand.Intn(pongSizeCeiling) + 1,
		)
	}

	p.pingManager = NewPingManager(&PingManagerConfig{
		NewPingPayload:   newPingPayload,
		NewPongSize:      randPongSize,
		IntervalDuration: p.scaleTimeout(pingInterval),
		TimeoutDuration:  p.scaleTimeout(pingTimeout),
		SendPing: func(ping *lnwire.Ping) {
			p.queueMsg(ping, nil)
		},
		OnPongFailure: func(err error) {
			eStr := "pong response failure for %s: %v " +
				"-- disconnecting"
			p.log.Warnf(eStr, p, err)
			go p.Disconnect(fmt.Errorf(eStr, p, err))
		},
	})

	return p
}

// Start starts all helper goroutines the peer needs for normal operations.  In
// the case this peer has already been started, then this function is a noop.
func (p *Brontide) Start() error {
	if atomic.AddInt32(&p.started, 1) != 1 {
		return nil
	}

	// Once we've finished starting up the peer, we'll signal to other
	// goroutines that the they can move forward to tear down the peer, or
	// carry out other relevant changes.
	defer close(p.startReady)

	p.log.Tracef("starting with conn[%v->%v]",
		p.cfg.Conn.LocalAddr(), p.cfg.Conn.RemoteAddr())

	// Fetch and then load all the active channels we have with this remote
	// peer from the database.
	activeChans, err := p.cfg.ChannelDB.FetchOpenChannels(
		p.cfg.Addr.IdentityKey,
	)
	if err != nil {
		p.log.Errorf("Unable to fetch active chans "+
			"for peer: %v", err)
		return err
	}

	if len(activeChans) == 0 {
		go p.cfg.PrunePersistentPeerConnection(p.cfg.PubKeyBytes)
	}

	// Quickly check if we have any existing legacy channels with this
	// peer.
	haveLegacyChan := false
	for _, c := range activeChans {
		if c.ChanType.IsTweakless() {
			continue
		}

		haveLegacyChan = true
		break
	}

	// Exchange local and global features, the init message should be very
	// first between two nodes.
	if err := p.sendInitMsg(haveLegacyChan); err != nil {
		return fmt.Errorf("unable to send init msg: %w", err)
	}

	// Before we launch any of the helper goroutines off the peer struct,
	// we'll first ensure proper adherence to the p2p protocol. The init
	// message MUST be sent before any other message.
	readErr := make(chan error, 1)
	msgChan := make(chan lnwire.Message, 1)
	p.wg.Add(1)
	go func() {
		defer p.wg.Done()

		msg, err := p.readNextMessage()
		if err != nil {
			readErr <- err
			msgChan <- nil
			return
		}
		readErr <- nil
		msgChan <- msg
	}()

	select {
	// In order to avoid blocking indefinitely, we'll give the other peer
	// an upper timeout to respond before we bail out early.
	case <-time.After(handshakeTimeout):
		return fmt.Errorf("peer did not complete handshake within %v",
			handshakeTimeout)
	case err := <-readErr:
		if err != nil {
			return fmt.Errorf("unable to read init msg: %w", err)
		}
	}

	// Once the init message arrives, we can parse it so we can figure out
	// the negotiation of features for this session.
	msg := <-msgChan
	if msg, ok := msg.(*lnwire.Init); ok {
		if err := p.handleInitMsg(msg); err != nil {
			p.storeError(err)
			return err
		}
	} else {
		return errors.New("very first message between nodes " +
			"must be init message")
	}

	// Next, load all the active channels we have with this peer,
	// registering them with the switch and launching the necessary
	// goroutines required to operate them.
	p.log.Debugf("Loaded %v active channels from database",
		len(activeChans))

	// Conditionally subscribe to channel events before loading channels so
	// we won't miss events. This subscription is used to listen to active
	// channel event when reenabling channels. Once the reenabling process
	// is finished, this subscription will be canceled.
	//
	// NOTE: ChannelNotifier must be started before subscribing events
	// otherwise we'd panic here.
	if err := p.attachChannelEventSubscription(); err != nil {
		return err
	}

	msgs, err := p.loadActiveChannels(activeChans)
	if err != nil {
		return fmt.Errorf("unable to load channels: %w", err)
	}

	p.startTime = time.Now()

	// Before launching the writeHandler goroutine, we send any channel
	// sync messages that must be resent for borked channels. We do this to
	// avoid data races with WriteMessage & Flush calls.
	if len(msgs) > 0 {
		p.log.Infof("Sending %d channel sync messages to peer after "+
			"loading active channels", len(msgs))

		// Send the messages directly via writeMessage and bypass the
		// writeHandler goroutine.
		for _, msg := range msgs {
			if err := p.writeMessage(msg); err != nil {
				return fmt.Errorf("unable to send "+
					"reestablish msg: %v", err)
			}
		}
	}

<<<<<<< HEAD
	p.wg.Add(5)
=======
	err = p.pingManager.Start()
	if err != nil {
		return fmt.Errorf("could not start ping manager %w", err)
	}

	p.wg.Add(4)
>>>>>>> c841954c
	go p.queueHandler()
	go p.writeHandler()
	go p.channelManager()
	go p.readHandler()

	// Signal to any external processes that the peer is now active.
	close(p.activeSignal)

	// Node announcements don't propagate very well throughout the network
	// as there isn't a way to efficiently query for them through their
	// timestamp, mostly affecting nodes that were offline during the time
	// of broadcast. We'll resend our node announcement to the remote peer
	// as a best-effort delivery such that it can also propagate to their
	// peers. To ensure they can successfully process it in most cases,
	// we'll only resend it as long as we have at least one confirmed
	// advertised channel with the remote peer.
	//
	// TODO(wilmer): Remove this once we're able to query for node
	// announcements through their timestamps.
	go p.maybeSendNodeAnn(activeChans)

	return nil
}

// initGossipSync initializes either a gossip syncer or an initial routing
// dump, depending on the negotiated synchronization method.
func (p *Brontide) initGossipSync() {
	// If the remote peer knows of the new gossip queries feature, then
	// we'll create a new gossipSyncer in the AuthenticatedGossiper for it.
	if p.remoteFeatures.HasFeature(lnwire.GossipQueriesOptional) {
		p.log.Info("Negotiated chan series queries")

		if p.cfg.AuthGossiper == nil {
			// This should only ever be hit in the unit tests.
			p.log.Warn("No AuthGossiper configured. Abandoning " +
				"gossip sync.")
			return
		}

		// Register the peer's gossip syncer with the gossiper.
		// This blocks synchronously to ensure the gossip syncer is
		// registered with the gossiper before attempting to read
		// messages from the remote peer.
		//
		// TODO(wilmer): Only sync updates from non-channel peers. This
		// requires an improved version of the current network
		// bootstrapper to ensure we can find and connect to non-channel
		// peers.
		p.cfg.AuthGossiper.InitSyncState(p)
	}
}

// taprootShutdownAllowed returns true if both parties have negotiated the
// shutdown-any-segwit feature.
func (p *Brontide) taprootShutdownAllowed() bool {
	return p.RemoteFeatures().HasFeature(lnwire.ShutdownAnySegwitOptional) &&
		p.LocalFeatures().HasFeature(lnwire.ShutdownAnySegwitOptional)
}

// QuitSignal is a method that should return a channel which will be sent upon
// or closed once the backing peer exits. This allows callers using the
// interface to cancel any processing in the event the backing implementation
// exits.
//
// NOTE: Part of the lnpeer.Peer interface.
func (p *Brontide) QuitSignal() <-chan struct{} {
	return p.quit
}

// loadActiveChannels creates indexes within the peer for tracking all active
// channels returned by the database. It returns a slice of channel reestablish
// messages that should be sent to the peer immediately, in case we have borked
// channels that haven't been closed yet.
func (p *Brontide) loadActiveChannels(chans []*channeldb.OpenChannel) (
	[]lnwire.Message, error) {

	// Return a slice of messages to send to the peers in case the channel
	// cannot be loaded normally.
	var msgs []lnwire.Message

	scidAliasNegotiated := p.hasNegotiatedScidAlias()

	for _, dbChan := range chans {
		hasScidFeature := dbChan.ChanType.HasScidAliasFeature()
		if scidAliasNegotiated && !hasScidFeature {
			// We'll request and store an alias, making sure that a
			// gossiper mapping is not created for the alias to the
			// real SCID. This is done because the peer and funding
			// manager are not aware of each other's states and if
			// we did not do this, we would accept alias channel
			// updates after 6 confirmations, which would be buggy.
			// We'll queue a channel_ready message with the new
			// alias. This should technically be done *after* the
			// reestablish, but this behavior is pre-existing since
			// the funding manager may already queue a
			// channel_ready before the channel_reestablish.
			if !dbChan.IsPending {
				aliasScid, err := p.cfg.RequestAlias()
				if err != nil {
					return nil, err
				}

				err = p.cfg.AddLocalAlias(
					aliasScid, dbChan.ShortChanID(), false,
				)
				if err != nil {
					return nil, err
				}

				chanID := lnwire.NewChanIDFromOutPoint(
					dbChan.FundingOutpoint,
				)

				// Fetch the second commitment point to send in
				// the channel_ready message.
				second, err := dbChan.SecondCommitmentPoint()
				if err != nil {
					return nil, err
				}

				channelReadyMsg := lnwire.NewChannelReady(
					chanID, second,
				)
				channelReadyMsg.AliasScid = &aliasScid

				msgs = append(msgs, channelReadyMsg)
			}

			// If we've negotiated the option-scid-alias feature
			// and this channel does not have ScidAliasFeature set
			// to true due to an upgrade where the feature bit was
			// turned on, we'll update the channel's database
			// state.
			err := dbChan.MarkScidAliasNegotiated()
			if err != nil {
				return nil, err
			}
		}

		lnChan, err := lnwallet.NewLightningChannel(
			p.cfg.Signer, dbChan, p.cfg.SigPool,
		)
		if err != nil {
			return nil, err
		}

		chanPoint := dbChan.FundingOutpoint

		chanID := lnwire.NewChanIDFromOutPoint(chanPoint)

		p.log.Infof("Loading ChannelPoint(%v), isPending=%v",
			chanPoint, lnChan.IsPending())

		// Skip adding any permanently irreconcilable channels to the
		// htlcswitch.
		if !dbChan.HasChanStatus(channeldb.ChanStatusDefault) &&
			!dbChan.HasChanStatus(channeldb.ChanStatusRestored) {

			p.log.Warnf("ChannelPoint(%v) has status %v, won't "+
				"start.", chanPoint, dbChan.ChanStatus())

			// To help our peer recover from a potential data loss,
			// we resend our channel reestablish message if the
			// channel is in a borked state. We won't process any
			// channel reestablish message sent from the peer, but
			// that's okay since the assumption is that we did when
			// marking the channel borked.
			chanSync, err := dbChan.ChanSyncMsg()
			if err != nil {
				p.log.Errorf("Unable to create channel "+
					"reestablish message for channel %v: "+
					"%v", chanPoint, err)
				continue
			}

			msgs = append(msgs, chanSync)

			// Check if this channel needs to have the cooperative
			// close process restarted. If so, we'll need to send
			// the Shutdown message that is returned.
			if dbChan.HasChanStatus(
				channeldb.ChanStatusCoopBroadcasted,
			) {

				shutdownMsg, err := p.restartCoopClose(lnChan)
				if err != nil {
					p.log.Errorf("Unable to restart "+
						"coop close for channel: %v",
						err)
					continue
				}

				if shutdownMsg == nil {
					continue
				}

				// Append the message to the set of messages to
				// send.
				msgs = append(msgs, shutdownMsg)
			}

			continue
		}

		// Before we register this new link with the HTLC Switch, we'll
		// need to fetch its current link-layer forwarding policy from
		// the database.
		graph := p.cfg.ChannelGraph
		info, p1, p2, err := graph.FetchChannelEdgesByOutpoint(
			&chanPoint,
		)
		if err != nil && err != channeldb.ErrEdgeNotFound {
			return nil, err
		}

		// We'll filter out our policy from the directional channel
		// edges based whom the edge connects to. If it doesn't connect
		// to us, then we know that we were the one that advertised the
		// policy.
		//
		// TODO(roasbeef): can add helper method to get policy for
		// particular channel.
		var selfPolicy *models.ChannelEdgePolicy
		if info != nil && bytes.Equal(info.NodeKey1Bytes[:],
			p.cfg.ServerPubKey[:]) {

			selfPolicy = p1
		} else {
			selfPolicy = p2
		}

		// If we don't yet have an advertised routing policy, then
		// we'll use the current default, otherwise we'll translate the
		// routing policy into a forwarding policy.
		var forwardingPolicy *models.ForwardingPolicy
		if selfPolicy != nil {
			var inboundWireFee lnwire.Fee
			_, err := selfPolicy.ExtraOpaqueData.ExtractRecords(
				&inboundWireFee,
			)
			if err != nil {
				return nil, err
			}

			inboundFee := models.NewInboundFeeFromWire(
				inboundWireFee,
			)

			forwardingPolicy = &models.ForwardingPolicy{
				MinHTLCOut:    selfPolicy.MinHTLC,
				MaxHTLC:       selfPolicy.MaxHTLC,
				BaseFee:       selfPolicy.FeeBaseMSat,
				FeeRate:       selfPolicy.FeeProportionalMillionths,
				TimeLockDelta: uint32(selfPolicy.TimeLockDelta),

				InboundFee: inboundFee,
			}
		} else {
			p.log.Warnf("Unable to find our forwarding policy "+
				"for channel %v, using default values",
				chanPoint)
			forwardingPolicy = &p.cfg.RoutingPolicy
		}

		p.log.Tracef("Using link policy of: %v",
			spew.Sdump(forwardingPolicy))

		// If the channel is pending, set the value to nil in the
		// activeChannels map. This is done to signify that the channel
		// is pending. We don't add the link to the switch here - it's
		// the funding manager's responsibility to spin up pending
		// channels. Adding them here would just be extra work as we'll
		// tear them down when creating + adding the final link.
		if lnChan.IsPending() {
			p.activeChannels.Store(chanID, nil)

			continue
		}

		shutdownInfo, err := lnChan.State().ShutdownInfo()
		if err != nil && !errors.Is(err, channeldb.ErrNoShutdownInfo) {
			return nil, err
		}

		var (
			shutdownMsg     fn.Option[lnwire.Shutdown]
			shutdownInfoErr error
		)
		shutdownInfo.WhenSome(func(info channeldb.ShutdownInfo) {
			// Compute an ideal fee.
			feePerKw, err := p.cfg.FeeEstimator.EstimateFeePerKW(
				p.cfg.CoopCloseTargetConfs,
			)
			if err != nil {
				shutdownInfoErr = fmt.Errorf("unable to "+
					"estimate fee: %w", err)

				return
			}

			chanCloser, err := p.createChanCloser(
				lnChan, info.DeliveryScript.Val, feePerKw, nil,
				info.LocalInitiator.Val,
			)
			if err != nil {
				shutdownInfoErr = fmt.Errorf("unable to "+
					"create chan closer: %w", err)

				return
			}

			chanID := lnwire.NewChanIDFromOutPoint(
				lnChan.State().FundingOutpoint,
			)

			p.activeChanCloses[chanID] = chanCloser

			// Create the Shutdown message.
			shutdown, err := chanCloser.ShutdownChan()
			if err != nil {
				delete(p.activeChanCloses, chanID)
				shutdownInfoErr = err

				return
			}

			shutdownMsg = fn.Some[lnwire.Shutdown](*shutdown)
		})
		if shutdownInfoErr != nil {
			return nil, shutdownInfoErr
		}

		// Subscribe to the set of on-chain events for this channel.
		chainEvents, err := p.cfg.ChainArb.SubscribeChannelEvents(
			chanPoint,
		)
		if err != nil {
			return nil, err
		}

		err = p.addLink(
			&chanPoint, lnChan, forwardingPolicy, chainEvents,
			true, shutdownMsg,
		)
		if err != nil {
			return nil, fmt.Errorf("unable to add link %v to "+
				"switch: %v", chanPoint, err)
		}

		p.activeChannels.Store(chanID, lnChan)
	}

	return msgs, nil
}

// addLink creates and adds a new ChannelLink from the specified channel.
func (p *Brontide) addLink(chanPoint *wire.OutPoint,
	lnChan *lnwallet.LightningChannel,
	forwardingPolicy *models.ForwardingPolicy,
	chainEvents *contractcourt.ChainEventSubscription,
	syncStates bool, shutdownMsg fn.Option[lnwire.Shutdown]) error {

	// onChannelFailure will be called by the link in case the channel
	// fails for some reason.
	onChannelFailure := func(chanID lnwire.ChannelID,
		shortChanID lnwire.ShortChannelID,
		linkErr htlcswitch.LinkFailureError) {

		failure := linkFailureReport{
			chanPoint:   *chanPoint,
			chanID:      chanID,
			shortChanID: shortChanID,
			linkErr:     linkErr,
		}

		select {
		case p.linkFailures <- failure:
		case <-p.quit:
		case <-p.cfg.Quit:
		}
	}

	updateContractSignals := func(signals *contractcourt.ContractSignals) error {
		return p.cfg.ChainArb.UpdateContractSignals(*chanPoint, signals)
	}

	notifyContractUpdate := func(update *contractcourt.ContractUpdate) error {
		return p.cfg.ChainArb.NotifyContractUpdate(*chanPoint, update)
	}

	//nolint:lll
	linkCfg := htlcswitch.ChannelLinkConfig{
		Peer:                   p,
		DecodeHopIterators:     p.cfg.Sphinx.DecodeHopIterators,
		ExtractErrorEncrypter:  p.cfg.Sphinx.ExtractErrorEncrypter,
		FetchLastChannelUpdate: p.cfg.FetchLastChanUpdate,
		HodlMask:               p.cfg.Hodl.Mask(),
		Registry:               p.cfg.Invoices,
		BestHeight:             p.cfg.Switch.BestHeight,
		Circuits:               p.cfg.Switch.CircuitModifier(),
		ForwardPackets:         p.cfg.InterceptSwitch.ForwardPackets,
		FwrdingPolicy:          *forwardingPolicy,
		FeeEstimator:           p.cfg.FeeEstimator,
		PreimageCache:          p.cfg.WitnessBeacon,
		ChainEvents:            chainEvents,
		UpdateContractSignals:  updateContractSignals,
		NotifyContractUpdate:   notifyContractUpdate,
		OnChannelFailure:       onChannelFailure,
		SyncStates:             syncStates,
		BatchTicker:            ticker.New(p.cfg.ChannelCommitInterval),
		FwdPkgGCTicker:         ticker.New(time.Hour),
		PendingCommitTicker: ticker.New(
			p.cfg.PendingCommitInterval,
		),
		BatchSize:               p.cfg.ChannelCommitBatchSize,
		UnsafeReplay:            p.cfg.UnsafeReplay,
		MinUpdateTimeout:        htlcswitch.DefaultMinLinkFeeUpdateTimeout,
		MaxUpdateTimeout:        htlcswitch.DefaultMaxLinkFeeUpdateTimeout,
		OutgoingCltvRejectDelta: p.cfg.OutgoingCltvRejectDelta,
		TowerClient:             p.cfg.TowerClient,
		MaxOutgoingCltvExpiry:   p.cfg.MaxOutgoingCltvExpiry,
		MaxFeeAllocation:        p.cfg.MaxChannelFeeAllocation,
		MaxAnchorsCommitFeeRate: p.cfg.MaxAnchorsCommitFeeRate,
		NotifyActiveLink:        p.cfg.ChannelNotifier.NotifyActiveLinkEvent,
		NotifyActiveChannel:     p.cfg.ChannelNotifier.NotifyActiveChannelEvent,
		NotifyInactiveChannel:   p.cfg.ChannelNotifier.NotifyInactiveChannelEvent,
		NotifyInactiveLinkEvent: p.cfg.ChannelNotifier.NotifyInactiveLinkEvent,
		HtlcNotifier:            p.cfg.HtlcNotifier,
		GetAliases:              p.cfg.GetAliases,
		PreviouslySentShutdown:  shutdownMsg,
		DisallowRouteBlinding:   p.cfg.DisallowRouteBlinding,
	}

	// Before adding our new link, purge the switch of any pending or live
	// links going by the same channel id. If one is found, we'll shut it
	// down to ensure that the mailboxes are only ever under the control of
	// one link.
	chanID := lnwire.NewChanIDFromOutPoint(*chanPoint)
	p.cfg.Switch.RemoveLink(chanID)

	// With the channel link created, we'll now notify the htlc switch so
	// this channel can be used to dispatch local payments and also
	// passively forward payments.
	return p.cfg.Switch.CreateAndAddLink(linkCfg, lnChan)
}

// maybeSendNodeAnn sends our node announcement to the remote peer if at least
// one confirmed public channel exists with them.
func (p *Brontide) maybeSendNodeAnn(channels []*channeldb.OpenChannel) {
	hasConfirmedPublicChan := false
	for _, channel := range channels {
		if channel.IsPending {
			continue
		}
		if channel.ChannelFlags&lnwire.FFAnnounceChannel == 0 {
			continue
		}

		hasConfirmedPublicChan = true
		break
	}
	if !hasConfirmedPublicChan {
		return
	}

	ourNodeAnn, err := p.cfg.GenNodeAnnouncement()
	if err != nil {
		p.log.Debugf("Unable to retrieve node announcement: %v", err)
		return
	}

	if err := p.SendMessageLazy(false, &ourNodeAnn); err != nil {
		p.log.Debugf("Unable to resend node announcement: %v", err)
	}
}

// WaitForDisconnect waits until the peer has disconnected. A peer may be
// disconnected if the local or remote side terminates the connection, or an
// irrecoverable protocol error has been encountered. This method will only
// begin watching the peer's waitgroup after the ready channel or the peer's
// quit channel are signaled. The ready channel should only be signaled if a
// call to Start returns no error. Otherwise, if the peer fails to start,
// calling Disconnect will signal the quit channel and the method will not
// block, since no goroutines were spawned.
func (p *Brontide) WaitForDisconnect(ready chan struct{}) {
	// Before we try to call the `Wait` goroutine, we'll make sure the main
	// set of goroutines are already active.
	select {
	case <-p.startReady:
	case <-p.quit:
		return
	}

	select {
	case <-ready:
	case <-p.quit:
	}

	p.wg.Wait()
}

// Disconnect terminates the connection with the remote peer. Additionally, a
// signal is sent to the server and htlcSwitch indicating the resources
// allocated to the peer can now be cleaned up.
func (p *Brontide) Disconnect(reason error) {
	if !atomic.CompareAndSwapInt32(&p.disconnect, 0, 1) {
		return
	}

	// Make sure initialization has completed before we try to tear things
	// down.
	select {
	case <-p.startReady:
	case <-p.quit:
		return
	}

	err := fmt.Errorf("disconnecting %s, reason: %v", p, reason)
	p.storeError(err)

	p.log.Infof(err.Error())

	// Stop PingManager before closing TCP connection.
	p.pingManager.Stop()

	// Ensure that the TCP connection is properly closed before continuing.
	p.cfg.Conn.Close()

	close(p.quit)
}

// String returns the string representation of this peer.
func (p *Brontide) String() string {
	return fmt.Sprintf("%x@%s", p.cfg.PubKeyBytes, p.cfg.Conn.RemoteAddr())
}

// readNextMessage reads, and returns the next message on the wire along with
// any additional raw payload.
func (p *Brontide) readNextMessage() (lnwire.Message, error) {
	noiseConn := p.cfg.Conn
	err := noiseConn.SetReadDeadline(time.Time{})
	if err != nil {
		return nil, err
	}

	pktLen, err := noiseConn.ReadNextHeader()
	if err != nil {
		return nil, fmt.Errorf("read next header: %w", err)
	}

	// First we'll read the next _full_ message. We do this rather than
	// reading incrementally from the stream as the Lightning wire protocol
	// is message oriented and allows nodes to pad on additional data to
	// the message stream.
	var (
		nextMsg lnwire.Message
		msgLen  uint64
	)
	err = p.cfg.ReadPool.Submit(func(buf *buffer.Read) error {
		// Before reading the body of the message, set the read timeout
		// accordingly to ensure we don't block other readers using the
		// pool. We do so only after the task has been scheduled to
		// ensure the deadline doesn't expire while the message is in
		// the process of being scheduled.
		readDeadline := time.Now().Add(
			p.scaleTimeout(readMessageTimeout),
		)
		readErr := noiseConn.SetReadDeadline(readDeadline)
		if readErr != nil {
			return readErr
		}

		// The ReadNextBody method will actually end up re-using the
		// buffer, so within this closure, we can continue to use
		// rawMsg as it's just a slice into the buf from the buffer
		// pool.
		rawMsg, readErr := noiseConn.ReadNextBody(buf[:pktLen])
		if readErr != nil {
			return fmt.Errorf("read next body: %w", readErr)
		}
		msgLen = uint64(len(rawMsg))

		// Next, create a new io.Reader implementation from the raw
		// message, and use this to decode the message directly from.
		msgReader := bytes.NewReader(rawMsg)
		nextMsg, err = lnwire.ReadMessage(msgReader, 0)
		if err != nil {
			return err
		}

		// At this point, rawMsg and buf will be returned back to the
		// buffer pool for re-use.
		return nil
	})
	atomic.AddUint64(&p.bytesReceived, msgLen)
	if err != nil {
		return nil, err
	}

	p.logWireMessage(nextMsg, true)

	return nextMsg, nil
}

// msgStream implements a goroutine-safe, in-order stream of messages to be
// delivered via closure to a receiver. These messages MUST be in order due to
// the nature of the lightning channel commitment and gossiper state machines.
// TODO(conner): use stream handler interface to abstract out stream
// state/logging.
type msgStream struct {
	streamShutdown int32 // To be used atomically.

	peer *Brontide

	apply func(lnwire.Message)

	startMsg string
	stopMsg  string

	msgCond *sync.Cond
	msgs    []lnwire.Message

	mtx sync.Mutex

	producerSema chan struct{}

	wg   sync.WaitGroup
	quit chan struct{}
}

// newMsgStream creates a new instance of a chanMsgStream for a particular
// channel identified by its channel ID. bufSize is the max number of messages
// that should be buffered in the internal queue. Callers should set this to a
// sane value that avoids blocking unnecessarily, but doesn't allow an
// unbounded amount of memory to be allocated to buffer incoming messages.
func newMsgStream(p *Brontide, startMsg, stopMsg string, bufSize uint32,
	apply func(lnwire.Message)) *msgStream {

	stream := &msgStream{
		peer:         p,
		apply:        apply,
		startMsg:     startMsg,
		stopMsg:      stopMsg,
		producerSema: make(chan struct{}, bufSize),
		quit:         make(chan struct{}),
	}
	stream.msgCond = sync.NewCond(&stream.mtx)

	// Before we return the active stream, we'll populate the producer's
	// semaphore channel. We'll use this to ensure that the producer won't
	// attempt to allocate memory in the queue for an item until it has
	// sufficient extra space.
	for i := uint32(0); i < bufSize; i++ {
		stream.producerSema <- struct{}{}
	}

	return stream
}

// Start starts the chanMsgStream.
func (ms *msgStream) Start() {
	ms.wg.Add(1)
	go ms.msgConsumer()
}

// Stop stops the chanMsgStream.
func (ms *msgStream) Stop() {
	// TODO(roasbeef): signal too?

	close(ms.quit)

	// Now that we've closed the channel, we'll repeatedly signal the msg
	// consumer until we've detected that it has exited.
	for atomic.LoadInt32(&ms.streamShutdown) == 0 {
		ms.msgCond.Signal()
		time.Sleep(time.Millisecond * 100)
	}

	ms.wg.Wait()
}

// msgConsumer is the main goroutine that streams messages from the peer's
// readHandler directly to the target channel.
func (ms *msgStream) msgConsumer() {
	defer ms.wg.Done()
	defer peerLog.Tracef(ms.stopMsg)
	defer atomic.StoreInt32(&ms.streamShutdown, 1)

	peerLog.Tracef(ms.startMsg)

	for {
		// First, we'll check our condition. If the queue of messages
		// is empty, then we'll wait until a new item is added.
		ms.msgCond.L.Lock()
		for len(ms.msgs) == 0 {
			ms.msgCond.Wait()

			// If we woke up in order to exit, then we'll do so.
			// Otherwise, we'll check the message queue for any new
			// items.
			select {
			case <-ms.peer.quit:
				ms.msgCond.L.Unlock()
				return
			case <-ms.quit:
				ms.msgCond.L.Unlock()
				return
			default:
			}
		}

		// Grab the message off the front of the queue, shifting the
		// slice's reference down one in order to remove the message
		// from the queue.
		msg := ms.msgs[0]
		ms.msgs[0] = nil // Set to nil to prevent GC leak.
		ms.msgs = ms.msgs[1:]

		ms.msgCond.L.Unlock()

		ms.apply(msg)

		// We've just successfully processed an item, so we'll signal
		// to the producer that a new slot in the buffer. We'll use
		// this to bound the size of the buffer to avoid allowing it to
		// grow indefinitely.
		select {
		case ms.producerSema <- struct{}{}:
		case <-ms.peer.quit:
			return
		case <-ms.quit:
			return
		}
	}
}

// AddMsg adds a new message to the msgStream. This function is safe for
// concurrent access.
func (ms *msgStream) AddMsg(msg lnwire.Message) {
	// First, we'll attempt to receive from the producerSema struct. This
	// acts as a semaphore to prevent us from indefinitely buffering
	// incoming items from the wire. Either the msg queue isn't full, and
	// we'll not block, or the queue is full, and we'll block until either
	// we're signalled to quit, or a slot is freed up.
	select {
	case <-ms.producerSema:
	case <-ms.peer.quit:
		return
	case <-ms.quit:
		return
	}

	// Next, we'll lock the condition, and add the message to the end of
	// the message queue.
	ms.msgCond.L.Lock()
	ms.msgs = append(ms.msgs, msg)
	ms.msgCond.L.Unlock()

	// With the message added, we signal to the msgConsumer that there are
	// additional messages to consume.
	ms.msgCond.Signal()
}

// waitUntilLinkActive waits until the target link is active and returns a
// ChannelLink to pass messages to. It accomplishes this by subscribing to
// an ActiveLinkEvent which is emitted by the link when it first starts up.
func waitUntilLinkActive(p *Brontide,
	cid lnwire.ChannelID) htlcswitch.ChannelUpdateHandler {

	p.log.Tracef("Waiting for link=%v to be active", cid)

	// Subscribe to receive channel events.
	//
	// NOTE: If the link is already active by SubscribeChannelEvents, then
	// GetLink will retrieve the link and we can send messages. If the link
	// becomes active between SubscribeChannelEvents and GetLink, then GetLink
	// will retrieve the link. If the link becomes active after GetLink, then
	// we will get an ActiveLinkEvent notification and retrieve the link. If
	// the call to GetLink is before SubscribeChannelEvents, however, there
	// will be a race condition.
	sub, err := p.cfg.ChannelNotifier.SubscribeChannelEvents()
	if err != nil {
		// If we have a non-nil error, then the server is shutting down and we
		// can exit here and return nil. This means no message will be delivered
		// to the link.
		return nil
	}
	defer sub.Cancel()

	// The link may already be active by this point, and we may have missed the
	// ActiveLinkEvent. Check if the link exists.
	link := p.fetchLinkFromKeyAndCid(cid)
	if link != nil {
		return link
	}

	// If the link is nil, we must wait for it to be active.
	for {
		select {
		// A new event has been sent by the ChannelNotifier. We first check
		// whether the event is an ActiveLinkEvent. If it is, we'll check
		// that the event is for this channel. Otherwise, we discard the
		// message.
		case e := <-sub.Updates():
			event, ok := e.(channelnotifier.ActiveLinkEvent)
			if !ok {
				// Ignore this notification.
				continue
			}

			chanPoint := event.ChannelPoint

			// Check whether the retrieved chanPoint matches the target
			// channel id.
			if !cid.IsChanPoint(chanPoint) {
				continue
			}

			// The link shouldn't be nil as we received an
			// ActiveLinkEvent. If it is nil, we return nil and the
			// calling function should catch it.
			return p.fetchLinkFromKeyAndCid(cid)

		case <-p.quit:
			return nil
		}
	}
}

// newChanMsgStream is used to create a msgStream between the peer and
// particular channel link in the htlcswitch. We utilize additional
// synchronization with the fundingManager to ensure we don't attempt to
// dispatch a message to a channel before it is fully active. A reference to the
// channel this stream forwards to is held in scope to prevent unnecessary
// lookups.
func newChanMsgStream(p *Brontide, cid lnwire.ChannelID) *msgStream {
	var chanLink htlcswitch.ChannelUpdateHandler

	apply := func(msg lnwire.Message) {
		// This check is fine because if the link no longer exists, it will
		// be removed from the activeChannels map and subsequent messages
		// shouldn't reach the chan msg stream.
		if chanLink == nil {
			chanLink = waitUntilLinkActive(p, cid)

			// If the link is still not active and the calling function
			// errored out, just return.
			if chanLink == nil {
				p.log.Warnf("Link=%v is not active")
				return
			}
		}

		// In order to avoid unnecessarily delivering message
		// as the peer is exiting, we'll check quickly to see
		// if we need to exit.
		select {
		case <-p.quit:
			return
		default:
		}

		chanLink.HandleChannelUpdate(msg)
	}

	return newMsgStream(p,
		fmt.Sprintf("Update stream for ChannelID(%x) created", cid[:]),
		fmt.Sprintf("Update stream for ChannelID(%x) exiting", cid[:]),
		1000,
		apply,
	)
}

// newDiscMsgStream is used to setup a msgStream between the peer and the
// authenticated gossiper. This stream should be used to forward all remote
// channel announcements.
func newDiscMsgStream(p *Brontide) *msgStream {
	apply := func(msg lnwire.Message) {
		// TODO(yy): `ProcessRemoteAnnouncement` returns an error chan
		// and we need to process it.
		p.cfg.AuthGossiper.ProcessRemoteAnnouncement(msg, p)
	}

	return newMsgStream(
		p,
		"Update stream for gossiper created",
		"Update stream for gossiper exited",
		1000,
		apply,
	)
}

// readHandler is responsible for reading messages off the wire in series, then
// properly dispatching the handling of the message to the proper subsystem.
//
// NOTE: This method MUST be run as a goroutine.
func (p *Brontide) readHandler() {
	defer p.wg.Done()

	// We'll stop the timer after a new messages is received, and also
	// reset it after we process the next message.
	idleTimer := time.AfterFunc(idleTimeout, func() {
		err := fmt.Errorf("peer %s no answer for %s -- disconnecting",
			p, idleTimeout)
		p.Disconnect(err)
	})

	// Initialize our negotiated gossip sync method before reading messages
	// off the wire. When using gossip queries, this ensures a gossip
	// syncer is active by the time query messages arrive.
	//
	// TODO(conner): have peer store gossip syncer directly and bypass
	// gossiper?
	p.initGossipSync()

	discStream := newDiscMsgStream(p)
	discStream.Start()
	defer discStream.Stop()
out:
	for atomic.LoadInt32(&p.disconnect) == 0 {
		nextMsg, err := p.readNextMessage()
		if !idleTimer.Stop() {
			select {
			case <-idleTimer.C:
			default:
			}
		}
		if err != nil {
			p.log.Infof("unable to read message from peer: %v", err)

			// If we could not read our peer's message due to an
			// unknown type or invalid alias, we continue processing
			// as normal. We store unknown message and address
			// types, as they may provide debugging insight.
			switch e := err.(type) {
			// If this is just a message we don't yet recognize,
			// we'll continue processing as normal as this allows
			// us to introduce new messages in a forwards
			// compatible manner.
			case *lnwire.UnknownMessage:
				p.storeError(e)
				idleTimer.Reset(idleTimeout)
				continue

			// If they sent us an address type that we don't yet
			// know of, then this isn't a wire error, so we'll
			// simply continue parsing the remainder of their
			// messages.
			case *lnwire.ErrUnknownAddrType:
				p.storeError(e)
				idleTimer.Reset(idleTimeout)
				continue

			// If the NodeAnnouncement has an invalid alias, then
			// we'll log that error above and continue so we can
			// continue to read messages from the peer. We do not
			// store this error because it is of little debugging
			// value.
			case *lnwire.ErrInvalidNodeAlias:
				idleTimer.Reset(idleTimeout)
				continue

			// If the error we encountered wasn't just a message we
			// didn't recognize, then we'll stop all processing as
			// this is a fatal error.
			default:
				break out
			}
		}

		var (
			targetChan   lnwire.ChannelID
			isLinkUpdate bool
		)

		switch msg := nextMsg.(type) {
		case *lnwire.Pong:
			// When we receive a Pong message in response to our
			// last ping message, we send it to the pingManager
			p.pingManager.ReceivedPong(msg)

		case *lnwire.Ping:
			// First, we'll store their latest ping payload within
			// the relevant atomic variable.
			p.lastPingPayload.Store(msg.PaddingBytes[:])

			// Next, we'll send over the amount of specified pong
			// bytes.
			pong := lnwire.NewPong(p.cfg.PongBuf[0:msg.NumPongBytes])
			p.queueMsg(pong, nil)

		case *lnwire.OpenChannel,
			*lnwire.AcceptChannel,
			*lnwire.FundingCreated,
			*lnwire.FundingSigned,
			*lnwire.ChannelReady:

			p.cfg.FundingManager.ProcessFundingMsg(msg, p)

		case *lnwire.Shutdown:
			select {
			case p.chanCloseMsgs <- &closeMsg{msg.ChannelID, msg}:
			case <-p.quit:
				break out
			}
		case *lnwire.ClosingSigned:
			select {
			case p.chanCloseMsgs <- &closeMsg{msg.ChannelID, msg}:
			case <-p.quit:
				break out
			}

		case *lnwire.Warning:
			targetChan = msg.ChanID
			isLinkUpdate = p.handleWarningOrError(targetChan, msg)

		case *lnwire.Error:
			targetChan = msg.ChanID
			isLinkUpdate = p.handleWarningOrError(targetChan, msg)

		case *lnwire.ChannelReestablish:
			targetChan = msg.ChanID
			isLinkUpdate = p.hasChannel(targetChan)

			// If we failed to find the link in question, and the
			// message received was a channel sync message, then
			// this might be a peer trying to resync closed channel.
			// In this case we'll try to resend our last channel
			// sync message, such that the peer can recover funds
			// from the closed channel.
			if !isLinkUpdate {
				err := p.resendChanSyncMsg(targetChan)
				if err != nil {
					// TODO(halseth): send error to peer?
					p.log.Errorf("resend failed: %v",
						err)
				}
			}

		// For messages that implement the LinkUpdater interface, we
		// will consider them as link updates and send them to
		// chanStream. These messages will be queued inside chanStream
		// if the channel is not active yet.
		case lnwire.LinkUpdater:
			targetChan = msg.TargetChanID()
			isLinkUpdate = p.hasChannel(targetChan)

			// Log an error if we don't have this channel. This
			// means the peer has sent us a message with unknown
			// channel ID.
			if !isLinkUpdate {
				p.log.Errorf("Unknown channel ID: %v found "+
					"in received msg=%s", targetChan,
					nextMsg.MsgType())
			}

		case *lnwire.ChannelUpdate,
			*lnwire.ChannelAnnouncement,
			*lnwire.NodeAnnouncement,
			*lnwire.AnnounceSignatures,
			*lnwire.GossipTimestampRange,
			*lnwire.QueryShortChanIDs,
			*lnwire.QueryChannelRange,
			*lnwire.ReplyChannelRange,
			*lnwire.ReplyShortChanIDsEnd:

			discStream.AddMsg(msg)

		case *lnwire.Custom:
			err := p.handleCustomMessage(msg)
			if err != nil {
				p.storeError(err)
				p.log.Errorf("%v", err)
			}

		default:
			// If the message we received is unknown to us, store
			// the type to track the failure.
			err := fmt.Errorf("unknown message type %v received",
				uint16(msg.MsgType()))
			p.storeError(err)

			p.log.Errorf("%v", err)
		}

		if isLinkUpdate {
			// If this is a channel update, then we need to feed it
			// into the channel's in-order message stream.
			p.sendLinkUpdateMsg(targetChan, nextMsg)
		}

		idleTimer.Reset(idleTimeout)
	}

	p.Disconnect(errors.New("read handler closed"))

	p.log.Trace("readHandler for peer done")
}

// handleCustomMessage handles the given custom message if a handler is
// registered.
func (p *Brontide) handleCustomMessage(msg *lnwire.Custom) error {
	if p.cfg.HandleCustomMessage == nil {
		return fmt.Errorf("no custom message handler for "+
			"message type %v", uint16(msg.MsgType()))
	}

	return p.cfg.HandleCustomMessage(p.PubKey(), msg)
}

// isLoadedFromDisk returns true if the provided channel ID is loaded from
// disk.
//
// NOTE: only returns true for pending channels.
func (p *Brontide) isLoadedFromDisk(chanID lnwire.ChannelID) bool {
	// If this is a newly added channel, no need to reestablish.
	_, added := p.addedChannels.Load(chanID)
	if added {
		return false
	}

	// Return false if the channel is unknown.
	channel, ok := p.activeChannels.Load(chanID)
	if !ok {
		return false
	}

	// During startup, we will use a nil value to mark a pending channel
	// that's loaded from disk.
	return channel == nil
}

// isActiveChannel returns true if the provided channel id is active, otherwise
// returns false.
func (p *Brontide) isActiveChannel(chanID lnwire.ChannelID) bool {
	// The channel would be nil if,
	// - the channel doesn't exist, or,
	// - the channel exists, but is pending. In this case, we don't
	//   consider this channel active.
	channel, _ := p.activeChannels.Load(chanID)

	return channel != nil
}

// isPendingChannel returns true if the provided channel ID is pending, and
// returns false if the channel is active or unknown.
func (p *Brontide) isPendingChannel(chanID lnwire.ChannelID) bool {
	// Return false if the channel is unknown.
	channel, ok := p.activeChannels.Load(chanID)
	if !ok {
		return false
	}

	return channel == nil
}

// hasChannel returns true if the peer has a pending/active channel specified
// by the channel ID.
func (p *Brontide) hasChannel(chanID lnwire.ChannelID) bool {
	_, ok := p.activeChannels.Load(chanID)
	return ok
}

// storeError stores an error in our peer's buffer of recent errors with the
// current timestamp. Errors are only stored if we have at least one active
// channel with the peer to mitigate a dos vector where a peer costlessly
// connects to us and spams us with errors.
func (p *Brontide) storeError(err error) {
	var haveChannels bool

	p.activeChannels.Range(func(_ lnwire.ChannelID,
		channel *lnwallet.LightningChannel) bool {

		// Pending channels will be nil in the activeChannels map.
		if channel == nil {
			// Return true to continue the iteration.
			return true
		}

		haveChannels = true

		// Return false to break the iteration.
		return false
	})

	// If we do not have any active channels with the peer, we do not store
	// errors as a dos mitigation.
	if !haveChannels {
		p.log.Trace("no channels with peer, not storing err")
		return
	}

	p.cfg.ErrorBuffer.Add(
		&TimestampedError{Timestamp: time.Now(), Error: err},
	)
}

// handleWarningOrError processes a warning or error msg and returns true if
// msg should be forwarded to the associated channel link. False is returned if
// any necessary forwarding of msg was already handled by this method. If msg is
// an error from a peer with an active channel, we'll store it in memory.
//
// NOTE: This method should only be called from within the readHandler.
func (p *Brontide) handleWarningOrError(chanID lnwire.ChannelID,
	msg lnwire.Message) bool {

	if errMsg, ok := msg.(*lnwire.Error); ok {
		p.storeError(errMsg)
	}

	switch {
	// Connection wide messages should be forwarded to all channel links
	// with this peer.
	case chanID == lnwire.ConnectionWideID:
		for _, chanStream := range p.activeMsgStreams {
			chanStream.AddMsg(msg)
		}

		return false

	// If the channel ID for the message corresponds to a pending channel,
	// then the funding manager will handle it.
	case p.cfg.FundingManager.IsPendingChannel(chanID, p):
		p.cfg.FundingManager.ProcessFundingMsg(msg, p)
		return false

	// If not we hand the message to the channel link for this channel.
	case p.isActiveChannel(chanID):
		return true

	default:
		return false
	}
}

// messageSummary returns a human-readable string that summarizes a
// incoming/outgoing message. Not all messages will have a summary, only those
// which have additional data that can be informative at a glance.
func messageSummary(msg lnwire.Message) string {
	switch msg := msg.(type) {
	case *lnwire.Init:
		// No summary.
		return ""

	case *lnwire.OpenChannel:
		return fmt.Sprintf("temp_chan_id=%x, chain=%v, csv=%v, amt=%v, "+
			"push_amt=%v, reserve=%v, flags=%v",
			msg.PendingChannelID[:], msg.ChainHash,
			msg.CsvDelay, msg.FundingAmount, msg.PushAmount,
			msg.ChannelReserve, msg.ChannelFlags)

	case *lnwire.AcceptChannel:
		return fmt.Sprintf("temp_chan_id=%x, reserve=%v, csv=%v, num_confs=%v",
			msg.PendingChannelID[:], msg.ChannelReserve, msg.CsvDelay,
			msg.MinAcceptDepth)

	case *lnwire.FundingCreated:
		return fmt.Sprintf("temp_chan_id=%x, chan_point=%v",
			msg.PendingChannelID[:], msg.FundingPoint)

	case *lnwire.FundingSigned:
		return fmt.Sprintf("chan_id=%v", msg.ChanID)

	case *lnwire.ChannelReady:
		return fmt.Sprintf("chan_id=%v, next_point=%x",
			msg.ChanID, msg.NextPerCommitmentPoint.SerializeCompressed())

	case *lnwire.Shutdown:
		return fmt.Sprintf("chan_id=%v, script=%x", msg.ChannelID,
			msg.Address[:])

	case *lnwire.ClosingSigned:
		return fmt.Sprintf("chan_id=%v, fee_sat=%v", msg.ChannelID,
			msg.FeeSatoshis)

	case *lnwire.UpdateAddHTLC:
		var blindingPoint []byte
		msg.BlindingPoint.WhenSome(
			func(b tlv.RecordT[lnwire.BlindingPointTlvType,
				*btcec.PublicKey]) {

				blindingPoint = b.Val.SerializeCompressed()
			},
		)

		return fmt.Sprintf("chan_id=%v, id=%v, amt=%v, expiry=%v, "+
			"hash=%x, blinding_point=%x", msg.ChanID, msg.ID,
			msg.Amount, msg.Expiry, msg.PaymentHash[:],
			blindingPoint)

	case *lnwire.UpdateFailHTLC:
		return fmt.Sprintf("chan_id=%v, id=%v, reason=%x", msg.ChanID,
			msg.ID, msg.Reason)

	case *lnwire.UpdateFulfillHTLC:
		return fmt.Sprintf("chan_id=%v, id=%v, pre_image=%x",
			msg.ChanID, msg.ID, msg.PaymentPreimage[:])

	case *lnwire.CommitSig:
		return fmt.Sprintf("chan_id=%v, num_htlcs=%v", msg.ChanID,
			len(msg.HtlcSigs))

	case *lnwire.RevokeAndAck:
		return fmt.Sprintf("chan_id=%v, rev=%x, next_point=%x",
			msg.ChanID, msg.Revocation[:],
			msg.NextRevocationKey.SerializeCompressed())

	case *lnwire.UpdateFailMalformedHTLC:
		return fmt.Sprintf("chan_id=%v, id=%v, fail_code=%v",
			msg.ChanID, msg.ID, msg.FailureCode)

	case *lnwire.Warning:
		return fmt.Sprintf("%v", msg.Warning())

	case *lnwire.Error:
		return fmt.Sprintf("%v", msg.Error())

	case *lnwire.AnnounceSignatures:
		return fmt.Sprintf("chan_id=%v, short_chan_id=%v", msg.ChannelID,
			msg.ShortChannelID.ToUint64())

	case *lnwire.ChannelAnnouncement:
		return fmt.Sprintf("chain_hash=%v, short_chan_id=%v",
			msg.ChainHash, msg.ShortChannelID.ToUint64())

	case *lnwire.ChannelUpdate:
		return fmt.Sprintf("chain_hash=%v, short_chan_id=%v, "+
			"mflags=%v, cflags=%v, update_time=%v", msg.ChainHash,
			msg.ShortChannelID.ToUint64(), msg.MessageFlags,
			msg.ChannelFlags, time.Unix(int64(msg.Timestamp), 0))

	case *lnwire.NodeAnnouncement:
		return fmt.Sprintf("node=%x, update_time=%v",
			msg.NodeID, time.Unix(int64(msg.Timestamp), 0))

	case *lnwire.Ping:
		return fmt.Sprintf("ping_bytes=%x", msg.PaddingBytes[:])

	case *lnwire.Pong:
		return fmt.Sprintf("len(pong_bytes)=%d", len(msg.PongBytes[:]))

	case *lnwire.UpdateFee:
		return fmt.Sprintf("chan_id=%v, fee_update_sat=%v",
			msg.ChanID, int64(msg.FeePerKw))

	case *lnwire.ChannelReestablish:
		return fmt.Sprintf("chan_id=%v, next_local_height=%v, "+
			"remote_tail_height=%v", msg.ChanID,
			msg.NextLocalCommitHeight, msg.RemoteCommitTailHeight)

	case *lnwire.ReplyShortChanIDsEnd:
		return fmt.Sprintf("chain_hash=%v, complete=%v", msg.ChainHash,
			msg.Complete)

	case *lnwire.ReplyChannelRange:
		return fmt.Sprintf("start_height=%v, end_height=%v, "+
			"num_chans=%v, encoding=%v", msg.FirstBlockHeight,
			msg.LastBlockHeight(), len(msg.ShortChanIDs),
			msg.EncodingType)

	case *lnwire.QueryShortChanIDs:
		return fmt.Sprintf("chain_hash=%v, encoding=%v, num_chans=%v",
			msg.ChainHash, msg.EncodingType, len(msg.ShortChanIDs))

	case *lnwire.QueryChannelRange:
		return fmt.Sprintf("chain_hash=%v, start_height=%v, "+
			"end_height=%v", msg.ChainHash, msg.FirstBlockHeight,
			msg.LastBlockHeight())

	case *lnwire.GossipTimestampRange:
		return fmt.Sprintf("chain_hash=%v, first_stamp=%v, "+
			"stamp_range=%v", msg.ChainHash,
			time.Unix(int64(msg.FirstTimestamp), 0),
			msg.TimestampRange)

	case *lnwire.Custom:
		return fmt.Sprintf("type=%d", msg.Type)
	}

	return fmt.Sprintf("unknown msg type=%T", msg)
}

// logWireMessage logs the receipt or sending of particular wire message. This
// function is used rather than just logging the message in order to produce
// less spammy log messages in trace mode by setting the 'Curve" parameter to
// nil. Doing this avoids printing out each of the field elements in the curve
// parameters for secp256k1.
func (p *Brontide) logWireMessage(msg lnwire.Message, read bool) {
	summaryPrefix := "Received"
	if !read {
		summaryPrefix = "Sending"
	}

	p.log.Debugf("%v", newLogClosure(func() string {
		// Debug summary of message.
		summary := messageSummary(msg)
		if len(summary) > 0 {
			summary = "(" + summary + ")"
		}

		preposition := "to"
		if read {
			preposition = "from"
		}

		var msgType string
		if msg.MsgType() < lnwire.CustomTypeStart {
			msgType = msg.MsgType().String()
		} else {
			msgType = "custom"
		}

		return fmt.Sprintf("%v %v%s %v %s", summaryPrefix,
			msgType, summary, preposition, p)
	}))

	prefix := "readMessage from peer"
	if !read {
		prefix = "writeMessage to peer"
	}

	p.log.Tracef(prefix+": %v", newLogClosure(func() string {
		return spew.Sdump(msg)
	}))
}

// writeMessage writes and flushes the target lnwire.Message to the remote peer.
// If the passed message is nil, this method will only try to flush an existing
// message buffered on the connection. It is safe to call this method again
// with a nil message iff a timeout error is returned. This will continue to
// flush the pending message to the wire.
//
// NOTE:
// Besides its usage in Start, this function should not be used elsewhere
// except in writeHandler. If multiple goroutines call writeMessage at the same
// time, panics can occur because WriteMessage and Flush don't use any locking
// internally.
func (p *Brontide) writeMessage(msg lnwire.Message) error {
	// Only log the message on the first attempt.
	if msg != nil {
		p.logWireMessage(msg, false)
	}

	noiseConn := p.cfg.Conn

	flushMsg := func() error {
		// Ensure the write deadline is set before we attempt to send
		// the message.
		writeDeadline := time.Now().Add(
			p.scaleTimeout(writeMessageTimeout),
		)
		err := noiseConn.SetWriteDeadline(writeDeadline)
		if err != nil {
			return err
		}

		// Flush the pending message to the wire. If an error is
		// encountered, e.g. write timeout, the number of bytes written
		// so far will be returned.
		n, err := noiseConn.Flush()

		// Record the number of bytes written on the wire, if any.
		if n > 0 {
			atomic.AddUint64(&p.bytesSent, uint64(n))
		}

		return err
	}

	// If the current message has already been serialized, encrypted, and
	// buffered on the underlying connection we will skip straight to
	// flushing it to the wire.
	if msg == nil {
		return flushMsg()
	}

	// Otherwise, this is a new message. We'll acquire a write buffer to
	// serialize the message and buffer the ciphertext on the connection.
	err := p.cfg.WritePool.Submit(func(buf *bytes.Buffer) error {
		// Using a buffer allocated by the write pool, encode the
		// message directly into the buffer.
		_, writeErr := lnwire.WriteMessage(buf, msg, 0)
		if writeErr != nil {
			return writeErr
		}

		// Finally, write the message itself in a single swoop. This
		// will buffer the ciphertext on the underlying connection. We
		// will defer flushing the message until the write pool has been
		// released.
		return noiseConn.WriteMessage(buf.Bytes())
	})
	if err != nil {
		return err
	}

	return flushMsg()
}

// writeHandler is a goroutine dedicated to reading messages off of an incoming
// queue, and writing them out to the wire. This goroutine coordinates with the
// queueHandler in order to ensure the incoming message queue is quickly
// drained.
//
// NOTE: This method MUST be run as a goroutine.
func (p *Brontide) writeHandler() {
	// We'll stop the timer after a new messages is sent, and also reset it
	// after we process the next message.
	idleTimer := time.AfterFunc(idleTimeout, func() {
		err := fmt.Errorf("peer %s no write for %s -- disconnecting",
			p, idleTimeout)
		p.Disconnect(err)
	})

	var exitErr error

out:
	for {
		select {
		case outMsg := <-p.sendQueue:
			// Record the time at which we first attempt to send the
			// message.
			startTime := time.Now()

		retry:
			// Write out the message to the socket. If a timeout
			// error is encountered, we will catch this and retry
			// after backing off in case the remote peer is just
			// slow to process messages from the wire.
			err := p.writeMessage(outMsg.msg)
			if nerr, ok := err.(net.Error); ok && nerr.Timeout() {
				p.log.Debugf("Write timeout detected for "+
					"peer, first write for message "+
					"attempted %v ago",
					time.Since(startTime))

				// If we received a timeout error, this implies
				// that the message was buffered on the
				// connection successfully and that a flush was
				// attempted. We'll set the message to nil so
				// that on a subsequent pass we only try to
				// flush the buffered message, and forgo
				// reserializing or reencrypting it.
				outMsg.msg = nil

				goto retry
			}

			// The write succeeded, reset the idle timer to prevent
			// us from disconnecting the peer.
			if !idleTimer.Stop() {
				select {
				case <-idleTimer.C:
				default:
				}
			}
			idleTimer.Reset(idleTimeout)

			// If the peer requested a synchronous write, respond
			// with the error.
			if outMsg.errChan != nil {
				outMsg.errChan <- err
			}

			if err != nil {
				exitErr = fmt.Errorf("unable to write "+
					"message: %v", err)
				break out
			}

		case <-p.quit:
			exitErr = lnpeer.ErrPeerExiting
			break out
		}
	}

	// Avoid an exit deadlock by ensuring WaitGroups are decremented before
	// disconnect.
	p.wg.Done()

	p.Disconnect(exitErr)

	p.log.Trace("writeHandler for peer done")
}

// queueHandler is responsible for accepting messages from outside subsystems
// to be eventually sent out on the wire by the writeHandler.
//
// NOTE: This method MUST be run as a goroutine.
func (p *Brontide) queueHandler() {
	defer p.wg.Done()

	// priorityMsgs holds an in order list of messages deemed high-priority
	// to be added to the sendQueue. This predominately includes messages
	// from the funding manager and htlcswitch.
	priorityMsgs := list.New()

	// lazyMsgs holds an in order list of messages deemed low-priority to be
	// added to the sendQueue only after all high-priority messages have
	// been queued. This predominately includes messages from the gossiper.
	lazyMsgs := list.New()

	for {
		// Examine the front of the priority queue, if it is empty check
		// the low priority queue.
		elem := priorityMsgs.Front()
		if elem == nil {
			elem = lazyMsgs.Front()
		}

		if elem != nil {
			front := elem.Value.(outgoingMsg)

			// There's an element on the queue, try adding
			// it to the sendQueue. We also watch for
			// messages on the outgoingQueue, in case the
			// writeHandler cannot accept messages on the
			// sendQueue.
			select {
			case p.sendQueue <- front:
				if front.priority {
					priorityMsgs.Remove(elem)
				} else {
					lazyMsgs.Remove(elem)
				}
			case msg := <-p.outgoingQueue:
				if msg.priority {
					priorityMsgs.PushBack(msg)
				} else {
					lazyMsgs.PushBack(msg)
				}
			case <-p.quit:
				return
			}
		} else {
			// If there weren't any messages to send to the
			// writeHandler, then we'll accept a new message
			// into the queue from outside sub-systems.
			select {
			case msg := <-p.outgoingQueue:
				if msg.priority {
					priorityMsgs.PushBack(msg)
				} else {
					lazyMsgs.PushBack(msg)
				}
			case <-p.quit:
				return
			}
		}
	}
}

// PingTime returns the estimated ping time to the peer in microseconds.
func (p *Brontide) PingTime() int64 {
	return p.pingManager.GetPingTimeMicroSeconds()
}

// queueMsg adds the lnwire.Message to the back of the high priority send queue.
// If the errChan is non-nil, an error is sent back if the msg failed to queue
// or failed to write, and nil otherwise.
func (p *Brontide) queueMsg(msg lnwire.Message, errChan chan error) {
	p.queue(true, msg, errChan)
}

// queueMsgLazy adds the lnwire.Message to the back of the low priority send
// queue. If the errChan is non-nil, an error is sent back if the msg failed to
// queue or failed to write, and nil otherwise.
func (p *Brontide) queueMsgLazy(msg lnwire.Message, errChan chan error) {
	p.queue(false, msg, errChan)
}

// queue sends a given message to the queueHandler using the passed priority. If
// the errChan is non-nil, an error is sent back if the msg failed to queue or
// failed to write, and nil otherwise.
func (p *Brontide) queue(priority bool, msg lnwire.Message,
	errChan chan error) {

	select {
	case p.outgoingQueue <- outgoingMsg{priority, msg, errChan}:
	case <-p.quit:
		p.log.Tracef("Peer shutting down, could not enqueue msg: %v.",
			spew.Sdump(msg))
		if errChan != nil {
			errChan <- lnpeer.ErrPeerExiting
		}
	}
}

// ChannelSnapshots returns a slice of channel snapshots detailing all
// currently active channels maintained with the remote peer.
func (p *Brontide) ChannelSnapshots() []*channeldb.ChannelSnapshot {
	snapshots := make(
		[]*channeldb.ChannelSnapshot, 0, p.activeChannels.Len(),
	)

	p.activeChannels.ForEach(func(_ lnwire.ChannelID,
		activeChan *lnwallet.LightningChannel) error {

		// If the activeChan is nil, then we skip it as the channel is
		// pending.
		if activeChan == nil {
			return nil
		}

		// We'll only return a snapshot for channels that are
		// *immediately* available for routing payments over.
		if activeChan.RemoteNextRevocation() == nil {
			return nil
		}

		snapshot := activeChan.StateSnapshot()
		snapshots = append(snapshots, snapshot)

		return nil
	})

	return snapshots
}

// genDeliveryScript returns a new script to be used to send our funds to in
// the case of a cooperative channel close negotiation.
func (p *Brontide) genDeliveryScript() ([]byte, error) {
	// We'll send a normal p2wkh address unless we've negotiated the
	// shutdown-any-segwit feature.
	addrType := lnwallet.WitnessPubKey
	if p.taprootShutdownAllowed() {
		addrType = lnwallet.TaprootPubkey
	}

	deliveryAddr, err := p.cfg.Wallet.NewAddress(
		addrType, false, lnwallet.DefaultAccountName,
	)
	if err != nil {
		return nil, err
	}
	p.log.Infof("Delivery addr for channel close: %v",
		deliveryAddr)

	return txscript.PayToAddrScript(deliveryAddr)
}

// channelManager is goroutine dedicated to handling all requests/signals
// pertaining to the opening, cooperative closing, and force closing of all
// channels maintained with the remote peer.
//
// NOTE: This method MUST be run as a goroutine.
func (p *Brontide) channelManager() {
	defer p.wg.Done()

	// reenableTimeout will fire once after the configured channel status
	// interval has elapsed. This will trigger us to sign new channel
	// updates and broadcast them with the "disabled" flag unset.
	reenableTimeout := time.After(p.cfg.ChanActiveTimeout)

out:
	for {
		select {
		// A new pending channel has arrived which means we are about
		// to complete a funding workflow and is waiting for the final
		// `ChannelReady` messages to be exchanged. We will add this
		// channel to the `activeChannels` with a nil value to indicate
		// this is a pending channel.
		case req := <-p.newPendingChannel:
			p.handleNewPendingChannel(req)

		// A new channel has arrived which means we've just completed a
		// funding workflow. We'll initialize the necessary local
		// state, and notify the htlc switch of a new link.
		case req := <-p.newActiveChannel:
			p.handleNewActiveChannel(req)

		// The funding flow for a pending channel is failed, we will
		// remove it from Brontide.
		case req := <-p.removePendingChannel:
			p.handleRemovePendingChannel(req)

		// We've just received a local request to close an active
		// channel. It will either kick of a cooperative channel
		// closure negotiation, or be a notification of a breached
		// contract that should be abandoned.
		case req := <-p.localCloseChanReqs:
			p.handleLocalCloseReq(req)

		// We've received a link failure from a link that was added to
		// the switch. This will initiate the teardown of the link, and
		// initiate any on-chain closures if necessary.
		case failure := <-p.linkFailures:
			p.handleLinkFailure(failure)

		// We've received a new cooperative channel closure related
		// message from the remote peer, we'll use this message to
		// advance the chan closer state machine.
		case closeMsg := <-p.chanCloseMsgs:
			p.handleCloseMsg(closeMsg)

		// The channel reannounce delay has elapsed, broadcast the
		// reenabled channel updates to the network. This should only
		// fire once, so we set the reenableTimeout channel to nil to
		// mark it for garbage collection. If the peer is torn down
		// before firing, reenabling will not be attempted.
		// TODO(conner): consolidate reenables timers inside chan status
		// manager
		case <-reenableTimeout:
			p.reenableActiveChannels()

			// Since this channel will never fire again during the
			// lifecycle of the peer, we nil the channel to mark it
			// eligible for garbage collection, and make this
			// explicitly ineligible to receive in future calls to
			// select. This also shaves a few CPU cycles since the
			// select will ignore this case entirely.
			reenableTimeout = nil

			// Once the reenabling is attempted, we also cancel the
			// channel event subscription to free up the overflow
			// queue used in channel notifier.
			//
			// NOTE: channelEventClient will be nil if the
			// reenableTimeout is greater than 1 minute.
			if p.channelEventClient != nil {
				p.channelEventClient.Cancel()
			}

		case <-p.quit:
			// As, we've been signalled to exit, we'll reset all
			// our active channel back to their default state.
			p.activeChannels.ForEach(func(_ lnwire.ChannelID,
				lc *lnwallet.LightningChannel) error {

				// Exit if the channel is nil as it's a pending
				// channel.
				if lc == nil {
					return nil
				}

				lc.ResetState()

				return nil
			})

			break out
		}
	}
}

// reenableActiveChannels searches the index of channels maintained with this
// peer, and reenables each public, non-pending channel. This is done at the
// gossip level by broadcasting a new ChannelUpdate with the disabled bit unset.
// No message will be sent if the channel is already enabled.
func (p *Brontide) reenableActiveChannels() {
	// First, filter all known channels with this peer for ones that are
	// both public and not pending.
	activePublicChans := p.filterChannelsToEnable()

	// Create a map to hold channels that needs to be retried.
	retryChans := make(map[wire.OutPoint]struct{}, len(activePublicChans))

	// For each of the public, non-pending channels, set the channel
	// disabled bit to false and send out a new ChannelUpdate. If this
	// channel is already active, the update won't be sent.
	for _, chanPoint := range activePublicChans {
		err := p.cfg.ChanStatusMgr.RequestEnable(chanPoint, false)

		switch {
		// No error occurred, continue to request the next channel.
		case err == nil:
			continue

		// Cannot auto enable a manually disabled channel so we do
		// nothing but proceed to the next channel.
		case errors.Is(err, netann.ErrEnableManuallyDisabledChan):
			p.log.Debugf("Channel(%v) was manually disabled, "+
				"ignoring automatic enable request", chanPoint)

			continue

		// If the channel is reported as inactive, we will give it
		// another chance. When handling the request, ChanStatusManager
		// will check whether the link is active or not. One of the
		// conditions is whether the link has been marked as
		// reestablished, which happens inside a goroutine(htlcManager)
		// after the link is started. And we may get a false negative
		// saying the link is not active because that goroutine hasn't
		// reached the line to mark the reestablishment. Thus we give
		// it a second chance to send the request.
		case errors.Is(err, netann.ErrEnableInactiveChan):
			// If we don't have a client created, it means we
			// shouldn't retry enabling the channel.
			if p.channelEventClient == nil {
				p.log.Errorf("Channel(%v) request enabling "+
					"failed due to inactive link",
					chanPoint)

				continue
			}

			p.log.Warnf("Channel(%v) cannot be enabled as " +
				"ChanStatusManager reported inactive, retrying")

			// Add the channel to the retry map.
			retryChans[chanPoint] = struct{}{}
		}
	}

	// Retry the channels if we have any.
	if len(retryChans) != 0 {
		p.retryRequestEnable(retryChans)
	}
}

// fetchActiveChanCloser attempts to fetch the active chan closer state machine
// for the target channel ID. If the channel isn't active an error is returned.
// Otherwise, either an existing state machine will be returned, or a new one
// will be created.
func (p *Brontide) fetchActiveChanCloser(chanID lnwire.ChannelID) (
	*chancloser.ChanCloser, error) {

	chanCloser, found := p.activeChanCloses[chanID]
	if found {
		// An entry will only be found if the closer has already been
		// created for a non-pending channel or for a channel that had
		// previously started the shutdown process but the connection
		// was restarted.
		return chanCloser, nil
	}

	// First, we'll ensure that we actually know of the target channel. If
	// not, we'll ignore this message.
	channel, ok := p.activeChannels.Load(chanID)

	// If the channel isn't in the map or the channel is nil, return
	// ErrChannelNotFound as the channel is pending.
	if !ok || channel == nil {
		return nil, ErrChannelNotFound
	}

	// We'll create a valid closing state machine in order to respond to
	// the initiated cooperative channel closure. First, we set the
	// delivery script that our funds will be paid out to. If an upfront
	// shutdown script was set, we will use it. Otherwise, we get a fresh
	// delivery script.
	//
	// TODO: Expose option to allow upfront shutdown script from watch-only
	// accounts.
	deliveryScript := channel.LocalUpfrontShutdownScript()
	if len(deliveryScript) == 0 {
		var err error
		deliveryScript, err = p.genDeliveryScript()
		if err != nil {
			p.log.Errorf("unable to gen delivery script: %v",
				err)
			return nil, fmt.Errorf("close addr unavailable")
		}
	}

	// In order to begin fee negotiations, we'll first compute our target
	// ideal fee-per-kw.
	feePerKw, err := p.cfg.FeeEstimator.EstimateFeePerKW(
		p.cfg.CoopCloseTargetConfs,
	)
	if err != nil {
		p.log.Errorf("unable to query fee estimator: %v", err)
		return nil, fmt.Errorf("unable to estimate fee")
	}

	chanCloser, err = p.createChanCloser(
		channel, deliveryScript, feePerKw, nil, false,
	)
	if err != nil {
		p.log.Errorf("unable to create chan closer: %v", err)
		return nil, fmt.Errorf("unable to create chan closer")
	}

	p.activeChanCloses[chanID] = chanCloser

	return chanCloser, nil
}

// filterChannelsToEnable filters a list of channels to be enabled upon start.
// The filtered channels are active channels that's neither private nor
// pending.
func (p *Brontide) filterChannelsToEnable() []wire.OutPoint {
	var activePublicChans []wire.OutPoint

	p.activeChannels.Range(func(chanID lnwire.ChannelID,
		lnChan *lnwallet.LightningChannel) bool {

		// If the lnChan is nil, continue as this is a pending channel.
		if lnChan == nil {
			return true
		}

		dbChan := lnChan.State()
		isPublic := dbChan.ChannelFlags&lnwire.FFAnnounceChannel != 0
		if !isPublic || dbChan.IsPending {
			return true
		}

		// We'll also skip any channels added during this peer's
		// lifecycle since they haven't waited out the timeout. Their
		// first announcement will be enabled, and the chan status
		// manager will begin monitoring them passively since they exist
		// in the database.
		if _, ok := p.addedChannels.Load(chanID); ok {
			return true
		}

		activePublicChans = append(
			activePublicChans, dbChan.FundingOutpoint,
		)

		return true
	})

	return activePublicChans
}

// retryRequestEnable takes a map of channel outpoints and a channel event
// client. It listens to the channel events and removes a channel from the map
// if it's matched to the event. Upon receiving an active channel event, it
// will send the enabling request again.
func (p *Brontide) retryRequestEnable(activeChans map[wire.OutPoint]struct{}) {
	p.log.Debugf("Retry enabling %v channels", len(activeChans))

	// retryEnable is a helper closure that sends an enable request and
	// removes the channel from the map if it's matched.
	retryEnable := func(chanPoint wire.OutPoint) error {
		// If this is an active channel event, check whether it's in
		// our targeted channels map.
		_, found := activeChans[chanPoint]

		// If this channel is irrelevant, return nil so the loop can
		// jump to next iteration.
		if !found {
			return nil
		}

		// Otherwise we've just received an active signal for a channel
		// that's previously failed to be enabled, we send the request
		// again.
		//
		// We only give the channel one more shot, so we delete it from
		// our map first to keep it from being attempted again.
		delete(activeChans, chanPoint)

		// Send the request.
		err := p.cfg.ChanStatusMgr.RequestEnable(chanPoint, false)
		if err != nil {
			return fmt.Errorf("request enabling channel %v "+
				"failed: %w", chanPoint, err)
		}

		return nil
	}

	for {
		// If activeChans is empty, we've done processing all the
		// channels.
		if len(activeChans) == 0 {
			p.log.Debug("Finished retry enabling channels")
			return
		}

		select {
		// A new event has been sent by the ChannelNotifier. We now
		// check whether it's an active or inactive channel event.
		case e := <-p.channelEventClient.Updates():
			// If this is an active channel event, try enable the
			// channel then jump to the next iteration.
			active, ok := e.(channelnotifier.ActiveChannelEvent)
			if ok {
				chanPoint := *active.ChannelPoint

				// If we received an error for this particular
				// channel, we log an error and won't quit as
				// we still want to retry other channels.
				if err := retryEnable(chanPoint); err != nil {
					p.log.Errorf("Retry failed: %v", err)
				}

				continue
			}

			// Otherwise check for inactive link event, and jump to
			// next iteration if it's not.
			inactive, ok := e.(channelnotifier.InactiveLinkEvent)
			if !ok {
				continue
			}

			// Found an inactive link event, if this is our
			// targeted channel, remove it from our map.
			chanPoint := *inactive.ChannelPoint
			_, found := activeChans[chanPoint]
			if !found {
				continue
			}

			delete(activeChans, chanPoint)
			p.log.Warnf("Re-enable channel %v failed, received "+
				"inactive link event", chanPoint)

		case <-p.quit:
			p.log.Debugf("Peer shutdown during retry enabling")
			return
		}
	}
}

// chooseDeliveryScript takes two optionally set shutdown scripts and returns
// a suitable script to close out to. This may be nil if neither script is
// set. If both scripts are set, this function will error if they do not match.
func chooseDeliveryScript(upfront,
	requested lnwire.DeliveryAddress) (lnwire.DeliveryAddress, error) {

	// If no upfront shutdown script was provided, return the user
	// requested address (which may be nil).
	if len(upfront) == 0 {
		return requested, nil
	}

	// If an upfront shutdown script was provided, and the user did not
	// request a custom shutdown script, return the upfront address.
	if len(requested) == 0 {
		return upfront, nil
	}

	// If both an upfront shutdown script and a custom close script were
	// provided, error if the user provided shutdown script does not match
	// the upfront shutdown script (because closing out to a different
	// script would violate upfront shutdown).
	if !bytes.Equal(upfront, requested) {
		return nil, chancloser.ErrUpfrontShutdownScriptMismatch
	}

	// The user requested script matches the upfront shutdown script, so we
	// can return it without error.
	return upfront, nil
}

// restartCoopClose checks whether we need to restart the cooperative close
// process for a given channel.
func (p *Brontide) restartCoopClose(lnChan *lnwallet.LightningChannel) (
	*lnwire.Shutdown, error) {

	// If this channel has status ChanStatusCoopBroadcasted and does not
	// have a closing transaction, then the cooperative close process was
	// started but never finished. We'll re-create the chanCloser state
	// machine and resend Shutdown. BOLT#2 requires that we retransmit
	// Shutdown exactly, but doing so would mean persisting the RPC
	// provided close script. Instead use the LocalUpfrontShutdownScript
	// or generate a script.
	c := lnChan.State()
	_, err := c.BroadcastedCooperative()
	if err != nil && err != channeldb.ErrNoCloseTx {
		// An error other than ErrNoCloseTx was encountered.
		return nil, err
	} else if err == nil {
		// This channel has already completed the coop close
		// negotiation.
		return nil, nil
	}

	var deliveryScript []byte

	shutdownInfo, err := c.ShutdownInfo()
	switch {
	// We have previously stored the delivery script that we need to use
	// in the shutdown message. Re-use this script.
	case err == nil:
		shutdownInfo.WhenSome(func(info channeldb.ShutdownInfo) {
			deliveryScript = info.DeliveryScript.Val
		})

	// An error other than ErrNoShutdownInfo was returned
	case err != nil && !errors.Is(err, channeldb.ErrNoShutdownInfo):
		return nil, err

	case errors.Is(err, channeldb.ErrNoShutdownInfo):
		deliveryScript = c.LocalShutdownScript
		if len(deliveryScript) == 0 {
			var err error
			deliveryScript, err = p.genDeliveryScript()
			if err != nil {
				p.log.Errorf("unable to gen delivery script: "+
					"%v", err)

				return nil, fmt.Errorf("close addr unavailable")
			}
		}
	}

	// Compute an ideal fee.
	feePerKw, err := p.cfg.FeeEstimator.EstimateFeePerKW(
		p.cfg.CoopCloseTargetConfs,
	)
	if err != nil {
		p.log.Errorf("unable to query fee estimator: %v", err)
		return nil, fmt.Errorf("unable to estimate fee")
	}

	// Determine whether we or the peer are the initiator of the coop
	// close attempt by looking at the channel's status.
	locallyInitiated := c.HasChanStatus(
		channeldb.ChanStatusLocalCloseInitiator,
	)

	chanCloser, err := p.createChanCloser(
		lnChan, deliveryScript, feePerKw, nil, locallyInitiated,
	)
	if err != nil {
		p.log.Errorf("unable to create chan closer: %v", err)
		return nil, fmt.Errorf("unable to create chan closer")
	}

	// This does not need a mutex even though it is in a different
	// goroutine since this is done before the channelManager goroutine is
	// created.
	chanID := lnwire.NewChanIDFromOutPoint(c.FundingOutpoint)
	p.activeChanCloses[chanID] = chanCloser

	// Create the Shutdown message.
	shutdownMsg, err := chanCloser.ShutdownChan()
	if err != nil {
		p.log.Errorf("unable to create shutdown message: %v", err)
		delete(p.activeChanCloses, chanID)
		return nil, err
	}

	return shutdownMsg, nil
}

// createChanCloser constructs a ChanCloser from the passed parameters and is
// used to de-duplicate code.
func (p *Brontide) createChanCloser(channel *lnwallet.LightningChannel,
	deliveryScript lnwire.DeliveryAddress, fee chainfee.SatPerKWeight,
	req *htlcswitch.ChanClose,
	locallyInitiated bool) (*chancloser.ChanCloser, error) {

	_, startingHeight, err := p.cfg.ChainIO.GetBestBlock()
	if err != nil {
		p.log.Errorf("unable to obtain best block: %v", err)
		return nil, fmt.Errorf("cannot obtain best block")
	}

	// The req will only be set if we initiated the co-op closing flow.
	var maxFee chainfee.SatPerKWeight
	if req != nil {
		maxFee = req.MaxFee
	}

	chanCloser := chancloser.NewChanCloser(
		chancloser.ChanCloseCfg{
			Channel:      channel,
			MusigSession: NewMusigChanCloser(channel),
			FeeEstimator: &chancloser.SimpleCoopFeeEstimator{},
			BroadcastTx:  p.cfg.Wallet.PublishTransaction,
			DisableChannel: func(op wire.OutPoint) error {
				return p.cfg.ChanStatusMgr.RequestDisable(
					op, false,
				)
			},
			MaxFee: maxFee,
			Disconnect: func() error {
				return p.cfg.DisconnectPeer(p.IdentityKey())
			},
			ChainParams: &p.cfg.Wallet.Cfg.NetParams,
			Quit:        p.quit,
		},
		deliveryScript,
		fee,
		uint32(startingHeight),
		req,
		locallyInitiated,
	)

	return chanCloser, nil
}

// handleLocalCloseReq kicks-off the workflow to execute a cooperative or
// forced unilateral closure of the channel initiated by a local subsystem.
func (p *Brontide) handleLocalCloseReq(req *htlcswitch.ChanClose) {
	chanID := lnwire.NewChanIDFromOutPoint(*req.ChanPoint)

	channel, ok := p.activeChannels.Load(chanID)

	// Though this function can't be called for pending channels, we still
	// check whether channel is nil for safety.
	if !ok || channel == nil {
		err := fmt.Errorf("unable to close channel, ChannelID(%v) is "+
			"unknown", chanID)
		p.log.Errorf(err.Error())
		req.Err <- err
		return
	}

	switch req.CloseType {
	// A type of CloseRegular indicates that the user has opted to close
	// out this channel on-chain, so we execute the cooperative channel
	// closure workflow.
	case contractcourt.CloseRegular:
		// First, we'll choose a delivery address that we'll use to send the
		// funds to in the case of a successful negotiation.

		// An upfront shutdown and user provided script are both optional,
		// but must be equal if both set  (because we cannot serve a request
		// to close out to a script which violates upfront shutdown). Get the
		// appropriate address to close out to (which may be nil if neither
		// are set) and error if they are both set and do not match.
		deliveryScript, err := chooseDeliveryScript(
			channel.LocalUpfrontShutdownScript(), req.DeliveryScript,
		)
		if err != nil {
			p.log.Errorf("cannot close channel %v: %v", req.ChanPoint, err)
			req.Err <- err
			return
		}

		// If neither an upfront address or a user set address was
		// provided, generate a fresh script.
		if len(deliveryScript) == 0 {
			deliveryScript, err = p.genDeliveryScript()
			if err != nil {
				p.log.Errorf(err.Error())
				req.Err <- err
				return
			}
		}

<<<<<<< HEAD
		// Optimistically try a link shutdown, erroring out if it
		// failed.
		if err := p.tryLinkShutdown(chanID); err != nil {
			p.log.Errorf("failed link shutdown: %v", err)

			req.Err <- fmt.Errorf("failed handling co-op closing "+
				"request with (try force closing "+
				"it instead): %w", err)
			return
		}

=======
>>>>>>> c841954c
		chanCloser, err := p.createChanCloser(
			channel, deliveryScript, req.TargetFeePerKw, req, true,
		)
		if err != nil {
			p.log.Errorf(err.Error())
			req.Err <- err
			return
		}

		p.activeChanCloses[chanID] = chanCloser

		// Finally, we'll initiate the channel shutdown within the
		// chanCloser, and send the shutdown message to the remote
		// party to kick things off.
		shutdownMsg, err := chanCloser.ShutdownChan()
		if err != nil {
			p.log.Errorf(err.Error())
			req.Err <- err
			delete(p.activeChanCloses, chanID)

			// As we were unable to shutdown the channel, we'll
			// return it back to its normal state.
			channel.ResetState()
			return
		}

		link := p.fetchLinkFromKeyAndCid(chanID)
		if link == nil {
			// If the link is nil then it means it was already
			// removed from the switch or it never existed in the
			// first place. The latter case is handled at the
			// beginning of this function, so in the case where it
			// has already been removed, we can skip adding the
			// commit hook to queue a Shutdown message.
			p.log.Warnf("link not found during attempted closure: "+
				"%v", chanID)
			return
		}

		if !link.DisableAdds(htlcswitch.Outgoing) {
			p.log.Warnf("Outgoing link adds already "+
				"disabled: %v", link.ChanID())
		}

		link.OnCommitOnce(htlcswitch.Outgoing, func() {
			p.queueMsg(shutdownMsg, nil)
		})

	// A type of CloseBreach indicates that the counterparty has breached
	// the channel therefore we need to clean up our local state.
	case contractcourt.CloseBreach:
		// TODO(roasbeef): no longer need with newer beach logic?
		p.log.Infof("ChannelPoint(%v) has been breached, wiping "+
			"channel", req.ChanPoint)
		p.WipeChannel(req.ChanPoint)
	}
}

// linkFailureReport is sent to the channelManager whenever a link reports a
// link failure, and is forced to exit. The report houses the necessary
// information to clean up the channel state, send back the error message, and
// force close if necessary.
type linkFailureReport struct {
	chanPoint   wire.OutPoint
	chanID      lnwire.ChannelID
	shortChanID lnwire.ShortChannelID
	linkErr     htlcswitch.LinkFailureError
}

// handleLinkFailure processes a link failure report when a link in the switch
// fails. It facilitates the removal of all channel state within the peer,
// force closing the channel depending on severity, and sending the error
// message back to the remote party.
func (p *Brontide) handleLinkFailure(failure linkFailureReport) {
	// Retrieve the channel from the map of active channels. We do this to
	// have access to it even after WipeChannel remove it from the map.
	chanID := lnwire.NewChanIDFromOutPoint(failure.chanPoint)
	lnChan, _ := p.activeChannels.Load(chanID)

	// We begin by wiping the link, which will remove it from the switch,
	// such that it won't be attempted used for any more updates.
	//
	// TODO(halseth): should introduce a way to atomically stop/pause the
	// link and cancel back any adds in its mailboxes such that we can
	// safely force close without the link being added again and updates
	// being applied.
	p.WipeChannel(&failure.chanPoint)

	// If the error encountered was severe enough, we'll now force close
	// the channel to prevent reading it to the switch in the future.
	if failure.linkErr.FailureAction == htlcswitch.LinkFailureForceClose {
		p.log.Warnf("Force closing link(%v)", failure.shortChanID)

		closeTx, err := p.cfg.ChainArb.ForceCloseContract(
			failure.chanPoint,
		)
		if err != nil {
			p.log.Errorf("unable to force close "+
				"link(%v): %v", failure.shortChanID, err)
		} else {
			p.log.Infof("channel(%v) force "+
				"closed with txid %v",
				failure.shortChanID, closeTx.TxHash())
		}
	}

	// If this is a permanent failure, we will mark the channel borked.
	if failure.linkErr.PermanentFailure && lnChan != nil {
		p.log.Warnf("Marking link(%v) borked due to permanent "+
			"failure", failure.shortChanID)

		if err := lnChan.State().MarkBorked(); err != nil {
			p.log.Errorf("Unable to mark channel %v borked: %v",
				failure.shortChanID, err)
		}
	}

	// Send an error to the peer, why we failed the channel.
	if failure.linkErr.ShouldSendToPeer() {
		// If SendData is set, send it to the peer. If not, we'll use
		// the standard error messages in the payload. We only include
		// sendData in the cases where the error data does not contain
		// sensitive information.
		data := []byte(failure.linkErr.Error())
		if failure.linkErr.SendData != nil {
			data = failure.linkErr.SendData
		}

		var networkMsg lnwire.Message
		if failure.linkErr.Warning {
			networkMsg = &lnwire.Warning{
				ChanID: failure.chanID,
				Data:   data,
			}
		} else {
			networkMsg = &lnwire.Error{
				ChanID: failure.chanID,
				Data:   data,
			}
		}

		err := p.SendMessage(true, networkMsg)
		if err != nil {
			p.log.Errorf("unable to send msg to "+
				"remote peer: %v", err)
		}
	}

	// If the failure action is disconnect, then we'll execute that now. If
	// we had to send an error above, it was a sync call, so we expect the
	// message to be flushed on the wire by now.
	if failure.linkErr.FailureAction == htlcswitch.LinkFailureDisconnect {
		p.Disconnect(fmt.Errorf("link requested disconnect"))
	}
}

// fetchLinkFromKeyAndCid fetches a link from the switch via the remote's
// public key and the channel id.
func (p *Brontide) fetchLinkFromKeyAndCid(
	cid lnwire.ChannelID) htlcswitch.ChannelUpdateHandler {

	var chanLink htlcswitch.ChannelUpdateHandler

	// We don't need to check the error here, and can instead just loop
	// over the slice and return nil.
	links, _ := p.cfg.Switch.GetLinksByInterface(p.cfg.PubKeyBytes)
	for _, link := range links {
		if link.ChanID() == cid {
			chanLink = link
			break
		}
	}

	return chanLink
}

// finalizeChanClosure performs the final clean up steps once the cooperative
// closure transaction has been fully broadcast. The finalized closing state
// machine should be passed in. Once the transaction has been sufficiently
// confirmed, the channel will be marked as fully closed within the database,
// and any clients will be notified of updates to the closing state.
func (p *Brontide) finalizeChanClosure(chanCloser *chancloser.ChanCloser) {
	closeReq := chanCloser.CloseRequest()

	// First, we'll clear all indexes related to the channel in question.
	chanPoint := chanCloser.Channel().ChannelPoint()
	p.WipeChannel(&chanPoint)

	// Also clear the activeChanCloses map of this channel.
	cid := lnwire.NewChanIDFromOutPoint(chanPoint)
	delete(p.activeChanCloses, cid)

	// Next, we'll launch a goroutine which will request to be notified by
	// the ChainNotifier once the closure transaction obtains a single
	// confirmation.
	notifier := p.cfg.ChainNotifier

	// If any error happens during waitForChanToClose, forward it to
	// closeReq. If this channel closure is not locally initiated, closeReq
	// will be nil, so just ignore the error.
	errChan := make(chan error, 1)
	if closeReq != nil {
		errChan = closeReq.Err
	}

	closingTx, err := chanCloser.ClosingTx()
	if err != nil {
		if closeReq != nil {
			p.log.Error(err)
			closeReq.Err <- err
		}
	}

	closingTxid := closingTx.TxHash()

	// If this is a locally requested shutdown, update the caller with a
	// new event detailing the current pending state of this request.
	if closeReq != nil {
		closeReq.Updates <- &PendingUpdate{
			Txid: closingTxid[:],
		}
	}

	go WaitForChanToClose(chanCloser.NegotiationHeight(), notifier, errChan,
		&chanPoint, &closingTxid, closingTx.TxOut[0].PkScript, func() {
			// Respond to the local subsystem which requested the
			// channel closure.
			if closeReq != nil {
				closeReq.Updates <- &ChannelCloseUpdate{
					ClosingTxid: closingTxid[:],
					Success:     true,
				}
			}
		})
}

// WaitForChanToClose uses the passed notifier to wait until the channel has
// been detected as closed on chain and then concludes by executing the
// following actions: the channel point will be sent over the settleChan, and
// finally the callback will be executed. If any error is encountered within
// the function, then it will be sent over the errChan.
func WaitForChanToClose(bestHeight uint32, notifier chainntnfs.ChainNotifier,
	errChan chan error, chanPoint *wire.OutPoint,
	closingTxID *chainhash.Hash, closeScript []byte, cb func()) {

	peerLog.Infof("Waiting for confirmation of close of ChannelPoint(%v) "+
		"with txid: %v", chanPoint, closingTxID)

	// TODO(roasbeef): add param for num needed confs
	confNtfn, err := notifier.RegisterConfirmationsNtfn(
		closingTxID, closeScript, 1, bestHeight,
	)
	if err != nil {
		if errChan != nil {
			errChan <- err
		}
		return
	}

	// In the case that the ChainNotifier is shutting down, all subscriber
	// notification channels will be closed, generating a nil receive.
	height, ok := <-confNtfn.Confirmed
	if !ok {
		return
	}

	// The channel has been closed, remove it from any active indexes, and
	// the database state.
	peerLog.Infof("ChannelPoint(%v) is now closed at "+
		"height %v", chanPoint, height.BlockHeight)

	// Finally, execute the closure call back to mark the confirmation of
	// the transaction closing the contract.
	cb()
}

// WipeChannel removes the passed channel point from all indexes associated with
// the peer and the switch.
func (p *Brontide) WipeChannel(chanPoint *wire.OutPoint) {
	chanID := lnwire.NewChanIDFromOutPoint(*chanPoint)

	p.activeChannels.Delete(chanID)

	// Instruct the HtlcSwitch to close this link as the channel is no
	// longer active.
	p.cfg.Switch.RemoveLink(chanID)
}

// handleInitMsg handles the incoming init message which contains global and
// local feature vectors. If feature vectors are incompatible then disconnect.
func (p *Brontide) handleInitMsg(msg *lnwire.Init) error {
	// First, merge any features from the legacy global features field into
	// those presented in the local features fields.
	err := msg.Features.Merge(msg.GlobalFeatures)
	if err != nil {
		return fmt.Errorf("unable to merge legacy global features: %w",
			err)
	}

	// Then, finalize the remote feature vector providing the flattened
	// feature bit namespace.
	p.remoteFeatures = lnwire.NewFeatureVector(
		msg.Features, lnwire.Features,
	)

	// Now that we have their features loaded, we'll ensure that they
	// didn't set any required bits that we don't know of.
	err = feature.ValidateRequired(p.remoteFeatures)
	if err != nil {
		return fmt.Errorf("invalid remote features: %w", err)
	}

	// Ensure the remote party's feature vector contains all transitive
	// dependencies. We know ours are correct since they are validated
	// during the feature manager's instantiation.
	err = feature.ValidateDeps(p.remoteFeatures)
	if err != nil {
		return fmt.Errorf("invalid remote features: %w", err)
	}

	// Now that we know we understand their requirements, we'll check to
	// see if they don't support anything that we deem to be mandatory.
	if !p.remoteFeatures.HasFeature(lnwire.DataLossProtectRequired) {
		return fmt.Errorf("data loss protection required")
	}

	return nil
}

// LocalFeatures returns the set of global features that has been advertised by
// the local node. This allows sub-systems that use this interface to gate their
// behavior off the set of negotiated feature bits.
//
// NOTE: Part of the lnpeer.Peer interface.
func (p *Brontide) LocalFeatures() *lnwire.FeatureVector {
	return p.cfg.Features
}

// RemoteFeatures returns the set of global features that has been advertised by
// the remote node. This allows sub-systems that use this interface to gate
// their behavior off the set of negotiated feature bits.
//
// NOTE: Part of the lnpeer.Peer interface.
func (p *Brontide) RemoteFeatures() *lnwire.FeatureVector {
	return p.remoteFeatures
}

// hasNegotiatedScidAlias returns true if we've negotiated the
// option-scid-alias feature bit with the peer.
func (p *Brontide) hasNegotiatedScidAlias() bool {
	peerHas := p.remoteFeatures.HasFeature(lnwire.ScidAliasOptional)
	localHas := p.cfg.Features.HasFeature(lnwire.ScidAliasOptional)
	return peerHas && localHas
}

// sendInitMsg sends the Init message to the remote peer. This message contains
// our currently supported local and global features.
func (p *Brontide) sendInitMsg(legacyChan bool) error {
	features := p.cfg.Features.Clone()
	legacyFeatures := p.cfg.LegacyFeatures.Clone()

	// If we have a legacy channel open with a peer, we downgrade static
	// remote required to optional in case the peer does not understand the
	// required feature bit. If we do not do this, the peer will reject our
	// connection because it does not understand a required feature bit, and
	// our channel will be unusable.
	if legacyChan && features.RequiresFeature(lnwire.StaticRemoteKeyRequired) {
		p.log.Infof("Legacy channel open with peer, " +
			"downgrading static remote required feature bit to " +
			"optional")

		// Unset and set in both the local and global features to
		// ensure both sets are consistent and merge able by old and
		// new nodes.
		features.Unset(lnwire.StaticRemoteKeyRequired)
		legacyFeatures.Unset(lnwire.StaticRemoteKeyRequired)

		features.Set(lnwire.StaticRemoteKeyOptional)
		legacyFeatures.Set(lnwire.StaticRemoteKeyOptional)
	}

	msg := lnwire.NewInitMessage(
		legacyFeatures.RawFeatureVector,
		features.RawFeatureVector,
	)

	return p.writeMessage(msg)
}

// resendChanSyncMsg will attempt to find a channel sync message for the closed
// channel and resend it to our peer.
func (p *Brontide) resendChanSyncMsg(cid lnwire.ChannelID) error {
	// If we already re-sent the mssage for this channel, we won't do it
	// again.
	if _, ok := p.resentChanSyncMsg[cid]; ok {
		return nil
	}

	// Check if we have any channel sync messages stored for this channel.
	c, err := p.cfg.ChannelDB.FetchClosedChannelForID(cid)
	if err != nil {
		return fmt.Errorf("unable to fetch channel sync messages for "+
			"peer %v: %v", p, err)
	}

	if c.LastChanSyncMsg == nil {
		return fmt.Errorf("no chan sync message stored for channel %v",
			cid)
	}

	if !c.RemotePub.IsEqual(p.IdentityKey()) {
		return fmt.Errorf("ignoring channel reestablish from "+
			"peer=%x", p.IdentityKey().SerializeCompressed())
	}

	p.log.Debugf("Re-sending channel sync message for channel %v to "+
		"peer", cid)

	if err := p.SendMessage(true, c.LastChanSyncMsg); err != nil {
		return fmt.Errorf("failed resending channel sync "+
			"message to peer %v: %v", p, err)
	}

	p.log.Debugf("Re-sent channel sync message for channel %v to peer ",
		cid)

	// Note down that we sent the message, so we won't resend it again for
	// this connection.
	p.resentChanSyncMsg[cid] = struct{}{}

	return nil
}

// SendMessage sends a variadic number of high-priority messages to the remote
// peer. The first argument denotes if the method should block until the
// messages have been sent to the remote peer or an error is returned,
// otherwise it returns immediately after queuing.
//
// NOTE: Part of the lnpeer.Peer interface.
func (p *Brontide) SendMessage(sync bool, msgs ...lnwire.Message) error {
	return p.sendMessage(sync, true, msgs...)
}

// SendMessageLazy sends a variadic number of low-priority messages to the
// remote peer. The first argument denotes if the method should block until
// the messages have been sent to the remote peer or an error is returned,
// otherwise it returns immediately after queueing.
//
// NOTE: Part of the lnpeer.Peer interface.
func (p *Brontide) SendMessageLazy(sync bool, msgs ...lnwire.Message) error {
	return p.sendMessage(sync, false, msgs...)
}

// sendMessage queues a variadic number of messages using the passed priority
// to the remote peer. If sync is true, this method will block until the
// messages have been sent to the remote peer or an error is returned, otherwise
// it returns immediately after queueing.
func (p *Brontide) sendMessage(sync, priority bool, msgs ...lnwire.Message) error {
	// Add all incoming messages to the outgoing queue. A list of error
	// chans is populated for each message if the caller requested a sync
	// send.
	var errChans []chan error
	if sync {
		errChans = make([]chan error, 0, len(msgs))
	}
	for _, msg := range msgs {
		// If a sync send was requested, create an error chan to listen
		// for an ack from the writeHandler.
		var errChan chan error
		if sync {
			errChan = make(chan error, 1)
			errChans = append(errChans, errChan)
		}

		if priority {
			p.queueMsg(msg, errChan)
		} else {
			p.queueMsgLazy(msg, errChan)
		}
	}

	// Wait for all replies from the writeHandler. For async sends, this
	// will be a NOP as the list of error chans is nil.
	for _, errChan := range errChans {
		select {
		case err := <-errChan:
			return err
		case <-p.quit:
			return lnpeer.ErrPeerExiting
		case <-p.cfg.Quit:
			return lnpeer.ErrPeerExiting
		}
	}

	return nil
}

// PubKey returns the pubkey of the peer in compressed serialized format.
//
// NOTE: Part of the lnpeer.Peer interface.
func (p *Brontide) PubKey() [33]byte {
	return p.cfg.PubKeyBytes
}

// IdentityKey returns the public key of the remote peer.
//
// NOTE: Part of the lnpeer.Peer interface.
func (p *Brontide) IdentityKey() *btcec.PublicKey {
	return p.cfg.Addr.IdentityKey
}

// Address returns the network address of the remote peer.
//
// NOTE: Part of the lnpeer.Peer interface.
func (p *Brontide) Address() net.Addr {
	return p.cfg.Addr.Address
}

// AddNewChannel adds a new channel to the peer. The channel should fail to be
// added if the cancel channel is closed.
//
// NOTE: Part of the lnpeer.Peer interface.
func (p *Brontide) AddNewChannel(newChan *lnpeer.NewChannel,
	cancel <-chan struct{}) error {

	errChan := make(chan error, 1)
	newChanMsg := &newChannelMsg{
		channel: newChan,
		err:     errChan,
	}

	select {
	case p.newActiveChannel <- newChanMsg:
	case <-cancel:
		return errors.New("canceled adding new channel")
	case <-p.quit:
		return lnpeer.ErrPeerExiting
	}

	// We pause here to wait for the peer to recognize the new channel
	// before we close the channel barrier corresponding to the channel.
	select {
	case err := <-errChan:
		return err
	case <-p.quit:
		return lnpeer.ErrPeerExiting
	}
}

// AddPendingChannel adds a pending open channel to the peer. The channel
// should fail to be added if the cancel channel is closed.
//
// NOTE: Part of the lnpeer.Peer interface.
func (p *Brontide) AddPendingChannel(cid lnwire.ChannelID,
	cancel <-chan struct{}) error {

	errChan := make(chan error, 1)
	newChanMsg := &newChannelMsg{
		channelID: cid,
		err:       errChan,
	}

	select {
	case p.newPendingChannel <- newChanMsg:

	case <-cancel:
		return errors.New("canceled adding pending channel")

	case <-p.quit:
		return lnpeer.ErrPeerExiting
	}

	// We pause here to wait for the peer to recognize the new pending
	// channel before we close the channel barrier corresponding to the
	// channel.
	select {
	case err := <-errChan:
		return err

	case <-cancel:
		return errors.New("canceled adding pending channel")

	case <-p.quit:
		return lnpeer.ErrPeerExiting
	}
}

// RemovePendingChannel removes a pending open channel from the peer.
//
// NOTE: Part of the lnpeer.Peer interface.
func (p *Brontide) RemovePendingChannel(cid lnwire.ChannelID) error {
	errChan := make(chan error, 1)
	newChanMsg := &newChannelMsg{
		channelID: cid,
		err:       errChan,
	}

	select {
	case p.removePendingChannel <- newChanMsg:
	case <-p.quit:
		return lnpeer.ErrPeerExiting
	}

	// We pause here to wait for the peer to respond to the cancellation of
	// the pending channel before we close the channel barrier
	// corresponding to the channel.
	select {
	case err := <-errChan:
		return err

	case <-p.quit:
		return lnpeer.ErrPeerExiting
	}
}

// StartTime returns the time at which the connection was established if the
// peer started successfully, and zero otherwise.
func (p *Brontide) StartTime() time.Time {
	return p.startTime
}

// handleCloseMsg is called when a new cooperative channel closure related
// message is received from the remote peer. We'll use this message to advance
// the chan closer state machine.
func (p *Brontide) handleCloseMsg(msg *closeMsg) {
	link := p.fetchLinkFromKeyAndCid(msg.cid)

	// We'll now fetch the matching closing state machine in order to continue,
	// or finalize the channel closure process.
	chanCloser, err := p.fetchActiveChanCloser(msg.cid)
	if err != nil {
		// If the channel is not known to us, we'll simply ignore this message.
		if err == ErrChannelNotFound {
			return
		}

		p.log.Errorf("Unable to respond to remote close msg: %v", err)

		errMsg := &lnwire.Error{
			ChanID: msg.cid,
			Data:   lnwire.ErrorData(err.Error()),
		}
		p.queueMsg(errMsg, nil)
		return
	}

	handleErr := func(err error) {
		err = fmt.Errorf("unable to process close msg: %w", err)
		p.log.Error(err)

		// As the negotiations failed, we'll reset the channel state machine to
		// ensure we act to on-chain events as normal.
		chanCloser.Channel().ResetState()

		if chanCloser.CloseRequest() != nil {
			chanCloser.CloseRequest().Err <- err
		}
		delete(p.activeChanCloses, msg.cid)

		p.Disconnect(err)
	}

	// Next, we'll process the next message using the target state machine.
	// We'll either continue negotiation, or halt.
	switch typed := msg.msg.(type) {
	case *lnwire.Shutdown:
		// Disable incoming adds immediately.
		if link != nil && !link.DisableAdds(htlcswitch.Incoming) {
			p.log.Warnf("Incoming link adds already disabled: %v",
				link.ChanID())
		}

		oShutdown, err := chanCloser.ReceiveShutdown(*typed)
		if err != nil {
			handleErr(err)
			return
		}

		oShutdown.WhenSome(func(msg lnwire.Shutdown) {
			// If the link is nil it means we can immediately queue
			// the Shutdown message since we don't have to wait for
			// commitment transaction synchronization.
			if link == nil {
				p.queueMsg(&msg, nil)
				return
			}

			// Immediately disallow any new HTLC's from being added
			// in the outgoing direction.
			if !link.DisableAdds(htlcswitch.Outgoing) {
				p.log.Warnf("Outgoing link adds already "+
					"disabled: %v", link.ChanID())
			}

			// When we have a Shutdown to send, we defer it till the
			// next time we send a CommitSig to remain spec
			// compliant.
			link.OnCommitOnce(htlcswitch.Outgoing, func() {
				p.queueMsg(&msg, nil)
			})
		})

		beginNegotiation := func() {
			oClosingSigned, err := chanCloser.BeginNegotiation()
			if err != nil {
				handleErr(err)
				return
			}

			oClosingSigned.WhenSome(func(msg lnwire.ClosingSigned) {
				p.queueMsg(&msg, nil)
			})
		}

		if link == nil {
			beginNegotiation()
		} else {
			// Now we register a flush hook to advance the
			// ChanCloser and possibly send out a ClosingSigned
			// when the link finishes draining.
			link.OnFlushedOnce(func() {
				// Remove link in goroutine to prevent deadlock.
				go p.cfg.Switch.RemoveLink(msg.cid)
				beginNegotiation()
			})
		}

	case *lnwire.ClosingSigned:
		oClosingSigned, err := chanCloser.ReceiveClosingSigned(*typed)
		if err != nil {
			handleErr(err)
			return
		}

		oClosingSigned.WhenSome(func(msg lnwire.ClosingSigned) {
			p.queueMsg(&msg, nil)
		})

	default:
		panic("impossible closeMsg type")
	}

	// If we haven't finished close negotiations, then we'll continue as we
	// can't yet finalize the closure.
	if _, err := chanCloser.ClosingTx(); err != nil {
		return
	}

	// Otherwise, we've agreed on a closing fee! In this case, we'll wrap up
	// the channel closure by notifying relevant sub-systems and launching a
	// goroutine to wait for close tx conf.
	p.finalizeChanClosure(chanCloser)
}

// HandleLocalCloseChanReqs accepts a *htlcswitch.ChanClose and passes it onto
// the channelManager goroutine, which will shut down the link and possibly
// close the channel.
func (p *Brontide) HandleLocalCloseChanReqs(req *htlcswitch.ChanClose) {
	select {
	case p.localCloseChanReqs <- req:
		p.log.Info("Local close channel request is going to be " +
			"delivered to the peer")
	case <-p.quit:
		p.log.Info("Unable to deliver local close channel request " +
			"to peer")
	}
}

// NetAddress returns the network of the remote peer as an lnwire.NetAddress.
func (p *Brontide) NetAddress() *lnwire.NetAddress {
	return p.cfg.Addr
}

// Inbound is a getter for the Brontide's Inbound boolean in cfg.
func (p *Brontide) Inbound() bool {
	return p.cfg.Inbound
}

// ConnReq is a getter for the Brontide's connReq in cfg.
func (p *Brontide) ConnReq() *connmgr.ConnReq {
	return p.cfg.ConnReq
}

// ErrorBuffer is a getter for the Brontide's errorBuffer in cfg.
func (p *Brontide) ErrorBuffer() *queue.CircularBuffer {
	return p.cfg.ErrorBuffer
}

// SetAddress sets the remote peer's address given an address.
func (p *Brontide) SetAddress(address net.Addr) {
	p.cfg.Addr.Address = address
}

// ActiveSignal returns the peer's active signal.
func (p *Brontide) ActiveSignal() chan struct{} {
	return p.activeSignal
}

// Conn returns a pointer to the peer's connection struct.
func (p *Brontide) Conn() net.Conn {
	return p.cfg.Conn
}

// BytesReceived returns the number of bytes received from the peer.
func (p *Brontide) BytesReceived() uint64 {
	return atomic.LoadUint64(&p.bytesReceived)
}

// BytesSent returns the number of bytes sent to the peer.
func (p *Brontide) BytesSent() uint64 {
	return atomic.LoadUint64(&p.bytesSent)
}

// LastRemotePingPayload returns the last payload the remote party sent as part
// of their ping.
func (p *Brontide) LastRemotePingPayload() []byte {
	pingPayload := p.lastPingPayload.Load()
	if pingPayload == nil {
		return []byte{}
	}

	pingBytes, ok := pingPayload.(lnwire.PingPayload)
	if !ok {
		return nil
	}

	return pingBytes
}

// attachChannelEventSubscription creates a channel event subscription and
// attaches to client to Brontide if the reenableTimeout is no greater than 1
// minute.
func (p *Brontide) attachChannelEventSubscription() error {
	// If the timeout is greater than 1 minute, it's unlikely that the link
	// hasn't yet finished its reestablishment. Return a nil without
	// creating the client to specify that we don't want to retry.
	if p.cfg.ChanActiveTimeout > 1*time.Minute {
		return nil
	}

	// When the reenable timeout is less than 1 minute, it's likely the
	// channel link hasn't finished its reestablishment yet. In that case,
	// we'll give it a second chance by subscribing to the channel update
	// events. Upon receiving the `ActiveLinkEvent`, we'll then request
	// enabling the channel again.
	sub, err := p.cfg.ChannelNotifier.SubscribeChannelEvents()
	if err != nil {
		return fmt.Errorf("SubscribeChannelEvents failed: %w", err)
	}

	p.channelEventClient = sub

	return nil
}

// updateNextRevocation updates the existing channel's next revocation if it's
// nil.
func (p *Brontide) updateNextRevocation(c *channeldb.OpenChannel) error {
	chanPoint := c.FundingOutpoint
	chanID := lnwire.NewChanIDFromOutPoint(chanPoint)

	// Read the current channel.
	currentChan, loaded := p.activeChannels.Load(chanID)

	// currentChan should exist, but we perform a check anyway to avoid nil
	// pointer dereference.
	if !loaded {
		return fmt.Errorf("missing active channel with chanID=%v",
			chanID)
	}

	// currentChan should not be nil, but we perform a check anyway to
	// avoid nil pointer dereference.
	if currentChan == nil {
		return fmt.Errorf("found nil active channel with chanID=%v",
			chanID)
	}

	// If we're being sent a new channel, and our existing channel doesn't
	// have the next revocation, then we need to update the current
	// existing channel.
	if currentChan.RemoteNextRevocation() != nil {
		return nil
	}

	p.log.Infof("Processing retransmitted ChannelReady for "+
		"ChannelPoint(%v)", chanPoint)

	nextRevoke := c.RemoteNextRevocation

	err := currentChan.InitNextRevocation(nextRevoke)
	if err != nil {
		return fmt.Errorf("unable to init next revocation: %w", err)
	}

	return nil
}

// addActiveChannel adds a new active channel to the `activeChannels` map. It
// takes a `channeldb.OpenChannel`, creates a `lnwallet.LightningChannel` from
// it and assembles it with a channel link.
func (p *Brontide) addActiveChannel(c *lnpeer.NewChannel) error {
	chanPoint := c.FundingOutpoint
	chanID := lnwire.NewChanIDFromOutPoint(chanPoint)

	// If we've reached this point, there are two possible scenarios.  If
	// the channel was in the active channels map as nil, then it was
	// loaded from disk and we need to send reestablish. Else, it was not
	// loaded from disk and we don't need to send reestablish as this is a
	// fresh channel.
	shouldReestablish := p.isLoadedFromDisk(chanID)

	chanOpts := c.ChanOpts
	if shouldReestablish {
		// If we have to do the reestablish dance for this channel,
		// ensure that we don't try to call InitRemoteMusigNonces twice
		// by calling SkipNonceInit.
		chanOpts = append(chanOpts, lnwallet.WithSkipNonceInit())
	}

	// If not already active, we'll add this channel to the set of active
	// channels, so we can look it up later easily according to its channel
	// ID.
	lnChan, err := lnwallet.NewLightningChannel(
		p.cfg.Signer, c.OpenChannel, p.cfg.SigPool, chanOpts...,
	)
	if err != nil {
		return fmt.Errorf("unable to create LightningChannel: %w", err)
	}

	// Store the channel in the activeChannels map.
	p.activeChannels.Store(chanID, lnChan)

	p.log.Infof("New channel active ChannelPoint(%v) with peer", chanPoint)

	// Next, we'll assemble a ChannelLink along with the necessary items it
	// needs to function.
	chainEvents, err := p.cfg.ChainArb.SubscribeChannelEvents(chanPoint)
	if err != nil {
		return fmt.Errorf("unable to subscribe to chain events: %w",
			err)
	}

	// We'll query the channel DB for the new channel's initial forwarding
	// policies to determine the policy we start out with.
	initialPolicy, err := p.cfg.ChannelDB.GetInitialForwardingPolicy(chanID)
	if err != nil {
		return fmt.Errorf("unable to query for initial forwarding "+
			"policy: %v", err)
	}

	// Create the link and add it to the switch.
	err = p.addLink(
		&chanPoint, lnChan, initialPolicy, chainEvents,
		shouldReestablish, fn.None[lnwire.Shutdown](),
	)
	if err != nil {
		return fmt.Errorf("can't register new channel link(%v) with "+
			"peer", chanPoint)
	}

	return nil
}

// handleNewActiveChannel handles a `newChannelMsg` request. Depending on we
// know this channel ID or not, we'll either add it to the `activeChannels` map
// or init the next revocation for it.
func (p *Brontide) handleNewActiveChannel(req *newChannelMsg) {
	newChan := req.channel
	chanPoint := newChan.FundingOutpoint
	chanID := lnwire.NewChanIDFromOutPoint(chanPoint)

	// Only update RemoteNextRevocation if the channel is in the
	// activeChannels map and if we added the link to the switch. Only
	// active channels will be added to the switch.
	if p.isActiveChannel(chanID) {
		p.log.Infof("Already have ChannelPoint(%v), ignoring",
			chanPoint)

		// Handle it and close the err chan on the request.
		close(req.err)

		// Update the next revocation point.
		err := p.updateNextRevocation(newChan.OpenChannel)
		if err != nil {
			p.log.Errorf(err.Error())
		}

		return
	}

	// This is a new channel, we now add it to the map.
	if err := p.addActiveChannel(req.channel); err != nil {
		// Log and send back the error to the request.
		p.log.Errorf(err.Error())
		req.err <- err

		return
	}

	// Close the err chan if everything went fine.
	close(req.err)
}

// handleNewPendingChannel takes a `newChannelMsg` request and add it to
// `activeChannels` map with nil value. This pending channel will be saved as
// it may become active in the future. Once active, the funding manager will
// send it again via `AddNewChannel`, and we'd handle the link creation there.
func (p *Brontide) handleNewPendingChannel(req *newChannelMsg) {
	defer close(req.err)

	chanID := req.channelID

	// If we already have this channel, something is wrong with the funding
	// flow as it will only be marked as active after `ChannelReady` is
	// handled. In this case, we will do nothing but log an error, just in
	// case this is a legit channel.
	if p.isActiveChannel(chanID) {
		p.log.Errorf("Channel(%v) is already active, ignoring "+
			"pending channel request", chanID)

		return
	}

	// The channel has already been added, we will do nothing and return.
	if p.isPendingChannel(chanID) {
		p.log.Infof("Channel(%v) is already added, ignoring "+
			"pending channel request", chanID)

		return
	}

	// This is a new channel, we now add it to the map `activeChannels`
	// with nil value and mark it as a newly added channel in
	// `addedChannels`.
	p.activeChannels.Store(chanID, nil)
	p.addedChannels.Store(chanID, struct{}{})
}

// handleRemovePendingChannel takes a `newChannelMsg` request and removes it
// from `activeChannels` map. The request will be ignored if the channel is
// considered active by Brontide. Noop if the channel ID cannot be found.
func (p *Brontide) handleRemovePendingChannel(req *newChannelMsg) {
	defer close(req.err)

	chanID := req.channelID

	// If we already have this channel, something is wrong with the funding
	// flow as it will only be marked as active after `ChannelReady` is
	// handled. In this case, we will log an error and exit.
	if p.isActiveChannel(chanID) {
		p.log.Errorf("Channel(%v) is active, ignoring remove request",
			chanID)
		return
	}

	// The channel has not been added yet, we will log a warning as there
	// is an unexpected call from funding manager.
	if !p.isPendingChannel(chanID) {
		p.log.Warnf("Channel(%v) not found, removing it anyway", chanID)
	}

	// Remove the record of this pending channel.
	p.activeChannels.Delete(chanID)
	p.addedChannels.Delete(chanID)
}

// sendLinkUpdateMsg sends a message that updates the channel to the
// channel's message stream.
func (p *Brontide) sendLinkUpdateMsg(cid lnwire.ChannelID, msg lnwire.Message) {
	p.log.Tracef("Sending link update msg=%v", msg.MsgType())

	chanStream, ok := p.activeMsgStreams[cid]
	if !ok {
		// If a stream hasn't yet been created, then we'll do so, add
		// it to the map, and finally start it.
		chanStream = newChanMsgStream(p, cid)
		p.activeMsgStreams[cid] = chanStream
		chanStream.Start()

		// Stop the stream when quit.
		go func() {
			<-p.quit
			chanStream.Stop()
		}()
	}

	// With the stream obtained, add the message to the stream so we can
	// continue processing message.
	chanStream.AddMsg(msg)
}

// scaleTimeout multiplies the argument duration by a constant factor depending
// on variious heuristics. Currently this is only used to check whether our peer
// appears to be connected over Tor and relaxes the timout deadline. However,
// this is subject to change and should be treated as opaque.
func (p *Brontide) scaleTimeout(timeout time.Duration) time.Duration {
	if p.isTorConnection {
		return timeout * time.Duration(torTimeoutMultiplier)
	}

	return timeout
}<|MERGE_RESOLUTION|>--- conflicted
+++ resolved
@@ -757,16 +757,12 @@
 		}
 	}
 
-<<<<<<< HEAD
-	p.wg.Add(5)
-=======
 	err = p.pingManager.Start()
 	if err != nil {
 		return fmt.Errorf("could not start ping manager %w", err)
 	}
 
 	p.wg.Add(4)
->>>>>>> c841954c
 	go p.queueHandler()
 	go p.writeHandler()
 	go p.channelManager()
@@ -3096,20 +3092,6 @@
 			}
 		}
 
-<<<<<<< HEAD
-		// Optimistically try a link shutdown, erroring out if it
-		// failed.
-		if err := p.tryLinkShutdown(chanID); err != nil {
-			p.log.Errorf("failed link shutdown: %v", err)
-
-			req.Err <- fmt.Errorf("failed handling co-op closing "+
-				"request with (try force closing "+
-				"it instead): %w", err)
-			return
-		}
-
-=======
->>>>>>> c841954c
 		chanCloser, err := p.createChanCloser(
 			channel, deliveryScript, req.TargetFeePerKw, req, true,
 		)

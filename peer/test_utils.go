package peer

import (
	"bytes"
	crand "crypto/rand"
	"encoding/binary"
	"io"
	"math/rand"
	"net"
	"testing"
	"time"

	"github.com/btcsuite/btcd/btcec/v2"
	"github.com/btcsuite/btcd/btcutil"
	"github.com/btcsuite/btcd/chaincfg/chainhash"
	"github.com/btcsuite/btcd/wire"
	"github.com/lightningnetwork/lnd/chainntnfs"
	"github.com/lightningnetwork/lnd/channeldb"
	"github.com/lightningnetwork/lnd/channelnotifier"
	"github.com/lightningnetwork/lnd/htlcswitch"
	"github.com/lightningnetwork/lnd/input"
	"github.com/lightningnetwork/lnd/keychain"
	"github.com/lightningnetwork/lnd/lntest/channels"
	"github.com/lightningnetwork/lnd/lntest/mock"
	"github.com/lightningnetwork/lnd/lnwallet"
	"github.com/lightningnetwork/lnd/lnwallet/chainfee"
	"github.com/lightningnetwork/lnd/lnwire"
	"github.com/lightningnetwork/lnd/netann"
	"github.com/lightningnetwork/lnd/queue"
	"github.com/lightningnetwork/lnd/shachain"
	"github.com/stretchr/testify/require"
)

const (
	broadcastHeight = 100

	// timeout is a timeout value to use for tests which need to wait for
	// a return value on a channel.
	timeout = time.Second * 5

	// testCltvRejectDelta is the minimum delta between expiry and current
	// height below which htlcs are rejected.
	testCltvRejectDelta = 13
)

var (
	testKeyLoc = keychain.KeyLocator{Family: keychain.KeyFamilyNodeKey}
)

// noUpdate is a function which can be used as a parameter in createTestPeer to
// call the setup code with no custom values on the channels set up.
var noUpdate = func(a, b *channeldb.OpenChannel) {}

// createTestPeer creates a channel between two nodes, and returns a peer for
// one of the nodes, together with the channel seen from both nodes. It takes
// an updateChan function which can be used to modify the default values on
// the channel states for each peer.
func createTestPeer(t *testing.T, notifier chainntnfs.ChainNotifier,
	publTx chan *wire.MsgTx, updateChan func(a, b *channeldb.OpenChannel),
	mockSwitch *mockMessageSwitch) (
	*Brontide, *lnwallet.LightningChannel, error) {

	nodeKeyLocator := keychain.KeyLocator{
		Family: keychain.KeyFamilyNodeKey,
	}
	aliceKeyPriv, aliceKeyPub := btcec.PrivKeyFromBytes(
		channels.AlicesPrivKey,
	)
	aliceKeySigner := keychain.NewPrivKeyMessageSigner(
		aliceKeyPriv, nodeKeyLocator,
	)
	bobKeyPriv, bobKeyPub := btcec.PrivKeyFromBytes(
		channels.BobsPrivKey,
	)

	channelCapacity := btcutil.Amount(10 * 1e8)
	channelBal := channelCapacity / 2
	aliceDustLimit := btcutil.Amount(200)
	bobDustLimit := btcutil.Amount(1300)
	csvTimeoutAlice := uint32(5)
	csvTimeoutBob := uint32(4)
	isAliceInitiator := true

	prevOut := &wire.OutPoint{
		Hash:  channels.TestHdSeed,
		Index: 0,
	}
	fundingTxIn := wire.NewTxIn(prevOut, nil, nil)

	aliceCfg := channeldb.ChannelConfig{
		ChannelConstraints: channeldb.ChannelConstraints{
			DustLimit:        aliceDustLimit,
			MaxPendingAmount: lnwire.MilliSatoshi(rand.Int63()),
			ChanReserve:      btcutil.Amount(rand.Int63()),
			MinHTLC:          lnwire.MilliSatoshi(rand.Int63()),
			MaxAcceptedHtlcs: uint16(rand.Int31()),
			CsvDelay:         uint16(csvTimeoutAlice),
		},
		MultiSigKey: keychain.KeyDescriptor{
			PubKey: aliceKeyPub,
		},
		RevocationBasePoint: keychain.KeyDescriptor{
			PubKey: aliceKeyPub,
		},
		PaymentBasePoint: keychain.KeyDescriptor{
			PubKey: aliceKeyPub,
		},
		DelayBasePoint: keychain.KeyDescriptor{
			PubKey: aliceKeyPub,
		},
		HtlcBasePoint: keychain.KeyDescriptor{
			PubKey: aliceKeyPub,
		},
	}
	bobCfg := channeldb.ChannelConfig{
		ChannelConstraints: channeldb.ChannelConstraints{
			DustLimit:        bobDustLimit,
			MaxPendingAmount: lnwire.MilliSatoshi(rand.Int63()),
			ChanReserve:      btcutil.Amount(rand.Int63()),
			MinHTLC:          lnwire.MilliSatoshi(rand.Int63()),
			MaxAcceptedHtlcs: uint16(rand.Int31()),
			CsvDelay:         uint16(csvTimeoutBob),
		},
		MultiSigKey: keychain.KeyDescriptor{
			PubKey: bobKeyPub,
		},
		RevocationBasePoint: keychain.KeyDescriptor{
			PubKey: bobKeyPub,
		},
		PaymentBasePoint: keychain.KeyDescriptor{
			PubKey: bobKeyPub,
		},
		DelayBasePoint: keychain.KeyDescriptor{
			PubKey: bobKeyPub,
		},
		HtlcBasePoint: keychain.KeyDescriptor{
			PubKey: bobKeyPub,
		},
	}

	bobRoot, err := chainhash.NewHash(bobKeyPriv.Serialize())
	if err != nil {
		return nil, nil, err
	}
	bobPreimageProducer := shachain.NewRevocationProducer(*bobRoot)
	bobFirstRevoke, err := bobPreimageProducer.AtIndex(0)
	if err != nil {
		return nil, nil, err
	}
	bobCommitPoint := input.ComputeCommitmentPoint(bobFirstRevoke[:])

	aliceRoot, err := chainhash.NewHash(aliceKeyPriv.Serialize())
	if err != nil {
		return nil, nil, err
	}
	alicePreimageProducer := shachain.NewRevocationProducer(*aliceRoot)
	aliceFirstRevoke, err := alicePreimageProducer.AtIndex(0)
	if err != nil {
		return nil, nil, err
	}
	aliceCommitPoint := input.ComputeCommitmentPoint(aliceFirstRevoke[:])

	aliceCommitTx, bobCommitTx, err := lnwallet.CreateCommitmentTxns(
		channelBal, channelBal, &aliceCfg, &bobCfg, aliceCommitPoint,
		bobCommitPoint, *fundingTxIn, channeldb.SingleFunderTweaklessBit,
		isAliceInitiator, 0,
	)
	if err != nil {
		return nil, nil, err
	}

	dbAlice, err := channeldb.Open(t.TempDir())
	if err != nil {
		return nil, nil, err
	}
	t.Cleanup(func() {
		require.NoError(t, dbAlice.Close())
	})

	dbBob, err := channeldb.Open(t.TempDir())
	if err != nil {
		return nil, nil, err
	}
	t.Cleanup(func() {
		require.NoError(t, dbBob.Close())
	})

	estimator := chainfee.NewStaticEstimator(12500, 0)
	feePerKw, err := estimator.EstimateFeePerKW(1)
	if err != nil {
		return nil, nil, err
	}

	// TODO(roasbeef): need to factor in commit fee?
	aliceCommit := channeldb.ChannelCommitment{
		CommitHeight:  0,
		LocalBalance:  lnwire.NewMSatFromSatoshis(channelBal),
		RemoteBalance: lnwire.NewMSatFromSatoshis(channelBal),
		FeePerKw:      btcutil.Amount(feePerKw),
		CommitFee:     feePerKw.FeeForWeight(input.CommitWeight),
		CommitTx:      aliceCommitTx,
		CommitSig:     bytes.Repeat([]byte{1}, 71),
	}
	bobCommit := channeldb.ChannelCommitment{
		CommitHeight:  0,
		LocalBalance:  lnwire.NewMSatFromSatoshis(channelBal),
		RemoteBalance: lnwire.NewMSatFromSatoshis(channelBal),
		FeePerKw:      btcutil.Amount(feePerKw),
		CommitFee:     feePerKw.FeeForWeight(input.CommitWeight),
		CommitTx:      bobCommitTx,
		CommitSig:     bytes.Repeat([]byte{1}, 71),
	}

	var chanIDBytes [8]byte
	if _, err := io.ReadFull(crand.Reader, chanIDBytes[:]); err != nil {
		return nil, nil, err
	}

	shortChanID := lnwire.NewShortChanIDFromInt(
		binary.BigEndian.Uint64(chanIDBytes[:]),
	)

	aliceChannelState := &channeldb.OpenChannel{
		LocalChanCfg:            aliceCfg,
		RemoteChanCfg:           bobCfg,
		IdentityPub:             aliceKeyPub,
		FundingOutpoint:         *prevOut,
		ShortChannelID:          shortChanID,
		ChanType:                channeldb.SingleFunderTweaklessBit,
		IsInitiator:             isAliceInitiator,
		Capacity:                channelCapacity,
		RemoteCurrentRevocation: bobCommitPoint,
		RevocationProducer:      alicePreimageProducer,
		RevocationStore:         shachain.NewRevocationStore(),
		LocalCommitment:         aliceCommit,
		RemoteCommitment:        aliceCommit,
		Db:                      dbAlice.ChannelStateDB(),
		Packager:                channeldb.NewChannelPackager(shortChanID),
		FundingTxn:              channels.TestFundingTx,
	}
	bobChannelState := &channeldb.OpenChannel{
		LocalChanCfg:            bobCfg,
		RemoteChanCfg:           aliceCfg,
		IdentityPub:             bobKeyPub,
		FundingOutpoint:         *prevOut,
		ChanType:                channeldb.SingleFunderTweaklessBit,
		IsInitiator:             !isAliceInitiator,
		Capacity:                channelCapacity,
		RemoteCurrentRevocation: aliceCommitPoint,
		RevocationProducer:      bobPreimageProducer,
		RevocationStore:         shachain.NewRevocationStore(),
		LocalCommitment:         bobCommit,
		RemoteCommitment:        bobCommit,
		Db:                      dbBob.ChannelStateDB(),
		Packager:                channeldb.NewChannelPackager(shortChanID),
	}

	// Set custom values on the channel states.
	updateChan(aliceChannelState, bobChannelState)

	aliceAddr := &net.TCPAddr{
		IP:   net.ParseIP("127.0.0.1"),
		Port: 18555,
	}

	if err := aliceChannelState.SyncPending(aliceAddr, 0); err != nil {
		return nil, nil, err
	}

	bobAddr := &net.TCPAddr{
		IP:   net.ParseIP("127.0.0.1"),
		Port: 18556,
	}

	if err := bobChannelState.SyncPending(bobAddr, 0); err != nil {
		return nil, nil, err
	}

	aliceSigner := &mock.SingleSigner{Privkey: aliceKeyPriv}
	bobSigner := &mock.SingleSigner{Privkey: bobKeyPriv}

	alicePool := lnwallet.NewSigPool(1, aliceSigner)
	channelAlice, err := lnwallet.NewLightningChannel(
		aliceSigner, aliceChannelState, alicePool,
	)
	if err != nil {
		return nil, nil, err
	}
	_ = alicePool.Start()
	t.Cleanup(func() {
		require.NoError(t, alicePool.Stop())
	})

	bobPool := lnwallet.NewSigPool(1, bobSigner)
	channelBob, err := lnwallet.NewLightningChannel(
		bobSigner, bobChannelState, bobPool,
	)
	if err != nil {
		return nil, nil, err
	}
	_ = bobPool.Start()
	t.Cleanup(func() {
		require.NoError(t, bobPool.Stop())
	})

	chainIO := &mock.ChainIO{
		BestHeight: broadcastHeight,
	}
	wallet := &lnwallet.LightningWallet{
		WalletController: &mock.WalletController{
			RootKey:               aliceKeyPriv,
			PublishedTransactions: publTx,
		},
	}

	// If mockSwitch is not set by the caller, set it to the default as the
	// caller does not need to control it.
	if mockSwitch == nil {
		mockSwitch = &mockMessageSwitch{}
	}

	nodeSignerAlice := netann.NewNodeSigner(aliceKeySigner)

	const chanActiveTimeout = time.Minute

	chanStatusMgr, err := netann.NewChanStatusManager(&netann.ChanStatusConfig{
		ChanStatusSampleInterval: 30 * time.Second,
		ChanEnableTimeout:        chanActiveTimeout,
		ChanDisableTimeout:       2 * time.Minute,
		DB:                       dbAlice.ChannelStateDB(),
		Graph:                    dbAlice.ChannelGraph(),
		MessageSigner:            nodeSignerAlice,
		OurPubKey:                aliceKeyPub,
		OurKeyLoc:                testKeyLoc,
		IsChannelActive:          func(lnwire.ChannelID) bool { return true },
		ApplyChannelUpdate: func(*lnwire.ChannelUpdate,
			*wire.OutPoint, bool) error {

			return nil
		},
	})
	if err != nil {
		return nil, nil, err
	}
	if err = chanStatusMgr.Start(); err != nil {
		return nil, nil, err
	}

	errBuffer, err := queue.NewCircularBuffer(ErrorBufferSize)
	if err != nil {
		return nil, nil, err
	}

	var pubKey [33]byte
	copy(pubKey[:], aliceKeyPub.SerializeCompressed())

	cfgAddr := &lnwire.NetAddress{
		IdentityKey: aliceKeyPub,
		Address:     aliceAddr,
		ChainNet:    wire.SimNet,
	}

<<<<<<< HEAD
=======
	interceptableSwitchNotifier := &mock.ChainNotifier{
		EpochChan: make(chan *chainntnfs.BlockEpoch, 1),
	}
	interceptableSwitchNotifier.EpochChan <- &chainntnfs.BlockEpoch{
		Height: 1,
	}

	interceptableSwitch, err := htlcswitch.NewInterceptableSwitch(
		&htlcswitch.InterceptableSwitchConfig{
			CltvRejectDelta:    testCltvRejectDelta,
			CltvInterceptDelta: testCltvRejectDelta + 3,
			Notifier:           interceptableSwitchNotifier,
		},
	)
	if err != nil {
		return nil, nil, err
	}

	// TODO(yy): change ChannelNotifier to be an interface.
	channelNotifier := channelnotifier.New(dbAlice.ChannelStateDB())
	require.NoError(t, channelNotifier.Start())
	t.Cleanup(func() {
		require.NoError(t, channelNotifier.Stop(),
			"stop channel notifier failed")
	})

>>>>>>> c855d83a
	cfg := &Config{
		Addr:              cfgAddr,
		PubKeyBytes:       pubKey,
		ErrorBuffer:       errBuffer,
		ChainIO:           chainIO,
		Switch:            mockSwitch,
		ChanActiveTimeout: chanActiveTimeout,
<<<<<<< HEAD
		InterceptSwitch: htlcswitch.NewInterceptableSwitch(
			nil, testCltvRejectDelta, false,
		),
		ChannelDB:      dbAlice.ChannelStateDB(),
		FeeEstimator:   estimator,
		Wallet:         wallet,
		ChainNotifier:  notifier,
		ChanStatusMgr:  chanStatusMgr,
		Features:       lnwire.NewFeatureVector(nil, lnwire.Features),
		DisconnectPeer: func(b *btcec.PublicKey) error { return nil },
=======
		InterceptSwitch:   interceptableSwitch,
		ChannelDB:         dbAlice.ChannelStateDB(),
		FeeEstimator:      estimator,
		Wallet:            wallet,
		ChainNotifier:     notifier,
		ChanStatusMgr:     chanStatusMgr,
		Features:          lnwire.NewFeatureVector(nil, lnwire.Features),
		DisconnectPeer:    func(b *btcec.PublicKey) error { return nil },
		ChannelNotifier:   channelNotifier,
>>>>>>> c855d83a
	}

	alicePeer := NewBrontide(*cfg)
	alicePeer.remoteFeatures = lnwire.NewFeatureVector(nil, lnwire.Features)

	chanID := lnwire.NewChanIDFromOutPoint(channelAlice.ChannelPoint())
	alicePeer.activeChannels[chanID] = channelAlice

	alicePeer.wg.Add(1)
	go alicePeer.channelManager()

	return alicePeer, channelBob, nil
}

// mockMessageSwitch is a mock implementation of the messageSwitch interface
// used for testing without relying on a *htlcswitch.Switch in unit tests.
type mockMessageSwitch struct {
	links []htlcswitch.ChannelUpdateHandler
}

// BestHeight currently returns a dummy value.
func (m *mockMessageSwitch) BestHeight() uint32 {
	return 0
}

// CircuitModifier currently returns a dummy value.
func (m *mockMessageSwitch) CircuitModifier() htlcswitch.CircuitModifier {
	return nil
}

// RemoveLink currently does nothing.
func (m *mockMessageSwitch) RemoveLink(cid lnwire.ChannelID) {}

// CreateAndAddLink currently returns a dummy value.
func (m *mockMessageSwitch) CreateAndAddLink(cfg htlcswitch.ChannelLinkConfig,
	lnChan *lnwallet.LightningChannel) error {

	return nil
}

// GetLinksByInterface returns the active links.
func (m *mockMessageSwitch) GetLinksByInterface(pub [33]byte) (
	[]htlcswitch.ChannelUpdateHandler, error) {

	return m.links, nil
}

// mockUpdateHandler is a mock implementation of the ChannelUpdateHandler
// interface. It is used in mockMessageSwitch's GetLinksByInterface method.
type mockUpdateHandler struct {
	cid lnwire.ChannelID
}

// newMockUpdateHandler creates a new mockUpdateHandler.
func newMockUpdateHandler(cid lnwire.ChannelID) *mockUpdateHandler {
	return &mockUpdateHandler{
		cid: cid,
	}
}

// HandleChannelUpdate currently does nothing.
func (m *mockUpdateHandler) HandleChannelUpdate(msg lnwire.Message) {}

// ChanID returns the mockUpdateHandler's cid.
func (m *mockUpdateHandler) ChanID() lnwire.ChannelID { return m.cid }

// Bandwidth currently returns a dummy value.
func (m *mockUpdateHandler) Bandwidth() lnwire.MilliSatoshi { return 0 }

// EligibleToForward currently returns a dummy value.
func (m *mockUpdateHandler) EligibleToForward() bool { return false }

// MayAddOutgoingHtlc currently returns nil.
func (m *mockUpdateHandler) MayAddOutgoingHtlc(lnwire.MilliSatoshi) error { return nil }

// ShutdownIfChannelClean currently returns nil.
func (m *mockUpdateHandler) ShutdownIfChannelClean() error { return nil }

type mockMessageConn struct {
	t *testing.T

	// MessageConn embeds our interface so that the mock does not need to
	// implement every function. The mock will panic if an unspecified function
	// is called.
	MessageConn

	// writtenMessages is a channel that our mock pushes written messages into.
	writtenMessages chan []byte

	readMessages   chan []byte
	curReadMessage []byte
}

func newMockConn(t *testing.T, expectedMessages int) *mockMessageConn {
	return &mockMessageConn{
		t:               t,
		writtenMessages: make(chan []byte, expectedMessages),
		readMessages:    make(chan []byte, 1),
	}
}

// SetWriteDeadline mocks setting write deadline for our conn.
func (m *mockMessageConn) SetWriteDeadline(time.Time) error {
	return nil
}

// Flush mocks a message conn flush.
func (m *mockMessageConn) Flush() (int, error) {
	return 0, nil
}

// WriteMessage mocks sending of a message on our connection. It will push
// the bytes sent into the mock's writtenMessages channel.
func (m *mockMessageConn) WriteMessage(msg []byte) error {
	select {
	case m.writtenMessages <- msg:
	case <-time.After(timeout):
		m.t.Fatalf("timeout sending message: %v", msg)
	}

	return nil
}

// assertWrite asserts that our mock as had WriteMessage called with the byte
// slice we expect.
func (m *mockMessageConn) assertWrite(expected []byte) {
	select {
	case actual := <-m.writtenMessages:
		require.Equal(m.t, expected, actual)

	case <-time.After(timeout):
		m.t.Fatalf("timeout waiting for write: %v", expected)
	}
}

func (m *mockMessageConn) SetReadDeadline(t time.Time) error {
	return nil
}

func (m *mockMessageConn) ReadNextHeader() (uint32, error) {
	m.curReadMessage = <-m.readMessages
	return uint32(len(m.curReadMessage)), nil
}

func (m *mockMessageConn) ReadNextBody(buf []byte) ([]byte, error) {
	return m.curReadMessage, nil
}

func (m *mockMessageConn) RemoteAddr() net.Addr {
	return nil
}

func (m *mockMessageConn) LocalAddr() net.Addr {
	return nil
}<|MERGE_RESOLUTION|>--- conflicted
+++ resolved
@@ -360,8 +360,6 @@
 		ChainNet:    wire.SimNet,
 	}
 
-<<<<<<< HEAD
-=======
 	interceptableSwitchNotifier := &mock.ChainNotifier{
 		EpochChan: make(chan *chainntnfs.BlockEpoch, 1),
 	}
@@ -388,7 +386,6 @@
 			"stop channel notifier failed")
 	})
 
->>>>>>> c855d83a
 	cfg := &Config{
 		Addr:              cfgAddr,
 		PubKeyBytes:       pubKey,
@@ -396,18 +393,6 @@
 		ChainIO:           chainIO,
 		Switch:            mockSwitch,
 		ChanActiveTimeout: chanActiveTimeout,
-<<<<<<< HEAD
-		InterceptSwitch: htlcswitch.NewInterceptableSwitch(
-			nil, testCltvRejectDelta, false,
-		),
-		ChannelDB:      dbAlice.ChannelStateDB(),
-		FeeEstimator:   estimator,
-		Wallet:         wallet,
-		ChainNotifier:  notifier,
-		ChanStatusMgr:  chanStatusMgr,
-		Features:       lnwire.NewFeatureVector(nil, lnwire.Features),
-		DisconnectPeer: func(b *btcec.PublicKey) error { return nil },
-=======
 		InterceptSwitch:   interceptableSwitch,
 		ChannelDB:         dbAlice.ChannelStateDB(),
 		FeeEstimator:      estimator,
@@ -417,7 +402,6 @@
 		Features:          lnwire.NewFeatureVector(nil, lnwire.Features),
 		DisconnectPeer:    func(b *btcec.PublicKey) error { return nil },
 		ChannelNotifier:   channelNotifier,
->>>>>>> c855d83a
 	}
 
 	alicePeer := NewBrontide(*cfg)

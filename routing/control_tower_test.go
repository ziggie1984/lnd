package routing

import (
	"crypto/rand"
	"crypto/sha256"
	"fmt"
	"io"
	"reflect"
	"testing"
	"time"

	"github.com/btcsuite/btcd/btcec/v2"
	"github.com/davecgh/go-spew/spew"
	"github.com/lightningnetwork/lnd/channeldb"
	"github.com/lightningnetwork/lnd/lntypes"
	"github.com/lightningnetwork/lnd/routing/route"
	"github.com/stretchr/testify/require"
)

var (
	priv, _ = btcec.NewPrivateKey()
	pub     = priv.PubKey()

	testHop = &route.Hop{
		PubKeyBytes:      route.NewVertex(pub),
		ChannelID:        12345,
		OutgoingTimeLock: 111,
		AmtToForward:     555,
		LegacyPayload:    true,
	}

	testRoute = route.Route{
		TotalTimeLock: 123,
		TotalAmount:   1234567,
		SourcePubKey:  route.NewVertex(pub),
		Hops: []*route.Hop{
			testHop,
			testHop,
		},
	}

	testTimeout = 5 * time.Second
)

// TestControlTowerSubscribeUnknown tests that subscribing to an unknown
// payment fails.
func TestControlTowerSubscribeUnknown(t *testing.T) {
	t.Parallel()

<<<<<<< HEAD
	db, err := initDB(false)
=======
	db, err := initDB(t, false)
>>>>>>> c855d83a
	require.NoError(t, err, "unable to init db")

	pControl := NewControlTower(channeldb.NewPaymentControl(db))

	// Subscription should fail when the payment is not known.
	_, err = pControl.SubscribePayment(lntypes.Hash{1})
	if err != channeldb.ErrPaymentNotInitiated {
		t.Fatal("expected subscribe to fail for unknown payment")
	}
}

// TestControlTowerSubscribeSuccess tests that payment updates for a
// successful payment are properly sent to subscribers.
func TestControlTowerSubscribeSuccess(t *testing.T) {
	t.Parallel()

<<<<<<< HEAD
	db, err := initDB(false)
=======
	db, err := initDB(t, false)
>>>>>>> c855d83a
	require.NoError(t, err, "unable to init db")

	pControl := NewControlTower(channeldb.NewPaymentControl(db))

	// Initiate a payment.
	info, attempt, preimg, err := genInfo()
	if err != nil {
		t.Fatal(err)
	}

	err = pControl.InitPayment(info.PaymentIdentifier, info)
	if err != nil {
		t.Fatal(err)
	}

	// Subscription should succeed and immediately report the InFlight
	// status.
	subscriber1, err := pControl.SubscribePayment(info.PaymentIdentifier)
	require.NoError(t, err, "expected subscribe to succeed, but got")

	// Register an attempt.
	err = pControl.RegisterAttempt(info.PaymentIdentifier, attempt)
	if err != nil {
		t.Fatal(err)
	}

	// Register a second subscriber after the first attempt has started.
	subscriber2, err := pControl.SubscribePayment(info.PaymentIdentifier)
	require.NoError(t, err, "expected subscribe to succeed, but got")

	// Mark the payment as successful.
	settleInfo := channeldb.HTLCSettleInfo{
		Preimage: preimg,
	}
	htlcAttempt, err := pControl.SettleAttempt(
		info.PaymentIdentifier, attempt.AttemptID, &settleInfo,
	)
	if err != nil {
		t.Fatal(err)
	}
	if *htlcAttempt.Settle != settleInfo {
		t.Fatalf("unexpected settle info returned")
	}

	// Register a third subscriber after the payment succeeded.
	subscriber3, err := pControl.SubscribePayment(info.PaymentIdentifier)
	require.NoError(t, err, "expected subscribe to succeed, but got")

	// We expect all subscribers to now report the final outcome followed by
	// no other events.
	subscribers := []ControlTowerSubscriber{
		subscriber1, subscriber2, subscriber3,
	}

	for _, s := range subscribers {
		var result *channeldb.MPPayment
		for result == nil || result.Status == channeldb.StatusInFlight {
			select {
			case item := <-s.Updates():
				result = item.(*channeldb.MPPayment)
			case <-time.After(testTimeout):
				t.Fatal("timeout waiting for payment result")
			}
		}

		if result.Status != channeldb.StatusSucceeded {
			t.Fatal("unexpected payment state")
		}
		settle, _ := result.TerminalInfo()
		if settle.Preimage != preimg {
			t.Fatal("unexpected preimage")
		}
		if len(result.HTLCs) != 1 {
			t.Fatalf("expected one htlc, got %d", len(result.HTLCs))
		}
		htlc := result.HTLCs[0]
		if !reflect.DeepEqual(htlc.Route, attempt.Route) {
			t.Fatalf("unexpected htlc route: %v vs %v",
				spew.Sdump(htlc.Route),
				spew.Sdump(attempt.Route))
		}

		// After the final event, we expect the channel to be closed.
		select {
		case _, ok := <-s.Updates():
			if ok {
				t.Fatal("expected channel to be closed")
			}
		case <-time.After(testTimeout):
			t.Fatal("timeout waiting for result channel close")
		}
	}
}

// TestPaymentControlSubscribeFail tests that payment updates for a
// failed payment are properly sent to subscribers.
func TestPaymentControlSubscribeFail(t *testing.T) {
	t.Parallel()

	t.Run("register attempt, keep failed payments", func(t *testing.T) {
		testPaymentControlSubscribeFail(t, true, true)
	})
	t.Run("register attempt, delete failed payments", func(t *testing.T) {
		testPaymentControlSubscribeFail(t, true, false)
<<<<<<< HEAD
	})
	t.Run("no register attempt, keep failed payments", func(t *testing.T) {
		testPaymentControlSubscribeFail(t, false, true)
	})
	t.Run("no register attempt, delete failed payments", func(t *testing.T) {
		testPaymentControlSubscribeFail(t, false, false)
=======
>>>>>>> c855d83a
	})
	t.Run("no register attempt, keep failed payments", func(t *testing.T) {
		testPaymentControlSubscribeFail(t, false, true)
	})
	t.Run("no register attempt, delete failed payments", func(t *testing.T) {
		testPaymentControlSubscribeFail(t, false, false)
	})
}

// TestPaymentControlSubscribeAllSuccess tests that multiple payments are
// properly sent to subscribers of TrackPayments.
func TestPaymentControlSubscribeAllSuccess(t *testing.T) {
	t.Parallel()

	db, err := initDB(t, true)
	require.NoError(t, err, "unable to init db: %v")

	pControl := NewControlTower(channeldb.NewPaymentControl(db))

	// Initiate a payment.
	info1, attempt1, preimg1, err := genInfo()
	require.NoError(t, err)

	err = pControl.InitPayment(info1.PaymentIdentifier, info1)
	require.NoError(t, err)

	// Subscription should succeed and immediately report the InFlight
	// status.
	subscription, err := pControl.SubscribeAllPayments()
	require.NoError(t, err, "expected subscribe to succeed, but got: %v")

	// Register an attempt.
	err = pControl.RegisterAttempt(info1.PaymentIdentifier, attempt1)
	require.NoError(t, err)

	// Initiate a second payment after the subscription is already active.
	info2, attempt2, preimg2, err := genInfo()
	require.NoError(t, err)

	err = pControl.InitPayment(info2.PaymentIdentifier, info2)
	require.NoError(t, err)

	// Register an attempt on the second payment.
	err = pControl.RegisterAttempt(info2.PaymentIdentifier, attempt2)
	require.NoError(t, err)

	// Mark the first payment as successful.
	settleInfo1 := channeldb.HTLCSettleInfo{
		Preimage: preimg1,
	}
	htlcAttempt1, err := pControl.SettleAttempt(
		info1.PaymentIdentifier, attempt1.AttemptID, &settleInfo1,
	)
	require.NoError(t, err)
	require.Equal(
		t, settleInfo1, *htlcAttempt1.Settle,
		"unexpected settle info returned",
	)

	// Mark the second payment as successful.
	settleInfo2 := channeldb.HTLCSettleInfo{
		Preimage: preimg2,
	}
	htlcAttempt2, err := pControl.SettleAttempt(
		info2.PaymentIdentifier, attempt2.AttemptID, &settleInfo2,
	)
	require.NoError(t, err)
	require.Equal(
		t, settleInfo2, *htlcAttempt2.Settle,
		"unexpected fail info returned",
	)

	// The two payments will be asserted individually, store the last update
	// for each payment.
	results := make(map[lntypes.Hash]*channeldb.MPPayment)

	// After exactly 5 updates both payments will/should have completed.
	for i := 0; i < 5; i++ {
		select {
		case item := <-subscription.Updates():
			id := item.(*channeldb.MPPayment).Info.PaymentIdentifier
			results[id] = item.(*channeldb.MPPayment)
		case <-time.After(testTimeout):
			require.Fail(t, "timeout waiting for payment result")
		}
	}

	result1 := results[info1.PaymentIdentifier]
	require.Equal(
		t, channeldb.StatusSucceeded, result1.Status,
		"unexpected payment state payment 1",
	)

	settle1, _ := result1.TerminalInfo()
	require.Equal(
		t, preimg1, settle1.Preimage, "unexpected preimage payment 1",
	)

	require.Len(
		t, result1.HTLCs, 1, "expect 1 htlc for payment 1, got %d",
		len(result1.HTLCs),
	)

	htlc1 := result1.HTLCs[0]
	require.Equal(t, attempt1.Route, htlc1.Route, "unexpected htlc route.")

	result2 := results[info2.PaymentIdentifier]
	require.Equal(
		t, channeldb.StatusSucceeded, result2.Status,
		"unexpected payment state payment 2",
	)

	settle2, _ := result2.TerminalInfo()
	require.Equal(
		t, preimg2, settle2.Preimage, "unexpected preimage payment 2",
	)
	require.Len(
		t, result2.HTLCs, 1, "expect 1 htlc for payment 2, got %d",
		len(result2.HTLCs),
	)

	htlc2 := result2.HTLCs[0]
	require.Equal(t, attempt2.Route, htlc2.Route, "unexpected htlc route.")
}

<<<<<<< HEAD
func testPaymentControlSubscribeFail(t *testing.T, registerAttempt,
	keepFailedPaymentAttempts bool) {

	db, err := initDB(keepFailedPaymentAttempts)
=======
// TestPaymentControlSubscribeAllImmediate tests whether already inflight
// payments are reported at the start of the SubscribeAllPayments subscription.
func TestPaymentControlSubscribeAllImmediate(t *testing.T) {
	t.Parallel()

	db, err := initDB(t, true)
	require.NoError(t, err, "unable to init db: %v")

	pControl := NewControlTower(channeldb.NewPaymentControl(db))

	// Initiate a payment.
	info, attempt, _, err := genInfo()
	require.NoError(t, err)

	err = pControl.InitPayment(info.PaymentIdentifier, info)
	require.NoError(t, err)

	// Register a payment update.
	err = pControl.RegisterAttempt(info.PaymentIdentifier, attempt)
	require.NoError(t, err)

	subscription, err := pControl.SubscribeAllPayments()
	require.NoError(t, err, "expected subscribe to succeed, but got: %v")

	// Assert the new subscription receives the old update.
	select {
	case update := <-subscription.Updates():
		require.NotNil(t, update)
		require.Equal(
			t, info.PaymentIdentifier,
			update.(*channeldb.MPPayment).Info.PaymentIdentifier,
		)
		require.Len(t, subscription.Updates(), 0)
	case <-time.After(testTimeout):
		require.Fail(t, "timeout waiting for payment result")
	}
}

// TestPaymentControlUnsubscribeSuccess tests that when unsubscribed, there are
// no more notifications to that specific subscription.
func TestPaymentControlUnsubscribeSuccess(t *testing.T) {
	t.Parallel()

	db, err := initDB(t, true)
	require.NoError(t, err, "unable to init db: %v")

	pControl := NewControlTower(channeldb.NewPaymentControl(db))

	subscription1, err := pControl.SubscribeAllPayments()
	require.NoError(t, err, "expected subscribe to succeed, but got: %v")

	subscription2, err := pControl.SubscribeAllPayments()
	require.NoError(t, err, "expected subscribe to succeed, but got: %v")

	// Initiate a payment.
	info, attempt, _, err := genInfo()
	require.NoError(t, err)

	err = pControl.InitPayment(info.PaymentIdentifier, info)
	require.NoError(t, err)

	// Register a payment update.
	err = pControl.RegisterAttempt(info.PaymentIdentifier, attempt)
	require.NoError(t, err)

	// Assert all subscriptions receive the update.
	select {
	case update1 := <-subscription1.Updates():
		require.NotNil(t, update1)
	case <-time.After(testTimeout):
		require.Fail(t, "timeout waiting for payment result")
	}

	select {
	case update2 := <-subscription2.Updates():
		require.NotNil(t, update2)
	case <-time.After(testTimeout):
		require.Fail(t, "timeout waiting for payment result")
	}

	// Close the first subscription.
	subscription1.Close()

	// Register another update.
	failInfo := channeldb.HTLCFailInfo{
		Reason: channeldb.HTLCFailInternal,
	}
	_, err = pControl.FailAttempt(
		info.PaymentIdentifier, attempt.AttemptID, &failInfo,
	)
	require.NoError(t, err, "unable to fail htlc")

	// Assert only subscription 2 receives the update.
	select {
	case update2 := <-subscription2.Updates():
		require.NotNil(t, update2)
	case <-time.After(testTimeout):
		require.Fail(t, "timeout waiting for payment result")
	}

	require.Len(t, subscription1.Updates(), 0)

	// Close the second subscription.
	subscription2.Close()

	// Register a last update.
	err = pControl.RegisterAttempt(info.PaymentIdentifier, attempt)
	require.NoError(t, err)

	// Assert no subscriptions receive the update.
	require.Len(t, subscription1.Updates(), 0)
	require.Len(t, subscription2.Updates(), 0)
}

func testPaymentControlSubscribeFail(t *testing.T, registerAttempt,
	keepFailedPaymentAttempts bool) {

	db, err := initDB(t, keepFailedPaymentAttempts)
>>>>>>> c855d83a
	require.NoError(t, err, "unable to init db")

	pControl := NewControlTower(channeldb.NewPaymentControl(db))

	// Initiate a payment.
	info, attempt, _, err := genInfo()
	if err != nil {
		t.Fatal(err)
	}

	err = pControl.InitPayment(info.PaymentIdentifier, info)
	if err != nil {
		t.Fatal(err)
	}

	// Subscription should succeed.
	subscriber1, err := pControl.SubscribePayment(info.PaymentIdentifier)
	require.NoError(t, err, "expected subscribe to succeed, but got")

	// Conditionally register the attempt based on the test type. This
	// allows us to simulate failing after attempting with an htlc or before
	// making any attempts at all.
	if registerAttempt {
		// Register an attempt.
		err = pControl.RegisterAttempt(info.PaymentIdentifier, attempt)
		if err != nil {
			t.Fatal(err)
		}

		// Fail the payment attempt.
		failInfo := channeldb.HTLCFailInfo{
			Reason: channeldb.HTLCFailInternal,
		}
		htlcAttempt, err := pControl.FailAttempt(
			info.PaymentIdentifier, attempt.AttemptID, &failInfo,
		)
		if err != nil {
			t.Fatalf("unable to fail htlc: %v", err)
		}
		if *htlcAttempt.Failure != failInfo {
			t.Fatalf("unexpected fail info returned")
		}
	}

	// Mark the payment as failed.
	err = pControl.FailPayment(
		info.PaymentIdentifier, channeldb.FailureReasonTimeout,
	)
	if err != nil {
		t.Fatal(err)
	}

	// Register a second subscriber after the payment failed.
	subscriber2, err := pControl.SubscribePayment(info.PaymentIdentifier)
	require.NoError(t, err, "expected subscribe to succeed, but got")

	// We expect both subscribers to now report the final outcome followed
	// by no other events.
<<<<<<< HEAD
	subscribers := []*ControlTowerSubscriber{
=======
	subscribers := []ControlTowerSubscriber{
>>>>>>> c855d83a
		subscriber1, subscriber2,
	}

	for _, s := range subscribers {
		var result *channeldb.MPPayment
		for result == nil || result.Status == channeldb.StatusInFlight {
			select {
			case item := <-s.Updates():
				result = item.(*channeldb.MPPayment)
			case <-time.After(testTimeout):
				t.Fatal("timeout waiting for payment result")
			}
		}

		if result.Status == channeldb.StatusSucceeded {
			t.Fatal("unexpected payment state")
		}

		// There will either be one or zero htlcs depending on whether
		// or not the attempt was registered. Assert the correct number
		// is present, and the route taken if the attempt was
		// registered.
		if registerAttempt {
			if len(result.HTLCs) != 1 {
				t.Fatalf("expected 1 htlc, got: %d",
					len(result.HTLCs))
			}

			htlc := result.HTLCs[0]
			if !reflect.DeepEqual(htlc.Route, testRoute) {
				t.Fatalf("unexpected htlc route: %v vs %v",
					spew.Sdump(htlc.Route),
					spew.Sdump(testRoute))
			}
		} else if len(result.HTLCs) != 0 {
			t.Fatalf("expected 0 htlcs, got: %d",
				len(result.HTLCs))
		}

		if *result.FailureReason != channeldb.FailureReasonTimeout {
			t.Fatal("unexpected failure reason")
		}

		// After the final event, we expect the channel to be closed.
		select {
		case _, ok := <-s.Updates():
			if ok {
				t.Fatal("expected channel to be closed")
			}
		case <-time.After(testTimeout):
			t.Fatal("timeout waiting for result channel close")
		}
	}
}

<<<<<<< HEAD
func initDB(keepFailedPaymentAttempts bool) (*channeldb.DB, error) {
	tempPath, err := ioutil.TempDir("", "routingdb")
	if err != nil {
		return nil, err
	}

	db, err := channeldb.Open(
		tempPath, channeldb.OptionKeepFailedPaymentAttempts(
=======
func initDB(t *testing.T, keepFailedPaymentAttempts bool) (*channeldb.DB, error) {
	db, err := channeldb.Open(
		t.TempDir(), channeldb.OptionKeepFailedPaymentAttempts(
>>>>>>> c855d83a
			keepFailedPaymentAttempts,
		),
	)
	if err != nil {
		return nil, err
	}

	return db, err
}

func genInfo() (*channeldb.PaymentCreationInfo, *channeldb.HTLCAttemptInfo,
	lntypes.Preimage, error) {

	preimage, err := genPreimage()
	if err != nil {
		return nil, nil, preimage, fmt.Errorf("unable to "+
			"generate preimage: %v", err)
	}

	rhash := sha256.Sum256(preimage[:])
	return &channeldb.PaymentCreationInfo{
			PaymentIdentifier: rhash,
			Value:             testRoute.ReceiverAmt(),
			CreationTime:      time.Unix(time.Now().Unix(), 0),
			PaymentRequest:    []byte("hola"),
		},
		channeldb.NewHtlcAttemptInfo(
			1, priv, testRoute, time.Time{}, nil,
		), preimage, nil
}

func genPreimage() ([32]byte, error) {
	var preimage [32]byte
	if _, err := io.ReadFull(rand.Reader, preimage[:]); err != nil {
		return preimage, err
	}
	return preimage, nil
}<|MERGE_RESOLUTION|>--- conflicted
+++ resolved
@@ -47,11 +47,7 @@
 func TestControlTowerSubscribeUnknown(t *testing.T) {
 	t.Parallel()
 
-<<<<<<< HEAD
-	db, err := initDB(false)
-=======
 	db, err := initDB(t, false)
->>>>>>> c855d83a
 	require.NoError(t, err, "unable to init db")
 
 	pControl := NewControlTower(channeldb.NewPaymentControl(db))
@@ -68,11 +64,7 @@
 func TestControlTowerSubscribeSuccess(t *testing.T) {
 	t.Parallel()
 
-<<<<<<< HEAD
-	db, err := initDB(false)
-=======
 	db, err := initDB(t, false)
->>>>>>> c855d83a
 	require.NoError(t, err, "unable to init db")
 
 	pControl := NewControlTower(channeldb.NewPaymentControl(db))
@@ -177,15 +169,6 @@
 	})
 	t.Run("register attempt, delete failed payments", func(t *testing.T) {
 		testPaymentControlSubscribeFail(t, true, false)
-<<<<<<< HEAD
-	})
-	t.Run("no register attempt, keep failed payments", func(t *testing.T) {
-		testPaymentControlSubscribeFail(t, false, true)
-	})
-	t.Run("no register attempt, delete failed payments", func(t *testing.T) {
-		testPaymentControlSubscribeFail(t, false, false)
-=======
->>>>>>> c855d83a
 	})
 	t.Run("no register attempt, keep failed payments", func(t *testing.T) {
 		testPaymentControlSubscribeFail(t, false, true)
@@ -311,12 +294,6 @@
 	require.Equal(t, attempt2.Route, htlc2.Route, "unexpected htlc route.")
 }
 
-<<<<<<< HEAD
-func testPaymentControlSubscribeFail(t *testing.T, registerAttempt,
-	keepFailedPaymentAttempts bool) {
-
-	db, err := initDB(keepFailedPaymentAttempts)
-=======
 // TestPaymentControlSubscribeAllImmediate tests whether already inflight
 // payments are reported at the start of the SubscribeAllPayments subscription.
 func TestPaymentControlSubscribeAllImmediate(t *testing.T) {
@@ -435,7 +412,6 @@
 	keepFailedPaymentAttempts bool) {
 
 	db, err := initDB(t, keepFailedPaymentAttempts)
->>>>>>> c855d83a
 	require.NoError(t, err, "unable to init db")
 
 	pControl := NewControlTower(channeldb.NewPaymentControl(db))
@@ -494,11 +470,7 @@
 
 	// We expect both subscribers to now report the final outcome followed
 	// by no other events.
-<<<<<<< HEAD
-	subscribers := []*ControlTowerSubscriber{
-=======
 	subscribers := []ControlTowerSubscriber{
->>>>>>> c855d83a
 		subscriber1, subscriber2,
 	}
 
@@ -554,20 +526,9 @@
 	}
 }
 
-<<<<<<< HEAD
-func initDB(keepFailedPaymentAttempts bool) (*channeldb.DB, error) {
-	tempPath, err := ioutil.TempDir("", "routingdb")
-	if err != nil {
-		return nil, err
-	}
-
-	db, err := channeldb.Open(
-		tempPath, channeldb.OptionKeepFailedPaymentAttempts(
-=======
 func initDB(t *testing.T, keepFailedPaymentAttempts bool) (*channeldb.DB, error) {
 	db, err := channeldb.Open(
 		t.TempDir(), channeldb.OptionKeepFailedPaymentAttempts(
->>>>>>> c855d83a
 			keepFailedPaymentAttempts,
 		),
 	)

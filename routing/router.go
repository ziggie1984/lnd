package routing

import (
	"bytes"
	goErrors "errors"
	"fmt"
	"runtime"
	"strings"
	"sync"
	"sync/atomic"
	"time"

	"github.com/btcsuite/btcd/btcec/v2"
	"github.com/btcsuite/btcd/btcutil"
	"github.com/btcsuite/btcd/wire"
	"github.com/davecgh/go-spew/spew"
	"github.com/go-errors/errors"
	sphinx "github.com/lightningnetwork/lightning-onion"
	"github.com/lightningnetwork/lnd/amp"
	"github.com/lightningnetwork/lnd/batch"
	"github.com/lightningnetwork/lnd/chainntnfs"
	"github.com/lightningnetwork/lnd/channeldb"
	"github.com/lightningnetwork/lnd/clock"
	"github.com/lightningnetwork/lnd/htlcswitch"
	"github.com/lightningnetwork/lnd/input"
	"github.com/lightningnetwork/lnd/kvdb"
	"github.com/lightningnetwork/lnd/lntypes"
	"github.com/lightningnetwork/lnd/lnutils"
	"github.com/lightningnetwork/lnd/lnwallet"
	"github.com/lightningnetwork/lnd/lnwallet/btcwallet"
	"github.com/lightningnetwork/lnd/lnwallet/chanvalidate"
	"github.com/lightningnetwork/lnd/lnwire"
	"github.com/lightningnetwork/lnd/multimutex"
	"github.com/lightningnetwork/lnd/record"
	"github.com/lightningnetwork/lnd/routing/chainview"
	"github.com/lightningnetwork/lnd/routing/route"
	"github.com/lightningnetwork/lnd/routing/shards"
	"github.com/lightningnetwork/lnd/ticker"
	"github.com/lightningnetwork/lnd/zpay32"
)

const (
	// DefaultPayAttemptTimeout is the default payment attempt timeout. The
	// payment attempt timeout defines the duration after which we stop
	// trying more routes for a payment.
	DefaultPayAttemptTimeout = time.Duration(time.Second * 60)

	// DefaultChannelPruneExpiry is the default duration used to determine
	// if a channel should be pruned or not.
	DefaultChannelPruneExpiry = time.Duration(time.Hour * 24 * 14)

	// DefaultFirstTimePruneDelay is the time we'll wait after startup
	// before attempting to prune the graph for zombie channels. We don't
	// do it immediately after startup to allow lnd to start up without
	// getting blocked by this job.
	DefaultFirstTimePruneDelay = 30 * time.Second

	// defaultStatInterval governs how often the router will log non-empty
	// stats related to processing new channels, updates, or node
	// announcements.
	defaultStatInterval = time.Minute

	// MinCLTVDelta is the minimum CLTV value accepted by LND for all
	// timelock deltas. This includes both forwarding CLTV deltas set on
	// channel updates, as well as final CLTV deltas used to create BOLT 11
	// payment requests.
	//
	// NOTE: For payment requests, BOLT 11 stipulates that a final CLTV
	// delta of 9 should be used when no value is decoded. This however
	// leads to inflexiblity in upgrading this default parameter, since it
	// can create inconsistencies around the assumed value between sender
	// and receiver. Specifically, if the receiver assumes a higher value
	// than the sender, the receiver will always see the received HTLCs as
	// invalid due to their timelock not meeting the required delta.
	//
	// We skirt this by always setting an explicit CLTV delta when creating
	// invoices. This allows LND nodes to freely update the minimum without
	// creating incompatibilities during the upgrade process. For some time
	// LND has used an explicit default final CLTV delta of 40 blocks for
	// bitcoin (160 for litecoin), though we now clamp the lower end of this
	// range for user-chosen deltas to 18 blocks to be conservative.
	MinCLTVDelta = 18
)

var (
	// ErrRouterShuttingDown is returned if the router is in the process of
	// shutting down.
	ErrRouterShuttingDown = fmt.Errorf("router shutting down")
)

// ChannelGraphSource represents the source of information about the topology
// of the lightning network. It's responsible for the addition of nodes, edges,
// applying edge updates, and returning the current block height with which the
// topology is synchronized.
type ChannelGraphSource interface {
	// AddNode is used to add information about a node to the router
	// database. If the node with this pubkey is not present in an existing
	// channel, it will be ignored.
	AddNode(node *channeldb.LightningNode, op ...batch.SchedulerOption) error

	// AddEdge is used to add edge/channel to the topology of the router,
	// after all information about channel will be gathered this
	// edge/channel might be used in construction of payment path.
	AddEdge(edge *channeldb.ChannelEdgeInfo, op ...batch.SchedulerOption) error

	// AddProof updates the channel edge info with proof which is needed to
	// properly announce the edge to the rest of the network.
	AddProof(chanID lnwire.ShortChannelID, proof *channeldb.ChannelAuthProof) error

	// UpdateEdge is used to update edge information, without this message
	// edge considered as not fully constructed.
	UpdateEdge(policy *channeldb.ChannelEdgePolicy, op ...batch.SchedulerOption) error

	// IsStaleNode returns true if the graph source has a node announcement
	// for the target node with a more recent timestamp. This method will
	// also return true if we don't have an active channel announcement for
	// the target node.
	IsStaleNode(node route.Vertex, timestamp time.Time) bool

	// IsPublicNode determines whether the given vertex is seen as a public
	// node in the graph from the graph's source node's point of view.
	IsPublicNode(node route.Vertex) (bool, error)

	// IsKnownEdge returns true if the graph source already knows of the
	// passed channel ID either as a live or zombie edge.
	IsKnownEdge(chanID lnwire.ShortChannelID) bool

	// IsStaleEdgePolicy returns true if the graph source has a channel
	// edge for the passed channel ID (and flags) that have a more recent
	// timestamp.
	IsStaleEdgePolicy(chanID lnwire.ShortChannelID, timestamp time.Time,
		flags lnwire.ChanUpdateChanFlags) bool

	// MarkEdgeLive clears an edge from our zombie index, deeming it as
	// live.
	MarkEdgeLive(chanID lnwire.ShortChannelID) error

	// ForAllOutgoingChannels is used to iterate over all channels
	// emanating from the "source" node which is the center of the
	// star-graph.
	ForAllOutgoingChannels(cb func(tx kvdb.RTx,
		c *channeldb.ChannelEdgeInfo,
		e *channeldb.ChannelEdgePolicy) error) error

	// CurrentBlockHeight returns the block height from POV of the router
	// subsystem.
	CurrentBlockHeight() (uint32, error)

	// GetChannelByID return the channel by the channel id.
	GetChannelByID(chanID lnwire.ShortChannelID) (*channeldb.ChannelEdgeInfo,
		*channeldb.ChannelEdgePolicy, *channeldb.ChannelEdgePolicy, error)

	// FetchLightningNode attempts to look up a target node by its identity
	// public key. channeldb.ErrGraphNodeNotFound is returned if the node
	// doesn't exist within the graph.
	FetchLightningNode(route.Vertex) (*channeldb.LightningNode, error)

	// ForEachNode is used to iterate over every node in the known graph.
	ForEachNode(func(node *channeldb.LightningNode) error) error
}

// PaymentAttemptDispatcher is used by the router to send payment attempts onto
// the network, and receive their results.
type PaymentAttemptDispatcher interface {
	// SendHTLC is a function that directs a link-layer switch to
	// forward a fully encoded payment to the first hop in the route
	// denoted by its public key. A non-nil error is to be returned if the
	// payment was unsuccessful.
	SendHTLC(firstHop lnwire.ShortChannelID,
		attemptID uint64,
		htlcAdd *lnwire.UpdateAddHTLC) error

<<<<<<< HEAD
	// GetPaymentResult returns the result of the payment attempt with
=======
	// GetAttemptResult returns the result of the payment attempt with
>>>>>>> c855d83a
	// the given attemptID. The paymentHash should be set to the payment's
	// overall hash, or in case of AMP payments the payment's unique
	// identifier.
	//
	// The method returns a channel where the payment result will be sent
	// when available, or an error is encountered during forwarding. When a
	// result is received on the channel, the HTLC is guaranteed to no
	// longer be in flight.  The switch shutting down is signaled by
	// closing the channel. If the attemptID is unknown,
	// ErrPaymentIDNotFound will be returned.
	GetAttemptResult(attemptID uint64, paymentHash lntypes.Hash,
		deobfuscator htlcswitch.ErrorDecrypter) (
		<-chan *htlcswitch.PaymentResult, error)

	// CleanStore calls the underlying result store, telling it is safe to
	// delete all entries except the ones in the keepPids map. This should
	// be called periodically to let the switch clean up payment results
	// that we have handled.
	// NOTE: New payment attempts MUST NOT be made after the keepPids map
	// has been created and this method has returned.
	CleanStore(keepPids map[uint64]struct{}) error
}

// PaymentSessionSource is an interface that defines a source for the router to
// retrieve new payment sessions.
type PaymentSessionSource interface {
	// NewPaymentSession creates a new payment session that will produce
	// routes to the given target. An optional set of routing hints can be
	// provided in order to populate additional edges to explore when
	// finding a path to the payment's destination.
	NewPaymentSession(p *LightningPayment) (PaymentSession, error)

	// NewPaymentSessionEmpty creates a new paymentSession instance that is
	// empty, and will be exhausted immediately. Used for failure reporting
	// to missioncontrol for resumed payment we don't want to make more
	// attempts for.
	NewPaymentSessionEmpty() PaymentSession
}

// MissionController is an interface that exposes failure reporting and
// probability estimation.
type MissionController interface {
	// ReportPaymentFail reports a failed payment to mission control as
	// input for future probability estimates. It returns a bool indicating
	// whether this error is a final error and no further payment attempts
	// need to be made.
	ReportPaymentFail(attemptID uint64, rt *route.Route,
		failureSourceIdx *int, failure lnwire.FailureMessage) (
		*channeldb.FailureReason, error)

	// ReportPaymentSuccess reports a successful payment to mission control as input
	// for future probability estimates.
	ReportPaymentSuccess(attemptID uint64, rt *route.Route) error

	// GetProbability is expected to return the success probability of a
	// payment from fromNode along edge.
	GetProbability(fromNode, toNode route.Vertex,
		amt lnwire.MilliSatoshi, capacity btcutil.Amount) float64
}

// FeeSchema is the set fee configuration for a Lightning Node on the network.
// Using the coefficients described within the schema, the required fee to
// forward outgoing payments can be derived.
type FeeSchema struct {
	// BaseFee is the base amount of milli-satoshis that will be chained
	// for ANY payment forwarded.
	BaseFee lnwire.MilliSatoshi

	// FeeRate is the rate that will be charged for forwarding payments.
	// This value should be interpreted as the numerator for a fraction
	// (fixed point arithmetic) whose denominator is 1 million. As a result
	// the effective fee rate charged per mSAT will be: (amount *
	// FeeRate/1,000,000).
	FeeRate uint32
}

// ChannelPolicy holds the parameters that determine the policy we enforce
// when forwarding payments on a channel. These parameters are communicated
// to the rest of the network in ChannelUpdate messages.
type ChannelPolicy struct {
	// FeeSchema holds the fee configuration for a channel.
	FeeSchema

	// TimeLockDelta is the required HTLC timelock delta to be used
	// when forwarding payments.
	TimeLockDelta uint32

	// MaxHTLC is the maximum HTLC size including fees we are allowed to
	// forward over this channel.
	MaxHTLC lnwire.MilliSatoshi

	// MinHTLC is the minimum HTLC size including fees we are allowed to
	// forward over this channel.
	MinHTLC *lnwire.MilliSatoshi
}

// Config defines the configuration for the ChannelRouter. ALL elements within
// the configuration MUST be non-nil for the ChannelRouter to carry out its
// duties.
type Config struct {
	// Graph is the channel graph that the ChannelRouter will use to gather
	// metrics from and also to carry out path finding queries.
	// TODO(roasbeef): make into an interface
	Graph *channeldb.ChannelGraph

	// Chain is the router's source to the most up-to-date blockchain data.
	// All incoming advertised channels will be checked against the chain
	// to ensure that the channels advertised are still open.
	Chain lnwallet.BlockChainIO

	// ChainView is an instance of a FilteredChainView which is used to
	// watch the sub-set of the UTXO set (the set of active channels) that
	// we need in order to properly maintain the channel graph.
	ChainView chainview.FilteredChainView

	// Notifier is a reference to the ChainNotifier, used to grab
	// the latest blocks if the router is missing any.
	Notifier chainntnfs.ChainNotifier

	// Payer is an instance of a PaymentAttemptDispatcher and is used by
	// the router to send payment attempts onto the network, and receive
	// their results.
	Payer PaymentAttemptDispatcher

	// Control keeps track of the status of ongoing payments, ensuring we
	// can properly resume them across restarts.
	Control ControlTower

	// MissionControl is a shared memory of sorts that executions of
	// payment path finding use in order to remember which vertexes/edges
	// were pruned from prior attempts. During SendPayment execution,
	// errors sent by nodes are mapped into a vertex or edge to be pruned.
	// Each run will then take into account this set of pruned
	// vertexes/edges to reduce route failure and pass on graph information
	// gained to the next execution.
	MissionControl MissionController

	// SessionSource defines a source for the router to retrieve new payment
	// sessions.
	SessionSource PaymentSessionSource

	// ChannelPruneExpiry is the duration used to determine if a channel
	// should be pruned or not. If the delta between now and when the
	// channel was last updated is greater than ChannelPruneExpiry, then
	// the channel is marked as a zombie channel eligible for pruning.
	ChannelPruneExpiry time.Duration

	// GraphPruneInterval is used as an interval to determine how often we
	// should examine the channel graph to garbage collect zombie channels.
	GraphPruneInterval time.Duration

	// FirstTimePruneDelay is the time we'll wait after startup before
	// attempting to prune the graph for zombie channels. We don't do it
	// immediately after startup to allow lnd to start up without getting
	// blocked by this job.
	FirstTimePruneDelay time.Duration

	// QueryBandwidth is a method that allows the router to query the lower
	// link layer to determine the up to date available bandwidth at a
	// prospective link to be traversed. If the  link isn't available, then
	// a value of zero should be returned. Otherwise, the current up to
	// date knowledge of the available bandwidth of the link should be
	// returned.
	GetLink getLinkQuery

	// NextPaymentID is a method that guarantees to return a new, unique ID
	// each time it is called. This is used by the router to generate a
	// unique payment ID for each payment it attempts to send, such that
	// the switch can properly handle the HTLC.
	NextPaymentID func() (uint64, error)

	// AssumeChannelValid toggles whether or not the router will check for
	// spentness of channel outpoints. For neutrino, this saves long rescans
	// from blocking initial usage of the daemon.
	AssumeChannelValid bool

	// PathFindingConfig defines global path finding parameters.
	PathFindingConfig PathFindingConfig

	// Clock is mockable time provider.
	Clock clock.Clock

	// StrictZombiePruning determines if we attempt to prune zombie
	// channels according to a stricter criteria. If true, then we'll prune
	// a channel if only *one* of the edges is considered a zombie.
	// Otherwise, we'll only prune the channel when both edges have a very
	// dated last update.
	StrictZombiePruning bool

	// IsAlias returns whether a passed ShortChannelID is an alias. This is
	// only used for our local channels.
	IsAlias func(scid lnwire.ShortChannelID) bool
}

// EdgeLocator is a struct used to identify a specific edge.
type EdgeLocator struct {
	// ChannelID is the channel of this edge.
	ChannelID uint64

	// Direction takes the value of 0 or 1 and is identical in definition to
	// the channel direction flag. A value of 0 means the direction from the
	// lower node pubkey to the higher.
	Direction uint8
}

// String returns a human readable version of the edgeLocator values.
func (e *EdgeLocator) String() string {
	return fmt.Sprintf("%v:%v", e.ChannelID, e.Direction)
}

// ChannelRouter is the layer 3 router within the Lightning stack. Below the
// ChannelRouter is the HtlcSwitch, and below that is the Bitcoin blockchain
// itself. The primary role of the ChannelRouter is to respond to queries for
// potential routes that can support a payment amount, and also general graph
// reachability questions. The router will prune the channel graph
// automatically as new blocks are discovered which spend certain known funding
// outpoints, thereby closing their respective channels.
type ChannelRouter struct {
	ntfnClientCounter uint64 // To be used atomically.

	started uint32 // To be used atomically.
	stopped uint32 // To be used atomically.

	bestHeight uint32 // To be used atomically.

	// cfg is a copy of the configuration struct that the ChannelRouter was
	// initialized with.
	cfg *Config

	// selfNode is the center of the star-graph centered around the
	// ChannelRouter. The ChannelRouter uses this node as a starting point
	// when doing any path finding.
	selfNode *channeldb.LightningNode

	// cachedGraph is an instance of routingGraph that caches the source node as
	// well as the channel graph itself in memory.
	cachedGraph routingGraph

	// newBlocks is a channel in which new blocks connected to the end of
	// the main chain are sent over, and blocks updated after a call to
	// UpdateFilter.
	newBlocks <-chan *chainview.FilteredBlock

	// staleBlocks is a channel in which blocks disconnected from the end
	// of our currently known best chain are sent over.
	staleBlocks <-chan *chainview.FilteredBlock

	// networkUpdates is a channel that carries new topology updates
	// messages from outside the ChannelRouter to be processed by the
	// networkHandler.
	networkUpdates chan *routingMsg

	// topologyClients maps a client's unique notification ID to a
	// topologyClient client that contains its notification dispatch
	// channel.
	topologyClients *lnutils.SyncMap[uint64, *topologyClient]

	// ntfnClientUpdates is a channel that's used to send new updates to
	// topology notification clients to the ChannelRouter. Updates either
	// add a new notification client, or cancel notifications for an
	// existing client.
	ntfnClientUpdates chan *topologyClientUpdate

	// channelEdgeMtx is a mutex we use to make sure we process only one
	// ChannelEdgePolicy at a time for a given channelID, to ensure
	// consistency between the various database accesses.
	channelEdgeMtx *multimutex.Mutex

	// statTicker is a resumable ticker that logs the router's progress as
	// it discovers channels or receives updates.
	statTicker ticker.Ticker

	// stats tracks newly processed channels, updates, and node
	// announcements over a window of defaultStatInterval.
	stats *routerStats

	quit chan struct{}
	wg   sync.WaitGroup
}

// A compile time check to ensure ChannelRouter implements the
// ChannelGraphSource interface.
var _ ChannelGraphSource = (*ChannelRouter)(nil)

// New creates a new instance of the ChannelRouter with the specified
// configuration parameters. As part of initialization, if the router detects
// that the channel graph isn't fully in sync with the latest UTXO (since the
// channel graph is a subset of the UTXO set) set, then the router will proceed
// to fully sync to the latest state of the UTXO set.
func New(cfg Config) (*ChannelRouter, error) {
	selfNode, err := cfg.Graph.SourceNode()
	if err != nil {
		return nil, err
	}

	r := &ChannelRouter{
		cfg: &cfg,
		cachedGraph: &CachedGraph{
			graph:  cfg.Graph,
			source: selfNode.PubKeyBytes,
		},
		networkUpdates:    make(chan *routingMsg),
		topologyClients:   &lnutils.SyncMap[uint64, *topologyClient]{},
		ntfnClientUpdates: make(chan *topologyClientUpdate),
		channelEdgeMtx:    multimutex.NewMutex(),
		selfNode:          selfNode,
		statTicker:        ticker.New(defaultStatInterval),
		stats:             new(routerStats),
		quit:              make(chan struct{}),
	}

	return r, nil
}

// Start launches all the goroutines the ChannelRouter requires to carry out
// its duties. If the router has already been started, then this method is a
// noop.
func (r *ChannelRouter) Start() error {
	if !atomic.CompareAndSwapUint32(&r.started, 0, 1) {
		return nil
	}

	log.Info("Channel Router starting")

	bestHash, bestHeight, err := r.cfg.Chain.GetBestBlock()
	if err != nil {
		return err
	}

	// If the graph has never been pruned, or hasn't fully been created yet,
	// then we don't treat this as an explicit error.
	if _, _, err := r.cfg.Graph.PruneTip(); err != nil {
		switch {
		case err == channeldb.ErrGraphNeverPruned:
			fallthrough
		case err == channeldb.ErrGraphNotFound:
			// If the graph has never been pruned, then we'll set
			// the prune height to the current best height of the
			// chain backend.
			_, err = r.cfg.Graph.PruneGraph(
				nil, bestHash, uint32(bestHeight),
			)
			if err != nil {
				return err
			}
		default:
			return err
		}
	}

	// If AssumeChannelValid is present, then we won't rely on pruning
	// channels from the graph based on their spentness, but whether they
	// are considered zombies or not. We will start zombie pruning after a
	// small delay, to avoid slowing down startup of lnd.
	if r.cfg.AssumeChannelValid {
		time.AfterFunc(r.cfg.FirstTimePruneDelay, func() {
			select {
			case <-r.quit:
				return
			default:
			}

			log.Info("Initial zombie prune starting")
			if err := r.pruneZombieChans(); err != nil {
				log.Errorf("Unable to prune zombies: %v", err)
			}
		})
	} else {
		// Otherwise, we'll use our filtered chain view to prune
		// channels as soon as they are detected as spent on-chain.
		if err := r.cfg.ChainView.Start(); err != nil {
			return err
		}

		// Once the instance is active, we'll fetch the channel we'll
		// receive notifications over.
		r.newBlocks = r.cfg.ChainView.FilteredBlocks()
		r.staleBlocks = r.cfg.ChainView.DisconnectedBlocks()

		// Before we perform our manual block pruning, we'll construct
		// and apply a fresh chain filter to the active
		// FilteredChainView instance.  We do this before, as otherwise
		// we may miss on-chain events as the filter hasn't properly
		// been applied.
		channelView, err := r.cfg.Graph.ChannelView()
		if err != nil && err != channeldb.ErrGraphNoEdgesFound {
			return err
		}

		log.Infof("Filtering chain using %v channels active",
			len(channelView))

		if len(channelView) != 0 {
			err = r.cfg.ChainView.UpdateFilter(
				channelView, uint32(bestHeight),
			)
			if err != nil {
				return err
			}
		}

		// The graph pruning might have taken a while and there could be
		// new blocks available.
		_, bestHeight, err = r.cfg.Chain.GetBestBlock()
		if err != nil {
			return err
		}
		r.bestHeight = uint32(bestHeight)

		// Before we begin normal operation of the router, we first need
		// to synchronize the channel graph to the latest state of the
		// UTXO set.
		if err := r.syncGraphWithChain(); err != nil {
			return err
		}

		// Finally, before we proceed, we'll prune any unconnected nodes
		// from the graph in order to ensure we maintain a tight graph
		// of "useful" nodes.
		err = r.cfg.Graph.PruneGraphNodes()
		if err != nil && err != channeldb.ErrGraphNodesNotFound {
			return err
		}
	}

	// If any payments are still in flight, we resume, to make sure their
	// results are properly handled.
	payments, err := r.cfg.Control.FetchInFlightPayments()
	if err != nil {
		return err
	}

	// Before we restart existing payments and start accepting more
	// payments to be made, we clean the network result store of the
	// Switch. We do this here at startup to ensure no more payments can be
	// made concurrently, so we know the toKeep map will be up-to-date
	// until the cleaning has finished.
	toKeep := make(map[uint64]struct{})
	for _, p := range payments {
		for _, a := range p.HTLCs {
			toKeep[a.AttemptID] = struct{}{}
		}
	}

	log.Debugf("Cleaning network result store.")
	if err := r.cfg.Payer.CleanStore(toKeep); err != nil {
		return err
	}

	for _, payment := range payments {
		log.Infof("Resuming payment %v", payment.Info.PaymentIdentifier)
		r.wg.Add(1)
		go func(payment *channeldb.MPPayment) {
			defer r.wg.Done()

			// Get the hashes used for the outstanding HTLCs.
			htlcs := make(map[uint64]lntypes.Hash)
			for _, a := range payment.HTLCs {
				a := a

				// We check whether the individual attempts
				// have their HTLC hash set, if not we'll fall
				// back to the overall payment hash.
				hash := payment.Info.PaymentIdentifier
				if a.Hash != nil {
					hash = *a.Hash
				}

				htlcs[a.AttemptID] = hash
			}

			// Since we are not supporting creating more shards
			// after a restart (only receiving the result of the
			// shards already outstanding), we create a simple
			// shard tracker that will map the attempt IDs to
			// hashes used for the HTLCs. This will be enough also
			// for AMP payments, since we only need the hashes for
			// the individual HTLCs to regenerate the circuits, and
			// we don't currently persist the root share necessary
			// to re-derive them.
			shardTracker := shards.NewSimpleShardTracker(
				payment.Info.PaymentIdentifier, htlcs,
			)

			// We create a dummy, empty payment session such that
			// we won't make another payment attempt when the
			// result for the in-flight attempt is received.
			paySession := r.cfg.SessionSource.NewPaymentSessionEmpty()

			// We pass in a zero timeout value, to indicate we
			// don't need it to timeout. It will stop immediately
			// after the existing attempt has finished anyway. We
			// also set a zero fee limit, as no more routes should
			// be tried.
			_, _, err := r.sendPayment(
				0, payment.Info.PaymentIdentifier, 0,
				paySession, shardTracker,
			)
			if err != nil {
				log.Errorf("Resuming payment %v failed: %v.",
					payment.Info.PaymentIdentifier, err)
				return
			}

			log.Infof("Resumed payment %v completed.",
				payment.Info.PaymentIdentifier)
		}(payment)
	}

	r.wg.Add(1)
	go r.networkHandler()

	return nil
}

// Stop signals the ChannelRouter to gracefully halt all routines. This method
// will *block* until all goroutines have excited. If the channel router has
// already stopped then this method will return immediately.
func (r *ChannelRouter) Stop() error {
	if !atomic.CompareAndSwapUint32(&r.stopped, 0, 1) {
		return nil
	}

	log.Info("Channel Router shutting down")

	// Our filtered chain view could've only been started if
	// AssumeChannelValid isn't present.
	if !r.cfg.AssumeChannelValid {
		if err := r.cfg.ChainView.Stop(); err != nil {
			return err
		}
	}

	close(r.quit)
	r.wg.Wait()

	return nil
}

// syncGraphWithChain attempts to synchronize the current channel graph with
// the latest UTXO set state. This process involves pruning from the channel
// graph any channels which have been closed by spending their funding output
// since we've been down.
func (r *ChannelRouter) syncGraphWithChain() error {
	// First, we'll need to check to see if we're already in sync with the
	// latest state of the UTXO set.
	bestHash, bestHeight, err := r.cfg.Chain.GetBestBlock()
	if err != nil {
		return err
	}
	r.bestHeight = uint32(bestHeight)

	pruneHash, pruneHeight, err := r.cfg.Graph.PruneTip()
	if err != nil {
		switch {
		// If the graph has never been pruned, or hasn't fully been
		// created yet, then we don't treat this as an explicit error.
		case err == channeldb.ErrGraphNeverPruned:
		case err == channeldb.ErrGraphNotFound:
		default:
			return err
		}
	}

	log.Infof("Prune tip for Channel Graph: height=%v, hash=%v", pruneHeight,
		pruneHash)

	switch {

	// If the graph has never been pruned, then we can exit early as this
	// entails it's being created for the first time and hasn't seen any
	// block or created channels.
	case pruneHeight == 0 || pruneHash == nil:
		return nil

	// If the block hashes and heights match exactly, then we don't need to
	// prune the channel graph as we're already fully in sync.
	case bestHash.IsEqual(pruneHash) && uint32(bestHeight) == pruneHeight:
		return nil
	}

	// If the main chain blockhash at prune height is different from the
	// prune hash, this might indicate the database is on a stale branch.
	mainBlockHash, err := r.cfg.Chain.GetBlockHash(int64(pruneHeight))
	if err != nil {
		return err
	}

	// While we are on a stale branch of the chain, walk backwards to find
	// first common block.
	for !pruneHash.IsEqual(mainBlockHash) {
		log.Infof("channel graph is stale. Disconnecting block %v "+
			"(hash=%v)", pruneHeight, pruneHash)
		// Prune the graph for every channel that was opened at height
		// >= pruneHeight.
		_, err := r.cfg.Graph.DisconnectBlockAtHeight(pruneHeight)
		if err != nil {
			return err
		}

		pruneHash, pruneHeight, err = r.cfg.Graph.PruneTip()
		if err != nil {
			switch {
			// If at this point the graph has never been pruned, we
			// can exit as this entails we are back to the point
			// where it hasn't seen any block or created channels,
			// alas there's nothing left to prune.
			case err == channeldb.ErrGraphNeverPruned:
				return nil
			case err == channeldb.ErrGraphNotFound:
				return nil
			default:
				return err
			}
		}
		mainBlockHash, err = r.cfg.Chain.GetBlockHash(int64(pruneHeight))
		if err != nil {
			return err
		}
	}

	log.Infof("Syncing channel graph from height=%v (hash=%v) to height=%v "+
		"(hash=%v)", pruneHeight, pruneHash, bestHeight, bestHash)

	// If we're not yet caught up, then we'll walk forward in the chain
	// pruning the channel graph with each new block that hasn't yet been
	// consumed by the channel graph.
	var spentOutputs []*wire.OutPoint
	for nextHeight := pruneHeight + 1; nextHeight <= uint32(bestHeight); nextHeight++ {
		// Break out of the rescan early if a shutdown has been
		// requested, otherwise long rescans will block the daemon from
		// shutting down promptly.
		select {
		case <-r.quit:
			return ErrRouterShuttingDown
		default:
		}

		// Using the next height, request a manual block pruning from
		// the chainview for the particular block hash.
		nextHash, err := r.cfg.Chain.GetBlockHash(int64(nextHeight))
		if err != nil {
			return err
		}
		filterBlock, err := r.cfg.ChainView.FilterBlock(nextHash)
		if err != nil {
			return err
		}

		// We're only interested in all prior outputs that have been
		// spent in the block, so collate all the referenced previous
		// outpoints within each tx and input.
		for _, tx := range filterBlock.Transactions {
			for _, txIn := range tx.TxIn {
				spentOutputs = append(spentOutputs,
					&txIn.PreviousOutPoint)
			}
		}
	}

	// With the spent outputs gathered, attempt to prune the channel graph,
	// also passing in the best hash+height so the prune tip can be updated.
	closedChans, err := r.cfg.Graph.PruneGraph(
		spentOutputs, bestHash, uint32(bestHeight),
	)
	if err != nil {
		return err
	}

	log.Infof("Graph pruning complete: %v channels were closed since "+
		"height %v", len(closedChans), pruneHeight)
	return nil
}

// pruneZombieChans is a method that will be called periodically to prune out
// any "zombie" channels. We consider channels zombies if *both* edges haven't
// been updated since our zombie horizon. If AssumeChannelValid is present,
// we'll also consider channels zombies if *both* edges are disabled. This
// usually signals that a channel has been closed on-chain. We do this
// periodically to keep a healthy, lively routing table.
func (r *ChannelRouter) pruneZombieChans() error {
	chansToPrune := make(map[uint64]struct{})
	chanExpiry := r.cfg.ChannelPruneExpiry

	log.Infof("Examining channel graph for zombie channels")

	// A helper method to detect if the channel belongs to this node
	isSelfChannelEdge := func(info *channeldb.ChannelEdgeInfo) bool {
		return info.NodeKey1Bytes == r.selfNode.PubKeyBytes ||
			info.NodeKey2Bytes == r.selfNode.PubKeyBytes
	}

	// First, we'll collect all the channels which are eligible for garbage
	// collection due to being zombies.
	filterPruneChans := func(info *channeldb.ChannelEdgeInfo,
		e1, e2 *channeldb.ChannelEdgePolicy) error {

		// Exit early in case this channel is already marked to be pruned
		if _, markedToPrune := chansToPrune[info.ChannelID]; markedToPrune {
			return nil
		}

		// We'll ensure that we don't attempt to prune our *own*
		// channels from the graph, as in any case this should be
		// re-advertised by the sub-system above us.
		if isSelfChannelEdge(info) {
			return nil
		}

		// If either edge hasn't been updated for a period of
		// chanExpiry, then we'll mark the channel itself as eligible
		// for graph pruning.
		e1Zombie := e1 == nil || time.Since(e1.LastUpdate) >= chanExpiry
		e2Zombie := e2 == nil || time.Since(e2.LastUpdate) >= chanExpiry

		if e1Zombie {
			log.Tracef("Node1 pubkey=%x of chan_id=%v is zombie",
				info.NodeKey1Bytes, info.ChannelID)
		}
		if e2Zombie {
			log.Tracef("Node2 pubkey=%x of chan_id=%v is zombie",
				info.NodeKey2Bytes, info.ChannelID)
		}

		// If we're using strict zombie pruning, then a channel is only
		// considered live if both edges have a recent update we know
		// of.
		var channelIsLive bool
		switch {
		case r.cfg.StrictZombiePruning:
			channelIsLive = !e1Zombie && !e2Zombie

		// Otherwise, if we're using the less strict variant, then a
		// channel is considered live if either of the edges have a
		// recent update.
		default:
			channelIsLive = !e1Zombie || !e2Zombie
		}

		// Return early if the channel is still considered to be live
		// with the current set of configuration parameters.
		if channelIsLive {
			return nil
		}

		log.Debugf("ChannelID(%v) is a zombie, collecting to prune",
			info.ChannelID)

		// TODO(roasbeef): add ability to delete single directional edge
		chansToPrune[info.ChannelID] = struct{}{}

		return nil
	}

	// If AssumeChannelValid is present we'll look at the disabled bit for both
	// edges. If they're both disabled, then we can interpret this as the
	// channel being closed and can prune it from our graph.
	if r.cfg.AssumeChannelValid {
		disabledChanIDs, err := r.cfg.Graph.DisabledChannelIDs()
		if err != nil {
			return fmt.Errorf("unable to get disabled channels ids "+
				"chans: %v", err)
		}

		disabledEdges, err := r.cfg.Graph.FetchChanInfos(disabledChanIDs)
		if err != nil {
			return fmt.Errorf("unable to fetch disabled channels edges "+
				"chans: %v", err)
		}

		// Ensuring we won't prune our own channel from the graph.
		for _, disabledEdge := range disabledEdges {
			if !isSelfChannelEdge(disabledEdge.Info) {
				chansToPrune[disabledEdge.Info.ChannelID] = struct{}{}
			}
		}
	}

	startTime := time.Unix(0, 0)
	endTime := time.Now().Add(-1 * chanExpiry)
	oldEdges, err := r.cfg.Graph.ChanUpdatesInHorizon(startTime, endTime)
	if err != nil {
		return fmt.Errorf("unable to fetch expired channel updates "+
			"chans: %v", err)
	}

	for _, u := range oldEdges {
		filterPruneChans(u.Info, u.Policy1, u.Policy2)
	}

	log.Infof("Pruning %v zombie channels", len(chansToPrune))
	if len(chansToPrune) == 0 {
		return nil
	}

	// With the set of zombie-like channels obtained, we'll do another pass
	// to delete them from the channel graph.
	toPrune := make([]uint64, 0, len(chansToPrune))
	for chanID := range chansToPrune {
		toPrune = append(toPrune, chanID)
		log.Tracef("Pruning zombie channel with ChannelID(%v)", chanID)
	}
	err = r.cfg.Graph.DeleteChannelEdges(
		r.cfg.StrictZombiePruning, true, toPrune...,
	)
	if err != nil {
		return fmt.Errorf("unable to delete zombie channels: %v", err)
	}

	// With the channels pruned, we'll also attempt to prune any nodes that
	// were a part of them.
	err = r.cfg.Graph.PruneGraphNodes()
	if err != nil && err != channeldb.ErrGraphNodesNotFound {
		return fmt.Errorf("unable to prune graph nodes: %v", err)
	}

	return nil
}

// handleNetworkUpdate is responsible for processing the update message and
// notifies topology changes, if any.
//
// NOTE: must be run inside goroutine.
func (r *ChannelRouter) handleNetworkUpdate(vb *ValidationBarrier,
	update *routingMsg) {

	defer r.wg.Done()
	defer vb.CompleteJob()

	// If this message has an existing dependency, then we'll wait until
	// that has been fully validated before we proceed.
	err := vb.WaitForDependants(update.msg)
	if err != nil {
		switch {
		case IsError(err, ErrVBarrierShuttingDown):
			update.err <- err

		case IsError(err, ErrParentValidationFailed):
			update.err <- newErrf(ErrIgnored, err.Error())

		default:
			log.Warnf("unexpected error during validation "+
				"barrier shutdown: %v", err)
			update.err <- err
		}

		return
	}

	// Process the routing update to determine if this is either a new
	// update from our PoV or an update to a prior vertex/edge we
	// previously accepted.
	err = r.processUpdate(update.msg, update.op...)
	update.err <- err

	// If this message had any dependencies, then we can now signal them to
	// continue.
	allowDependents := err == nil || IsError(err, ErrIgnored, ErrOutdated)
	vb.SignalDependants(update.msg, allowDependents)

	// If the error is not nil here, there's no need to send topology
	// change.
	if err != nil {
		// We now decide to log an error or not. If allowDependents is
		// false, it means there is an error and the error is neither
		// ErrIgnored or ErrOutdated. In this case, we'll log an error.
		// Otherwise, we'll add debug log only.
		if allowDependents {
			log.Debugf("process network updates got: %v", err)
		} else {
			log.Errorf("process network updates got: %v", err)
		}

		return
	}

	// Otherwise, we'll send off a new notification for the newly accepted
	// update, if any.
	topChange := &TopologyChange{}
	err = addToTopologyChange(r.cfg.Graph, topChange, update.msg)
	if err != nil {
		log.Errorf("unable to update topology change notification: %v",
			err)
		return
	}

	if !topChange.isEmpty() {
		r.notifyTopologyChange(topChange)
	}
}

// networkHandler is the primary goroutine for the ChannelRouter. The roles of
// this goroutine include answering queries related to the state of the
// network, pruning the graph on new block notification, applying network
// updates, and registering new topology clients.
//
// NOTE: This MUST be run as a goroutine.
func (r *ChannelRouter) networkHandler() {
	defer r.wg.Done()

	graphPruneTicker := time.NewTicker(r.cfg.GraphPruneInterval)
	defer graphPruneTicker.Stop()

	defer r.statTicker.Stop()

	r.stats.Reset()

	// We'll use this validation barrier to ensure that we process all jobs
	// in the proper order during parallel validation.
	//
	// NOTE: For AssumeChannelValid, we bump up the maximum number of
	// concurrent validation requests since there are no blocks being
	// fetched. This significantly increases the performance of IGD for
	// neutrino nodes.
	//
	// However, we dial back to use multiple of the number of cores when
	// fully validating, to avoid fetching up to 1000 blocks from the
	// backend. On bitcoind, this will empirically cause massive latency
	// spikes when executing this many concurrent RPC calls. Critical
	// subsystems or basic rpc calls that rely on calls such as GetBestBlock
	// will hang due to excessive load.
	//
	// See https://github.com/lightningnetwork/lnd/issues/4892.
	var validationBarrier *ValidationBarrier
	if r.cfg.AssumeChannelValid {
		validationBarrier = NewValidationBarrier(1000, r.quit)
	} else {
		validationBarrier = NewValidationBarrier(
			4*runtime.NumCPU(), r.quit,
		)
	}

	for {

		// If there are stats, resume the statTicker.
		if !r.stats.Empty() {
			r.statTicker.Resume()
		}

		select {
		// A new fully validated network update has just arrived. As a
		// result we'll modify the channel graph accordingly depending
		// on the exact type of the message.
		case update := <-r.networkUpdates:
			// We'll set up any dependants, and wait until a free
			// slot for this job opens up, this allows us to not
			// have thousands of goroutines active.
			validationBarrier.InitJobDependencies(update.msg)

			r.wg.Add(1)
			go r.handleNetworkUpdate(validationBarrier, update)

			// TODO(roasbeef): remove all unconnected vertexes
			// after N blocks pass with no corresponding
			// announcements.

		case chainUpdate, ok := <-r.staleBlocks:
			// If the channel has been closed, then this indicates
			// the daemon is shutting down, so we exit ourselves.
			if !ok {
				return
			}

			// Since this block is stale, we update our best height
			// to the previous block.
			blockHeight := uint32(chainUpdate.Height)
			atomic.StoreUint32(&r.bestHeight, blockHeight-1)

			// Update the channel graph to reflect that this block
			// was disconnected.
			_, err := r.cfg.Graph.DisconnectBlockAtHeight(blockHeight)
			if err != nil {
				log.Errorf("unable to prune graph with stale "+
					"block: %v", err)
				continue
			}

			// TODO(halseth): notify client about the reorg?

		// A new block has arrived, so we can prune the channel graph
		// of any channels which were closed in the block.
		case chainUpdate, ok := <-r.newBlocks:
			// If the channel has been closed, then this indicates
			// the daemon is shutting down, so we exit ourselves.
			if !ok {
				return
			}

			// We'll ensure that any new blocks received attach
			// directly to the end of our main chain. If not, then
			// we've somehow missed some blocks. Here we'll catch
			// up the chain with the latest blocks.
			currentHeight := atomic.LoadUint32(&r.bestHeight)
			switch {
			case chainUpdate.Height == currentHeight+1:
				err := r.updateGraphWithClosedChannels(
					chainUpdate,
				)
				if err != nil {
					log.Errorf("unable to prune graph "+
						"with closed channels: %v", err)
				}

			case chainUpdate.Height > currentHeight+1:
				log.Errorf("out of order block: expecting "+
					"height=%v, got height=%v",
					currentHeight+1, chainUpdate.Height)

				err := r.getMissingBlocks(currentHeight, chainUpdate)
				if err != nil {
					log.Errorf("unable to retrieve missing"+
						"blocks: %v", err)
				}

			case chainUpdate.Height < currentHeight+1:
				log.Errorf("out of order block: expecting "+
					"height=%v, got height=%v",
					currentHeight+1, chainUpdate.Height)

				log.Infof("Skipping channel pruning since "+
					"received block height %v was already"+
					" processed.", chainUpdate.Height)
			}

		// A new notification client update has arrived. We're either
		// gaining a new client, or cancelling notifications for an
		// existing client.
		case ntfnUpdate := <-r.ntfnClientUpdates:
			clientID := ntfnUpdate.clientID

			if ntfnUpdate.cancel {
				client, ok := r.topologyClients.LoadAndDelete(
					clientID,
				)
				if ok {
					close(client.exit)
					client.wg.Wait()

					close(client.ntfnChan)
				}

				continue
			}

			r.topologyClients.Store(clientID, &topologyClient{
				ntfnChan: ntfnUpdate.ntfnChan,
				exit:     make(chan struct{}),
			})

		// The graph prune ticker has ticked, so we'll examine the
		// state of the known graph to filter out any zombie channels
		// for pruning.
		case <-graphPruneTicker.C:
			if err := r.pruneZombieChans(); err != nil {
				log.Errorf("Unable to prune zombies: %v", err)
			}

		// Log any stats if we've processed a non-empty number of
		// channels, updates, or nodes. We'll only pause the ticker if
		// the last window contained no updates to avoid resuming and
		// pausing while consecutive windows contain new info.
		case <-r.statTicker.Ticks():
			if !r.stats.Empty() {
				log.Infof(r.stats.String())
			} else {
				r.statTicker.Pause()
			}
			r.stats.Reset()

		// The router has been signalled to exit, to we exit our main
		// loop so the wait group can be decremented.
		case <-r.quit:
			return
		}
	}
}

// getMissingBlocks walks through all missing blocks and updates the graph
// closed channels accordingly.
func (r *ChannelRouter) getMissingBlocks(currentHeight uint32,
	chainUpdate *chainview.FilteredBlock) error {

	outdatedHash, err := r.cfg.Chain.GetBlockHash(int64(currentHeight))
	if err != nil {
		return err
	}

	outdatedBlock := &chainntnfs.BlockEpoch{
		Height: int32(currentHeight),
		Hash:   outdatedHash,
	}

	epochClient, err := r.cfg.Notifier.RegisterBlockEpochNtfn(
		outdatedBlock,
	)
	if err != nil {
		return err
	}
	defer epochClient.Cancel()

	blockDifference := int(chainUpdate.Height - currentHeight)

	// We'll walk through all the outdated blocks and make sure we're able
	// to update the graph with any closed channels from them.
	for i := 0; i < blockDifference; i++ {
		var (
			missingBlock *chainntnfs.BlockEpoch
			ok           bool
		)

		select {
		case missingBlock, ok = <-epochClient.Epochs:
			if !ok {
				return nil
			}

		case <-r.quit:
			return nil
		}

		filteredBlock, err := r.cfg.ChainView.FilterBlock(
			missingBlock.Hash,
		)
		if err != nil {
			return err
		}

		err = r.updateGraphWithClosedChannels(
			filteredBlock,
		)
		if err != nil {
			return err
		}
	}

	return nil
}

// updateGraphWithClosedChannels prunes the channel graph of closed channels
// that are no longer needed.
func (r *ChannelRouter) updateGraphWithClosedChannels(
	chainUpdate *chainview.FilteredBlock) error {

	// Once a new block arrives, we update our running track of the height
	// of the chain tip.
	blockHeight := chainUpdate.Height

	atomic.StoreUint32(&r.bestHeight, blockHeight)
	log.Infof("Pruning channel graph using block %v (height=%v)",
		chainUpdate.Hash, blockHeight)

	// We're only interested in all prior outputs that have been spent in
	// the block, so collate all the referenced previous outpoints within
	// each tx and input.
	var spentOutputs []*wire.OutPoint
	for _, tx := range chainUpdate.Transactions {
		for _, txIn := range tx.TxIn {
			spentOutputs = append(spentOutputs,
				&txIn.PreviousOutPoint)
		}
	}

	// With the spent outputs gathered, attempt to prune the channel graph,
	// also passing in the hash+height of the block being pruned so the
	// prune tip can be updated.
	chansClosed, err := r.cfg.Graph.PruneGraph(spentOutputs,
		&chainUpdate.Hash, chainUpdate.Height)
	if err != nil {
		log.Errorf("unable to prune routing table: %v", err)
		return err
	}

	log.Infof("Block %v (height=%v) closed %v channels", chainUpdate.Hash,
		blockHeight, len(chansClosed))

	if len(chansClosed) == 0 {
		return err
	}

	// Notify all currently registered clients of the newly closed channels.
	closeSummaries := createCloseSummaries(blockHeight, chansClosed...)
	r.notifyTopologyChange(&TopologyChange{
		ClosedChannels: closeSummaries,
	})

	return nil
}

// assertNodeAnnFreshness returns a non-nil error if we have an announcement in
// the database for the passed node with a timestamp newer than the passed
// timestamp. ErrIgnored will be returned if we already have the node, and
// ErrOutdated will be returned if we have a timestamp that's after the new
// timestamp.
func (r *ChannelRouter) assertNodeAnnFreshness(node route.Vertex,
	msgTimestamp time.Time) error {

	// If we are not already aware of this node, it means that we don't
	// know about any channel using this node. To avoid a DoS attack by
	// node announcements, we will ignore such nodes. If we do know about
	// this node, check that this update brings info newer than what we
	// already have.
	lastUpdate, exists, err := r.cfg.Graph.HasLightningNode(node)
	if err != nil {
		return errors.Errorf("unable to query for the "+
			"existence of node: %v", err)
	}
	if !exists {
		return newErrf(ErrIgnored, "Ignoring node announcement"+
			" for node not found in channel graph (%x)",
			node[:])
	}

	// If we've reached this point then we're aware of the vertex being
	// advertised. So we now check if the new message has a new time stamp,
	// if not then we won't accept the new data as it would override newer
	// data.
	if !lastUpdate.Before(msgTimestamp) {
		return newErrf(ErrOutdated, "Ignoring outdated "+
			"announcement for %x", node[:])
	}

	return nil
}

// addZombieEdge adds a channel that failed complete validation into the zombie
// index so we can avoid having to re-validate it in the future.
func (r *ChannelRouter) addZombieEdge(chanID uint64) error {
	// If the edge fails validation we'll mark the edge itself as a zombie
	// so we don't continue to request it. We use the "zero key" for both
	// node pubkeys so this edge can't be resurrected.
	var zeroKey [33]byte
	err := r.cfg.Graph.MarkEdgeZombie(chanID, zeroKey, zeroKey)
	if err != nil {
		return fmt.Errorf("unable to mark spent chan(id=%v) as a "+
			"zombie: %w", chanID, err)
	}

	return nil
}

// processUpdate processes a new relate authenticated channel/edge, node or
// channel/edge update network update. If the update didn't affect the internal
// state of the draft due to either being out of date, invalid, or redundant,
// then error is returned.
func (r *ChannelRouter) processUpdate(msg interface{},
	op ...batch.SchedulerOption) error {

	switch msg := msg.(type) {
	case *channeldb.LightningNode:
		// Before we add the node to the database, we'll check to see
		// if the announcement is "fresh" or not. If it isn't, then
		// we'll return an error.
		err := r.assertNodeAnnFreshness(msg.PubKeyBytes, msg.LastUpdate)
		if err != nil {
			return err
		}

		if err := r.cfg.Graph.AddLightningNode(msg, op...); err != nil {
			return errors.Errorf("unable to add node %v to the "+
				"graph: %v", msg.PubKeyBytes, err)
		}

		log.Tracef("Updated vertex data for node=%x", msg.PubKeyBytes)
		r.stats.incNumNodeUpdates()

	case *channeldb.ChannelEdgeInfo:
		log.Debugf("Received ChannelEdgeInfo for channel %v",
			msg.ChannelID)

		// Prior to processing the announcement we first check if we
		// already know of this channel, if so, then we can exit early.
		_, _, exists, isZombie, err := r.cfg.Graph.HasChannelEdge(
			msg.ChannelID,
		)
		if err != nil && err != channeldb.ErrGraphNoEdgesFound {
			return errors.Errorf("unable to check for edge "+
				"existence: %v", err)
		}
		if isZombie {
			return newErrf(ErrIgnored, "ignoring msg for zombie "+
				"chan_id=%v", msg.ChannelID)
		}
		if exists {
			return newErrf(ErrIgnored, "ignoring msg for known "+
				"chan_id=%v", msg.ChannelID)
		}

		// If AssumeChannelValid is present, then we are unable to
		// perform any of the expensive checks below, so we'll
		// short-circuit our path straight to adding the edge to our
		// graph. If the passed ShortChannelID is an alias, then we'll
		// skip validation as it will not map to a legitimate tx. This
		// is not a DoS vector as only we can add an alias
		// ChannelAnnouncement from the gossiper.
		scid := lnwire.NewShortChanIDFromInt(msg.ChannelID)
		if r.cfg.AssumeChannelValid || r.cfg.IsAlias(scid) {
			if err := r.cfg.Graph.AddChannelEdge(msg, op...); err != nil {
				return fmt.Errorf("unable to add edge: %v", err)
			}
			log.Tracef("New channel discovered! Link "+
				"connects %x and %x with ChannelID(%v)",
				msg.NodeKey1Bytes, msg.NodeKey2Bytes,
				msg.ChannelID)
			r.stats.incNumEdgesDiscovered()

			break
		}

		// Before we can add the channel to the channel graph, we need
		// to obtain the full funding outpoint that's encoded within
		// the channel ID.
		channelID := lnwire.NewShortChanIDFromInt(msg.ChannelID)
		fundingTx, err := r.fetchFundingTx(&channelID)
		if err != nil {
			// In order to ensure we don't erroneously mark a
			// channel as a zombie due to an RPC failure, we'll
			// attempt to string match for the relevant errors.
			//
			// * btcd:
			//    * https://github.com/btcsuite/btcd/blob/master/rpcserver.go#L1316
			//    * https://github.com/btcsuite/btcd/blob/master/rpcserver.go#L1086
			// * bitcoind:
			//    * https://github.com/bitcoin/bitcoin/blob/7fcf53f7b4524572d1d0c9a5fdc388e87eb02416/src/rpc/blockchain.cpp#L770
			//     * https://github.com/bitcoin/bitcoin/blob/7fcf53f7b4524572d1d0c9a5fdc388e87eb02416/src/rpc/blockchain.cpp#L954
			switch {
			case strings.Contains(err.Error(), "not found"):
				fallthrough

			case strings.Contains(err.Error(), "out of range"):
				// If the funding transaction isn't found at
				// all, then we'll mark the edge itself as a
				// zombie so we don't continue to request it.
				// We use the "zero key" for both node pubkeys
				// so this edge can't be resurrected.
				zErr := r.addZombieEdge(msg.ChannelID)
				if zErr != nil {
					return zErr
				}

			default:
			}

			return newErrf(ErrNoFundingTransaction, "unable to "+
				"locate funding tx: %v", err)
		}

		// Recreate witness output to be sure that declared in channel
		// edge bitcoin keys and channel value corresponds to the
		// reality.
		witnessScript, err := input.GenMultiSigScript(
			msg.BitcoinKey1Bytes[:], msg.BitcoinKey2Bytes[:],
		)
		if err != nil {
			return err
		}
		pkScript, err := input.WitnessScriptHash(witnessScript)
		if err != nil {
			return err
		}

		// Next we'll validate that this channel is actually well
		// formed. If this check fails, then this channel either
		// doesn't exist, or isn't the one that was meant to be created
		// according to the passed channel proofs.
		fundingPoint, err := chanvalidate.Validate(&chanvalidate.Context{
			Locator: &chanvalidate.ShortChanIDChanLocator{
				ID: channelID,
			},
			MultiSigPkScript: pkScript,
			FundingTx:        fundingTx,
		})
		if err != nil {
			// Mark the edge as a zombie so we won't try to
			// re-validate it on start up.
			if err := r.addZombieEdge(msg.ChannelID); err != nil {
				return err
			}

			return newErrf(ErrInvalidFundingOutput, "output "+
				"failed validation: %w", err)
		}

		// Now that we have the funding outpoint of the channel, ensure
		// that it hasn't yet been spent. If so, then this channel has
		// been closed so we'll ignore it.
		fundingPkScript, err := input.WitnessScriptHash(witnessScript)
		if err != nil {
			return err
		}
		chanUtxo, err := r.cfg.Chain.GetUtxo(
			fundingPoint, fundingPkScript, channelID.BlockHeight,
			r.quit,
		)
		if err != nil {
			if errors.Is(err, btcwallet.ErrOutputSpent) {
				zErr := r.addZombieEdge(msg.ChannelID)
				if zErr != nil {
					return zErr
				}
			}

			return newErrf(ErrChannelSpent, "unable to fetch utxo "+
				"for chan_id=%v, chan_point=%v: %v",
				msg.ChannelID, fundingPoint, err)
		}

		// TODO(roasbeef): this is a hack, needs to be removed
		// after commitment fees are dynamic.
		msg.Capacity = btcutil.Amount(chanUtxo.Value)
		msg.ChannelPoint = *fundingPoint
		if err := r.cfg.Graph.AddChannelEdge(msg, op...); err != nil {
			return errors.Errorf("unable to add edge: %v", err)
		}

		log.Debugf("New channel discovered! Link "+
			"connects %x and %x with ChannelPoint(%v): "+
			"chan_id=%v, capacity=%v",
			msg.NodeKey1Bytes, msg.NodeKey2Bytes,
			fundingPoint, msg.ChannelID, msg.Capacity)
		r.stats.incNumEdgesDiscovered()

		// As a new edge has been added to the channel graph, we'll
		// update the current UTXO filter within our active
		// FilteredChainView so we are notified if/when this channel is
		// closed.
		filterUpdate := []channeldb.EdgePoint{
			{
				FundingPkScript: fundingPkScript,
				OutPoint:        *fundingPoint,
			},
		}
		err = r.cfg.ChainView.UpdateFilter(
			filterUpdate, atomic.LoadUint32(&r.bestHeight),
		)
		if err != nil {
			return errors.Errorf("unable to update chain "+
				"view: %v", err)
		}

	case *channeldb.ChannelEdgePolicy:
		log.Debugf("Received ChannelEdgePolicy for channel %v",
			msg.ChannelID)

		// We make sure to hold the mutex for this channel ID,
		// such that no other goroutine is concurrently doing
		// database accesses for the same channel ID.
		r.channelEdgeMtx.Lock(msg.ChannelID)
		defer r.channelEdgeMtx.Unlock(msg.ChannelID)

		edge1Timestamp, edge2Timestamp, exists, isZombie, err :=
			r.cfg.Graph.HasChannelEdge(msg.ChannelID)
		if err != nil && err != channeldb.ErrGraphNoEdgesFound {
			return errors.Errorf("unable to check for edge "+
				"existence: %v", err)

		}

		// If the channel is marked as a zombie in our database, and
		// we consider this a stale update, then we should not apply the
		// policy.
		isStaleUpdate := time.Since(msg.LastUpdate) > r.cfg.ChannelPruneExpiry
		if isZombie && isStaleUpdate {
			return newErrf(ErrIgnored, "ignoring stale update "+
				"(flags=%v|%v) for zombie chan_id=%v",
				msg.MessageFlags, msg.ChannelFlags,
				msg.ChannelID)
		}

		// If the channel doesn't exist in our database, we cannot
		// apply the updated policy.
		if !exists {
			return newErrf(ErrIgnored, "ignoring update "+
				"(flags=%v|%v) for unknown chan_id=%v",
				msg.MessageFlags, msg.ChannelFlags,
				msg.ChannelID)
		}

		// As edges are directional edge node has a unique policy for
		// the direction of the edge they control. Therefore we first
		// check if we already have the most up to date information for
		// that edge. If this message has a timestamp not strictly
		// newer than what we already know of we can exit early.
		switch {

		// A flag set of 0 indicates this is an announcement for the
		// "first" node in the channel.
		case msg.ChannelFlags&lnwire.ChanUpdateDirection == 0:

			// Ignore outdated message.
			if !edge1Timestamp.Before(msg.LastUpdate) {
				return newErrf(ErrOutdated, "Ignoring "+
					"outdated update (flags=%v|%v) for "+
					"known chan_id=%v", msg.MessageFlags,
					msg.ChannelFlags, msg.ChannelID)
			}

		// Similarly, a flag set of 1 indicates this is an announcement
		// for the "second" node in the channel.
		case msg.ChannelFlags&lnwire.ChanUpdateDirection == 1:

			// Ignore outdated message.
			if !edge2Timestamp.Before(msg.LastUpdate) {
				return newErrf(ErrOutdated, "Ignoring "+
					"outdated update (flags=%v|%v) for "+
					"known chan_id=%v", msg.MessageFlags,
					msg.ChannelFlags, msg.ChannelID)
			}
		}

		// Now that we know this isn't a stale update, we'll apply the
		// new edge policy to the proper directional edge within the
		// channel graph.
		if err = r.cfg.Graph.UpdateEdgePolicy(msg, op...); err != nil {
			err := errors.Errorf("unable to add channel: %v", err)
			log.Error(err)
			return err
		}

		log.Tracef("New channel update applied: %v",
			newLogClosure(func() string { return spew.Sdump(msg) }))
		r.stats.incNumChannelUpdates()

	default:
		return errors.Errorf("wrong routing update message type")
	}

	return nil
}

// fetchFundingTx returns the funding transaction identified by the passed
// short channel ID.
//
// TODO(roasbeef): replace with call to GetBlockTransaction? (would allow to
// later use getblocktxn)
func (r *ChannelRouter) fetchFundingTx(
	chanID *lnwire.ShortChannelID) (*wire.MsgTx, error) {

	// First fetch the block hash by the block number encoded, then use
	// that hash to fetch the block itself.
	blockNum := int64(chanID.BlockHeight)
	blockHash, err := r.cfg.Chain.GetBlockHash(blockNum)
	if err != nil {
		return nil, err
	}
	fundingBlock, err := r.cfg.Chain.GetBlock(blockHash)
	if err != nil {
		return nil, err
	}

	// As a sanity check, ensure that the advertised transaction index is
	// within the bounds of the total number of transactions within a
	// block.
	numTxns := uint32(len(fundingBlock.Transactions))
	if chanID.TxIndex > numTxns-1 {
		return nil, fmt.Errorf("tx_index=#%v "+
			"is out of range (max_index=%v), network_chan_id=%v",
			chanID.TxIndex, numTxns-1, chanID)
	}

	return fundingBlock.Transactions[chanID.TxIndex], nil
}

// routingMsg couples a routing related routing topology update to the
// error channel.
type routingMsg struct {
	msg interface{}
	op  []batch.SchedulerOption
	err chan error
}

// FindRoute attempts to query the ChannelRouter for the optimum path to a
// particular target destination to which it is able to send `amt` after
// factoring in channel capacities and cumulative fees along the route.
func (r *ChannelRouter) FindRoute(source, target route.Vertex,
	amt lnwire.MilliSatoshi, timePref float64, restrictions *RestrictParams,
	destCustomRecords record.CustomSet,
	routeHints map[route.Vertex][]*channeldb.CachedEdgePolicy,
	finalExpiry uint16) (*route.Route, float64, error) {

	log.Debugf("Searching for path to %v, sending %v", target, amt)

	// We'll attempt to obtain a set of bandwidth hints that can help us
	// eliminate certain routes early on in the path finding process.
	bandwidthHints, err := newBandwidthManager(
		r.cachedGraph, r.selfNode.PubKeyBytes, r.cfg.GetLink,
	)
	if err != nil {
		return nil, 0, err
	}

	// We'll fetch the current block height so we can properly calculate the
	// required HTLC time locks within the route.
	_, currentHeight, err := r.cfg.Chain.GetBestBlock()
	if err != nil {
		return nil, 0, err
	}

	// Now that we know the destination is reachable within the graph, we'll
	// execute our path finding algorithm.
	finalHtlcExpiry := currentHeight + int32(finalExpiry)

	// Validate time preference.
	if timePref < -1 || timePref > 1 {
		return nil, 0, errors.New("time preference out of range")
	}

	path, probability, err := findPath(
		&graphParams{
			additionalEdges: routeHints,
			bandwidthHints:  bandwidthHints,
			graph:           r.cachedGraph,
		},
		restrictions,
		&r.cfg.PathFindingConfig,
		source, target, amt, timePref, finalHtlcExpiry,
	)
	if err != nil {
		return nil, 0, err
	}

	// Create the route with absolute time lock values.
	route, err := newRoute(
		source, path, uint32(currentHeight),
		finalHopParams{
			amt:       amt,
			totalAmt:  amt,
			cltvDelta: finalExpiry,
			records:   destCustomRecords,
		},
	)
	if err != nil {
		return nil, 0, err
	}

	go log.Tracef("Obtained path to send %v to %x: %v",
		amt, target, newLogClosure(func() string {
			return spew.Sdump(route)
		}),
	)

	return route, probability, nil
}

// generateNewSessionKey generates a new ephemeral private key to be used for a
// payment attempt.
func generateNewSessionKey() (*btcec.PrivateKey, error) {
	// Generate a new random session key to ensure that we don't trigger
	// any replay.
	//
	// TODO(roasbeef): add more sources of randomness?
	return btcec.NewPrivateKey()
}

// generateSphinxPacket generates then encodes a sphinx packet which encodes
// the onion route specified by the passed layer 3 route. The blob returned
// from this function can immediately be included within an HTLC add packet to
// be sent to the first hop within the route.
func generateSphinxPacket(rt *route.Route, paymentHash []byte,
	sessionKey *btcec.PrivateKey) ([]byte, *sphinx.Circuit, error) {

	// Now that we know we have an actual route, we'll map the route into a
	// sphinx payment path which includes per-hop payloads for each hop
	// that give each node within the route the necessary information
	// (fees, CLTV value, etc) to properly forward the payment.
	sphinxPath, err := rt.ToSphinxPath()
	if err != nil {
		return nil, nil, err
	}

	log.Tracef("Constructed per-hop payloads for payment_hash=%x: %v",
		paymentHash[:], newLogClosure(func() string {
			path := make([]sphinx.OnionHop, sphinxPath.TrueRouteLength())
			for i := range path {
				hopCopy := sphinxPath[i]
				path[i] = hopCopy
			}
			return spew.Sdump(path)
		}),
	)

	// Next generate the onion routing packet which allows us to perform
	// privacy preserving source routing across the network.
	sphinxPacket, err := sphinx.NewOnionPacket(
		sphinxPath, sessionKey, paymentHash,
		sphinx.DeterministicPacketFiller,
	)
	if err != nil {
		return nil, nil, err
	}

	// Finally, encode Sphinx packet using its wire representation to be
	// included within the HTLC add packet.
	var onionBlob bytes.Buffer
	if err := sphinxPacket.Encode(&onionBlob); err != nil {
		return nil, nil, err
	}

	log.Tracef("Generated sphinx packet: %v",
		newLogClosure(func() string {
			// We make a copy of the ephemeral key and unset the
			// internal curve here in order to keep the logs from
			// getting noisy.
			key := *sphinxPacket.EphemeralKey
			packetCopy := *sphinxPacket
			packetCopy.EphemeralKey = &key
			return spew.Sdump(packetCopy)
		}),
	)

	return onionBlob.Bytes(), &sphinx.Circuit{
		SessionKey:  sessionKey,
		PaymentPath: sphinxPath.NodeKeys(),
	}, nil
}

// LightningPayment describes a payment to be sent through the network to the
// final destination.
type LightningPayment struct {
	// Target is the node in which the payment should be routed towards.
	Target route.Vertex

	// Amount is the value of the payment to send through the network in
	// milli-satoshis.
	Amount lnwire.MilliSatoshi

	// FeeLimit is the maximum fee in millisatoshis that the payment should
	// accept when sending it through the network. The payment will fail
	// if there isn't a route with lower fees than this limit.
	FeeLimit lnwire.MilliSatoshi

	// CltvLimit is the maximum time lock that is allowed for attempts to
	// complete this payment.
	CltvLimit uint32

	// paymentHash is the r-hash value to use within the HTLC extended to
	// the first hop. This won't be set for AMP payments.
	paymentHash *lntypes.Hash

	// amp is an optional field that is set if and only if this is am AMP
	// payment.
	amp *AMPOptions

	// FinalCLTVDelta is the CTLV expiry delta to use for the _final_ hop
	// in the route. This means that the final hop will have a CLTV delta
	// of at least: currentHeight + FinalCLTVDelta.
	FinalCLTVDelta uint16

	// PayAttemptTimeout is a timeout value that we'll use to determine
	// when we should should abandon the payment attempt after consecutive
	// payment failure. This prevents us from attempting to send a payment
	// indefinitely. A zero value means the payment will never time out.
	//
	// TODO(halseth): make wallclock time to allow resume after startup.
	PayAttemptTimeout time.Duration

	// RouteHints represents the different routing hints that can be used to
	// assist a payment in reaching its destination successfully. These
	// hints will act as intermediate hops along the route.
	//
	// NOTE: This is optional unless required by the payment. When providing
	// multiple routes, ensure the hop hints within each route are chained
	// together and sorted in forward order in order to reach the
	// destination successfully.
	RouteHints [][]zpay32.HopHint

	// OutgoingChannelIDs is the list of channels that are allowed for the
	// first hop. If nil, any channel may be used.
	OutgoingChannelIDs []uint64

	// LastHop is the pubkey of the last node before the final destination
	// is reached. If nil, any node may be used.
	LastHop *route.Vertex

	// DestFeatures specifies the set of features we assume the final node
	// has for pathfinding. Typically these will be taken directly from an
	// invoice, but they can also be manually supplied or assumed by the
	// sender. If a nil feature vector is provided, the router will try to
	// fallback to the graph in order to load a feature vector for a node in
	// the public graph.
	DestFeatures *lnwire.FeatureVector

	// PaymentAddr is the payment address specified by the receiver. This
	// field should be a random 32-byte nonce presented in the receiver's
	// invoice to prevent probing of the destination.
	PaymentAddr *[32]byte

	// PaymentRequest is an optional payment request that this payment is
	// attempting to complete.
	PaymentRequest []byte

	// DestCustomRecords are TLV records that are to be sent to the final
	// hop in the new onion payload format. If the destination does not
	// understand this new onion payload format, then the payment will
	// fail.
	DestCustomRecords record.CustomSet

	// MaxParts is the maximum number of partial payments that may be used
	// to complete the full amount.
	MaxParts uint32

	// MaxShardAmt is the largest shard that we'll attempt to split using.
	// If this field is set, and we need to split, rather than attempting
	// half of the original payment amount, we'll use this value if half
	// the payment amount is greater than it.
	//
	// NOTE: This field is _optional_.
	MaxShardAmt *lnwire.MilliSatoshi

	// TimePref is the time preference for this payment. Set to -1 to
	// optimize for fees only, to 1 to optimize for reliability only or a
	// value in between for a mix.
	TimePref float64

	// Metadata is additional data that is sent along with the payment to
	// the payee.
	Metadata []byte
}

// AMPOptions houses information that must be known in order to send an AMP
// payment.
type AMPOptions struct {
	SetID     [32]byte
	RootShare [32]byte
}

// SetPaymentHash sets the given hash as the payment's overall hash. This
// should only be used for non-AMP payments.
func (l *LightningPayment) SetPaymentHash(hash lntypes.Hash) error {
	if l.amp != nil {
		return fmt.Errorf("cannot set payment hash for AMP payment")
	}

	l.paymentHash = &hash
	return nil
}

// SetAMP sets the given AMP options for the payment.
func (l *LightningPayment) SetAMP(amp *AMPOptions) error {
	if l.paymentHash != nil {
		return fmt.Errorf("cannot set amp options for payment " +
			"with payment hash")
	}

	l.amp = amp
	return nil
}

// Identifier returns a 32-byte slice that uniquely identifies this single
// payment. For non-AMP payments this will be the payment hash, for AMP
// payments this will be the used SetID.
func (l *LightningPayment) Identifier() [32]byte {
	if l.amp != nil {
		return l.amp.SetID
	}

	return *l.paymentHash
}

// SendPayment attempts to send a payment as described within the passed
// LightningPayment. This function is blocking and will return either: when the
// payment is successful, or all candidates routes have been attempted and
// resulted in a failed payment. If the payment succeeds, then a non-nil Route
// will be returned which describes the path the successful payment traversed
// within the network to reach the destination. Additionally, the payment
// preimage will also be returned.
func (r *ChannelRouter) SendPayment(payment *LightningPayment) ([32]byte,
	*route.Route, error) {

	paySession, shardTracker, err := r.preparePayment(payment)
	if err != nil {
		return [32]byte{}, nil, err
	}

	log.Tracef("Dispatching SendPayment for lightning payment: %v",
		spewPayment(payment))

	// Since this is the first time this payment is being made, we pass nil
	// for the existing attempt.
	return r.sendPayment(
		payment.FeeLimit, payment.Identifier(),
		payment.PayAttemptTimeout, paySession, shardTracker,
	)
}

// SendPaymentAsync is the non-blocking version of SendPayment. The payment
// result needs to be retrieved via the control tower.
func (r *ChannelRouter) SendPaymentAsync(payment *LightningPayment) error {
	paySession, shardTracker, err := r.preparePayment(payment)
	if err != nil {
		return err
	}

	// Since this is the first time this payment is being made, we pass nil
	// for the existing attempt.
	r.wg.Add(1)
	go func() {
		defer r.wg.Done()

		log.Tracef("Dispatching SendPayment for lightning payment: %v",
			spewPayment(payment))

		_, _, err := r.sendPayment(
			payment.FeeLimit, payment.Identifier(),
			payment.PayAttemptTimeout, paySession, shardTracker,
		)
		if err != nil {
			log.Errorf("Payment %x failed: %v",
				payment.Identifier(), err)
		}
	}()

	return nil
}

// spewPayment returns a log closures that provides a spewed string
// representation of the passed payment.
func spewPayment(payment *LightningPayment) logClosure {
	return newLogClosure(func() string {
		// Make a copy of the payment with a nilled Curve
		// before spewing.
		var routeHints [][]zpay32.HopHint
		for _, routeHint := range payment.RouteHints {
			var hopHints []zpay32.HopHint
			for _, hopHint := range routeHint {
				h := hopHint.Copy()
				hopHints = append(hopHints, h)
			}
			routeHints = append(routeHints, hopHints)
		}
		p := *payment
		p.RouteHints = routeHints
		return spew.Sdump(p)
	})
}

// preparePayment creates the payment session and registers the payment with the
// control tower.
func (r *ChannelRouter) preparePayment(payment *LightningPayment) (
	PaymentSession, shards.ShardTracker, error) {

	// Before starting the HTLC routing attempt, we'll create a fresh
	// payment session which will report our errors back to mission
	// control.
	paySession, err := r.cfg.SessionSource.NewPaymentSession(payment)
	if err != nil {
		return nil, nil, err
	}

	// Record this payment hash with the ControlTower, ensuring it is not
	// already in-flight.
	//
	// TODO(roasbeef): store records as part of creation info?
	info := &channeldb.PaymentCreationInfo{
		PaymentIdentifier: payment.Identifier(),
		Value:             payment.Amount,
		CreationTime:      r.cfg.Clock.Now(),
		PaymentRequest:    payment.PaymentRequest,
	}

	// Create a new ShardTracker that we'll use during the life cycle of
	// this payment.
	var shardTracker shards.ShardTracker
	switch {
	// If this is an AMP payment, we'll use the AMP shard tracker.
	case payment.amp != nil:
		shardTracker = amp.NewShardTracker(
			payment.amp.RootShare, payment.amp.SetID,
			*payment.PaymentAddr, payment.Amount,
		)

	// Otherwise we'll use the simple tracker that will map each attempt to
	// the same payment hash.
	default:
		shardTracker = shards.NewSimpleShardTracker(
			payment.Identifier(), nil,
		)
	}

	err = r.cfg.Control.InitPayment(payment.Identifier(), info)
	if err != nil {
		return nil, nil, err
	}

	return paySession, shardTracker, nil
}

// SendToRoute sends a payment using the provided route and fails the payment
// when an error is returned from the attempt.
func (r *ChannelRouter) SendToRoute(htlcHash lntypes.Hash,
	rt *route.Route) (*channeldb.HTLCAttempt, error) {

	return r.sendToRoute(htlcHash, rt, false)
}

// SendToRouteSkipTempErr sends a payment using the provided route and fails
// the payment ONLY when a terminal error is returned from the attempt.
func (r *ChannelRouter) SendToRouteSkipTempErr(htlcHash lntypes.Hash,
	rt *route.Route) (*channeldb.HTLCAttempt, error) {

	return r.sendToRoute(htlcHash, rt, true)
}

// sendToRoute attempts to send a payment with the given hash through the
// provided route. This function is blocking and will return the attempt
// information as it is stored in the database. For a successful htlc, this
// information will contain the preimage. If an error occurs after the attempt
// was initiated, both return values will be non-nil. If skipTempErr is true,
// the payment won't be failed unless a terminal error has occurred.
func (r *ChannelRouter) sendToRoute(htlcHash lntypes.Hash, rt *route.Route,
	skipTempErr bool) (*channeldb.HTLCAttempt, error) {

	// Calculate amount paid to receiver.
	amt := rt.ReceiverAmt()

	// If this is meant as a MP payment shard, we set the amount
	// for the creating info to the total amount of the payment.
	finalHop := rt.Hops[len(rt.Hops)-1]
	mpp := finalHop.MPP
	if mpp != nil {
		amt = mpp.TotalMsat()
	}

	// For non-AMP payments the overall payment identifier will be the same
	// hash as used for this HTLC.
	paymentIdentifier := htlcHash

	// For AMP-payments, we'll use the setID as the unique ID for the
	// overall payment.
	amp := finalHop.AMP
	if amp != nil {
		paymentIdentifier = amp.SetID()
	}

	// Record this payment hash with the ControlTower, ensuring it is not
	// already in-flight.
	info := &channeldb.PaymentCreationInfo{
		PaymentIdentifier: paymentIdentifier,
		Value:             amt,
		CreationTime:      r.cfg.Clock.Now(),
		PaymentRequest:    nil,
	}

	err := r.cfg.Control.InitPayment(paymentIdentifier, info)
	switch {
	// If this is an MPP attempt and the hash is already registered with
	// the database, we can go on to launch the shard.
	case err == channeldb.ErrPaymentInFlight && mpp != nil:

	// Any other error is not tolerated.
	case err != nil:
		return nil, err
	}

	log.Tracef("Dispatching SendToRoute for HTLC hash %v: %v",
		htlcHash, newLogClosure(func() string {
			return spew.Sdump(rt)
		}),
	)

	// Since the HTLC hashes and preimages are specified manually over the
	// RPC for SendToRoute requests, we don't have to worry about creating
	// a ShardTracker that can generate hashes for AMP payments. Instead we
	// create a simple tracker that can just return the hash for the single
	// shard we'll now launch.
	shardTracker := shards.NewSimpleShardTracker(htlcHash, nil)

	// Launch a shard along the given route.
	sh := &shardHandler{
		router:       r,
		identifier:   paymentIdentifier,
		shardTracker: shardTracker,
	}

	var shardError error
	attempt, outcome, err := sh.launchShard(rt, false)

	// With SendToRoute, it can happen that the route exceeds protocol
	// constraints. Mark the payment as failed with an internal error.
	if err == route.ErrMaxRouteHopsExceeded ||
		err == sphinx.ErrMaxRoutingInfoSizeExceeded {

		log.Debugf("Invalid route provided for payment %x: %v",
			paymentIdentifier, err)

		controlErr := r.cfg.Control.FailPayment(
			paymentIdentifier, channeldb.FailureReasonError,
		)
		if controlErr != nil {
			return nil, controlErr
		}
	}

	// In any case, don't continue if there is an error.
	if err != nil {
		return nil, err
	}

	var htlcAttempt *channeldb.HTLCAttempt
	switch {
	// Failed to launch shard.
	case outcome.err != nil:
		shardError = outcome.err
		htlcAttempt = outcome.attempt

	// Shard successfully launched, wait for the result to be available.
	default:
		result, err := sh.collectResult(attempt)
		if err != nil {
			return nil, err
		}

		// We got a successful result.
		if result.err == nil {
			return result.attempt, nil
		}

		// The shard failed, break switch to handle it.
		shardError = result.err
		htlcAttempt = result.attempt
	}

	// Since for SendToRoute we won't retry in case the shard fails, we'll
	// mark the payment failed with the control tower immediately. Process
	// the error to check if it maps into a terminal error code, if not use
	// a generic NO_ROUTE error.
	var failureReason *channeldb.FailureReason
	err = sh.handleSendError(attempt, shardError)

	switch {
	// If a non-terminal error is returned and `skipTempErr` is false, then
	// we'll use the normal no route error.
	case err == nil && !skipTempErr:
<<<<<<< HEAD
		err = r.cfg.Control.Fail(
=======
		err = r.cfg.Control.FailPayment(
>>>>>>> c855d83a
			paymentIdentifier, channeldb.FailureReasonNoRoute,
		)

	// If this is a failure reason, then we'll apply the failure directly
	// to the control tower, and return the normal response to the caller.
	case goErrors.As(err, &failureReason):
		err = r.cfg.Control.FailPayment(
			paymentIdentifier, *failureReason,
		)
	}
	if err != nil {
		return nil, err
	}

	return htlcAttempt, shardError
}

// sendPayment attempts to send a payment to the passed payment hash. This
// function is blocking and will return either: when the payment is successful,
// or all candidates routes have been attempted and resulted in a failed
// payment. If the payment succeeds, then a non-nil Route will be returned
// which describes the path the successful payment traversed within the network
// to reach the destination. Additionally, the payment preimage will also be
// returned.
//
// The existing attempt argument should be set to nil if this is a payment that
// haven't had any payment attempt sent to the switch yet. If it has had an
// attempt already, it should be passed such that the result can be retrieved.
//
// This method relies on the ControlTower's internal payment state machine to
// carry out its execution. After restarts it is safe, and assumed, that the
// router will call this method for every payment still in-flight according to
// the ControlTower.
func (r *ChannelRouter) sendPayment(feeLimit lnwire.MilliSatoshi,
	identifier lntypes.Hash, timeout time.Duration,
	paySession PaymentSession,
	shardTracker shards.ShardTracker) ([32]byte, *route.Route, error) {

	// We'll also fetch the current block height so we can properly
	// calculate the required HTLC time locks within the route.
	_, currentHeight, err := r.cfg.Chain.GetBestBlock()
	if err != nil {
		return [32]byte{}, nil, err
	}

	// Now set up a paymentLifecycle struct with these params, such that we
	// can resume the payment from the current state.
	p := &paymentLifecycle{
		router:        r,
		feeLimit:      feeLimit,
		identifier:    identifier,
		paySession:    paySession,
		shardTracker:  shardTracker,
		currentHeight: currentHeight,
	}

	// If a timeout is specified, create a timeout channel. If no timeout is
	// specified, the channel is left nil and will never abort the payment
	// loop.
	if timeout != 0 {
		p.timeoutChan = time.After(timeout)
	}

	return p.resumePayment()

}

// extractChannelUpdate examines the error and extracts the channel update.
func (r *ChannelRouter) extractChannelUpdate(
	failure lnwire.FailureMessage) *lnwire.ChannelUpdate {

	var update *lnwire.ChannelUpdate
	switch onionErr := failure.(type) {
	case *lnwire.FailExpiryTooSoon:
		update = &onionErr.Update
	case *lnwire.FailAmountBelowMinimum:
		update = &onionErr.Update
	case *lnwire.FailFeeInsufficient:
		update = &onionErr.Update
	case *lnwire.FailIncorrectCltvExpiry:
		update = &onionErr.Update
	case *lnwire.FailChannelDisabled:
		update = &onionErr.Update
	case *lnwire.FailTemporaryChannelFailure:
		update = onionErr.Update
	}

	return update
}

// applyChannelUpdate validates a channel update and if valid, applies it to the
// database. It returns a bool indicating whether the updates were successful.
<<<<<<< HEAD
func (r *ChannelRouter) applyChannelUpdate(msg *lnwire.ChannelUpdate,
	pubKey *btcec.PublicKey) bool {

=======
func (r *ChannelRouter) applyChannelUpdate(msg *lnwire.ChannelUpdate) bool {
>>>>>>> c855d83a
	ch, _, _, err := r.GetChannelByID(msg.ShortChannelID)
	if err != nil {
		log.Errorf("Unable to retrieve channel by id: %v", err)
		return false
	}

	var pubKey *btcec.PublicKey

	switch msg.ChannelFlags & lnwire.ChanUpdateDirection {
	case 0:
		pubKey, _ = ch.NodeKey1()

	case 1:
		pubKey, _ = ch.NodeKey2()
	}

	// Exit early if the pubkey cannot be decided.
	if pubKey == nil {
		log.Errorf("Unable to decide pubkey with ChannelFlags=%v",
			msg.ChannelFlags)
		return false
	}

	err = ValidateChannelUpdateAnn(pubKey, ch.Capacity, msg)
	if err != nil {
		log.Errorf("Unable to validate channel update: %v", err)
		return false
	}

	err = r.UpdateEdge(&channeldb.ChannelEdgePolicy{
		SigBytes:                  msg.Signature.ToSignatureBytes(),
		ChannelID:                 msg.ShortChannelID.ToUint64(),
		LastUpdate:                time.Unix(int64(msg.Timestamp), 0),
		MessageFlags:              msg.MessageFlags,
		ChannelFlags:              msg.ChannelFlags,
		TimeLockDelta:             msg.TimeLockDelta,
		MinHTLC:                   msg.HtlcMinimumMsat,
		MaxHTLC:                   msg.HtlcMaximumMsat,
		FeeBaseMSat:               lnwire.MilliSatoshi(msg.BaseFee),
		FeeProportionalMillionths: lnwire.MilliSatoshi(msg.FeeRate),
	})
	if err != nil && !IsError(err, ErrIgnored, ErrOutdated) {
		log.Errorf("Unable to apply channel update: %v", err)
		return false
	}

	return true
}

// AddNode is used to add information about a node to the router database. If
// the node with this pubkey is not present in an existing channel, it will
// be ignored.
//
// NOTE: This method is part of the ChannelGraphSource interface.
func (r *ChannelRouter) AddNode(node *channeldb.LightningNode,
	op ...batch.SchedulerOption) error {

	rMsg := &routingMsg{
		msg: node,
		op:  op,
		err: make(chan error, 1),
	}

	select {
	case r.networkUpdates <- rMsg:
		select {
		case err := <-rMsg.err:
			return err
		case <-r.quit:
			return ErrRouterShuttingDown
		}
	case <-r.quit:
		return ErrRouterShuttingDown
	}
}

// AddEdge is used to add edge/channel to the topology of the router, after all
// information about channel will be gathered this edge/channel might be used
// in construction of payment path.
//
// NOTE: This method is part of the ChannelGraphSource interface.
func (r *ChannelRouter) AddEdge(edge *channeldb.ChannelEdgeInfo,
	op ...batch.SchedulerOption) error {

	rMsg := &routingMsg{
		msg: edge,
		op:  op,
		err: make(chan error, 1),
	}

	select {
	case r.networkUpdates <- rMsg:
		select {
		case err := <-rMsg.err:
			return err
		case <-r.quit:
			return ErrRouterShuttingDown
		}
	case <-r.quit:
		return ErrRouterShuttingDown
	}
}

// UpdateEdge is used to update edge information, without this message edge
// considered as not fully constructed.
//
// NOTE: This method is part of the ChannelGraphSource interface.
func (r *ChannelRouter) UpdateEdge(update *channeldb.ChannelEdgePolicy,
	op ...batch.SchedulerOption) error {

	rMsg := &routingMsg{
		msg: update,
		op:  op,
		err: make(chan error, 1),
	}

	select {
	case r.networkUpdates <- rMsg:
		select {
		case err := <-rMsg.err:
			return err
		case <-r.quit:
			return ErrRouterShuttingDown
		}
	case <-r.quit:
		return ErrRouterShuttingDown
	}
}

// CurrentBlockHeight returns the block height from POV of the router subsystem.
//
// NOTE: This method is part of the ChannelGraphSource interface.
func (r *ChannelRouter) CurrentBlockHeight() (uint32, error) {
	_, height, err := r.cfg.Chain.GetBestBlock()
	return uint32(height), err
}

// SyncedHeight returns the block height to which the router subsystem currently
// is synced to. This can differ from the above chain height if the goroutine
// responsible for processing the blocks isn't yet up to speed.
func (r *ChannelRouter) SyncedHeight() uint32 {
	return atomic.LoadUint32(&r.bestHeight)
}

// GetChannelByID return the channel by the channel id.
//
// NOTE: This method is part of the ChannelGraphSource interface.
func (r *ChannelRouter) GetChannelByID(chanID lnwire.ShortChannelID) (
	*channeldb.ChannelEdgeInfo,
	*channeldb.ChannelEdgePolicy,
	*channeldb.ChannelEdgePolicy, error) {

	return r.cfg.Graph.FetchChannelEdgesByID(chanID.ToUint64())
}

// FetchLightningNode attempts to look up a target node by its identity public
// key. channeldb.ErrGraphNodeNotFound is returned if the node doesn't exist
// within the graph.
//
// NOTE: This method is part of the ChannelGraphSource interface.
func (r *ChannelRouter) FetchLightningNode(
	node route.Vertex) (*channeldb.LightningNode, error) {

	return r.cfg.Graph.FetchLightningNode(node)
}

// ForEachNode is used to iterate over every node in router topology.
//
// NOTE: This method is part of the ChannelGraphSource interface.
func (r *ChannelRouter) ForEachNode(cb func(*channeldb.LightningNode) error) error {
	return r.cfg.Graph.ForEachNode(func(_ kvdb.RTx, n *channeldb.LightningNode) error {
		return cb(n)
	})
}

// ForAllOutgoingChannels is used to iterate over all outgoing channels owned by
// the router.
//
// NOTE: This method is part of the ChannelGraphSource interface.
func (r *ChannelRouter) ForAllOutgoingChannels(cb func(kvdb.RTx,
	*channeldb.ChannelEdgeInfo, *channeldb.ChannelEdgePolicy) error) error {

	return r.selfNode.ForEachChannel(nil, func(tx kvdb.RTx,
		c *channeldb.ChannelEdgeInfo,
		e, _ *channeldb.ChannelEdgePolicy) error {

		if e == nil {
			return fmt.Errorf("channel from self node has no policy")
		}

		return cb(tx, c, e)
	})
}

// AddProof updates the channel edge info with proof which is needed to
// properly announce the edge to the rest of the network.
//
// NOTE: This method is part of the ChannelGraphSource interface.
func (r *ChannelRouter) AddProof(chanID lnwire.ShortChannelID,
	proof *channeldb.ChannelAuthProof) error {

	info, _, _, err := r.cfg.Graph.FetchChannelEdgesByID(chanID.ToUint64())
	if err != nil {
		return err
	}

	info.AuthProof = proof
	return r.cfg.Graph.UpdateChannelEdge(info)
}

// IsStaleNode returns true if the graph source has a node announcement for the
// target node with a more recent timestamp.
//
// NOTE: This method is part of the ChannelGraphSource interface.
func (r *ChannelRouter) IsStaleNode(node route.Vertex,
	timestamp time.Time) bool {

	// If our attempt to assert that the node announcement is fresh fails,
	// then we know that this is actually a stale announcement.
	err := r.assertNodeAnnFreshness(node, timestamp)
	if err != nil {
		log.Debugf("Checking stale node %x got %v", node, err)
		return true
	}

	return false
}

// IsPublicNode determines whether the given vertex is seen as a public node in
// the graph from the graph's source node's point of view.
//
// NOTE: This method is part of the ChannelGraphSource interface.
func (r *ChannelRouter) IsPublicNode(node route.Vertex) (bool, error) {
	return r.cfg.Graph.IsPublicNode(node)
}

// IsKnownEdge returns true if the graph source already knows of the passed
// channel ID either as a live or zombie edge.
//
// NOTE: This method is part of the ChannelGraphSource interface.
func (r *ChannelRouter) IsKnownEdge(chanID lnwire.ShortChannelID) bool {
	_, _, exists, isZombie, _ := r.cfg.Graph.HasChannelEdge(chanID.ToUint64())
	return exists || isZombie
}

// IsStaleEdgePolicy returns true if the graph source has a channel edge for
// the passed channel ID (and flags) that have a more recent timestamp.
//
// NOTE: This method is part of the ChannelGraphSource interface.
func (r *ChannelRouter) IsStaleEdgePolicy(chanID lnwire.ShortChannelID,
	timestamp time.Time, flags lnwire.ChanUpdateChanFlags) bool {

	edge1Timestamp, edge2Timestamp, exists, isZombie, err :=
		r.cfg.Graph.HasChannelEdge(chanID.ToUint64())
	if err != nil {
		log.Debugf("Check stale edge policy got error: %v", err)
		return false

	}

	// If we know of the edge as a zombie, then we'll make some additional
	// checks to determine if the new policy is fresh.
	if isZombie {
		// When running with AssumeChannelValid, we also prune channels
		// if both of their edges are disabled. We'll mark the new
		// policy as stale if it remains disabled.
		if r.cfg.AssumeChannelValid {
			isDisabled := flags&lnwire.ChanUpdateDisabled ==
				lnwire.ChanUpdateDisabled
			if isDisabled {
				return true
			}
		}

		// Otherwise, we'll fall back to our usual ChannelPruneExpiry.
		return time.Since(timestamp) > r.cfg.ChannelPruneExpiry
	}

	// If we don't know of the edge, then it means it's fresh (thus not
	// stale).
	if !exists {
		return false
	}

	// As edges are directional edge node has a unique policy for the
	// direction of the edge they control. Therefore we first check if we
	// already have the most up to date information for that edge. If so,
	// then we can exit early.
	switch {
	// A flag set of 0 indicates this is an announcement for the "first"
	// node in the channel.
	case flags&lnwire.ChanUpdateDirection == 0:
		return !edge1Timestamp.Before(timestamp)

	// Similarly, a flag set of 1 indicates this is an announcement for the
	// "second" node in the channel.
	case flags&lnwire.ChanUpdateDirection == 1:
		return !edge2Timestamp.Before(timestamp)
	}

	return false
}

// MarkEdgeLive clears an edge from our zombie index, deeming it as live.
//
// NOTE: This method is part of the ChannelGraphSource interface.
func (r *ChannelRouter) MarkEdgeLive(chanID lnwire.ShortChannelID) error {
	return r.cfg.Graph.MarkEdgeLive(chanID.ToUint64())
}

// ErrNoChannel is returned when a route cannot be built because there are no
// channels that satisfy all requirements.
type ErrNoChannel struct {
	position int
	fromNode route.Vertex
}

// Error returns a human readable string describing the error.
func (e ErrNoChannel) Error() string {
	return fmt.Sprintf("no matching outgoing channel available for "+
		"node %v (%v)", e.position, e.fromNode)
}

// BuildRoute returns a fully specified route based on a list of pubkeys. If
// amount is nil, the minimum routable amount is used. To force a specific
// outgoing channel, use the outgoingChan parameter.
func (r *ChannelRouter) BuildRoute(amt *lnwire.MilliSatoshi,
	hops []route.Vertex, outgoingChan *uint64,
	finalCltvDelta int32, payAddr *[32]byte) (*route.Route, error) {

	log.Tracef("BuildRoute called: hopsCount=%v, amt=%v",
		len(hops), amt)

	var outgoingChans map[uint64]struct{}
	if outgoingChan != nil {
		outgoingChans = map[uint64]struct{}{
			*outgoingChan: {},
		}
	}

	// If no amount is specified, we need to build a route for the minimum
	// amount that this route can carry.
	useMinAmt := amt == nil

	// We'll attempt to obtain a set of bandwidth hints that helps us select
	// the best outgoing channel to use in case no outgoing channel is set.
	bandwidthHints, err := newBandwidthManager(
		r.cachedGraph, r.selfNode.PubKeyBytes, r.cfg.GetLink,
	)
	if err != nil {
		return nil, err
	}

	// Fetch the current block height outside the routing transaction, to
	// prevent the rpc call blocking the database.
	_, height, err := r.cfg.Chain.GetBestBlock()
	if err != nil {
		return nil, err
	}

	// Allocate a list that will contain the edge unifiers for this route.
	unifiers := make([]*edgeUnifier, len(hops))

	var runningAmt lnwire.MilliSatoshi
	if useMinAmt {
		// For minimum amount routes, aim to deliver at least 1 msat to
		// the destination. There are nodes in the wild that have a
		// min_htlc channel policy of zero, which could lead to a zero
		// amount payment being made.
		runningAmt = 1
	} else {
		// If an amount is specified, we need to build a route that
		// delivers exactly this amount to the final destination.
		runningAmt = *amt
	}

	// Traverse hops backwards to accumulate fees in the running amounts.
	source := r.selfNode.PubKeyBytes
	for i := len(hops) - 1; i >= 0; i-- {
		toNode := hops[i]

		var fromNode route.Vertex
		if i == 0 {
			fromNode = source
		} else {
			fromNode = hops[i-1]
		}

		localChan := i == 0

		// Build unified edges for this hop based on the channels known
		// in the graph.
		u := newNodeEdgeUnifier(source, toNode, outgoingChans)

		err := u.addGraphPolicies(r.cachedGraph)
		if err != nil {
			return nil, err
		}

		// Exit if there are no channels.
		edgeUnifier, ok := u.edgeUnifiers[fromNode]
		if !ok {
			log.Errorf("Cannot find policy for node %v", fromNode)
			return nil, ErrNoChannel{
				fromNode: fromNode,
				position: i,
			}
		}

		// If using min amt, increase amt if needed.
		if useMinAmt {
			min := edgeUnifier.minAmt()
			if min > runningAmt {
				runningAmt = min
			}
		}

		// Get an edge for the specific amount that we want to forward.
		edge := edgeUnifier.getEdge(runningAmt, bandwidthHints)
		if edge == nil {
			log.Errorf("Cannot find policy with amt=%v for node %v",
				runningAmt, fromNode)

			return nil, ErrNoChannel{
				fromNode: fromNode,
				position: i,
			}
		}

		// Add fee for this hop.
		if !localChan {
			runningAmt += edge.policy.ComputeFee(runningAmt)
		}

		log.Tracef("Select channel %v at position %v",
			edge.policy.ChannelID, i)

		unifiers[i] = edgeUnifier
	}

	// Now that we arrived at the start of the route and found out the route
	// total amount, we make a forward pass. Because the amount may have
	// been increased in the backward pass, fees need to be recalculated and
	// amount ranges re-checked.
	var pathEdges []*channeldb.CachedEdgePolicy
	receiverAmt := runningAmt
	for i, unifier := range unifiers {
		edge := unifier.getEdge(receiverAmt, bandwidthHints)
		if edge == nil {
			return nil, ErrNoChannel{
				fromNode: hops[i-1],
				position: i,
			}
		}

		if i > 0 {
			// Decrease the amount to send while going forward.
			receiverAmt -= edge.policy.ComputeFeeFromIncoming(
				receiverAmt,
			)
		}

		pathEdges = append(pathEdges, edge.policy)
	}

	// Build and return the final route.
	return newRoute(
		source, pathEdges, uint32(height),
		finalHopParams{
			amt:         receiverAmt,
			totalAmt:    receiverAmt,
			cltvDelta:   uint16(finalCltvDelta),
			records:     nil,
			paymentAddr: payAddr,
		},
	)
}<|MERGE_RESOLUTION|>--- conflicted
+++ resolved
@@ -170,11 +170,7 @@
 		attemptID uint64,
 		htlcAdd *lnwire.UpdateAddHTLC) error
 
-<<<<<<< HEAD
-	// GetPaymentResult returns the result of the payment attempt with
-=======
 	// GetAttemptResult returns the result of the payment attempt with
->>>>>>> c855d83a
 	// the given attemptID. The paymentHash should be set to the payment's
 	// overall hash, or in case of AMP payments the payment's unique
 	// identifier.
@@ -2307,11 +2303,7 @@
 	// If a non-terminal error is returned and `skipTempErr` is false, then
 	// we'll use the normal no route error.
 	case err == nil && !skipTempErr:
-<<<<<<< HEAD
-		err = r.cfg.Control.Fail(
-=======
 		err = r.cfg.Control.FailPayment(
->>>>>>> c855d83a
 			paymentIdentifier, channeldb.FailureReasonNoRoute,
 		)
 
@@ -2404,13 +2396,7 @@
 
 // applyChannelUpdate validates a channel update and if valid, applies it to the
 // database. It returns a bool indicating whether the updates were successful.
-<<<<<<< HEAD
-func (r *ChannelRouter) applyChannelUpdate(msg *lnwire.ChannelUpdate,
-	pubKey *btcec.PublicKey) bool {
-
-=======
 func (r *ChannelRouter) applyChannelUpdate(msg *lnwire.ChannelUpdate) bool {
->>>>>>> c855d83a
 	ch, _, _, err := r.GetChannelByID(msg.ShortChannelID)
 	if err != nil {
 		log.Errorf("Unable to retrieve channel by id: %v", err)

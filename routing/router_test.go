package routing

import (
	"bytes"
	"fmt"
	"image/color"
	"math"
	"math/rand"
	"sync/atomic"
	"testing"
	"time"

	"github.com/btcsuite/btcd/btcec"
	"github.com/btcsuite/btcd/chaincfg/chainhash"
	"github.com/btcsuite/btcd/wire"
	"github.com/btcsuite/btcutil"
	"github.com/davecgh/go-spew/spew"
	"github.com/stretchr/testify/mock"
	"github.com/stretchr/testify/require"

	"github.com/lightningnetwork/lnd/channeldb"
	"github.com/lightningnetwork/lnd/clock"
	"github.com/lightningnetwork/lnd/htlcswitch"
	"github.com/lightningnetwork/lnd/lntypes"
	"github.com/lightningnetwork/lnd/lnwire"
	"github.com/lightningnetwork/lnd/record"
	"github.com/lightningnetwork/lnd/routing/route"
	"github.com/lightningnetwork/lnd/zpay32"
)

var uniquePaymentID uint64 = 1 // to be used atomically

type testCtx struct {
	router *ChannelRouter

	graph *channeldb.ChannelGraph

	aliases map[string]route.Vertex

	privKeys map[string]*btcec.PrivateKey

	channelIDs map[route.Vertex]map[route.Vertex]uint64

	chain *mockChain

	chainView *mockChainView
}

func (c *testCtx) getChannelIDFromAlias(t *testing.T, a, b string) uint64 {
	vertexA, ok := c.aliases[a]
	require.True(t, ok, "cannot find aliases for %s", a)

	vertexB, ok := c.aliases[b]
	require.True(t, ok, "cannot find aliases for %s", b)

	channelIDMap, ok := c.channelIDs[vertexA]
	require.True(t, ok, "cannot find channelID map %s(%s)", vertexA, a)

	channelID, ok := channelIDMap[vertexB]
	require.True(t, ok, "cannot find channelID using %s(%s)", vertexB, b)

	return channelID
}

func (c *testCtx) RestartRouter(t *testing.T) {
	// First, we'll reset the chainView's state as it doesn't persist the
	// filter between restarts.
	c.chainView.Reset()

	// With the chainView reset, we'll now re-create the router itself, and
	// start it.
	router, err := New(Config{
		Graph:              c.graph,
		Chain:              c.chain,
		ChainView:          c.chainView,
		Payer:              &mockPaymentAttemptDispatcherOld{},
		Control:            makeMockControlTower(),
		ChannelPruneExpiry: time.Hour * 24,
		GraphPruneInterval: time.Hour * 2,
	})
	require.NoError(t, err, "unable to create router")
	require.NoError(t, router.Start(), "unable to start router")

	// Finally, we'll swap out the pointer in the testCtx with this fresh
	// instance of the router.
	c.router = router
}

func createTestCtxFromGraphInstance(t *testing.T,
	startingHeight uint32, graphInstance *testGraphInstance,
	strictPruning bool) (*testCtx, func()) {

	return createTestCtxFromGraphInstanceAssumeValid(
		t, startingHeight, graphInstance, false, strictPruning,
	)
}

func createTestCtxFromGraphInstanceAssumeValid(t *testing.T,
	startingHeight uint32, graphInstance *testGraphInstance,
	assumeValid bool, strictPruning bool) (*testCtx, func()) {

	return createTestCtxFromGraphInstanceAssumeValid(
		startingHeight, graphInstance, false,
	)
}

func createTestCtxFromGraphInstanceAssumeValid(startingHeight uint32,
	graphInstance *testGraphInstance, assumeValid bool) (*testCtx, func(), error) {

	// We'll initialize an instance of the channel router with mock
	// versions of the chain and channel notifier. As we don't need to test
	// any p2p functionality, the peer send and switch send messages won't
	// be populated.
	chain := newMockChain(startingHeight)
	chainView := newMockChainView(chain)

	pathFindingConfig := PathFindingConfig{
		MinProbability: 0.01,
		AttemptCost:    100,
	}

	mcConfig := &MissionControlConfig{
		ProbabilityEstimatorCfg: ProbabilityEstimatorCfg{
			PenaltyHalfLife:       time.Hour,
			AprioriHopProbability: 0.9,
			AprioriWeight:         0.5,
		},
	}

	mc, err := NewMissionControl(
		graphInstance.graph.Database(), route.Vertex{},
		mcConfig,
	)
	require.NoError(t, err, "failed to create missioncontrol")

	sessionSource := &SessionSource{
		Graph: graphInstance.graph,
		QueryBandwidth: func(
			e *channeldb.ChannelEdgeInfo) lnwire.MilliSatoshi {

			return lnwire.NewMSatFromSatoshis(e.Capacity)
		},
		PathFindingConfig: pathFindingConfig,
		MissionControl:    mc,
	}

	router, err := New(Config{
		Graph:              graphInstance.graph,
		Chain:              chain,
		ChainView:          chainView,
		Payer:              &mockPaymentAttemptDispatcherOld{},
		Control:            makeMockControlTower(),
		MissionControl:     mc,
		SessionSource:      sessionSource,
		ChannelPruneExpiry: time.Hour * 24,
		GraphPruneInterval: time.Hour * 2,
		QueryBandwidth: func(
			e *channeldb.ChannelEdgeInfo) lnwire.MilliSatoshi {

			return lnwire.NewMSatFromSatoshis(e.Capacity)
		},
		NextPaymentID: func() (uint64, error) {
			next := atomic.AddUint64(&uniquePaymentID, 1)
			return next, nil
		},
<<<<<<< HEAD
		PathFindingConfig:  pathFindingConfig,
		Clock:              clock.NewTestClock(time.Unix(1, 0)),
		AssumeChannelValid: assumeValid,
=======
		PathFindingConfig:   pathFindingConfig,
		Clock:               clock.NewTestClock(time.Unix(1, 0)),
		AssumeChannelValid:  assumeValid,
		StrictZombiePruning: strictPruning,
>>>>>>> dec49aa1
	})
	require.NoError(t, err, "unable to create router")
	require.NoError(t, router.Start(), "unable to start router")

	ctx := &testCtx{
		router:     router,
		graph:      graphInstance.graph,
		aliases:    graphInstance.aliasMap,
		privKeys:   graphInstance.privKeyMap,
		channelIDs: graphInstance.channelIDs,
		chain:      chain,
		chainView:  chainView,
	}

	cleanUp := func() {
		ctx.router.Stop()
		graphInstance.cleanUp()
	}

	return ctx, cleanUp
}

func createTestCtxSingleNode(t *testing.T,
	startingHeight uint32) (*testCtx, func()) {

	var (
		graph      *channeldb.ChannelGraph
		sourceNode *channeldb.LightningNode
		cleanup    func()
		err        error
	)

	graph, cleanup, err = makeTestGraph()
	require.NoError(t, err, "failed to make test graph")

	sourceNode, err = createTestNode()
	require.NoError(t, err, "failed to create test node")

	require.NoError(t,
		graph.SetSourceNode(sourceNode), "failed to set source node",
	)

	graphInstance := &testGraphInstance{
		graph:   graph,
		cleanUp: cleanup,
	}

	return createTestCtxFromGraphInstance(
		t, startingHeight, graphInstance, false,
	)
}

func createTestCtxFromFile(t *testing.T,
	startingHeight uint32, testGraph string) (*testCtx, func()) {

	// We'll attempt to locate and parse out the file
	// that encodes the graph that our tests should be run against.
	graphInstance, err := parseTestGraph(testGraph)
	require.NoError(t, err, "unable to create test graph")

	return createTestCtxFromGraphInstance(
		t, startingHeight, graphInstance, false,
	)
}

// Add valid signature to channel update simulated as error received from the
// network.
func signErrChanUpdate(t *testing.T, key *btcec.PrivateKey,
	errChanUpdate *lnwire.ChannelUpdate) {

	chanUpdateMsg, err := errChanUpdate.DataToSign()
	require.NoError(t, err, "failed to retrieve data to sign")

	digest := chainhash.DoubleHashB(chanUpdateMsg)
	sig, err := key.Sign(digest)
	require.NoError(t, err, "failed to sign msg")

	errChanUpdate.Signature, err = lnwire.NewSigFromSignature(sig)
	require.NoError(t, err, "failed to create new signature")
}

// TestFindRoutesWithFeeLimit asserts that routes found by the FindRoutes method
// within the channel router contain a total fee less than or equal to the fee
// limit.
func TestFindRoutesWithFeeLimit(t *testing.T) {
	t.Parallel()

	const startingBlockHeight = 101
	ctx, cleanUp := createTestCtxFromFile(
		t, startingBlockHeight, basicGraphFilePath,
	)
	defer cleanUp()

	// This test will attempt to find routes from roasbeef to sophon for 100
	// satoshis with a fee limit of 10 satoshis. There are two routes from
	// roasbeef to sophon:
	//	1. roasbeef -> songoku -> sophon
	//	2. roasbeef -> phamnuwen -> sophon
	// The second route violates our fee limit, so we should only expect to
	// see the first route.
	target := ctx.aliases["sophon"]
	paymentAmt := lnwire.NewMSatFromSatoshis(100)
	restrictions := &RestrictParams{
		FeeLimit:          lnwire.NewMSatFromSatoshis(10),
		ProbabilitySource: noProbabilitySource,
		CltvLimit:         math.MaxUint32,
	}

	route, err := ctx.router.FindRoute(
		ctx.router.selfNode.PubKeyBytes,
		target, paymentAmt, restrictions, nil, nil,
		MinCLTVDelta,
	)
	require.NoError(t, err, "unable to find any routes")

	require.Falsef(t,
		route.TotalFees() > restrictions.FeeLimit,
		"route exceeded fee limit: %v", spew.Sdump(route),
	)

	hops := route.Hops
	require.Equal(t, 2, len(hops), "expected 2 hops")

	require.Equalf(t,
		ctx.aliases["songoku"], hops[0].PubKeyBytes,
		"expected first hop through songoku, got %s",
		getAliasFromPubKey(hops[0].PubKeyBytes, ctx.aliases),
	)
}

// TestSendPaymentRouteFailureFallback tests that when sending a payment, if
// one of the target routes is seen as unavailable, then the next route in the
// queue is used instead. This process should continue until either a payment
// succeeds, or all routes have been exhausted.
func TestSendPaymentRouteFailureFallback(t *testing.T) {
	t.Parallel()

	const startingBlockHeight = 101
	ctx, cleanUp := createTestCtxFromFile(
		t, startingBlockHeight, basicGraphFilePath,
	)
	defer cleanUp()

	// Craft a LightningPayment struct that'll send a payment from roasbeef
	// to luo ji for 1000 satoshis, with a maximum of 1000 satoshis in fees.
	var payHash lntypes.Hash
	paymentAmt := lnwire.NewMSatFromSatoshis(1000)
	payment := LightningPayment{
		Target:      ctx.aliases["sophon"],
		Amount:      paymentAmt,
		FeeLimit:    noFeeLimit,
		paymentHash: &payHash,
	}

	var preImage [32]byte
	copy(preImage[:], bytes.Repeat([]byte{9}, 32))

	// Get the channel ID.
	roasbeefSongoku := lnwire.NewShortChanIDFromInt(
		ctx.getChannelIDFromAlias(t, "roasbeef", "songoku"),
	)

	// We'll modify the SendToSwitch method that's been set within the
	// router's configuration to ignore the path that has son goku as the
	// first hop. This should force the router to instead take the
	// the more costly path (through pham nuwen).
	ctx.router.cfg.Payer.(*mockPaymentAttemptDispatcherOld).setPaymentResult(
		func(firstHop lnwire.ShortChannelID) ([32]byte, error) {

			if firstHop == roasbeefSongoku {
				return [32]byte{}, htlcswitch.NewForwardingError(
					// TODO(roasbeef): temp node failure
					//  should be?
					&lnwire.FailTemporaryChannelFailure{},
					1,
				)
			}

			return preImage, nil
		})

	// Send off the payment request to the router, route through pham nuwen
	// should've been selected as a fall back and succeeded correctly.
	paymentPreImage, route, err := ctx.router.SendPayment(&payment)
	require.NoError(t, err, "unable to send payment")

	// The route selected should have two hops
	require.Equal(t, 2, len(route.Hops), "incorrect route length")

	// The preimage should match up with the once created above.
	if !bytes.Equal(paymentPreImage[:], preImage[:]) {
		t.Fatalf("incorrect preimage used: expected %x got %x",
			preImage[:], paymentPreImage[:])
	}

	// The route should have pham nuwen as the first hop.
	require.Equalf(t,
		ctx.aliases["phamnuwen"], route.Hops[0].PubKeyBytes,
		"route should go through phamnuwen as first hop, instead "+
			"passes through: %v",
		getAliasFromPubKey(route.Hops[0].PubKeyBytes, ctx.aliases),
	)
}

// TestChannelUpdateValidation tests that a failed payment with an associated
// channel update will only be applied to the graph when the update contains a
// valid signature.
func TestChannelUpdateValidation(t *testing.T) {
	t.Parallel()

	// Setup a three node network.
	chanCapSat := btcutil.Amount(100000)
	feeRate := lnwire.MilliSatoshi(400)
	testChannels := []*testChannel{
		symmetricTestChannel("a", "b", chanCapSat, &testChannelPolicy{
			Expiry:  144,
			FeeRate: feeRate,
			MinHTLC: 1,
			MaxHTLC: lnwire.NewMSatFromSatoshis(chanCapSat),
		}, 1),
		symmetricTestChannel("b", "c", chanCapSat, &testChannelPolicy{
			Expiry:  144,
			FeeRate: feeRate,
			MinHTLC: 1,
			MaxHTLC: lnwire.NewMSatFromSatoshis(chanCapSat),
		}, 2),
	}

	testGraph, err := createTestGraphFromChannels(testChannels, "a")
	require.NoError(t, err, "unable to create graph")
	defer testGraph.cleanUp()

	const startingBlockHeight = 101
	ctx, cleanUp := createTestCtxFromGraphInstance(
		t, startingBlockHeight, testGraph, true,
	)
	defer cleanUp()

	// Assert that the initially configured fee is retrieved correctly.
	_, policy, _, err := ctx.router.GetChannelByID(
		lnwire.NewShortChanIDFromInt(1))
	require.NoError(t, err, "cannot retrieve channel")

	require.Equal(t,
		feeRate, policy.FeeProportionalMillionths, "invalid fee",
	)

	// Setup a route from source a to destination c. The route will be used
	// in a call to SendToRoute. SendToRoute also applies channel updates,
	// but it saves us from including RequestRoute in the test scope too.
	hop1 := ctx.aliases["b"]
	hop2 := ctx.aliases["c"]
	hops := []*route.Hop{
		{
			ChannelID:     1,
			PubKeyBytes:   hop1,
			LegacyPayload: true,
		},
		{
			ChannelID:     2,
			PubKeyBytes:   hop2,
			LegacyPayload: true,
		},
	}

	rt, err := route.NewRouteFromHops(
		lnwire.MilliSatoshi(10000), 100,
		ctx.aliases["a"], hops,
	)
	require.NoError(t, err, "unable to create route")

	// Set up a channel update message with an invalid signature to be
	// returned to the sender.
	var invalidSignature [64]byte
	errChanUpdate := lnwire.ChannelUpdate{
		Signature:      invalidSignature,
		FeeRate:        500,
		ShortChannelID: lnwire.NewShortChanIDFromInt(1),
		Timestamp:      uint32(testTime.Add(time.Minute).Unix()),
	}

	// We'll modify the SendToSwitch method so that it simulates a failed
	// payment with an error originating from the first hop of the route.
	// The unsigned channel update is attached to the failure message.
	ctx.router.cfg.Payer.(*mockPaymentAttemptDispatcherOld).setPaymentResult(
		func(firstHop lnwire.ShortChannelID) ([32]byte, error) {
			return [32]byte{}, htlcswitch.NewForwardingError(
				&lnwire.FailFeeInsufficient{
					Update: errChanUpdate,
				},
				1,
			)
		})

	// The payment parameter is mostly redundant in SendToRoute. Can be left
	// empty for this test.
	var payment lntypes.Hash

	// Send off the payment request to the router. The specified route
	// should be attempted and the channel update should be received by
	// router and ignored because it is missing a valid signature.
	_, err = ctx.router.SendToRoute(payment, rt)
	require.Error(t, err, "expected route to fail with channel update")

	_, policy, _, err = ctx.router.GetChannelByID(
		lnwire.NewShortChanIDFromInt(1))
	require.NoError(t, err, "cannot retrieve channel")

	require.Equal(t,
		feeRate, policy.FeeProportionalMillionths,
		"fee updated without valid signature",
	)

	// Next, add a signature to the channel update.
	signErrChanUpdate(t, testGraph.privKeyMap["b"], &errChanUpdate)

	// Retry the payment using the same route as before.
	_, err = ctx.router.SendToRoute(payment, rt)
	if err == nil {
		t.Fatalf("expected route to fail with channel update")
	}

	// This time a valid signature was supplied and the policy change should
	// have been applied to the graph.
	_, policy, _, err = ctx.router.GetChannelByID(
		lnwire.NewShortChanIDFromInt(1))
	require.NoError(t, err, "cannot retrieve channel")

	require.Equal(t,
		lnwire.MilliSatoshi(500), policy.FeeProportionalMillionths,
		"fee not updated even though signature is valid",
	)
}

// TestSendPaymentErrorRepeatedFeeInsufficient tests that if we receive
// multiple fee related errors from a channel that we're attempting to route
// through, then we'll prune the channel after the second attempt.
func TestSendPaymentErrorRepeatedFeeInsufficient(t *testing.T) {
	t.Parallel()

	const startingBlockHeight = 101
	ctx, cleanUp := createTestCtxFromFile(
		t, startingBlockHeight, basicGraphFilePath,
	)
	defer cleanUp()

	// Get the channel ID.
	roasbeefSongokuChanID := ctx.getChannelIDFromAlias(
		t, "roasbeef", "songoku",
	)
	songokuSophonChanID := ctx.getChannelIDFromAlias(
		t, "songoku", "sophon",
	)

	// Craft a LightningPayment struct that'll send a payment from roasbeef
	// to sophon for 1000 satoshis.
	var payHash lntypes.Hash
	amt := lnwire.NewMSatFromSatoshis(1000)
	payment := LightningPayment{
		Target:      ctx.aliases["sophon"],
		Amount:      amt,
		FeeLimit:    noFeeLimit,
		paymentHash: &payHash,
	}

	var preImage [32]byte
	copy(preImage[:], bytes.Repeat([]byte{9}, 32))

	// We'll also fetch the first outgoing channel edge from son goku
	// to sophon. We'll obtain this as we'll need to to generate the
	// FeeInsufficient error that we'll send back.
	_, _, edgeUpdateToFail, err := ctx.graph.FetchChannelEdgesByID(
		songokuSophonChanID,
	)
	require.NoError(t, err, "unable to fetch chan id")

	errChanUpdate := lnwire.ChannelUpdate{
		ShortChannelID: lnwire.NewShortChanIDFromInt(
			songokuSophonChanID,
		),
		Timestamp:       uint32(edgeUpdateToFail.LastUpdate.Unix()),
		MessageFlags:    edgeUpdateToFail.MessageFlags,
		ChannelFlags:    edgeUpdateToFail.ChannelFlags,
		TimeLockDelta:   edgeUpdateToFail.TimeLockDelta,
		HtlcMinimumMsat: edgeUpdateToFail.MinHTLC,
		HtlcMaximumMsat: edgeUpdateToFail.MaxHTLC,
		BaseFee:         uint32(edgeUpdateToFail.FeeBaseMSat),
		FeeRate:         uint32(edgeUpdateToFail.FeeProportionalMillionths),
	}

	signErrChanUpdate(t, ctx.privKeys["songoku"], &errChanUpdate)

	// We'll now modify the SendToSwitch method to return an error for the
	// outgoing channel to Son goku. This will be a fee related error, so
	// it should only cause the edge to be pruned after the second attempt.
	ctx.router.cfg.Payer.(*mockPaymentAttemptDispatcherOld).setPaymentResult(
		func(firstHop lnwire.ShortChannelID) ([32]byte, error) {

			roasbeefSongoku := lnwire.NewShortChanIDFromInt(
				roasbeefSongokuChanID,
			)
			if firstHop == roasbeefSongoku {
				return [32]byte{}, htlcswitch.NewForwardingError(
					// Within our error, we'll add a
					// channel update which is meant to
					// reflect the new fee schedule for the
					// node/channel.
					&lnwire.FailFeeInsufficient{
						Update: errChanUpdate,
					}, 1,
				)
			}

			return preImage, nil
		})

	// Send off the payment request to the router, route through phamnuwen
	// should've been selected as a fall back and succeeded correctly.
	paymentPreImage, route, err := ctx.router.SendPayment(&payment)
	require.NoError(t, err, "unable to send payment")

	// The route selected should have two hops
	require.Equal(t, 2, len(route.Hops), "incorrect route length")

	// The preimage should match up with the once created above.
	require.Equal(t, preImage[:], paymentPreImage[:], "incorrect preimage")

	// The route should have pham nuwen as the first hop.
	require.Equalf(t,
		ctx.aliases["phamnuwen"], route.Hops[0].PubKeyBytes,
		"route should go through pham nuwen as first hop, "+
			"instead passes through: %v",
		getAliasFromPubKey(route.Hops[0].PubKeyBytes, ctx.aliases),
	)
}

// TestSendPaymentErrorFeeInsufficientPrivateEdge tests that if we receive
// a fee related error from a private channel that we're attempting to route
// through, then we'll update the fees in the route hints and successfully
// route through the private channel in the second attempt.
//
// The test will send a payment from roasbeef to elst, available paths are,
// path1: roasbeef -> songoku -> sophon -> elst, total fee: 210k
// path2: roasbeef -> phamnuwen -> sophon -> elst, total fee: 220k
// path3: roasbeef -> songoku ->(private channel) elst
// We will setup the path3 to have the lowest fee so it's always the preferred
// path.
func TestSendPaymentErrorFeeInsufficientPrivateEdge(t *testing.T) {
	t.Parallel()

	const startingBlockHeight = 101
	ctx, cleanUp := createTestCtxFromFile(
		t, startingBlockHeight, basicGraphFilePath,
	)
	defer cleanUp()

	// Get the channel ID.
	roasbeefSongoku := lnwire.NewShortChanIDFromInt(
		ctx.getChannelIDFromAlias(t, "roasbeef", "songoku"),
	)

	var (
		payHash          lntypes.Hash
		preImage         [32]byte
		amt              = lnwire.NewMSatFromSatoshis(1000)
		privateChannelID = uint64(55555)
		feeBaseMSat      = uint32(15)
		expiryDelta      = uint16(32)
		sgNode           = ctx.aliases["songoku"]
	)

	sgNodeID, err := btcec.ParsePubKey(sgNode[:], btcec.S256())
	require.NoError(t, err)

	// Craft a LightningPayment struct that'll send a payment from roasbeef
	// to elst, through a private channel between songoku and elst for
	// 1000 satoshis. This route has lowest fees compared with the rest.
	// This also holds when the private channel fee is updated to a higher
	// value.
	payment := LightningPayment{
		Target:      ctx.aliases["elst"],
		Amount:      amt,
		FeeLimit:    noFeeLimit,
		paymentHash: &payHash,
		RouteHints: [][]zpay32.HopHint{{
			// Add a private channel between songoku and elst.
			zpay32.HopHint{
				NodeID:          sgNodeID,
				ChannelID:       privateChannelID,
				FeeBaseMSat:     feeBaseMSat,
				CLTVExpiryDelta: expiryDelta,
			},
		}},
	}

	// Prepare an error update for the private channel, with twice the
	// original fee.
	updatedFeeBaseMSat := feeBaseMSat * 2
	errChanUpdate := lnwire.ChannelUpdate{
		ShortChannelID: lnwire.NewShortChanIDFromInt(privateChannelID),
		Timestamp:      uint32(testTime.Add(time.Minute).Unix()),
		BaseFee:        updatedFeeBaseMSat,
		TimeLockDelta:  expiryDelta,
	}
	signErrChanUpdate(t, ctx.privKeys["songoku"], &errChanUpdate)

	// We'll now modify the SendHTLC method to return an error for the
	// outgoing channel to songoku.
	errorReturned := false
	copy(preImage[:], bytes.Repeat([]byte{9}, 32))
	ctx.router.cfg.Payer.(*mockPaymentAttemptDispatcherOld).setPaymentResult(
		func(firstHop lnwire.ShortChannelID) ([32]byte, error) {

			if firstHop != roasbeefSongoku || errorReturned {
				return preImage, nil
			}

			errorReturned = true
			return [32]byte{}, htlcswitch.NewForwardingError(
				// Within our error, we'll add a
				// channel update which is meant to
				// reflect the new fee schedule for the
				// node/channel.
				&lnwire.FailFeeInsufficient{
					Update: errChanUpdate,
				}, 1,
			)
		})

	// Send off the payment request to the router, route through son
	// goku and then across the private channel to elst.
	paymentPreImage, route, err := ctx.router.SendPayment(&payment)
	require.NoError(t, err, "unable to send payment")

	require.True(t, errorReturned,
		"failed to simulate error in the first payment attempt",
	)

	// The route selected should have two hops. Make sure that,
	//   path: roasbeef -> son goku -> sophon -> elst
	//   path: roasbeef -> pham nuwen -> sophon -> elst
	// are not selected instead.
	require.Equal(t, 2, len(route.Hops), "incorrect route length")

	// The preimage should match up with the one created above.
	require.Equal(t,
		paymentPreImage[:], preImage[:], "incorrect preimage used",
	)

	// The route should have son goku as the first hop.
	require.Equal(t, route.Hops[0].PubKeyBytes, ctx.aliases["songoku"],
		"route should go through son goku as first hop",
	)

	// The route should pass via the private channel.
	require.Equal(t,
		privateChannelID, route.FinalHop().ChannelID,
		"route did not pass through private channel "+
			"between pham nuwen and elst",
	)

	// The route should have the updated fee.
	require.Equal(t,
		lnwire.MilliSatoshi(updatedFeeBaseMSat).String(),
		route.HopFee(0).String(),
		"fee to forward to the private channel not matched",
	)
}

// TestSendPaymentPrivateEdgeUpdateFeeExceedsLimit tests that upon receiving a
// ChannelUpdate in a fee related error from the private channel, we won't
// choose the route in our second attempt if the updated fee exceeds our fee
// limit specified in the payment.
//
// The test will send a payment from roasbeef to elst, available paths are,
// path1: roasbeef -> songoku -> sophon -> elst, total fee: 210k
// path2: roasbeef -> phamnuwen -> sophon -> elst, total fee: 220k
// path3: roasbeef -> songoku ->(private channel) elst
// We will setup the path3 to have the lowest fee and then update it with a fee
// exceeds our fee limit, thus this route won't be chosen.
func TestSendPaymentPrivateEdgeUpdateFeeExceedsLimit(t *testing.T) {
	t.Parallel()

	const startingBlockHeight = 101
	ctx, cleanUp := createTestCtxFromFile(
		t, startingBlockHeight, basicGraphFilePath,
	)
	defer cleanUp()

	// Get the channel ID.
	roasbeefSongoku := lnwire.NewShortChanIDFromInt(
		ctx.getChannelIDFromAlias(t, "roasbeef", "songoku"),
	)

	var (
		payHash          lntypes.Hash
		preImage         [32]byte
		amt              = lnwire.NewMSatFromSatoshis(1000)
		privateChannelID = uint64(55555)
		feeBaseMSat      = uint32(15)
		expiryDelta      = uint16(32)
		sgNode           = ctx.aliases["songoku"]
		feeLimit         = lnwire.MilliSatoshi(500000)
	)

	sgNodeID, err := btcec.ParsePubKey(sgNode[:], btcec.S256())
	require.NoError(t, err)

	// Craft a LightningPayment struct that'll send a payment from roasbeef
	// to elst, through a private channel between songoku and elst for
	// 1000 satoshis. This route has lowest fees compared with the rest.
	payment := LightningPayment{
		Target:      ctx.aliases["elst"],
		Amount:      amt,
		FeeLimit:    feeLimit,
		paymentHash: &payHash,
		RouteHints: [][]zpay32.HopHint{{
			// Add a private channel between songoku and elst.
			zpay32.HopHint{
				NodeID:          sgNodeID,
				ChannelID:       privateChannelID,
				FeeBaseMSat:     feeBaseMSat,
				CLTVExpiryDelta: expiryDelta,
			},
		}},
	}

	// Prepare an error update for the private channel. The updated fee
	// will exceeds the feeLimit.
	updatedFeeBaseMSat := feeBaseMSat + uint32(feeLimit)
	errChanUpdate := lnwire.ChannelUpdate{
		ShortChannelID: lnwire.NewShortChanIDFromInt(privateChannelID),
		Timestamp:      uint32(testTime.Add(time.Minute).Unix()),
		BaseFee:        updatedFeeBaseMSat,
		TimeLockDelta:  expiryDelta,
	}
	signErrChanUpdate(t, ctx.privKeys["songoku"], &errChanUpdate)

	// We'll now modify the SendHTLC method to return an error for the
	// outgoing channel to songoku.
	errorReturned := false
	copy(preImage[:], bytes.Repeat([]byte{9}, 32))
	ctx.router.cfg.Payer.(*mockPaymentAttemptDispatcherOld).setPaymentResult(
		func(firstHop lnwire.ShortChannelID) ([32]byte, error) {

			if firstHop != roasbeefSongoku || errorReturned {
				return preImage, nil
			}

			errorReturned = true
			return [32]byte{}, htlcswitch.NewForwardingError(
				// Within our error, we'll add a
				// channel update which is meant to
				// reflect the new fee schedule for the
				// node/channel.
				&lnwire.FailFeeInsufficient{
					Update: errChanUpdate,
				}, 1,
			)
		})

	// Send off the payment request to the router, route through son
	// goku and then across the private channel to elst.
	paymentPreImage, route, err := ctx.router.SendPayment(&payment)
	require.NoError(t, err, "unable to send payment")

	require.True(t, errorReturned,
		"failed to simulate error in the first payment attempt",
	)

	// The route selected should have three hops. Make sure that,
	//   path1: roasbeef -> son goku -> sophon -> elst
	//   path2: roasbeef -> pham nuwen -> sophon -> elst
	//   path3: roasbeef -> sophon -> (private channel) else
	// path1 is selected.
	require.Equal(t, 3, len(route.Hops), "incorrect route length")

	// The preimage should match up with the one created above.
	require.Equal(t,
		paymentPreImage[:], preImage[:], "incorrect preimage used",
	)

	// The route should have son goku as the first hop.
	require.Equal(t, route.Hops[0].PubKeyBytes, ctx.aliases["songoku"],
		"route should go through son goku as the first hop",
	)

	// The route should have sophon as the first hop.
	require.Equal(t, route.Hops[1].PubKeyBytes, ctx.aliases["sophon"],
		"route should go through sophon as the second hop",
	)
	// The route should pass via the public channel.
	require.Equal(t, route.FinalHop().PubKeyBytes, ctx.aliases["elst"],
		"route should go through elst as the final hop",
	)
}

// TestSendPaymentErrorNonFinalTimeLockErrors tests that if we receive either
// an ExpiryTooSoon or a IncorrectCltvExpiry error from a node, then we prune
// that node from the available graph witin a mission control session. This
// test ensures that we'll route around errors due to nodes not knowing the
// current block height.
func TestSendPaymentErrorNonFinalTimeLockErrors(t *testing.T) {
	t.Parallel()

	const startingBlockHeight = 101
	ctx, cleanUp := createTestCtxFromFile(
		t, startingBlockHeight, basicGraphFilePath,
	)
	defer cleanUp()

	// Craft a LightningPayment struct that'll send a payment from roasbeef
	// to sophon for 1k satoshis.
	var payHash lntypes.Hash
	amt := lnwire.NewMSatFromSatoshis(1000)
	payment := LightningPayment{
		Target:      ctx.aliases["sophon"],
		Amount:      amt,
		FeeLimit:    noFeeLimit,
		paymentHash: &payHash,
	}

	var preImage [32]byte
	copy(preImage[:], bytes.Repeat([]byte{9}, 32))

	// We'll also fetch the first outgoing channel edge from roasbeef to
	// son goku. This edge will be included in the time lock related expiry
	// errors that we'll get back due to disagrements in what the current
	// block height is.
	chanID := ctx.getChannelIDFromAlias(t, "roasbeef", "songoku")
	roasbeefSongoku := lnwire.NewShortChanIDFromInt(chanID)

	_, _, edgeUpdateToFail, err := ctx.graph.FetchChannelEdgesByID(chanID)
	require.NoError(t, err, "unable to fetch chan id")

	errChanUpdate := lnwire.ChannelUpdate{
		ShortChannelID:  lnwire.NewShortChanIDFromInt(chanID),
		Timestamp:       uint32(edgeUpdateToFail.LastUpdate.Unix()),
		MessageFlags:    edgeUpdateToFail.MessageFlags,
		ChannelFlags:    edgeUpdateToFail.ChannelFlags,
		TimeLockDelta:   edgeUpdateToFail.TimeLockDelta,
		HtlcMinimumMsat: edgeUpdateToFail.MinHTLC,
		HtlcMaximumMsat: edgeUpdateToFail.MaxHTLC,
		BaseFee:         uint32(edgeUpdateToFail.FeeBaseMSat),
		FeeRate:         uint32(edgeUpdateToFail.FeeProportionalMillionths),
	}

	// We'll now modify the SendToSwitch method to return an error for the
	// outgoing channel to son goku. Since this is a time lock related
	// error, we should fail the payment flow all together, as Goku is the
	// only channel to Sophon.
	ctx.router.cfg.Payer.(*mockPaymentAttemptDispatcherOld).setPaymentResult(
		func(firstHop lnwire.ShortChannelID) ([32]byte, error) {

			if firstHop == roasbeefSongoku {
				return [32]byte{}, htlcswitch.NewForwardingError(
					&lnwire.FailExpiryTooSoon{
						Update: errChanUpdate,
					}, 1,
				)
			}

			return preImage, nil
		})

	// assertExpectedPath is a helper function that asserts the returned
	// route properly routes around the failure we've introduced in the
	// graph.
	assertExpectedPath := func(retPreImage [32]byte, route *route.Route) {
		// The route selected should have two hops
		require.Equal(t, 2, len(route.Hops), "incorrect route length")

		// The preimage should match up with the once created above.
		require.Equal(t,
			preImage[:], retPreImage[:], "incorrect preimage used",
		)

		// The route should have satoshi as the first hop.
		require.Equalf(t,
			ctx.aliases["phamnuwen"], route.Hops[0].PubKeyBytes,
			"route should go through phamnuwen as first hop, "+
				"instead passes through: %v",
			getAliasFromPubKey(
				route.Hops[0].PubKeyBytes, ctx.aliases,
			),
		)
	}

	// Send off the payment request to the router, this payment should
	// succeed as we should actually go through Pham Nuwen in order to get
	// to Sophon, even though he has higher fees.
	paymentPreImage, rt, err := ctx.router.SendPayment(&payment)
	require.NoError(t, err, "unable to send payment")

	assertExpectedPath(paymentPreImage, rt)

	// We'll now modify the error return an IncorrectCltvExpiry error
	// instead, this should result in the same behavior of roasbeef routing
	// around the faulty Son Goku node.
	ctx.router.cfg.Payer.(*mockPaymentAttemptDispatcherOld).setPaymentResult(
		func(firstHop lnwire.ShortChannelID) ([32]byte, error) {

			if firstHop == roasbeefSongoku {
				return [32]byte{}, htlcswitch.NewForwardingError(
					&lnwire.FailIncorrectCltvExpiry{
						Update: errChanUpdate,
					}, 1,
				)
			}

			return preImage, nil
		})

	// Once again, Roasbeef should route around Goku since they disagree
	// w.r.t to the block height, and instead go through Pham Nuwen. We
	// flip a bit in the payment hash to allow resending this payment.
	payment.paymentHash[1] ^= 1
	paymentPreImage, rt, err = ctx.router.SendPayment(&payment)
	require.NoError(t, err, "unable to send payment")

	assertExpectedPath(paymentPreImage, rt)
}

// TestSendPaymentErrorPathPruning tests that the send of candidate routes
// properly gets pruned in response to ForwardingError response from the
// underlying SendToSwitch function.
func TestSendPaymentErrorPathPruning(t *testing.T) {
	t.Parallel()

	const startingBlockHeight = 101
	ctx, cleanUp := createTestCtxFromFile(
		t, startingBlockHeight, basicGraphFilePath,
	)
	defer cleanUp()

	// Craft a LightningPayment struct that'll send a payment from roasbeef
	// to luo ji for 1000 satoshis, with a maximum of 1000 satoshis in fees.
	var payHash lntypes.Hash
	paymentAmt := lnwire.NewMSatFromSatoshis(1000)
	payment := LightningPayment{
		Target:      ctx.aliases["sophon"],
		Amount:      paymentAmt,
		FeeLimit:    noFeeLimit,
		paymentHash: &payHash,
	}

	var preImage [32]byte
	copy(preImage[:], bytes.Repeat([]byte{9}, 32))

	roasbeefSongoku := lnwire.NewShortChanIDFromInt(
		ctx.getChannelIDFromAlias(t, "roasbeef", "songoku"),
	)
	roasbeefPhanNuwen := lnwire.NewShortChanIDFromInt(
		ctx.getChannelIDFromAlias(t, "roasbeef", "phamnuwen"),
	)

	// First, we'll modify the SendToSwitch method to return an error
	// indicating that the channel from roasbeef to son goku is not operable
	// with an UnknownNextPeer.
	ctx.router.cfg.Payer.(*mockPaymentAttemptDispatcherOld).setPaymentResult(
		func(firstHop lnwire.ShortChannelID) ([32]byte, error) {

			if firstHop == roasbeefSongoku {
				// We'll first simulate an error from the first
				// hop to simulate the channel from songoku to
				// sophon not having enough capacity.
				return [32]byte{}, htlcswitch.NewForwardingError(
					&lnwire.FailTemporaryChannelFailure{},
					1,
				)
			}

			// Next, we'll create an error from phan nuwen to
			// indicate that the sophon node is not longer online,
			// which should prune out the rest of the routes.
			if firstHop == roasbeefPhanNuwen {
				return [32]byte{}, htlcswitch.NewForwardingError(
					&lnwire.FailUnknownNextPeer{}, 1,
				)
			}

			return preImage, nil
		})

	ctx.router.cfg.MissionControl.(*MissionControl).ResetHistory()

	// When we try to dispatch that payment, we should receive an error as
	// both attempts should fail and cause both routes to be pruned.
	_, _, err := ctx.router.SendPayment(&payment)
	require.Error(t, err, "payment didn't return error")

	// The final error returned should also indicate that the peer wasn't
	// online (the last error we returned).
	require.Equal(t, channeldb.FailureReasonNoRoute, err)

	// Inspect the two attempts that were made before the payment failed.
	p, err := ctx.router.cfg.Control.FetchPayment(payHash)
	require.NoError(t, err)

	require.Equal(t, 2, len(p.HTLCs), "expected two attempts")

	// We expect the first attempt to have failed with a
	// TemporaryChannelFailure, the second with UnknownNextPeer.
	msg := p.HTLCs[0].Failure.Message
	_, ok := msg.(*lnwire.FailTemporaryChannelFailure)
	require.True(t, ok, "unexpected fail message")

	msg = p.HTLCs[1].Failure.Message
	_, ok = msg.(*lnwire.FailUnknownNextPeer)
	require.True(t, ok, "unexpected fail message")

	err = ctx.router.cfg.MissionControl.(*MissionControl).ResetHistory()
	require.NoError(t, err, "reset history failed")

	// Next, we'll modify the SendToSwitch method to indicate that the
	// connection between songoku and isn't up.
	ctx.router.cfg.Payer.(*mockPaymentAttemptDispatcherOld).setPaymentResult(
		func(firstHop lnwire.ShortChannelID) ([32]byte, error) {

			if firstHop == roasbeefSongoku {
				failure := htlcswitch.NewForwardingError(
					&lnwire.FailUnknownNextPeer{}, 1,
				)
				return [32]byte{}, failure
			}

			return preImage, nil
		})

	// This shouldn't return an error, as we'll make a payment attempt via
	// the pham nuwen channel based on the assumption that there might be an
	// intermittent issue with the songoku <-> sophon channel.
	paymentPreImage, rt, err := ctx.router.SendPayment(&payment)
	require.NoError(t, err, "unable send payment")

	// This path should go: roasbeef -> pham nuwen -> sophon
	require.Equal(t, 2, len(rt.Hops), "incorrect route length")
	require.Equal(t, preImage[:], paymentPreImage[:], "incorrect preimage")
	require.Equalf(t,
		ctx.aliases["phamnuwen"], rt.Hops[0].PubKeyBytes,
		"route should go through phamnuwen as first hop, "+
			"instead passes through: %v",
		getAliasFromPubKey(rt.Hops[0].PubKeyBytes, ctx.aliases),
	)

	ctx.router.cfg.MissionControl.(*MissionControl).ResetHistory()

	// Finally, we'll modify the SendToSwitch function to indicate that the
	// roasbeef -> luoji channel has insufficient capacity. This should
	// again cause us to instead go via the satoshi route.
	ctx.router.cfg.Payer.(*mockPaymentAttemptDispatcherOld).setPaymentResult(
		func(firstHop lnwire.ShortChannelID) ([32]byte, error) {

			if firstHop == roasbeefSongoku {
				// We'll first simulate an error from the first
				// outgoing link to simulate the channel from luo ji to
				// roasbeef not having enough capacity.
				return [32]byte{}, htlcswitch.NewForwardingError(
					&lnwire.FailTemporaryChannelFailure{},
					1,
				)
			}
			return preImage, nil
		})

	// We flip a bit in the payment hash to allow resending this payment.
	payment.paymentHash[1] ^= 1
	paymentPreImage, rt, err = ctx.router.SendPayment(&payment)
	require.NoError(t, err, "unable send payment")

	// This should succeed finally.  The route selected should have two
	// hops.
	require.Equal(t, 2, len(rt.Hops), "incorrect route length")

	// The preimage should match up with the once created above.
	require.Equal(t, preImage[:], paymentPreImage[:], "incorrect preimage")

	// The route should have satoshi as the first hop.
	require.Equalf(t,
		ctx.aliases["phamnuwen"], rt.Hops[0].PubKeyBytes,
		"route should go through phamnuwen as first hop, "+
			"instead passes through: %v",
		getAliasFromPubKey(rt.Hops[0].PubKeyBytes, ctx.aliases),
	)
}

// TestAddProof checks that we can update the channel proof after channel
// info was added to the database.
func TestAddProof(t *testing.T) {
	t.Parallel()

	ctx, cleanup := createTestCtxSingleNode(t, 0)
	defer cleanup()

	// Before creating out edge, we'll create two new nodes within the
	// network that the channel will connect.
	node1, err := createTestNode()
	if err != nil {
		t.Fatal(err)
	}
	node2, err := createTestNode()
	if err != nil {
		t.Fatal(err)
	}

	// In order to be able to add the edge we should have a valid funding
	// UTXO within the blockchain.
	fundingTx, _, chanID, err := createChannelEdge(ctx,
		bitcoinKey1.SerializeCompressed(), bitcoinKey2.SerializeCompressed(),
		100, 0)
	if err != nil {
		t.Fatalf("unable create channel edge: %v", err)
	}
	fundingBlock := &wire.MsgBlock{
		Transactions: []*wire.MsgTx{fundingTx},
	}
	ctx.chain.addBlock(fundingBlock, chanID.BlockHeight, chanID.BlockHeight)

	// After utxo was recreated adding the edge without the proof.
	edge := &channeldb.ChannelEdgeInfo{
		ChannelID:     chanID.ToUint64(),
		NodeKey1Bytes: node1.PubKeyBytes,
		NodeKey2Bytes: node2.PubKeyBytes,
		AuthProof:     nil,
	}
	copy(edge.BitcoinKey1Bytes[:], bitcoinKey1.SerializeCompressed())
	copy(edge.BitcoinKey2Bytes[:], bitcoinKey2.SerializeCompressed())

	if err := ctx.router.AddEdge(edge); err != nil {
		t.Fatalf("unable to add edge: %v", err)
	}

	// Now we'll attempt to update the proof and check that it has been
	// properly updated.
	if err := ctx.router.AddProof(*chanID, &testAuthProof); err != nil {
		t.Fatalf("unable to add proof: %v", err)
	}

	info, _, _, err := ctx.router.GetChannelByID(*chanID)
	if err != nil {
		t.Fatalf("unable to get channel: %v", err)
	}
	if info.AuthProof == nil {
		t.Fatal("proof have been updated")
	}
}

// TestIgnoreNodeAnnouncement tests that adding a node to the router that is
// not known from any channel announcement, leads to the announcement being
// ignored.
func TestIgnoreNodeAnnouncement(t *testing.T) {
	t.Parallel()

	const startingBlockHeight = 101
	ctx, cleanUp := createTestCtxFromFile(
		t, startingBlockHeight, basicGraphFilePath,
	)
	defer cleanUp()

	pub := priv1.PubKey()
	node := &channeldb.LightningNode{
		HaveNodeAnnouncement: true,
		LastUpdate:           time.Unix(123, 0),
		Addresses:            testAddrs,
		Color:                color.RGBA{1, 2, 3, 0},
		Alias:                "node11",
		AuthSigBytes:         testSig.Serialize(),
		Features:             testFeatures,
	}
	copy(node.PubKeyBytes[:], pub.SerializeCompressed())

	err := ctx.router.AddNode(node)
	if !IsError(err, ErrIgnored) {
		t.Fatalf("expected to get ErrIgnore, instead got: %v", err)
	}
}

// TestIgnoreChannelEdgePolicyForUnknownChannel checks that a router will
// ignore a channel policy for a channel not in the graph.
func TestIgnoreChannelEdgePolicyForUnknownChannel(t *testing.T) {
	t.Parallel()

	const startingBlockHeight = 101

	// Setup an initially empty network.
	testChannels := []*testChannel{}
	testGraph, err := createTestGraphFromChannels(
		testChannels, "roasbeef",
	)
	if err != nil {
		t.Fatalf("unable to create graph: %v", err)
	}
	defer testGraph.cleanUp()

	ctx, cleanUp := createTestCtxFromGraphInstance(
		t, startingBlockHeight, testGraph, false,
	)
	defer cleanUp()

	var pub1 [33]byte
	copy(pub1[:], priv1.PubKey().SerializeCompressed())

	var pub2 [33]byte
	copy(pub2[:], priv2.PubKey().SerializeCompressed())

	// Add the edge between the two unknown nodes to the graph, and check
	// that the nodes are found after the fact.
	fundingTx, _, chanID, err := createChannelEdge(
		ctx, bitcoinKey1.SerializeCompressed(),
		bitcoinKey2.SerializeCompressed(), 10000, 500,
	)
	if err != nil {
		t.Fatalf("unable to create channel edge: %v", err)
	}
	fundingBlock := &wire.MsgBlock{
		Transactions: []*wire.MsgTx{fundingTx},
	}
	ctx.chain.addBlock(fundingBlock, chanID.BlockHeight, chanID.BlockHeight)

	edge := &channeldb.ChannelEdgeInfo{
		ChannelID:        chanID.ToUint64(),
		NodeKey1Bytes:    pub1,
		NodeKey2Bytes:    pub2,
		BitcoinKey1Bytes: pub1,
		BitcoinKey2Bytes: pub2,
		AuthProof:        nil,
	}
	edgePolicy := &channeldb.ChannelEdgePolicy{
		SigBytes:                  testSig.Serialize(),
		ChannelID:                 edge.ChannelID,
		LastUpdate:                testTime,
		TimeLockDelta:             10,
		MinHTLC:                   1,
		FeeBaseMSat:               10,
		FeeProportionalMillionths: 10000,
	}

	// Attempt to update the edge. This should be ignored, since the edge
	// is not yet added to the router.
	err = ctx.router.UpdateEdge(edgePolicy)
	if !IsError(err, ErrIgnored) {
		t.Fatalf("expected to get ErrIgnore, instead got: %v", err)
	}

	// Add the edge.
	if err := ctx.router.AddEdge(edge); err != nil {
		t.Fatalf("expected to be able to add edge to the channel graph,"+
			" even though the vertexes were unknown: %v.", err)
	}

	// Now updating the edge policy should succeed.
	if err := ctx.router.UpdateEdge(edgePolicy); err != nil {
		t.Fatalf("unable to update edge policy: %v", err)
	}
}

// TestAddEdgeUnknownVertexes tests that if an edge is added that contains two
// vertexes which we don't know of, the edge should be available for use
// regardless. This is due to the fact that we don't actually need node
// announcements for the channel vertexes to be able to use the channel.
func TestAddEdgeUnknownVertexes(t *testing.T) {
	t.Parallel()

	const startingBlockHeight = 101
	ctx, cleanUp := createTestCtxFromFile(
		t, startingBlockHeight, basicGraphFilePath,
	)
	defer cleanUp()

	var pub1 [33]byte
	copy(pub1[:], priv1.PubKey().SerializeCompressed())

	var pub2 [33]byte
	copy(pub2[:], priv2.PubKey().SerializeCompressed())

	// The two nodes we are about to add should not exist yet.
	_, exists1, err := ctx.graph.HasLightningNode(pub1)
	if err != nil {
		t.Fatalf("unable to query graph: %v", err)
	}
	if exists1 {
		t.Fatalf("node already existed")
	}
	_, exists2, err := ctx.graph.HasLightningNode(pub2)
	if err != nil {
		t.Fatalf("unable to query graph: %v", err)
	}
	if exists2 {
		t.Fatalf("node already existed")
	}

	// Add the edge between the two unknown nodes to the graph, and check
	// that the nodes are found after the fact.
	fundingTx, _, chanID, err := createChannelEdge(ctx,
		bitcoinKey1.SerializeCompressed(),
		bitcoinKey2.SerializeCompressed(),
		10000, 500,
	)
	if err != nil {
		t.Fatalf("unable to create channel edge: %v", err)
	}
	fundingBlock := &wire.MsgBlock{
		Transactions: []*wire.MsgTx{fundingTx},
	}
	ctx.chain.addBlock(fundingBlock, chanID.BlockHeight, chanID.BlockHeight)

	edge := &channeldb.ChannelEdgeInfo{
		ChannelID:        chanID.ToUint64(),
		NodeKey1Bytes:    pub1,
		NodeKey2Bytes:    pub2,
		BitcoinKey1Bytes: pub1,
		BitcoinKey2Bytes: pub2,
		AuthProof:        nil,
	}
	if err := ctx.router.AddEdge(edge); err != nil {
		t.Fatalf("expected to be able to add edge to the channel graph,"+
			" even though the vertexes were unknown: %v.", err)
	}

	// We must add the edge policy to be able to use the edge for route
	// finding.
	edgePolicy := &channeldb.ChannelEdgePolicy{
		SigBytes:                  testSig.Serialize(),
		ChannelID:                 edge.ChannelID,
		LastUpdate:                testTime,
		TimeLockDelta:             10,
		MinHTLC:                   1,
		FeeBaseMSat:               10,
		FeeProportionalMillionths: 10000,
	}
	edgePolicy.ChannelFlags = 0

	if err := ctx.router.UpdateEdge(edgePolicy); err != nil {
		t.Fatalf("unable to update edge policy: %v", err)
	}

	// Create edge in the other direction as well.
	edgePolicy = &channeldb.ChannelEdgePolicy{
		SigBytes:                  testSig.Serialize(),
		ChannelID:                 edge.ChannelID,
		LastUpdate:                testTime,
		TimeLockDelta:             10,
		MinHTLC:                   1,
		FeeBaseMSat:               10,
		FeeProportionalMillionths: 10000,
	}
	edgePolicy.ChannelFlags = 1

	if err := ctx.router.UpdateEdge(edgePolicy); err != nil {
		t.Fatalf("unable to update edge policy: %v", err)
	}

	// After adding the edge between the two previously unknown nodes, they
	// should have been added to the graph.
	_, exists1, err = ctx.graph.HasLightningNode(pub1)
	if err != nil {
		t.Fatalf("unable to query graph: %v", err)
	}
	if !exists1 {
		t.Fatalf("node1 was not added to the graph")
	}
	_, exists2, err = ctx.graph.HasLightningNode(pub2)
	if err != nil {
		t.Fatalf("unable to query graph: %v", err)
	}
	if !exists2 {
		t.Fatalf("node2 was not added to the graph")
	}

	// We will connect node1 to the rest of the test graph, and make sure
	// we can find a route to node2, which will use the just added channel
	// edge.

	// We will connect node 1 to "sophon"
	connectNode := ctx.aliases["sophon"]
	connectNodeKey, err := btcec.ParsePubKey(connectNode[:], btcec.S256())
	if err != nil {
		t.Fatal(err)
	}

	var (
		pubKey1 *btcec.PublicKey
		pubKey2 *btcec.PublicKey
	)
	node1Bytes := priv1.PubKey().SerializeCompressed()
	node2Bytes := connectNode
	if bytes.Compare(node1Bytes[:], node2Bytes[:]) == -1 {
		pubKey1 = priv1.PubKey()
		pubKey2 = connectNodeKey
	} else {
		pubKey1 = connectNodeKey
		pubKey2 = priv1.PubKey()
	}

	fundingTx, _, chanID, err = createChannelEdge(ctx,
		pubKey1.SerializeCompressed(), pubKey2.SerializeCompressed(),
		10000, 510)
	if err != nil {
		t.Fatalf("unable to create channel edge: %v", err)
	}
	fundingBlock = &wire.MsgBlock{
		Transactions: []*wire.MsgTx{fundingTx},
	}
	ctx.chain.addBlock(fundingBlock, chanID.BlockHeight, chanID.BlockHeight)

	edge = &channeldb.ChannelEdgeInfo{
		ChannelID: chanID.ToUint64(),
		AuthProof: nil,
	}
	copy(edge.NodeKey1Bytes[:], node1Bytes)
	edge.NodeKey2Bytes = node2Bytes
	copy(edge.BitcoinKey1Bytes[:], node1Bytes)
	edge.BitcoinKey2Bytes = node2Bytes

	if err := ctx.router.AddEdge(edge); err != nil {
		t.Fatalf("unable to add edge to the channel graph: %v.", err)
	}

	edgePolicy = &channeldb.ChannelEdgePolicy{
		SigBytes:                  testSig.Serialize(),
		ChannelID:                 edge.ChannelID,
		LastUpdate:                testTime,
		TimeLockDelta:             10,
		MinHTLC:                   1,
		FeeBaseMSat:               10,
		FeeProportionalMillionths: 10000,
	}
	edgePolicy.ChannelFlags = 0

	if err := ctx.router.UpdateEdge(edgePolicy); err != nil {
		t.Fatalf("unable to update edge policy: %v", err)
	}

	edgePolicy = &channeldb.ChannelEdgePolicy{
		SigBytes:                  testSig.Serialize(),
		ChannelID:                 edge.ChannelID,
		LastUpdate:                testTime,
		TimeLockDelta:             10,
		MinHTLC:                   1,
		FeeBaseMSat:               10,
		FeeProportionalMillionths: 10000,
	}
	edgePolicy.ChannelFlags = 1

	if err := ctx.router.UpdateEdge(edgePolicy); err != nil {
		t.Fatalf("unable to update edge policy: %v", err)
	}

	// We should now be able to find a route to node 2.
	paymentAmt := lnwire.NewMSatFromSatoshis(100)
	targetNode := priv2.PubKey()
	var targetPubKeyBytes route.Vertex
	copy(targetPubKeyBytes[:], targetNode.SerializeCompressed())
	_, err = ctx.router.FindRoute(
		ctx.router.selfNode.PubKeyBytes,
		targetPubKeyBytes, paymentAmt, noRestrictions, nil, nil,
		MinCLTVDelta,
	)
	if err != nil {
		t.Fatalf("unable to find any routes: %v", err)
	}

	// Now check that we can update the node info for the partial node
	// without messing up the channel graph.
	n1 := &channeldb.LightningNode{
		HaveNodeAnnouncement: true,
		LastUpdate:           time.Unix(123, 0),
		Addresses:            testAddrs,
		Color:                color.RGBA{1, 2, 3, 0},
		Alias:                "node11",
		AuthSigBytes:         testSig.Serialize(),
		Features:             testFeatures,
	}
	copy(n1.PubKeyBytes[:], priv1.PubKey().SerializeCompressed())

	if err := ctx.router.AddNode(n1); err != nil {
		t.Fatalf("could not add node: %v", err)
	}

	n2 := &channeldb.LightningNode{
		HaveNodeAnnouncement: true,
		LastUpdate:           time.Unix(123, 0),
		Addresses:            testAddrs,
		Color:                color.RGBA{1, 2, 3, 0},
		Alias:                "node22",
		AuthSigBytes:         testSig.Serialize(),
		Features:             testFeatures,
	}
	copy(n2.PubKeyBytes[:], priv2.PubKey().SerializeCompressed())

	if err := ctx.router.AddNode(n2); err != nil {
		t.Fatalf("could not add node: %v", err)
	}

	// Should still be able to find the route, and the info should be
	// updated.
	_, err = ctx.router.FindRoute(
		ctx.router.selfNode.PubKeyBytes,
		targetPubKeyBytes, paymentAmt, noRestrictions, nil, nil,
		MinCLTVDelta,
	)
	if err != nil {
		t.Fatalf("unable to find any routes: %v", err)
	}

	copy1, err := ctx.graph.FetchLightningNode(nil, pub1)
	if err != nil {
		t.Fatalf("unable to fetch node: %v", err)
	}

	if copy1.Alias != n1.Alias {
		t.Fatalf("fetched node not equal to original")
	}

	copy2, err := ctx.graph.FetchLightningNode(nil, pub2)
	if err != nil {
		t.Fatalf("unable to fetch node: %v", err)
	}

	if copy2.Alias != n2.Alias {
		t.Fatalf("fetched node not equal to original")
	}
}

// TestWakeUpOnStaleBranch tests that upon startup of the ChannelRouter, if the
// the chain previously reflected in the channel graph is stale (overtaken by a
// longer chain), the channel router will prune the graph for any channels
// confirmed on the stale chain, and resync to the main chain.
func TestWakeUpOnStaleBranch(t *testing.T) {
	t.Parallel()

	const startingBlockHeight = 101
	ctx, cleanUp := createTestCtxSingleNode(t, startingBlockHeight)
	defer cleanUp()

	const chanValue = 10000

	// chanID1 will not be reorged out.
	var chanID1 uint64

	// chanID2 will be reorged out.
	var chanID2 uint64

	// Create 10 common blocks, confirming chanID1.
	for i := uint32(1); i <= 10; i++ {
		block := &wire.MsgBlock{
			Transactions: []*wire.MsgTx{},
		}
		height := startingBlockHeight + i
		if i == 5 {
			fundingTx, _, chanID, err := createChannelEdge(ctx,
				bitcoinKey1.SerializeCompressed(),
				bitcoinKey2.SerializeCompressed(),
				chanValue, height)
			if err != nil {
				t.Fatalf("unable create channel edge: %v", err)
			}
			block.Transactions = append(block.Transactions,
				fundingTx)
			chanID1 = chanID.ToUint64()

		}
		ctx.chain.addBlock(block, height, rand.Uint32())
		ctx.chain.setBestBlock(int32(height))
		ctx.chainView.notifyBlock(block.BlockHash(), height,
			[]*wire.MsgTx{})
	}

	// Give time to process new blocks
	time.Sleep(time.Millisecond * 500)

	_, forkHeight, err := ctx.chain.GetBestBlock()
	if err != nil {
		t.Fatalf("unable to ge best block: %v", err)
	}

	// Create 10 blocks on the minority chain, confirming chanID2.
	for i := uint32(1); i <= 10; i++ {
		block := &wire.MsgBlock{
			Transactions: []*wire.MsgTx{},
		}
		height := uint32(forkHeight) + i
		if i == 5 {
			fundingTx, _, chanID, err := createChannelEdge(ctx,
				bitcoinKey1.SerializeCompressed(),
				bitcoinKey2.SerializeCompressed(),
				chanValue, height)
			if err != nil {
				t.Fatalf("unable create channel edge: %v", err)
			}
			block.Transactions = append(block.Transactions,
				fundingTx)
			chanID2 = chanID.ToUint64()
		}
		ctx.chain.addBlock(block, height, rand.Uint32())
		ctx.chain.setBestBlock(int32(height))
		ctx.chainView.notifyBlock(block.BlockHash(), height,
			[]*wire.MsgTx{})
	}
	// Give time to process new blocks
	time.Sleep(time.Millisecond * 500)

	// Now add the two edges to the channel graph, and check that they
	// correctly show up in the database.
	node1, err := createTestNode()
	if err != nil {
		t.Fatalf("unable to create test node: %v", err)
	}
	node2, err := createTestNode()
	if err != nil {
		t.Fatalf("unable to create test node: %v", err)
	}

	edge1 := &channeldb.ChannelEdgeInfo{
		ChannelID:     chanID1,
		NodeKey1Bytes: node1.PubKeyBytes,
		NodeKey2Bytes: node2.PubKeyBytes,
		AuthProof: &channeldb.ChannelAuthProof{
			NodeSig1Bytes:    testSig.Serialize(),
			NodeSig2Bytes:    testSig.Serialize(),
			BitcoinSig1Bytes: testSig.Serialize(),
			BitcoinSig2Bytes: testSig.Serialize(),
		},
	}
	copy(edge1.BitcoinKey1Bytes[:], bitcoinKey1.SerializeCompressed())
	copy(edge1.BitcoinKey2Bytes[:], bitcoinKey2.SerializeCompressed())

	if err := ctx.router.AddEdge(edge1); err != nil {
		t.Fatalf("unable to add edge: %v", err)
	}

	edge2 := &channeldb.ChannelEdgeInfo{
		ChannelID:     chanID2,
		NodeKey1Bytes: node1.PubKeyBytes,
		NodeKey2Bytes: node2.PubKeyBytes,
		AuthProof: &channeldb.ChannelAuthProof{
			NodeSig1Bytes:    testSig.Serialize(),
			NodeSig2Bytes:    testSig.Serialize(),
			BitcoinSig1Bytes: testSig.Serialize(),
			BitcoinSig2Bytes: testSig.Serialize(),
		},
	}
	copy(edge2.BitcoinKey1Bytes[:], bitcoinKey1.SerializeCompressed())
	copy(edge2.BitcoinKey2Bytes[:], bitcoinKey2.SerializeCompressed())

	if err := ctx.router.AddEdge(edge2); err != nil {
		t.Fatalf("unable to add edge: %v", err)
	}

	// Check that the fundingTxs are in the graph db.
	_, _, has, isZombie, err := ctx.graph.HasChannelEdge(chanID1)
	if err != nil {
		t.Fatalf("error looking for edge: %v", chanID1)
	}
	if !has {
		t.Fatalf("could not find edge in graph")
	}
	if isZombie {
		t.Fatal("edge was marked as zombie")
	}

	_, _, has, isZombie, err = ctx.graph.HasChannelEdge(chanID2)
	if err != nil {
		t.Fatalf("error looking for edge: %v", chanID2)
	}
	if !has {
		t.Fatalf("could not find edge in graph")
	}
	if isZombie {
		t.Fatal("edge was marked as zombie")
	}

	// Stop the router, so we can reorg the chain while its offline.
	if err := ctx.router.Stop(); err != nil {
		t.Fatalf("unable to stop router: %v", err)
	}

	// Create a 15 block fork.
	for i := uint32(1); i <= 15; i++ {
		block := &wire.MsgBlock{
			Transactions: []*wire.MsgTx{},
		}
		height := uint32(forkHeight) + i
		ctx.chain.addBlock(block, height, rand.Uint32())
		ctx.chain.setBestBlock(int32(height))
	}

	// Give time to process new blocks.
	time.Sleep(time.Millisecond * 500)

	// Create new router with same graph database.
	router, err := New(Config{
		Graph:              ctx.graph,
		Chain:              ctx.chain,
		ChainView:          ctx.chainView,
		Payer:              &mockPaymentAttemptDispatcherOld{},
		Control:            makeMockControlTower(),
		ChannelPruneExpiry: time.Hour * 24,
		GraphPruneInterval: time.Hour * 2,

		// We'll set the delay to zero to prune immediately.
		FirstTimePruneDelay: 0,
	})
	if err != nil {
		t.Fatalf("unable to create router %v", err)
	}

	// It should resync to the longer chain on startup.
	if err := router.Start(); err != nil {
		t.Fatalf("unable to start router: %v", err)
	}

	// The channel with chanID2 should not be in the database anymore,
	// since it is not confirmed on the longest chain. chanID1 should
	// still be.
	_, _, has, isZombie, err = ctx.graph.HasChannelEdge(chanID1)
	if err != nil {
		t.Fatalf("error looking for edge: %v", chanID1)
	}
	if !has {
		t.Fatalf("did not find edge in graph")
	}
	if isZombie {
		t.Fatal("edge was marked as zombie")
	}

	_, _, has, isZombie, err = ctx.graph.HasChannelEdge(chanID2)
	if err != nil {
		t.Fatalf("error looking for edge: %v", chanID2)
	}
	if has {
		t.Fatalf("found edge in graph")
	}
	if isZombie {
		t.Fatal("reorged edge should not be marked as zombie")
	}
}

// TestDisconnectedBlocks checks that the router handles a reorg happening when
// it is active.
func TestDisconnectedBlocks(t *testing.T) {
	t.Parallel()

	const startingBlockHeight = 101
	ctx, cleanUp := createTestCtxSingleNode(t, startingBlockHeight)
	defer cleanUp()

	const chanValue = 10000

	// chanID1 will not be reorged out, while chanID2 will be reorged out.
	var chanID1, chanID2 uint64

	// Create 10 common blocks, confirming chanID1.
	for i := uint32(1); i <= 10; i++ {
		block := &wire.MsgBlock{
			Transactions: []*wire.MsgTx{},
		}
		height := startingBlockHeight + i
		if i == 5 {
			fundingTx, _, chanID, err := createChannelEdge(ctx,
				bitcoinKey1.SerializeCompressed(),
				bitcoinKey2.SerializeCompressed(),
				chanValue, height)
			if err != nil {
				t.Fatalf("unable create channel edge: %v", err)
			}
			block.Transactions = append(block.Transactions,
				fundingTx)
			chanID1 = chanID.ToUint64()

		}
		ctx.chain.addBlock(block, height, rand.Uint32())
		ctx.chain.setBestBlock(int32(height))
		ctx.chainView.notifyBlock(block.BlockHash(), height,
			[]*wire.MsgTx{})
	}

	// Give time to process new blocks
	time.Sleep(time.Millisecond * 500)

	_, forkHeight, err := ctx.chain.GetBestBlock()
	if err != nil {
		t.Fatalf("unable to get best block: %v", err)
	}

	// Create 10 blocks on the minority chain, confirming chanID2.
	var minorityChain []*wire.MsgBlock
	for i := uint32(1); i <= 10; i++ {
		block := &wire.MsgBlock{
			Transactions: []*wire.MsgTx{},
		}
		height := uint32(forkHeight) + i
		if i == 5 {
			fundingTx, _, chanID, err := createChannelEdge(ctx,
				bitcoinKey1.SerializeCompressed(),
				bitcoinKey2.SerializeCompressed(),
				chanValue, height)
			if err != nil {
				t.Fatalf("unable create channel edge: %v", err)
			}
			block.Transactions = append(block.Transactions,
				fundingTx)
			chanID2 = chanID.ToUint64()
		}
		minorityChain = append(minorityChain, block)
		ctx.chain.addBlock(block, height, rand.Uint32())
		ctx.chain.setBestBlock(int32(height))
		ctx.chainView.notifyBlock(block.BlockHash(), height,
			[]*wire.MsgTx{})
	}
	// Give time to process new blocks
	time.Sleep(time.Millisecond * 500)

	// Now add the two edges to the channel graph, and check that they
	// correctly show up in the database.
	node1, err := createTestNode()
	if err != nil {
		t.Fatalf("unable to create test node: %v", err)
	}
	node2, err := createTestNode()
	if err != nil {
		t.Fatalf("unable to create test node: %v", err)
	}

	edge1 := &channeldb.ChannelEdgeInfo{
		ChannelID:        chanID1,
		NodeKey1Bytes:    node1.PubKeyBytes,
		NodeKey2Bytes:    node2.PubKeyBytes,
		BitcoinKey1Bytes: node1.PubKeyBytes,
		BitcoinKey2Bytes: node2.PubKeyBytes,
		AuthProof: &channeldb.ChannelAuthProof{
			NodeSig1Bytes:    testSig.Serialize(),
			NodeSig2Bytes:    testSig.Serialize(),
			BitcoinSig1Bytes: testSig.Serialize(),
			BitcoinSig2Bytes: testSig.Serialize(),
		},
	}
	copy(edge1.BitcoinKey1Bytes[:], bitcoinKey1.SerializeCompressed())
	copy(edge1.BitcoinKey2Bytes[:], bitcoinKey2.SerializeCompressed())

	if err := ctx.router.AddEdge(edge1); err != nil {
		t.Fatalf("unable to add edge: %v", err)
	}

	edge2 := &channeldb.ChannelEdgeInfo{
		ChannelID:        chanID2,
		NodeKey1Bytes:    node1.PubKeyBytes,
		NodeKey2Bytes:    node2.PubKeyBytes,
		BitcoinKey1Bytes: node1.PubKeyBytes,
		BitcoinKey2Bytes: node2.PubKeyBytes,
		AuthProof: &channeldb.ChannelAuthProof{
			NodeSig1Bytes:    testSig.Serialize(),
			NodeSig2Bytes:    testSig.Serialize(),
			BitcoinSig1Bytes: testSig.Serialize(),
			BitcoinSig2Bytes: testSig.Serialize(),
		},
	}
	copy(edge2.BitcoinKey1Bytes[:], bitcoinKey1.SerializeCompressed())
	copy(edge2.BitcoinKey2Bytes[:], bitcoinKey2.SerializeCompressed())

	if err := ctx.router.AddEdge(edge2); err != nil {
		t.Fatalf("unable to add edge: %v", err)
	}

	// Check that the fundingTxs are in the graph db.
	_, _, has, isZombie, err := ctx.graph.HasChannelEdge(chanID1)
	if err != nil {
		t.Fatalf("error looking for edge: %v", chanID1)
	}
	if !has {
		t.Fatalf("could not find edge in graph")
	}
	if isZombie {
		t.Fatal("edge was marked as zombie")
	}

	_, _, has, isZombie, err = ctx.graph.HasChannelEdge(chanID2)
	if err != nil {
		t.Fatalf("error looking for edge: %v", chanID2)
	}
	if !has {
		t.Fatalf("could not find edge in graph")
	}
	if isZombie {
		t.Fatal("edge was marked as zombie")
	}

	// Create a 15 block fork. We first let the chainView notify the router
	// about stale blocks, before sending the now connected blocks. We do
	// this because we expect this order from the chainview.
	for i := len(minorityChain) - 1; i >= 0; i-- {
		block := minorityChain[i]
		height := uint32(forkHeight) + uint32(i) + 1
		ctx.chainView.notifyStaleBlock(block.BlockHash(), height,
			block.Transactions)
	}
	for i := uint32(1); i <= 15; i++ {
		block := &wire.MsgBlock{
			Transactions: []*wire.MsgTx{},
		}
		height := uint32(forkHeight) + i
		ctx.chain.addBlock(block, height, rand.Uint32())
		ctx.chain.setBestBlock(int32(height))
		ctx.chainView.notifyBlock(block.BlockHash(), height,
			block.Transactions)
	}

	// Give time to process new blocks
	time.Sleep(time.Millisecond * 500)

	// chanID2 should not be in the database anymore, since it is not
	// confirmed on the longest chain. chanID1 should still be.
	_, _, has, isZombie, err = ctx.graph.HasChannelEdge(chanID1)
	if err != nil {
		t.Fatalf("error looking for edge: %v", chanID1)
	}
	if !has {
		t.Fatalf("did not find edge in graph")
	}
	if isZombie {
		t.Fatal("edge was marked as zombie")
	}

	_, _, has, isZombie, err = ctx.graph.HasChannelEdge(chanID2)
	if err != nil {
		t.Fatalf("error looking for edge: %v", chanID2)
	}
	if has {
		t.Fatalf("found edge in graph")
	}
	if isZombie {
		t.Fatal("reorged edge should not be marked as zombie")
	}
}

// TestChansClosedOfflinePruneGraph tests that if channels we know of are
// closed while we're offline, then once we resume operation of the
// ChannelRouter, then the channels are properly pruned.
func TestRouterChansClosedOfflinePruneGraph(t *testing.T) {
	t.Parallel()

	const startingBlockHeight = 101
	ctx, cleanUp := createTestCtxSingleNode(t, startingBlockHeight)
	defer cleanUp()

	const chanValue = 10000

	// First, we'll create a channel, to be mined shortly at height 102.
	block102 := &wire.MsgBlock{
		Transactions: []*wire.MsgTx{},
	}
	nextHeight := startingBlockHeight + 1
	fundingTx1, chanUTXO, chanID1, err := createChannelEdge(ctx,
		bitcoinKey1.SerializeCompressed(),
		bitcoinKey2.SerializeCompressed(),
		chanValue, uint32(nextHeight))
	if err != nil {
		t.Fatalf("unable create channel edge: %v", err)
	}
	block102.Transactions = append(block102.Transactions, fundingTx1)
	ctx.chain.addBlock(block102, uint32(nextHeight), rand.Uint32())
	ctx.chain.setBestBlock(int32(nextHeight))
	ctx.chainView.notifyBlock(block102.BlockHash(), uint32(nextHeight),
		[]*wire.MsgTx{})

	// We'll now create the edges and nodes within the database required
	// for the ChannelRouter to properly recognize the channel we added
	// above.
	node1, err := createTestNode()
	if err != nil {
		t.Fatalf("unable to create test node: %v", err)
	}
	node2, err := createTestNode()
	if err != nil {
		t.Fatalf("unable to create test node: %v", err)
	}
	edge1 := &channeldb.ChannelEdgeInfo{
		ChannelID:     chanID1.ToUint64(),
		NodeKey1Bytes: node1.PubKeyBytes,
		NodeKey2Bytes: node2.PubKeyBytes,
		AuthProof: &channeldb.ChannelAuthProof{
			NodeSig1Bytes:    testSig.Serialize(),
			NodeSig2Bytes:    testSig.Serialize(),
			BitcoinSig1Bytes: testSig.Serialize(),
			BitcoinSig2Bytes: testSig.Serialize(),
		},
	}
	copy(edge1.BitcoinKey1Bytes[:], bitcoinKey1.SerializeCompressed())
	copy(edge1.BitcoinKey2Bytes[:], bitcoinKey2.SerializeCompressed())
	if err := ctx.router.AddEdge(edge1); err != nil {
		t.Fatalf("unable to add edge: %v", err)
	}

	// The router should now be aware of the channel we created above.
	_, _, hasChan, isZombie, err := ctx.graph.HasChannelEdge(chanID1.ToUint64())
	if err != nil {
		t.Fatalf("error looking for edge: %v", chanID1)
	}
	if !hasChan {
		t.Fatalf("could not find edge in graph")
	}
	if isZombie {
		t.Fatal("edge was marked as zombie")
	}

	// With the transaction included, and the router's database state
	// updated, we'll now mine 5 additional blocks on top of it.
	for i := 0; i < 5; i++ {
		nextHeight++

		block := &wire.MsgBlock{
			Transactions: []*wire.MsgTx{},
		}
		ctx.chain.addBlock(block, uint32(nextHeight), rand.Uint32())
		ctx.chain.setBestBlock(int32(nextHeight))
		ctx.chainView.notifyBlock(block.BlockHash(), uint32(nextHeight),
			[]*wire.MsgTx{})
	}

	// At this point, our starting height should be 107.
	_, chainHeight, err := ctx.chain.GetBestBlock()
	if err != nil {
		t.Fatalf("unable to get best block: %v", err)
	}
	if chainHeight != 107 {
		t.Fatalf("incorrect chain height: expected %v, got %v",
			107, chainHeight)
	}

	// Next, we'll "shut down" the router in order to simulate downtime.
	if err := ctx.router.Stop(); err != nil {
		t.Fatalf("unable to shutdown router: %v", err)
	}

	// While the router is "offline" we'll mine 5 additional blocks, with
	// the second block closing the channel we created above.
	for i := 0; i < 5; i++ {
		nextHeight++

		block := &wire.MsgBlock{
			Transactions: []*wire.MsgTx{},
		}

		if i == 2 {
			// For the second block, we'll add a transaction that
			// closes the channel we created above by spending the
			// output.
			closingTx := wire.NewMsgTx(2)
			closingTx.AddTxIn(&wire.TxIn{
				PreviousOutPoint: *chanUTXO,
			})
			block.Transactions = append(block.Transactions,
				closingTx)
		}

		ctx.chain.addBlock(block, uint32(nextHeight), rand.Uint32())
		ctx.chain.setBestBlock(int32(nextHeight))
		ctx.chainView.notifyBlock(block.BlockHash(), uint32(nextHeight),
			[]*wire.MsgTx{})
	}

	// At this point, our starting height should be 112.
	_, chainHeight, err = ctx.chain.GetBestBlock()
	if err != nil {
		t.Fatalf("unable to get best block: %v", err)
	}
	if chainHeight != 112 {
		t.Fatalf("incorrect chain height: expected %v, got %v",
			112, chainHeight)
	}

	// Now we'll re-start the ChannelRouter. It should recognize that it's
	// behind the main chain and prune all the blocks that it missed while
	// it was down.
	ctx.RestartRouter(t)

	// At this point, the channel that was pruned should no longer be known
	// by the router.
	_, _, hasChan, isZombie, err = ctx.graph.HasChannelEdge(chanID1.ToUint64())
	if err != nil {
		t.Fatalf("error looking for edge: %v", chanID1)
	}
	if hasChan {
		t.Fatalf("channel was found in graph but shouldn't have been")
	}
	if isZombie {
		t.Fatal("closed channel should not be marked as zombie")
	}
}

// TestPruneChannelGraphStaleEdges ensures that we properly prune stale edges
// from the channel graph.
func TestPruneChannelGraphStaleEdges(t *testing.T) {
	t.Parallel()

	freshTimestamp := time.Now()
	staleTimestamp := time.Unix(0, 0)

	// We'll create the following test graph so that two of the channels
	// are pruned.
	testChannels := []*testChannel{
		// No edges.
		{
			Node1:     &testChannelEnd{Alias: "a"},
			Node2:     &testChannelEnd{Alias: "b"},
			Capacity:  100000,
			ChannelID: 1,
		},

		// Only one edge with a stale timestamp.
		{
			Node1: &testChannelEnd{
				Alias: "d",
				testChannelPolicy: &testChannelPolicy{
					LastUpdate: staleTimestamp,
				},
			},
			Node2:     &testChannelEnd{Alias: "b"},
			Capacity:  100000,
			ChannelID: 2,
		},

		// Only one edge with a stale timestamp, but it's the source
		// node so it won't get pruned.
		{
			Node1: &testChannelEnd{
				Alias: "a",
				testChannelPolicy: &testChannelPolicy{
					LastUpdate: staleTimestamp,
				},
			},
			Node2:     &testChannelEnd{Alias: "b"},
			Capacity:  100000,
			ChannelID: 3,
		},

		// Only one edge with a fresh timestamp.
		{
			Node1: &testChannelEnd{
				Alias: "a",
				testChannelPolicy: &testChannelPolicy{
					LastUpdate: freshTimestamp,
				},
			},
			Node2:     &testChannelEnd{Alias: "b"},
			Capacity:  100000,
			ChannelID: 4,
		},

		// One edge fresh, one edge stale. This will be pruned with
		// strict pruning activated.
		{
			Node1: &testChannelEnd{
				Alias: "c",
				testChannelPolicy: &testChannelPolicy{
					LastUpdate: freshTimestamp,
				},
			},
			Node2: &testChannelEnd{
				Alias: "d",
				testChannelPolicy: &testChannelPolicy{
					LastUpdate: staleTimestamp,
				},
			},
			Capacity:  100000,
			ChannelID: 5,
		},

		// Both edges fresh.
		symmetricTestChannel("g", "h", 100000, &testChannelPolicy{
			LastUpdate: freshTimestamp,
		}, 6),

		// Both edges stale, only one pruned. This should be pruned for
		// both normal and strict pruning.
		symmetricTestChannel("e", "f", 100000, &testChannelPolicy{
			LastUpdate: staleTimestamp,
		}, 7),
	}

	for _, strictPruning := range []bool{true, false} {
		// We'll create our test graph and router backed with these test
		// channels we've created.
		testGraph, err := createTestGraphFromChannels(testChannels, "a")
		if err != nil {
			t.Fatalf("unable to create test graph: %v", err)
		}
		defer testGraph.cleanUp()

		const startingHeight = 100
		ctx, cleanUp := createTestCtxFromGraphInstance(
			t, startingHeight, testGraph, strictPruning,
		)
		defer cleanUp()

		// All of the channels should exist before pruning them.
		assertChannelsPruned(t, ctx.graph, testChannels)

		// Proceed to prune the channels - only the last one should be pruned.
		if err := ctx.router.pruneZombieChans(); err != nil {
			t.Fatalf("unable to prune zombie channels: %v", err)
		}

		// We expect channels that have either both edges stale, or one edge
		// stale with both known.
		var prunedChannels []uint64
		if strictPruning {
			prunedChannels = []uint64{2, 5, 7}
		} else {
			prunedChannels = []uint64{2, 7}
		}
		assertChannelsPruned(t, ctx.graph, testChannels, prunedChannels...)
	}
}

// TestPruneChannelGraphDoubleDisabled test that we can properly prune channels
// with both edges disabled from our channel graph.
func TestPruneChannelGraphDoubleDisabled(t *testing.T) {
	t.Parallel()

	t.Run("no_assumechannelvalid", func(t *testing.T) {
		testPruneChannelGraphDoubleDisabled(t, false)
	})
	t.Run("assumechannelvalid", func(t *testing.T) {
		testPruneChannelGraphDoubleDisabled(t, true)
	})
}

func testPruneChannelGraphDoubleDisabled(t *testing.T, assumeValid bool) {
	// We'll create the following test graph so that only the last channel
	// is pruned. We'll use a fresh timestamp to ensure they're not pruned
	// according to that heuristic.
	timestamp := time.Now()
	testChannels := []*testChannel{
		// Channel from self shouldn't be pruned.
		symmetricTestChannel(
			"self", "a", 100000, &testChannelPolicy{
				LastUpdate: timestamp,
				Disabled:   true,
			}, 99,
		),

		// No edges.
		{
			Node1:     &testChannelEnd{Alias: "a"},
			Node2:     &testChannelEnd{Alias: "b"},
			Capacity:  100000,
			ChannelID: 1,
		},

		// Only one edge disabled.
		{
			Node1: &testChannelEnd{
				Alias: "a",
				testChannelPolicy: &testChannelPolicy{
					LastUpdate: timestamp,
					Disabled:   true,
				},
			},
			Node2:     &testChannelEnd{Alias: "b"},
			Capacity:  100000,
			ChannelID: 2,
		},

		// Only one edge enabled.
		{
			Node1: &testChannelEnd{
				Alias: "a",
				testChannelPolicy: &testChannelPolicy{
					LastUpdate: timestamp,
					Disabled:   false,
				},
			},
			Node2:     &testChannelEnd{Alias: "b"},
			Capacity:  100000,
			ChannelID: 3,
		},

		// One edge disabled, one edge enabled.
		{
			Node1: &testChannelEnd{
				Alias: "a",
				testChannelPolicy: &testChannelPolicy{
					LastUpdate: timestamp,
					Disabled:   true,
				},
			},
			Node2: &testChannelEnd{
				Alias: "b",
				testChannelPolicy: &testChannelPolicy{
					LastUpdate: timestamp,
					Disabled:   false,
				},
			},
			Capacity:  100000,
			ChannelID: 1,
		},

		// Both edges enabled.
		symmetricTestChannel("c", "d", 100000, &testChannelPolicy{
			LastUpdate: timestamp,
			Disabled:   false,
		}, 2),

		// Both edges disabled, only one pruned.
		symmetricTestChannel("e", "f", 100000, &testChannelPolicy{
			LastUpdate: timestamp,
			Disabled:   true,
		}, 3),
	}

	// We'll create our test graph and router backed with these test
	// channels we've created.
	testGraph, err := createTestGraphFromChannels(testChannels, "self")
	if err != nil {
		t.Fatalf("unable to create test graph: %v", err)
	}
	defer testGraph.cleanUp()

	const startingHeight = 100
<<<<<<< HEAD
	ctx, cleanUp, err := createTestCtxFromGraphInstanceAssumeValid(
		startingHeight, testGraph, assumeValid,
=======
	ctx, cleanUp := createTestCtxFromGraphInstanceAssumeValid(
		t, startingHeight, testGraph, assumeValid, false,
>>>>>>> dec49aa1
	)
	defer cleanUp()

	// All the channels should exist within the graph before pruning them
	// when not using AssumeChannelValid, otherwise we should have pruned
	// the last channel on startup.
	if !assumeValid {
		assertChannelsPruned(t, ctx.graph, testChannels)
	} else {
<<<<<<< HEAD
=======
		// Sleep to allow the pruning to finish.
		time.Sleep(200 * time.Millisecond)

>>>>>>> dec49aa1
		prunedChannel := testChannels[len(testChannels)-1].ChannelID
		assertChannelsPruned(t, ctx.graph, testChannels, prunedChannel)
	}

	if err := ctx.router.pruneZombieChans(); err != nil {
		t.Fatalf("unable to prune zombie channels: %v", err)
	}

	// If we attempted to prune them without AssumeChannelValid being set,
	// none should be pruned. Otherwise the last channel should still be
	// pruned.
	if !assumeValid {
		assertChannelsPruned(t, ctx.graph, testChannels)
	} else {
		prunedChannel := testChannels[len(testChannels)-1].ChannelID
		assertChannelsPruned(t, ctx.graph, testChannels, prunedChannel)
	}
}

// TestFindPathFeeWeighting tests that the findPath method will properly prefer
// routes with lower fees over routes with lower time lock values. This is
// meant to exercise the fact that the internal findPath method ranks edges
// with the square of the total fee in order bias towards lower fees.
func TestFindPathFeeWeighting(t *testing.T) {
	t.Parallel()

	const startingBlockHeight = 101
	ctx, cleanUp := createTestCtxFromFile(
		t, startingBlockHeight, basicGraphFilePath,
	)
	defer cleanUp()

	var preImage [32]byte
	copy(preImage[:], bytes.Repeat([]byte{9}, 32))

	sourceNode, err := ctx.graph.SourceNode()
	if err != nil {
		t.Fatalf("unable to fetch source node: %v", err)
	}

	amt := lnwire.MilliSatoshi(100)

	target := ctx.aliases["luoji"]

	// We'll now attempt a path finding attempt using this set up. Due to
	// the edge weighting, we should select the direct path over the 2 hop
	// path even though the direct path has a higher potential time lock.
	path, err := dbFindPath(
		ctx.graph, nil, nil,
		noRestrictions,
		testPathFindingConfig,
		sourceNode.PubKeyBytes, target, amt, 0,
	)
	if err != nil {
		t.Fatalf("unable to find path: %v", err)
	}

	// The route that was chosen should be exactly one hop, and should be
	// directly to luoji.
	if len(path) != 1 {
		t.Fatalf("expected path length of 1, instead was: %v", len(path))
	}
	if path[0].Node.Alias != "luoji" {
		t.Fatalf("wrong node: %v", path[0].Node.Alias)
	}
}

// TestIsStaleNode tests that the IsStaleNode method properly detects stale
// node announcements.
func TestIsStaleNode(t *testing.T) {
	t.Parallel()

	const startingBlockHeight = 101
	ctx, cleanUp := createTestCtxSingleNode(t, startingBlockHeight)
	defer cleanUp()

	// Before we can insert a node in to the database, we need to create a
	// channel that it's linked to.
	var (
		pub1 [33]byte
		pub2 [33]byte
	)
	copy(pub1[:], priv1.PubKey().SerializeCompressed())
	copy(pub2[:], priv2.PubKey().SerializeCompressed())

	fundingTx, _, chanID, err := createChannelEdge(ctx,
		bitcoinKey1.SerializeCompressed(),
		bitcoinKey2.SerializeCompressed(),
		10000, 500)
	if err != nil {
		t.Fatalf("unable to create channel edge: %v", err)
	}
	fundingBlock := &wire.MsgBlock{
		Transactions: []*wire.MsgTx{fundingTx},
	}
	ctx.chain.addBlock(fundingBlock, chanID.BlockHeight, chanID.BlockHeight)

	edge := &channeldb.ChannelEdgeInfo{
		ChannelID:        chanID.ToUint64(),
		NodeKey1Bytes:    pub1,
		NodeKey2Bytes:    pub2,
		BitcoinKey1Bytes: pub1,
		BitcoinKey2Bytes: pub2,
		AuthProof:        nil,
	}
	if err := ctx.router.AddEdge(edge); err != nil {
		t.Fatalf("unable to add edge: %v", err)
	}

	// Before we add the node, if we query for staleness, we should get
	// false, as we haven't added the full node.
	updateTimeStamp := time.Unix(123, 0)
	if ctx.router.IsStaleNode(pub1, updateTimeStamp) {
		t.Fatalf("incorrectly detected node as stale")
	}

	// With the node stub in the database, we'll add the fully node
	// announcement to the database.
	n1 := &channeldb.LightningNode{
		HaveNodeAnnouncement: true,
		LastUpdate:           updateTimeStamp,
		Addresses:            testAddrs,
		Color:                color.RGBA{1, 2, 3, 0},
		Alias:                "node11",
		AuthSigBytes:         testSig.Serialize(),
		Features:             testFeatures,
	}
	copy(n1.PubKeyBytes[:], priv1.PubKey().SerializeCompressed())
	if err := ctx.router.AddNode(n1); err != nil {
		t.Fatalf("could not add node: %v", err)
	}

	// If we use the same timestamp and query for staleness, we should get
	// true.
	if !ctx.router.IsStaleNode(pub1, updateTimeStamp) {
		t.Fatalf("failure to detect stale node update")
	}

	// If we update the timestamp and once again query for staleness, it
	// should report false.
	newTimeStamp := time.Unix(1234, 0)
	if ctx.router.IsStaleNode(pub1, newTimeStamp) {
		t.Fatalf("incorrectly detected node as stale")
	}
}

// TestIsKnownEdge tests that the IsKnownEdge method properly detects stale
// channel announcements.
func TestIsKnownEdge(t *testing.T) {
	t.Parallel()

	const startingBlockHeight = 101
	ctx, cleanUp := createTestCtxSingleNode(t, startingBlockHeight)
	defer cleanUp()

	// First, we'll create a new channel edge (just the info) and insert it
	// into the database.
	var (
		pub1 [33]byte
		pub2 [33]byte
	)
	copy(pub1[:], priv1.PubKey().SerializeCompressed())
	copy(pub2[:], priv2.PubKey().SerializeCompressed())

	fundingTx, _, chanID, err := createChannelEdge(ctx,
		bitcoinKey1.SerializeCompressed(),
		bitcoinKey2.SerializeCompressed(),
		10000, 500)
	if err != nil {
		t.Fatalf("unable to create channel edge: %v", err)
	}
	fundingBlock := &wire.MsgBlock{
		Transactions: []*wire.MsgTx{fundingTx},
	}
	ctx.chain.addBlock(fundingBlock, chanID.BlockHeight, chanID.BlockHeight)

	edge := &channeldb.ChannelEdgeInfo{
		ChannelID:        chanID.ToUint64(),
		NodeKey1Bytes:    pub1,
		NodeKey2Bytes:    pub2,
		BitcoinKey1Bytes: pub1,
		BitcoinKey2Bytes: pub2,
		AuthProof:        nil,
	}
	if err := ctx.router.AddEdge(edge); err != nil {
		t.Fatalf("unable to add edge: %v", err)
	}

	// Now that the edge has been inserted, query is the router already
	// knows of the edge should return true.
	if !ctx.router.IsKnownEdge(*chanID) {
		t.Fatalf("router should detect edge as known")
	}
}

// TestIsStaleEdgePolicy tests that the IsStaleEdgePolicy properly detects
// stale channel edge update announcements.
func TestIsStaleEdgePolicy(t *testing.T) {
	t.Parallel()

	const startingBlockHeight = 101
	ctx, cleanUp := createTestCtxFromFile(
		t, startingBlockHeight, basicGraphFilePath,
	)
	defer cleanUp()

	// First, we'll create a new channel edge (just the info) and insert it
	// into the database.
	var (
		pub1 [33]byte
		pub2 [33]byte
	)
	copy(pub1[:], priv1.PubKey().SerializeCompressed())
	copy(pub2[:], priv2.PubKey().SerializeCompressed())

	fundingTx, _, chanID, err := createChannelEdge(ctx,
		bitcoinKey1.SerializeCompressed(),
		bitcoinKey2.SerializeCompressed(),
		10000, 500)
	if err != nil {
		t.Fatalf("unable to create channel edge: %v", err)
	}
	fundingBlock := &wire.MsgBlock{
		Transactions: []*wire.MsgTx{fundingTx},
	}
	ctx.chain.addBlock(fundingBlock, chanID.BlockHeight, chanID.BlockHeight)

	// If we query for staleness before adding the edge, we should get
	// false.
	updateTimeStamp := time.Unix(123, 0)
	if ctx.router.IsStaleEdgePolicy(*chanID, updateTimeStamp, 0) {
		t.Fatalf("router failed to detect fresh edge policy")
	}
	if ctx.router.IsStaleEdgePolicy(*chanID, updateTimeStamp, 1) {
		t.Fatalf("router failed to detect fresh edge policy")
	}

	edge := &channeldb.ChannelEdgeInfo{
		ChannelID:        chanID.ToUint64(),
		NodeKey1Bytes:    pub1,
		NodeKey2Bytes:    pub2,
		BitcoinKey1Bytes: pub1,
		BitcoinKey2Bytes: pub2,
		AuthProof:        nil,
	}
	if err := ctx.router.AddEdge(edge); err != nil {
		t.Fatalf("unable to add edge: %v", err)
	}

	// We'll also add two edge policies, one for each direction.
	edgePolicy := &channeldb.ChannelEdgePolicy{
		SigBytes:                  testSig.Serialize(),
		ChannelID:                 edge.ChannelID,
		LastUpdate:                updateTimeStamp,
		TimeLockDelta:             10,
		MinHTLC:                   1,
		FeeBaseMSat:               10,
		FeeProportionalMillionths: 10000,
	}
	edgePolicy.ChannelFlags = 0
	if err := ctx.router.UpdateEdge(edgePolicy); err != nil {
		t.Fatalf("unable to update edge policy: %v", err)
	}

	edgePolicy = &channeldb.ChannelEdgePolicy{
		SigBytes:                  testSig.Serialize(),
		ChannelID:                 edge.ChannelID,
		LastUpdate:                updateTimeStamp,
		TimeLockDelta:             10,
		MinHTLC:                   1,
		FeeBaseMSat:               10,
		FeeProportionalMillionths: 10000,
	}
	edgePolicy.ChannelFlags = 1
	if err := ctx.router.UpdateEdge(edgePolicy); err != nil {
		t.Fatalf("unable to update edge policy: %v", err)
	}

	// Now that the edges have been added, an identical (chanID, flag,
	// timestamp) tuple for each edge should be detected as a stale edge.
	if !ctx.router.IsStaleEdgePolicy(*chanID, updateTimeStamp, 0) {
		t.Fatalf("router failed to detect stale edge policy")
	}
	if !ctx.router.IsStaleEdgePolicy(*chanID, updateTimeStamp, 1) {
		t.Fatalf("router failed to detect stale edge policy")
	}

	// If we now update the timestamp for both edges, the router should
	// detect that this tuple represents a fresh edge.
	updateTimeStamp = time.Unix(9999, 0)
	if ctx.router.IsStaleEdgePolicy(*chanID, updateTimeStamp, 0) {
		t.Fatalf("router failed to detect fresh edge policy")
	}
	if ctx.router.IsStaleEdgePolicy(*chanID, updateTimeStamp, 1) {
		t.Fatalf("router failed to detect fresh edge policy")
	}
}

// TestEmptyRoutesGenerateSphinxPacket tests that the generateSphinxPacket
// function is able to gracefully handle being passed a nil set of hops for the
// route by the caller.
func TestEmptyRoutesGenerateSphinxPacket(t *testing.T) {
	t.Parallel()

	sessionKey, _ := btcec.NewPrivateKey(btcec.S256())
	emptyRoute := &route.Route{}
	_, _, err := generateSphinxPacket(emptyRoute, testHash[:], sessionKey)
	if err != route.ErrNoRouteHopsProvided {
		t.Fatalf("expected empty hops error: instead got: %v", err)
	}
}

// TestUnknownErrorSource tests that if the source of an error is unknown, all
// edges along the route will be pruned.
func TestUnknownErrorSource(t *testing.T) {
	t.Parallel()

	// Setup a network. It contains two paths to c: a->b->c and an
	// alternative a->d->c.
	chanCapSat := btcutil.Amount(100000)
	testChannels := []*testChannel{
		symmetricTestChannel("a", "b", chanCapSat, &testChannelPolicy{
			Expiry:  144,
			FeeRate: 400,
			MinHTLC: 1,
			MaxHTLC: lnwire.NewMSatFromSatoshis(chanCapSat),
		}, 1),
		symmetricTestChannel("b", "c", chanCapSat, &testChannelPolicy{
			Expiry:  144,
			FeeRate: 400,
			MinHTLC: 1,
			MaxHTLC: lnwire.NewMSatFromSatoshis(chanCapSat),
		}, 3),
		symmetricTestChannel("a", "d", chanCapSat, &testChannelPolicy{
			Expiry:      144,
			FeeRate:     400,
			FeeBaseMsat: 100000,
			MinHTLC:     1,
			MaxHTLC:     lnwire.NewMSatFromSatoshis(chanCapSat),
		}, 2),
		symmetricTestChannel("d", "c", chanCapSat, &testChannelPolicy{
			Expiry:      144,
			FeeRate:     400,
			FeeBaseMsat: 100000,
			MinHTLC:     1,
			MaxHTLC:     lnwire.NewMSatFromSatoshis(chanCapSat),
		}, 4),
	}

	testGraph, err := createTestGraphFromChannels(testChannels, "a")
	defer testGraph.cleanUp()
	if err != nil {
		t.Fatalf("unable to create graph: %v", err)
	}

	const startingBlockHeight = 101
	ctx, cleanUp := createTestCtxFromGraphInstance(
		t, startingBlockHeight, testGraph, false,
	)
	defer cleanUp()

	// Create a payment to node c.
	var payHash lntypes.Hash
	payment := LightningPayment{
		Target:      ctx.aliases["c"],
		Amount:      lnwire.NewMSatFromSatoshis(1000),
		FeeLimit:    noFeeLimit,
		paymentHash: &payHash,
	}

	// We'll modify the SendToSwitch method so that it simulates hop b as a
	// node that returns an unparsable failure if approached via the a->b
	// channel.
	ctx.router.cfg.Payer.(*mockPaymentAttemptDispatcherOld).setPaymentResult(
		func(firstHop lnwire.ShortChannelID) ([32]byte, error) {

			// If channel a->b is used, return an error without
			// source and message. The sender won't know the origin
			// of the error.
			if firstHop.ToUint64() == 1 {
				return [32]byte{},
					htlcswitch.ErrUnreadableFailureMessage
			}

			// Otherwise the payment succeeds.
			return lntypes.Preimage{}, nil
		})

	// Send off the payment request to the router. The expectation is that
	// the route a->b->c is tried first. An unreadable faiure is returned
	// which should pruning the channel a->b. We expect the payment to
	// succeed via a->d.
	_, _, err = ctx.router.SendPayment(&payment)
	if err != nil {
		t.Fatalf("expected payment to succeed, but got: %v", err)
	}

	// Next we modify payment result to return an unknown failure.
	ctx.router.cfg.Payer.(*mockPaymentAttemptDispatcherOld).setPaymentResult(
		func(firstHop lnwire.ShortChannelID) ([32]byte, error) {

			// If channel a->b is used, simulate that the failure
			// couldn't be decoded (FailureMessage is nil).
			if firstHop.ToUint64() == 2 {
				return [32]byte{},
					htlcswitch.NewUnknownForwardingError(1)
			}

			// Otherwise the payment succeeds.
			return lntypes.Preimage{}, nil
		})

	// Send off the payment request to the router. We expect the payment to
	// fail because both routes have been pruned.
	payHash = lntypes.Hash{1}
	payment.paymentHash = &payHash
	_, _, err = ctx.router.SendPayment(&payment)
	if err == nil {
		t.Fatalf("expected payment to fail")
	}
}

// assertChannelsPruned ensures that only the given channels are pruned from the
// graph out of the set of all channels.
func assertChannelsPruned(t *testing.T, graph *channeldb.ChannelGraph,
	channels []*testChannel, prunedChanIDs ...uint64) {

	t.Helper()

	pruned := make(map[uint64]struct{}, len(channels))
	for _, chanID := range prunedChanIDs {
		pruned[chanID] = struct{}{}
	}

	for _, channel := range channels {
		_, shouldPrune := pruned[channel.ChannelID]
		_, _, exists, isZombie, err := graph.HasChannelEdge(
			channel.ChannelID,
		)
		if err != nil {
			t.Fatalf("unable to determine existence of "+
				"channel=%v in the graph: %v",
				channel.ChannelID, err)
		}
		if !shouldPrune && !exists {
			t.Fatalf("expected channel=%v to exist within "+
				"the graph", channel.ChannelID)
		}
		if shouldPrune && exists {
			t.Fatalf("expected channel=%v to not exist "+
				"within the graph", channel.ChannelID)
		}
		if !shouldPrune && isZombie {
			t.Fatalf("expected channel=%v to not be marked "+
				"as zombie", channel.ChannelID)
		}
		if shouldPrune && !isZombie {
			t.Fatalf("expected channel=%v to be marked as "+
				"zombie", channel.ChannelID)
		}
	}
}

// TestSendToRouteStructuredError asserts that SendToRoute returns a structured
// error.
func TestSendToRouteStructuredError(t *testing.T) {
	t.Parallel()

	// Setup a three node network.
	chanCapSat := btcutil.Amount(100000)
	testChannels := []*testChannel{
		symmetricTestChannel("a", "b", chanCapSat, &testChannelPolicy{
			Expiry:  144,
			FeeRate: 400,
			MinHTLC: 1,
			MaxHTLC: lnwire.NewMSatFromSatoshis(chanCapSat),
		}, 1),
		symmetricTestChannel("b", "c", chanCapSat, &testChannelPolicy{
			Expiry:  144,
			FeeRate: 400,
			MinHTLC: 1,
			MaxHTLC: lnwire.NewMSatFromSatoshis(chanCapSat),
		}, 2),
	}

	testGraph, err := createTestGraphFromChannels(testChannels, "a")
	if err != nil {
		t.Fatalf("unable to create graph: %v", err)
	}
	defer testGraph.cleanUp()

	const startingBlockHeight = 101
	ctx, cleanUp := createTestCtxFromGraphInstance(
		t, startingBlockHeight, testGraph, false,
	)
	defer cleanUp()

	// Set up an init channel for the control tower, such that we can make
	// sure the payment is initiated correctly.
	init := make(chan initArgs, 1)
	ctx.router.cfg.Control.(*mockControlTowerOld).init = init

	// Setup a route from source a to destination c. The route will be used
	// in a call to SendToRoute. SendToRoute also applies channel updates,
	// but it saves us from including RequestRoute in the test scope too.
	const payAmt = lnwire.MilliSatoshi(10000)
	hop1 := ctx.aliases["b"]
	hop2 := ctx.aliases["c"]
	hops := []*route.Hop{
		{
			ChannelID:     1,
			PubKeyBytes:   hop1,
			AmtToForward:  payAmt,
			LegacyPayload: true,
		},
		{
			ChannelID:     2,
			PubKeyBytes:   hop2,
			AmtToForward:  payAmt,
			LegacyPayload: true,
		},
	}

	rt, err := route.NewRouteFromHops(payAmt, 100, ctx.aliases["a"], hops)
	if err != nil {
		t.Fatalf("unable to create route: %v", err)
	}

	finalHopIndex := len(hops)
	testCases := map[int]lnwire.FailureMessage{
		finalHopIndex: lnwire.NewFailIncorrectDetails(payAmt, 100),
		1: &lnwire.FailFeeInsufficient{
			Update: lnwire.ChannelUpdate{},
		},
	}

	for failIndex, errorType := range testCases {
		failIndex := failIndex
		errorType := errorType

		t.Run(fmt.Sprintf("%T", errorType), func(t *testing.T) {
			// We'll modify the SendToSwitch method so that it
			// simulates a failed payment with an error originating
			// from the final hop in the route.
			ctx.router.cfg.Payer.(*mockPaymentAttemptDispatcherOld).setPaymentResult(
				func(firstHop lnwire.ShortChannelID) ([32]byte, error) {
					return [32]byte{}, htlcswitch.NewForwardingError(
						errorType, failIndex,
					)
				},
			)

			// The payment parameter is mostly redundant in
			// SendToRoute.  Can be left empty for this test.
			var payment lntypes.Hash

			// Send off the payment request to the router. The
			// specified route should be attempted and the channel
			// update should be received by router and ignored
			// because it is missing a valid
			// signature.
			_, err = ctx.router.SendToRoute(payment, rt)

			fErr, ok := err.(*htlcswitch.ForwardingError)
			require.True(
				t, ok, "expected forwarding error, got: %T", err,
			)

			require.IsType(
				t, errorType, fErr.WireMessage(),
				"expected type %T got %T", errorType,
				fErr.WireMessage(),
			)

			// Check that the correct values were used when
			// initiating the payment.
			select {
			case initVal := <-init:
				if initVal.c.Value != payAmt {
					t.Fatalf("expected %v, got %v", payAmt,
						initVal.c.Value)
				}
			case <-time.After(100 * time.Millisecond):
				t.Fatalf("initPayment not called")
			}
		})
	}
}

// TestSendToRouteMultiShardSend checks that a 3-shard payment can be executed
// using SendToRoute.
func TestSendToRouteMultiShardSend(t *testing.T) {
	t.Parallel()

	ctx, cleanup := createTestCtxSingleNode(t, 0)
	defer cleanup()

	const numShards = 3
	const payAmt = lnwire.MilliSatoshi(numShards * 10000)
	node, err := createTestNode()
	if err != nil {
		t.Fatal(err)
	}

	// Create a simple 1-hop route that we will use for all three shards.
	hops := []*route.Hop{
		{
			ChannelID:    1,
			PubKeyBytes:  node.PubKeyBytes,
			AmtToForward: payAmt / numShards,
			MPP:          record.NewMPP(payAmt, [32]byte{}),
		},
	}

	sourceNode, err := ctx.graph.SourceNode()
	if err != nil {
		t.Fatal(err)
	}

	rt, err := route.NewRouteFromHops(
		payAmt, 100, sourceNode.PubKeyBytes, hops,
	)
	if err != nil {
		t.Fatalf("unable to create route: %v", err)
	}

	// The first shard we send we'll fail immediately, to check that we are
	// still allowed to retry with other shards after a failed one.
	ctx.router.cfg.Payer.(*mockPaymentAttemptDispatcherOld).setPaymentResult(
		func(firstHop lnwire.ShortChannelID) ([32]byte, error) {
			return [32]byte{}, htlcswitch.NewForwardingError(
				&lnwire.FailFeeInsufficient{
					Update: lnwire.ChannelUpdate{},
				}, 1,
			)
		})

	// The payment parameter is mostly redundant in SendToRoute. Can be left
	// empty for this test.
	var payment lntypes.Hash

	// Send the shard using the created route, and expect an error to be
	// returned.
	_, err = ctx.router.SendToRoute(payment, rt)
	if err == nil {
		t.Fatalf("expected forwarding error")
	}

	// Now we'll modify the SendToSwitch method again to wait until all
	// three shards are initiated before returning a result. We do this by
	// signalling when the method has been called, and then stop to wait
	// for the test to deliver the final result on the channel below.
	waitForResultSignal := make(chan struct{}, numShards)
	results := make(chan lntypes.Preimage, numShards)

	ctx.router.cfg.Payer.(*mockPaymentAttemptDispatcherOld).setPaymentResult(
		func(firstHop lnwire.ShortChannelID) ([32]byte, error) {

			// Signal that the shard has been initiated and is
			// waiting for a result.
			waitForResultSignal <- struct{}{}

			// Wait for a result before returning it.
			res, ok := <-results
			if !ok {
				return [32]byte{}, fmt.Errorf("failure")
			}
			return res, nil
		})

	// Launch three shards by calling SendToRoute in three goroutines,
	// returning their final error on the channel.
	errChan := make(chan error)
	successes := make(chan lntypes.Preimage)

	for i := 0; i < numShards; i++ {
		go func() {
			attempt, err := ctx.router.SendToRoute(payment, rt)
			if err != nil {
				errChan <- err
				return
			}

			successes <- attempt.Settle.Preimage
		}()
	}

	// Wait for all shards to signal they have been initiated.
	for i := 0; i < numShards; i++ {
		select {
		case <-waitForResultSignal:
		case <-time.After(5 * time.Second):
			t.Fatalf("not waiting for results")
		}
	}

	// Deliver a dummy preimage to all the shard handlers.
	preimage := lntypes.Preimage{}
	preimage[4] = 42
	for i := 0; i < numShards; i++ {
		results <- preimage
	}

	// Finally expect all shards to return with the above preimage.
	for i := 0; i < numShards; i++ {
		select {
		case p := <-successes:
			if p != preimage {
				t.Fatalf("preimage mismatch")
			}
		case err := <-errChan:
			t.Fatalf("unexpected error from SendToRoute: %v", err)
		case <-time.After(5 * time.Second):
			t.Fatalf("result not received")
		}
	}
}

// TestSendToRouteMaxHops asserts that SendToRoute fails when using a route that
// exceeds the maximum number of hops.
func TestSendToRouteMaxHops(t *testing.T) {
	t.Parallel()

	// Setup a two node network.
	chanCapSat := btcutil.Amount(100000)
	testChannels := []*testChannel{
		symmetricTestChannel("a", "b", chanCapSat, &testChannelPolicy{
			Expiry:  144,
			FeeRate: 400,
			MinHTLC: 1,
			MaxHTLC: lnwire.NewMSatFromSatoshis(chanCapSat),
		}, 1),
	}

	testGraph, err := createTestGraphFromChannels(testChannels, "a")
	if err != nil {
		t.Fatalf("unable to create graph: %v", err)
	}
	defer testGraph.cleanUp()

	const startingBlockHeight = 101

	ctx, cleanUp := createTestCtxFromGraphInstance(
		t, startingBlockHeight, testGraph, false,
	)
	defer cleanUp()

	// Create a 30 hop route that exceeds the maximum hop limit.
	const payAmt = lnwire.MilliSatoshi(10000)
	hopA := ctx.aliases["a"]
	hopB := ctx.aliases["b"]

	var hops []*route.Hop
	for i := 0; i < 15; i++ {
		hops = append(hops, &route.Hop{
			ChannelID:     1,
			PubKeyBytes:   hopB,
			AmtToForward:  payAmt,
			LegacyPayload: true,
		})

		hops = append(hops, &route.Hop{
			ChannelID:     1,
			PubKeyBytes:   hopA,
			AmtToForward:  payAmt,
			LegacyPayload: true,
		})
	}

	rt, err := route.NewRouteFromHops(payAmt, 100, ctx.aliases["a"], hops)
	if err != nil {
		t.Fatalf("unable to create route: %v", err)
	}

	// Send off the payment request to the router. We expect an error back
	// indicating that the route is too long.
	var payment lntypes.Hash
	_, err = ctx.router.SendToRoute(payment, rt)
	if err != route.ErrMaxRouteHopsExceeded {
		t.Fatalf("expected ErrMaxRouteHopsExceeded, but got %v", err)
	}
}

// TestBuildRoute tests whether correct routes are built.
func TestBuildRoute(t *testing.T) {
	// Setup a three node network.
	chanCapSat := btcutil.Amount(100000)
	paymentAddrFeatures := lnwire.NewFeatureVector(
		lnwire.NewRawFeatureVector(lnwire.PaymentAddrOptional),
		lnwire.Features,
	)
	testChannels := []*testChannel{
		// Create two local channels from a. The bandwidth is estimated
		// in this test as the channel capacity. For building routes, we
		// expected the channel with the largest estimated bandwidth to
		// be selected.
		symmetricTestChannel("a", "b", chanCapSat, &testChannelPolicy{
			Expiry:  144,
			FeeRate: 20000,
			MinHTLC: lnwire.NewMSatFromSatoshis(5),
			MaxHTLC: lnwire.NewMSatFromSatoshis(chanCapSat),
		}, 1),
		symmetricTestChannel("a", "b", chanCapSat/2, &testChannelPolicy{
			Expiry:  144,
			FeeRate: 20000,
			MinHTLC: lnwire.NewMSatFromSatoshis(5),
			MaxHTLC: lnwire.NewMSatFromSatoshis(chanCapSat / 2),
		}, 6),

		// Create two channels from b to c. For building routes, we
		// expect the lowest cost channel to be selected. Note that this
		// isn't a situation that we are expecting in reality. Routing
		// nodes are recommended to keep their channel policies towards
		// the same peer identical.
		symmetricTestChannel("b", "c", chanCapSat, &testChannelPolicy{
			Expiry:   144,
			FeeRate:  50000,
			MinHTLC:  lnwire.NewMSatFromSatoshis(20),
			MaxHTLC:  lnwire.NewMSatFromSatoshis(120),
			Features: paymentAddrFeatures,
		}, 2),
		symmetricTestChannel("b", "c", chanCapSat, &testChannelPolicy{
			Expiry:   144,
			FeeRate:  60000,
			MinHTLC:  lnwire.NewMSatFromSatoshis(20),
			MaxHTLC:  lnwire.NewMSatFromSatoshis(120),
			Features: paymentAddrFeatures,
		}, 7),

		symmetricTestChannel("a", "e", chanCapSat, &testChannelPolicy{
			Expiry:   144,
			FeeRate:  80000,
			MinHTLC:  lnwire.NewMSatFromSatoshis(5),
			MaxHTLC:  lnwire.NewMSatFromSatoshis(10),
			Features: paymentAddrFeatures,
		}, 5),
		symmetricTestChannel("e", "c", chanCapSat, &testChannelPolicy{
			Expiry:   144,
			FeeRate:  100000,
			MinHTLC:  lnwire.NewMSatFromSatoshis(20),
			MaxHTLC:  lnwire.NewMSatFromSatoshis(chanCapSat),
			Features: paymentAddrFeatures,
		}, 4),
	}

	testGraph, err := createTestGraphFromChannels(testChannels, "a")
	if err != nil {
		t.Fatalf("unable to create graph: %v", err)
	}
	defer testGraph.cleanUp()

	const startingBlockHeight = 101

	ctx, cleanUp := createTestCtxFromGraphInstance(
		t, startingBlockHeight, testGraph, false,
	)
	defer cleanUp()

	checkHops := func(rt *route.Route, expected []uint64,
		payAddr [32]byte) {

		t.Helper()

		if len(rt.Hops) != len(expected) {
			t.Fatal("hop count mismatch")
		}
		for i, hop := range rt.Hops {
			if hop.ChannelID != expected[i] {
				t.Fatalf("expected channel %v at pos %v, but "+
					"got channel %v",
					expected[i], i, hop.ChannelID)
			}
		}

		lastHop := rt.Hops[len(rt.Hops)-1]
		require.NotNil(t, lastHop.MPP)
		require.Equal(t, lastHop.MPP.PaymentAddr(), payAddr)
	}

	var payAddr [32]byte
	_, err = rand.Read(payAddr[:])
	require.NoError(t, err)

	// Create hop list from the route node pubkeys.
	hops := []route.Vertex{
		ctx.aliases["b"], ctx.aliases["c"],
	}
	amt := lnwire.NewMSatFromSatoshis(100)

	// Build the route for the given amount.
	rt, err := ctx.router.BuildRoute(
		&amt, hops, nil, 40, &payAddr,
	)
	if err != nil {
		t.Fatal(err)
	}

	// Check that we get the expected route back. The total amount should be
	// the amount to deliver to hop c (100 sats) plus the max fee for the
	// connection b->c (6 sats).
	checkHops(rt, []uint64{1, 7}, payAddr)
	if rt.TotalAmount != 106000 {
		t.Fatalf("unexpected total amount %v", rt.TotalAmount)
	}

	// Build the route for the minimum amount.
	rt, err = ctx.router.BuildRoute(
		nil, hops, nil, 40, &payAddr,
	)
	if err != nil {
		t.Fatal(err)
	}

	// Check that we get the expected route back. The minimum that we can
	// send from b to c is 20 sats. Hop b charges 1200 msat for the
	// forwarding. The channel between hop a and b can carry amounts in the
	// range [5, 100], so 21200 msats is the minimum amount for this route.
	checkHops(rt, []uint64{1, 7}, payAddr)
	if rt.TotalAmount != 21200 {
		t.Fatalf("unexpected total amount %v", rt.TotalAmount)
	}

	// Test a route that contains incompatible channel htlc constraints.
	// There is no amount that can pass through both channel 5 and 4.
	hops = []route.Vertex{
		ctx.aliases["e"], ctx.aliases["c"],
	}
	_, err = ctx.router.BuildRoute(
		nil, hops, nil, 40, nil,
	)
	errNoChannel, ok := err.(ErrNoChannel)
	if !ok {
		t.Fatalf("expected incompatible policies error, but got %v",
			err)
	}
	if errNoChannel.position != 0 {
		t.Fatalf("unexpected no channel error position")
	}
	if errNoChannel.fromNode != ctx.aliases["a"] {
		t.Fatalf("unexpected no channel error node")
	}
}

// edgeCreationModifier is an enum-like type used to modify steps that are
// skipped when creating a channel in the test context.
type edgeCreationModifier uint8

const (
	// edgeCreationNoFundingTx is used to skip adding the funding
	// transaction of an edge to the chain.
	edgeCreationNoFundingTx edgeCreationModifier = iota

	// edgeCreationNoUTXO is used to skip adding the UTXO of a channel to
	// the UTXO set.
	edgeCreationNoUTXO

	// edgeCreationBadScript is used to create the edge, but use the wrong
	// scrip which should cause it to fail output validation.
	edgeCreationBadScript
)

// newChannelEdgeInfo is a helper function used to create a new channel edge,
// possibly skipping adding it to parts of the chain/state as well.
func newChannelEdgeInfo(ctx *testCtx, fundingHeight uint32,
	ecm edgeCreationModifier) (*channeldb.ChannelEdgeInfo, error) {

	node1, err := createTestNode()
	if err != nil {
		return nil, err
	}
	node2, err := createTestNode()
	if err != nil {
		return nil, err
	}

	fundingTx, _, chanID, err := createChannelEdge(
		ctx, bitcoinKey1.SerializeCompressed(),
		bitcoinKey2.SerializeCompressed(), 100, fundingHeight,
	)
	if err != nil {
		return nil, fmt.Errorf("unable to create edge: %w", err)
	}

	edge := &channeldb.ChannelEdgeInfo{
		ChannelID:     chanID.ToUint64(),
		NodeKey1Bytes: node1.PubKeyBytes,
		NodeKey2Bytes: node2.PubKeyBytes,
	}
	copy(edge.BitcoinKey1Bytes[:], bitcoinKey1.SerializeCompressed())
	copy(edge.BitcoinKey2Bytes[:], bitcoinKey2.SerializeCompressed())

	if ecm == edgeCreationNoFundingTx {
		return edge, nil
	}

	fundingBlock := &wire.MsgBlock{
		Transactions: []*wire.MsgTx{fundingTx},
	}
	ctx.chain.addBlock(fundingBlock, chanID.BlockHeight, chanID.BlockHeight)

	if ecm == edgeCreationNoUTXO {
		ctx.chain.delUtxo(wire.OutPoint{
			Hash: fundingTx.TxHash(),
		})
	}

	if ecm == edgeCreationBadScript {
		fundingTx.TxOut[0].PkScript[0] ^= 1
	}

	return edge, nil
}

func assertChanChainRejection(t *testing.T, ctx *testCtx,
	edge *channeldb.ChannelEdgeInfo, failCode errorCode) {

	t.Helper()

	err := ctx.router.AddEdge(edge)
	if !IsError(err, failCode) {
		t.Fatalf("validation should have failed: %v", err)
	}

	// This channel should now be present in the zombie channel index.
	_, _, _, isZombie, err := ctx.graph.HasChannelEdge(
		edge.ChannelID,
	)
	require.Nil(t, err)
	require.True(t, isZombie, "edge should be marked as zombie")
}

// TestChannelOnChainRejectionZombie tests that if we fail validating a channel
// due to some sort of on-chain rejection (no funding transaction, or invalid
// UTXO), then we'll mark the channel as a zombie.
func TestChannelOnChainRejectionZombie(t *testing.T) {
	t.Parallel()

	ctx, cleanup := createTestCtxSingleNode(t, 0)
	defer cleanup()

	// To start,  we'll make an edge for the channel, but we won't add the
	// funding transaction to the mock blockchain, which should cause the
	// validation to fail below.
	edge, err := newChannelEdgeInfo(ctx, 1, edgeCreationNoFundingTx)
	require.Nil(t, err)

	// We expect this to fail as the transaction isn't present in the
	// chain (nor the block).
	assertChanChainRejection(t, ctx, edge, ErrNoFundingTransaction)

	// Next, we'll make another channel edge, but actually add it to the
	// graph this time.
	edge, err = newChannelEdgeInfo(ctx, 2, edgeCreationNoUTXO)
	require.Nil(t, err)

	// Instead now, we'll remove it from the set of UTXOs which should
	// cause the spentness validation to fail.
	assertChanChainRejection(t, ctx, edge, ErrChannelSpent)

	// If we cause the funding transaction the chain to fail validation, we
	// should see similar behavior.
	edge, err = newChannelEdgeInfo(ctx, 3, edgeCreationBadScript)
	require.Nil(t, err)
	assertChanChainRejection(t, ctx, edge, ErrInvalidFundingOutput)
}

func createDummyTestGraph(t *testing.T) *testGraphInstance {
	// Setup two simple channels such that we can mock sending along this
	// route.
	chanCapSat := btcutil.Amount(100000)
	testChannels := []*testChannel{
		symmetricTestChannel("a", "b", chanCapSat, &testChannelPolicy{
			Expiry:  144,
			FeeRate: 400,
			MinHTLC: 1,
			MaxHTLC: lnwire.NewMSatFromSatoshis(chanCapSat),
		}, 1),
		symmetricTestChannel("b", "c", chanCapSat, &testChannelPolicy{
			Expiry:  144,
			FeeRate: 400,
			MinHTLC: 1,
			MaxHTLC: lnwire.NewMSatFromSatoshis(chanCapSat),
		}, 2),
	}

	testGraph, err := createTestGraphFromChannels(testChannels, "a")
	require.NoError(t, err, "failed to create graph")
	return testGraph
}

func createDummyLightningPayment(t *testing.T,
	target route.Vertex, amt lnwire.MilliSatoshi) *LightningPayment {

	var preImage lntypes.Preimage
	_, err := rand.Read(preImage[:])
	require.NoError(t, err, "unable to generate preimage")

	payHash := preImage.Hash()

	return &LightningPayment{
		Target:      target,
		Amount:      amt,
		FeeLimit:    noFeeLimit,
		paymentHash: &payHash,
	}
}

// TestSendMPPaymentSucceed tests that we can successfully send a MPPayment via
// router.SendPayment. This test mainly focuses on testing the logic of the
// method resumePayment is implemented as expected.
func TestSendMPPaymentSucceed(t *testing.T) {
	const startingBlockHeight = 101

	// Create mockers to initialize the router.
	controlTower := &mockControlTower{}
	sessionSource := &mockPaymentSessionSource{}
	missionControl := &mockMissionControl{}
	payer := &mockPaymentAttemptDispatcher{}
	chain := newMockChain(startingBlockHeight)
	chainView := newMockChainView(chain)
	testGraph := createDummyTestGraph(t)

	// Define the behavior of the mockers to the point where we can
	// successfully start the router.
	controlTower.On("FetchInFlightPayments").Return(
		[]*channeldb.MPPayment{}, nil,
	)
	payer.On("CleanStore", mock.Anything).Return(nil)

	// Create and start the router.
	router, err := New(Config{
		Control:        controlTower,
		SessionSource:  sessionSource,
		MissionControl: missionControl,
		Payer:          payer,

		// TODO(yy): create new mocks for the chain and chainview.
		Chain:     chain,
		ChainView: chainView,

		// TODO(yy): mock the graph once it's changed into interface.
		Graph: testGraph.graph,

		Clock:              clock.NewTestClock(time.Unix(1, 0)),
		GraphPruneInterval: time.Hour * 2,
		NextPaymentID: func() (uint64, error) {
			next := atomic.AddUint64(&uniquePaymentID, 1)
			return next, nil
		},
	})
	require.NoError(t, err, "failed to create router")

	// Make sure the router can start and stop without error.
	require.NoError(t, router.Start(), "router failed to start")
	defer func() {
		require.NoError(t, router.Stop(), "router failed to stop")
	}()

	// Once the router is started, check that the mocked methods are called
	// as expected.
	controlTower.AssertExpectations(t)
	payer.AssertExpectations(t)

	// Mock the methods to the point where we are inside the function
	// resumePayment.
	paymentAmt := lnwire.MilliSatoshi(10000)
	req := createDummyLightningPayment(
		t, testGraph.aliasMap["c"], paymentAmt,
	)
	identifier := lntypes.Hash(req.Identifier())
	session := &mockPaymentSession{}
	sessionSource.On("NewPaymentSession", req).Return(session, nil)
	controlTower.On("InitPayment", identifier, mock.Anything).Return(nil)

	// The following mocked methods are called inside resumePayment. Note
	// that the payment object below will determine the state of the
	// paymentLifecycle.
	payment := &channeldb.MPPayment{}
	controlTower.On("FetchPayment", identifier).Return(payment, nil)

	// Create a route that can send 1/4 of the total amount. This value
	// will be returned by calling RequestRoute.
	shard, err := createTestRoute(paymentAmt/4, testGraph.aliasMap)
	require.NoError(t, err, "failed to create route")
	session.On("RequestRoute",
		mock.Anything, mock.Anything, mock.Anything, mock.Anything,
	).Return(shard, nil)

	// Make a new htlc attempt with zero fee and append it to the payment's
	// HTLCs when calling RegisterAttempt.
	activeAttempt := makeActiveAttempt(int(paymentAmt/4), 0)
	controlTower.On("RegisterAttempt",
		identifier, mock.Anything,
	).Return(nil).Run(func(args mock.Arguments) {
		payment.HTLCs = append(payment.HTLCs, activeAttempt)
	})

	// Create a buffered chan and it will be returned by GetPaymentResult.
	payer.resultChan = make(chan *htlcswitch.PaymentResult, 10)
	payer.On("GetPaymentResult",
		mock.Anything, identifier, mock.Anything,
	).Run(func(args mock.Arguments) {
		// Before the mock method is returned, we send the result to
		// the read-only chan.
		payer.resultChan <- &htlcswitch.PaymentResult{}
	})

	// Simple mocking the rest.
	payer.On("SendHTLC",
		mock.Anything, mock.Anything, mock.Anything,
	).Return(nil)
	missionControl.On("ReportPaymentSuccess",
		mock.Anything, mock.Anything,
	).Return(nil)

	// Mock SettleAttempt by changing one of the HTLCs to be settled.
	preimage := lntypes.Preimage{1, 2, 3}
	settledAttempt := makeSettledAttempt(
		int(paymentAmt/4), 0, preimage,
	)
	controlTower.On("SettleAttempt",
		identifier, mock.Anything, mock.Anything,
	).Return(&settledAttempt, nil).Run(func(args mock.Arguments) {
		// Whenever this method is invoked, we will mark the first
		// active attempt settled and exit.
		for i, attempt := range payment.HTLCs {
			if attempt.Settle == nil {
				attempt.Settle = &channeldb.HTLCSettleInfo{
					Preimage: preimage,
				}
				payment.HTLCs[i] = attempt
				return
			}
		}
	})

	// Call the actual method SendPayment on router. This is place inside a
	// goroutine so we can set a timeout for the whole test, in case
	// anything goes wrong and the test never finishes.
	done := make(chan struct{})
	var p lntypes.Hash
	go func() {
		p, _, err = router.SendPayment(req)
		close(done)
	}()

	select {
	case <-done:
	case <-time.After(testTimeout):
		t.Fatalf("SendPayment didn't exit")
	}

	// Finally, validate the returned values and check that the mock
	// methods are called as expected.
	require.NoError(t, err, "send payment failed")
	require.EqualValues(t, preimage, p, "preimage not match")

	// Note that we also implicitly check the methods such as FailAttempt,
	// ReportPaymentFail, etc, are not called because we never mocked them
	// in this test. If any of the unexpected methods was called, the test
	// would fail.
	controlTower.AssertExpectations(t)
	payer.AssertExpectations(t)
	sessionSource.AssertExpectations(t)
	session.AssertExpectations(t)
	missionControl.AssertExpectations(t)
}

// TestSendMPPaymentSucceedOnExtraShards tests that we need extra attempts if
// there are failed ones,so that a payment is successfully sent. This test
// mainly focuses on testing the logic of the method resumePayment is
// implemented as expected.
func TestSendMPPaymentSucceedOnExtraShards(t *testing.T) {
	const startingBlockHeight = 101

	// Create mockers to initialize the router.
	controlTower := &mockControlTower{}
	sessionSource := &mockPaymentSessionSource{}
	missionControl := &mockMissionControl{}
	payer := &mockPaymentAttemptDispatcher{}
	chain := newMockChain(startingBlockHeight)
	chainView := newMockChainView(chain)
	testGraph := createDummyTestGraph(t)

	// Define the behavior of the mockers to the point where we can
	// successfully start the router.
	controlTower.On("FetchInFlightPayments").Return(
		[]*channeldb.MPPayment{}, nil,
	)
	payer.On("CleanStore", mock.Anything).Return(nil)

	// Create and start the router.
	router, err := New(Config{
		Control:        controlTower,
		SessionSource:  sessionSource,
		MissionControl: missionControl,
		Payer:          payer,

		// TODO(yy): create new mocks for the chain and chainview.
		Chain:     chain,
		ChainView: chainView,

		// TODO(yy): mock the graph once it's changed into interface.
		Graph: testGraph.graph,

		Clock:              clock.NewTestClock(time.Unix(1, 0)),
		GraphPruneInterval: time.Hour * 2,
		NextPaymentID: func() (uint64, error) {
			next := atomic.AddUint64(&uniquePaymentID, 1)
			return next, nil
		},
	})
	require.NoError(t, err, "failed to create router")

	// Make sure the router can start and stop without error.
	require.NoError(t, router.Start(), "router failed to start")
	defer func() {
		require.NoError(t, router.Stop(), "router failed to stop")
	}()

	// Once the router is started, check that the mocked methods are called
	// as expected.
	controlTower.AssertExpectations(t)
	payer.AssertExpectations(t)

	// Mock the methods to the point where we are inside the function
	// resumePayment.
	paymentAmt := lnwire.MilliSatoshi(20000)
	req := createDummyLightningPayment(
		t, testGraph.aliasMap["c"], paymentAmt,
	)
	identifier := lntypes.Hash(req.Identifier())
	session := &mockPaymentSession{}
	sessionSource.On("NewPaymentSession", req).Return(session, nil)
	controlTower.On("InitPayment", identifier, mock.Anything).Return(nil)

	// The following mocked methods are called inside resumePayment. Note
	// that the payment object below will determine the state of the
	// paymentLifecycle.
	payment := &channeldb.MPPayment{}
	controlTower.On("FetchPayment", identifier).Return(payment, nil)

	// Create a route that can send 1/4 of the total amount. This value
	// will be returned by calling RequestRoute.
	shard, err := createTestRoute(paymentAmt/4, testGraph.aliasMap)
	require.NoError(t, err, "failed to create route")
	session.On("RequestRoute",
		mock.Anything, mock.Anything, mock.Anything, mock.Anything,
	).Return(shard, nil)

	// Make a new htlc attempt with zero fee and append it to the payment's
	// HTLCs when calling RegisterAttempt.
	activeAttempt := makeActiveAttempt(int(paymentAmt/4), 0)
	controlTower.On("RegisterAttempt",
		identifier, mock.Anything,
	).Return(nil).Run(func(args mock.Arguments) {
		payment.HTLCs = append(payment.HTLCs, activeAttempt)
	})

	// Create a buffered chan and it will be returned by GetPaymentResult.
	payer.resultChan = make(chan *htlcswitch.PaymentResult, 10)

	// We use the failAttemptCount to track how many attempts we want to
	// fail. Each time the following mock method is called, the count gets
	// updated.
	failAttemptCount := 0
	payer.On("GetPaymentResult",
		mock.Anything, identifier, mock.Anything,
	).Run(func(args mock.Arguments) {
		// Before the mock method is returned, we send the result to
		// the read-only chan.

		// Update the counter.
		failAttemptCount++

		// We will make the first two attempts failed with temporary
		// error.
		if failAttemptCount <= 2 {
			payer.resultChan <- &htlcswitch.PaymentResult{
				Error: htlcswitch.NewForwardingError(
					&lnwire.FailTemporaryChannelFailure{},
					1,
				),
			}
			return
		}

		// Otherwise we will mark the attempt succeeded.
		payer.resultChan <- &htlcswitch.PaymentResult{}
	})

	// Mock the FailAttempt method to fail one of the attempts.
	var failedAttempt channeldb.HTLCAttempt
	controlTower.On("FailAttempt",
		identifier, mock.Anything, mock.Anything,
	).Return(&failedAttempt, nil).Run(func(args mock.Arguments) {
		// Whenever this method is invoked, we will mark the first
		// active attempt as failed and exit.
		for i, attempt := range payment.HTLCs {
			if attempt.Settle != nil || attempt.Failure != nil {
				continue
			}

			attempt.Failure = &channeldb.HTLCFailInfo{}
			failedAttempt = attempt
			payment.HTLCs[i] = attempt
			return
		}

	})

	// Setup ReportPaymentFail to return nil reason and error so the
	// payment won't fail.
	missionControl.On("ReportPaymentFail",
		mock.Anything, mock.Anything, mock.Anything, mock.Anything,
	).Return(nil, nil)

	// Simple mocking the rest.
	payer.On("SendHTLC",
		mock.Anything, mock.Anything, mock.Anything,
	).Return(nil)
	missionControl.On("ReportPaymentSuccess",
		mock.Anything, mock.Anything,
	).Return(nil)

	// Mock SettleAttempt by changing one of the HTLCs to be settled.
	preimage := lntypes.Preimage{1, 2, 3}
	settledAttempt := makeSettledAttempt(
		int(paymentAmt/4), 0, preimage,
	)
	controlTower.On("SettleAttempt",
		identifier, mock.Anything, mock.Anything,
	).Return(&settledAttempt, nil).Run(func(args mock.Arguments) {
		// Whenever this method is invoked, we will mark the first
		// active attempt settled and exit.
		for i, attempt := range payment.HTLCs {
			if attempt.Settle != nil || attempt.Failure != nil {
				continue
			}

			attempt.Settle = &channeldb.HTLCSettleInfo{
				Preimage: preimage,
			}
			payment.HTLCs[i] = attempt
			return
		}
	})

	// Call the actual method SendPayment on router. This is place inside a
	// goroutine so we can set a timeout for the whole test, in case
	// anything goes wrong and the test never finishes.
	done := make(chan struct{})
	var p lntypes.Hash
	go func() {
		p, _, err = router.SendPayment(req)
		close(done)
	}()

	select {
	case <-done:
	case <-time.After(testTimeout):
		t.Fatalf("SendPayment didn't exit")
	}

	// Finally, validate the returned values and check that the mock
	// methods are called as expected.
	require.NoError(t, err, "send payment failed")
	require.EqualValues(t, preimage, p, "preimage not match")

	controlTower.AssertExpectations(t)
	payer.AssertExpectations(t)
	sessionSource.AssertExpectations(t)
	session.AssertExpectations(t)
	missionControl.AssertExpectations(t)
}

// TestSendMPPaymentFailed tests that when one of the shard fails with a
// terminal error, the router will stop attempting and the payment will fail.
// This test mainly focuses on testing the logic of the method resumePayment
// is implemented as expected.
func TestSendMPPaymentFailed(t *testing.T) {
	const startingBlockHeight = 101

	// Create mockers to initialize the router.
	controlTower := &mockControlTower{}
	sessionSource := &mockPaymentSessionSource{}
	missionControl := &mockMissionControl{}
	payer := &mockPaymentAttemptDispatcher{}
	chain := newMockChain(startingBlockHeight)
	chainView := newMockChainView(chain)
	testGraph := createDummyTestGraph(t)

	// Define the behavior of the mockers to the point where we can
	// successfully start the router.
	controlTower.On("FetchInFlightPayments").Return(
		[]*channeldb.MPPayment{}, nil,
	)
	payer.On("CleanStore", mock.Anything).Return(nil)

	// Create and start the router.
	router, err := New(Config{
		Control:        controlTower,
		SessionSource:  sessionSource,
		MissionControl: missionControl,
		Payer:          payer,

		// TODO(yy): create new mocks for the chain and chainview.
		Chain:     chain,
		ChainView: chainView,

		// TODO(yy): mock the graph once it's changed into interface.
		Graph: testGraph.graph,

		Clock:              clock.NewTestClock(time.Unix(1, 0)),
		GraphPruneInterval: time.Hour * 2,
		NextPaymentID: func() (uint64, error) {
			next := atomic.AddUint64(&uniquePaymentID, 1)
			return next, nil
		},
	})
	require.NoError(t, err, "failed to create router")

	// Make sure the router can start and stop without error.
	require.NoError(t, router.Start(), "router failed to start")
	defer func() {
		require.NoError(t, router.Stop(), "router failed to stop")
	}()

	// Once the router is started, check that the mocked methods are called
	// as expected.
	controlTower.AssertExpectations(t)
	payer.AssertExpectations(t)

	// Mock the methods to the point where we are inside the function
	// resumePayment.
	paymentAmt := lnwire.MilliSatoshi(10000)
	req := createDummyLightningPayment(
		t, testGraph.aliasMap["c"], paymentAmt,
	)
	identifier := lntypes.Hash(req.Identifier())
	session := &mockPaymentSession{}
	sessionSource.On("NewPaymentSession", req).Return(session, nil)
	controlTower.On("InitPayment", identifier, mock.Anything).Return(nil)

	// The following mocked methods are called inside resumePayment. Note
	// that the payment object below will determine the state of the
	// paymentLifecycle.
	payment := &channeldb.MPPayment{}
	controlTower.On("FetchPayment", identifier).Return(payment, nil)

	// Create a route that can send 1/4 of the total amount. This value
	// will be returned by calling RequestRoute.
	shard, err := createTestRoute(paymentAmt/4, testGraph.aliasMap)
	require.NoError(t, err, "failed to create route")
	session.On("RequestRoute",
		mock.Anything, mock.Anything, mock.Anything, mock.Anything,
	).Return(shard, nil)

	// Make a new htlc attempt with zero fee and append it to the payment's
	// HTLCs when calling RegisterAttempt.
	activeAttempt := makeActiveAttempt(int(paymentAmt/4), 0)
	controlTower.On("RegisterAttempt",
		identifier, mock.Anything,
	).Return(nil).Run(func(args mock.Arguments) {
		payment.HTLCs = append(payment.HTLCs, activeAttempt)
	})

	// Create a buffered chan and it will be returned by GetPaymentResult.
	payer.resultChan = make(chan *htlcswitch.PaymentResult, 10)

	// We use the failAttemptCount to track how many attempts we want to
	// fail. Each time the following mock method is called, the count gets
	// updated.
	failAttemptCount := 0
	payer.On("GetPaymentResult",
		mock.Anything, identifier, mock.Anything,
	).Run(func(args mock.Arguments) {
		// Before the mock method is returned, we send the result to
		// the read-only chan.

		// Update the counter.
		failAttemptCount++

		// We fail the first attempt with terminal error.
		if failAttemptCount == 1 {
			payer.resultChan <- &htlcswitch.PaymentResult{
				Error: htlcswitch.NewForwardingError(
					&lnwire.FailIncorrectDetails{},
					1,
				),
			}
			return

		}

		// We will make the rest attempts failed with temporary error.
		payer.resultChan <- &htlcswitch.PaymentResult{
			Error: htlcswitch.NewForwardingError(
				&lnwire.FailTemporaryChannelFailure{},
				1,
			),
		}
	})

	// Mock the FailAttempt method to fail one of the attempts.
	var failedAttempt channeldb.HTLCAttempt
	controlTower.On("FailAttempt",
		identifier, mock.Anything, mock.Anything,
	).Return(&failedAttempt, nil).Run(func(args mock.Arguments) {
		// Whenever this method is invoked, we will mark the first
		// active attempt as failed and exit.
		for i, attempt := range payment.HTLCs {
			if attempt.Settle != nil || attempt.Failure != nil {
				continue
			}

			attempt.Failure = &channeldb.HTLCFailInfo{}
			failedAttempt = attempt
			payment.HTLCs[i] = attempt
			return
		}

	})

	// Setup ReportPaymentFail to return nil reason and error so the
	// payment won't fail.
	var called bool
	failureReason := channeldb.FailureReasonPaymentDetails
	missionControl.On("ReportPaymentFail",
		mock.Anything, mock.Anything, mock.Anything, mock.Anything,
	).Return(nil, nil).Run(func(args mock.Arguments) {
		// We only return the terminal error once, thus when the method
		// is called, we will return it with a nil error.
		if called {
			missionControl.failReason = nil
			return
		}

		// If it's the first time calling this method, we will return a
		// terminal error.
		missionControl.failReason = &failureReason
		payment.FailureReason = &failureReason
		called = true
	})

	// Simple mocking the rest.
	controlTower.On("Fail", identifier, failureReason).Return(nil)
	payer.On("SendHTLC",
		mock.Anything, mock.Anything, mock.Anything,
	).Return(nil)

	// Call the actual method SendPayment on router. This is place inside a
	// goroutine so we can set a timeout for the whole test, in case
	// anything goes wrong and the test never finishes.
	done := make(chan struct{})
	var p lntypes.Hash
	go func() {
		p, _, err = router.SendPayment(req)
		close(done)
	}()

	select {
	case <-done:
	case <-time.After(testTimeout):
		t.Fatalf("SendPayment didn't exit")
	}

	// Finally, validate the returned values and check that the mock
	// methods are called as expected.
	require.Error(t, err, "expected send payment error")
	require.EqualValues(t, [32]byte{}, p, "preimage not match")

	controlTower.AssertExpectations(t)
	payer.AssertExpectations(t)
	sessionSource.AssertExpectations(t)
	session.AssertExpectations(t)
	missionControl.AssertExpectations(t)
}

// TestSendMPPaymentFailedWithShardsInFlight tests that when the payment is in
// terminal state, even if we have shards in flight, we still fail the payment
// and exit. This test mainly focuses on testing the logic of the method
// resumePayment is implemented as expected.
func TestSendMPPaymentFailedWithShardsInFlight(t *testing.T) {
	const startingBlockHeight = 101

	// Create mockers to initialize the router.
	controlTower := &mockControlTower{}
	sessionSource := &mockPaymentSessionSource{}
	missionControl := &mockMissionControl{}
	payer := &mockPaymentAttemptDispatcher{}
	chain := newMockChain(startingBlockHeight)
	chainView := newMockChainView(chain)
	testGraph := createDummyTestGraph(t)

	// Define the behavior of the mockers to the point where we can
	// successfully start the router.
	controlTower.On("FetchInFlightPayments").Return(
		[]*channeldb.MPPayment{}, nil,
	)
	payer.On("CleanStore", mock.Anything).Return(nil)

	// Create and start the router.
	router, err := New(Config{
		Control:        controlTower,
		SessionSource:  sessionSource,
		MissionControl: missionControl,
		Payer:          payer,

		// TODO(yy): create new mocks for the chain and chainview.
		Chain:     chain,
		ChainView: chainView,

		// TODO(yy): mock the graph once it's changed into interface.
		Graph: testGraph.graph,

		Clock:              clock.NewTestClock(time.Unix(1, 0)),
		GraphPruneInterval: time.Hour * 2,
		NextPaymentID: func() (uint64, error) {
			next := atomic.AddUint64(&uniquePaymentID, 1)
			return next, nil
		},
	})
	require.NoError(t, err, "failed to create router")

	// Make sure the router can start and stop without error.
	require.NoError(t, router.Start(), "router failed to start")
	defer func() {
		require.NoError(t, router.Stop(), "router failed to stop")
	}()

	// Once the router is started, check that the mocked methods are called
	// as expected.
	controlTower.AssertExpectations(t)
	payer.AssertExpectations(t)

	// Mock the methods to the point where we are inside the function
	// resumePayment.
	paymentAmt := lnwire.MilliSatoshi(10000)
	req := createDummyLightningPayment(
		t, testGraph.aliasMap["c"], paymentAmt,
	)
	identifier := lntypes.Hash(req.Identifier())
	session := &mockPaymentSession{}
	sessionSource.On("NewPaymentSession", req).Return(session, nil)
	controlTower.On("InitPayment", identifier, mock.Anything).Return(nil)

	// The following mocked methods are called inside resumePayment. Note
	// that the payment object below will determine the state of the
	// paymentLifecycle.
	payment := &channeldb.MPPayment{}
	controlTower.On("FetchPayment", identifier).Return(payment, nil)

	// Create a route that can send 1/4 of the total amount. This value
	// will be returned by calling RequestRoute.
	shard, err := createTestRoute(paymentAmt/4, testGraph.aliasMap)
	require.NoError(t, err, "failed to create route")
	session.On("RequestRoute",
		mock.Anything, mock.Anything, mock.Anything, mock.Anything,
	).Return(shard, nil)

	// Make a new htlc attempt with zero fee and append it to the payment's
	// HTLCs when calling RegisterAttempt.
	activeAttempt := makeActiveAttempt(int(paymentAmt/4), 0)
	controlTower.On("RegisterAttempt",
		identifier, mock.Anything,
	).Return(nil).Run(func(args mock.Arguments) {
		payment.HTLCs = append(payment.HTLCs, activeAttempt)
	})

	// Create a buffered chan and it will be returned by GetPaymentResult.
	payer.resultChan = make(chan *htlcswitch.PaymentResult, 10)

	// We use the failAttemptCount to track how many attempts we want to
	// fail. Each time the following mock method is called, the count gets
	// updated.
	failAttemptCount := 0
	payer.On("GetPaymentResult",
		mock.Anything, identifier, mock.Anything,
	).Run(func(args mock.Arguments) {
		// Before the mock method is returned, we send the result to
		// the read-only chan.

		// Update the counter.
		failAttemptCount++

		// We fail the first attempt with terminal error.
		if failAttemptCount == 1 {
			payer.resultChan <- &htlcswitch.PaymentResult{
				Error: htlcswitch.NewForwardingError(
					&lnwire.FailIncorrectDetails{},
					1,
				),
			}
			return

		}

		// For the rest attempts we will NOT send anything to the
		// resultChan, thus making all the shards in active state,
		// neither settled or failed.
	})

	// Mock the FailAttempt method to fail EXACTLY once.
	var failedAttempt channeldb.HTLCAttempt
	controlTower.On("FailAttempt",
		identifier, mock.Anything, mock.Anything,
	).Return(&failedAttempt, nil).Run(func(args mock.Arguments) {
		// Whenever this method is invoked, we will mark the first
		// active attempt as failed and exit.
		failedAttempt = payment.HTLCs[0]
		failedAttempt.Failure = &channeldb.HTLCFailInfo{}
		payment.HTLCs[0] = failedAttempt
	}).Once()

	// Setup ReportPaymentFail to return nil reason and error so the
	// payment won't fail.
	failureReason := channeldb.FailureReasonPaymentDetails
	missionControl.On("ReportPaymentFail",
		mock.Anything, mock.Anything, mock.Anything, mock.Anything,
	).Return(failureReason, nil).Run(func(args mock.Arguments) {
		missionControl.failReason = &failureReason
		payment.FailureReason = &failureReason
	}).Once()

	// Simple mocking the rest.
	controlTower.On("Fail", identifier, failureReason).Return(nil).Once()
	payer.On("SendHTLC",
		mock.Anything, mock.Anything, mock.Anything,
	).Return(nil)

	// Call the actual method SendPayment on router. This is place inside a
	// goroutine so we can set a timeout for the whole test, in case
	// anything goes wrong and the test never finishes.
	done := make(chan struct{})
	var p lntypes.Hash
	go func() {
		p, _, err = router.SendPayment(req)
		close(done)
	}()

	select {
	case <-done:
	case <-time.After(testTimeout):
		t.Fatalf("SendPayment didn't exit")
	}

	// Finally, validate the returned values and check that the mock
	// methods are called as expected.
	require.Error(t, err, "expected send payment error")
	require.EqualValues(t, [32]byte{}, p, "preimage not match")

	controlTower.AssertExpectations(t)
	payer.AssertExpectations(t)
	sessionSource.AssertExpectations(t)
	session.AssertExpectations(t)
	missionControl.AssertExpectations(t)
}<|MERGE_RESOLUTION|>--- conflicted
+++ resolved
@@ -99,14 +99,6 @@
 	startingHeight uint32, graphInstance *testGraphInstance,
 	assumeValid bool, strictPruning bool) (*testCtx, func()) {
 
-	return createTestCtxFromGraphInstanceAssumeValid(
-		startingHeight, graphInstance, false,
-	)
-}
-
-func createTestCtxFromGraphInstanceAssumeValid(startingHeight uint32,
-	graphInstance *testGraphInstance, assumeValid bool) (*testCtx, func(), error) {
-
 	// We'll initialize an instance of the channel router with mock
 	// versions of the chain and channel notifier. As we don't need to test
 	// any p2p functionality, the peer send and switch send messages won't
@@ -163,16 +155,10 @@
 			next := atomic.AddUint64(&uniquePaymentID, 1)
 			return next, nil
 		},
-<<<<<<< HEAD
-		PathFindingConfig:  pathFindingConfig,
-		Clock:              clock.NewTestClock(time.Unix(1, 0)),
-		AssumeChannelValid: assumeValid,
-=======
 		PathFindingConfig:   pathFindingConfig,
 		Clock:               clock.NewTestClock(time.Unix(1, 0)),
 		AssumeChannelValid:  assumeValid,
 		StrictZombiePruning: strictPruning,
->>>>>>> dec49aa1
 	})
 	require.NoError(t, err, "unable to create router")
 	require.NoError(t, router.Start(), "unable to start router")
@@ -2393,13 +2379,8 @@
 	defer testGraph.cleanUp()
 
 	const startingHeight = 100
-<<<<<<< HEAD
-	ctx, cleanUp, err := createTestCtxFromGraphInstanceAssumeValid(
-		startingHeight, testGraph, assumeValid,
-=======
 	ctx, cleanUp := createTestCtxFromGraphInstanceAssumeValid(
 		t, startingHeight, testGraph, assumeValid, false,
->>>>>>> dec49aa1
 	)
 	defer cleanUp()
 
@@ -2409,12 +2390,9 @@
 	if !assumeValid {
 		assertChannelsPruned(t, ctx.graph, testChannels)
 	} else {
-<<<<<<< HEAD
-=======
 		// Sleep to allow the pruning to finish.
 		time.Sleep(200 * time.Millisecond)
 
->>>>>>> dec49aa1
 		prunedChannel := testChannels[len(testChannels)-1].ChannelID
 		assertChannelsPruned(t, ctx.graph, testChannels, prunedChannel)
 	}

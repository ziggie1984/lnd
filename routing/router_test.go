package routing

import (
	"bytes"
	"fmt"
	"image/color"
	"math"
	"math/rand"
	"sync/atomic"
	"testing"
	"time"

	"github.com/btcsuite/btcd/btcec/v2"
	"github.com/btcsuite/btcd/btcec/v2/ecdsa"
	"github.com/btcsuite/btcd/btcutil"
	"github.com/btcsuite/btcd/chaincfg/chainhash"
	"github.com/btcsuite/btcd/wire"
	"github.com/davecgh/go-spew/spew"
	"github.com/lightningnetwork/lnd/chainntnfs"
	"github.com/lightningnetwork/lnd/channeldb"
	"github.com/lightningnetwork/lnd/clock"
	"github.com/lightningnetwork/lnd/htlcswitch"
	lnmock "github.com/lightningnetwork/lnd/lntest/mock"
	"github.com/lightningnetwork/lnd/lntest/wait"
	"github.com/lightningnetwork/lnd/lntypes"
	"github.com/lightningnetwork/lnd/lnwire"
	"github.com/lightningnetwork/lnd/record"
	"github.com/lightningnetwork/lnd/routing/route"
	"github.com/lightningnetwork/lnd/zpay32"
	"github.com/stretchr/testify/mock"
	"github.com/stretchr/testify/require"
)

var uniquePaymentID uint64 = 1 // to be used atomically

type testCtx struct {
	router *ChannelRouter

	graph *channeldb.ChannelGraph

	aliases map[string]route.Vertex

	privKeys map[string]*btcec.PrivateKey

	channelIDs map[route.Vertex]map[route.Vertex]uint64

	chain *mockChain

	chainView *mockChainView

	notifier *lnmock.ChainNotifier
}

func (c *testCtx) getChannelIDFromAlias(t *testing.T, a, b string) uint64 {
	vertexA, ok := c.aliases[a]
	require.True(t, ok, "cannot find aliases for %s", a)

	vertexB, ok := c.aliases[b]
	require.True(t, ok, "cannot find aliases for %s", b)

	channelIDMap, ok := c.channelIDs[vertexA]
	require.True(t, ok, "cannot find channelID map %s(%s)", vertexA, a)

	channelID, ok := channelIDMap[vertexB]
	require.True(t, ok, "cannot find channelID using %s(%s)", vertexB, b)

	return channelID
}

func (c *testCtx) RestartRouter(t *testing.T) {
	// First, we'll reset the chainView's state as it doesn't persist the
	// filter between restarts.
	c.chainView.Reset()

	// With the chainView reset, we'll now re-create the router itself, and
	// start it.
	router, err := New(Config{
		Graph:              c.graph,
		Chain:              c.chain,
		ChainView:          c.chainView,
		Payer:              &mockPaymentAttemptDispatcherOld{},
		Control:            makeMockControlTower(),
		ChannelPruneExpiry: time.Hour * 24,
		GraphPruneInterval: time.Hour * 2,
		IsAlias: func(scid lnwire.ShortChannelID) bool {
			return false
		},
	})
	require.NoError(t, err, "unable to create router")
	require.NoError(t, router.Start(), "unable to start router")

	// Finally, we'll swap out the pointer in the testCtx with this fresh
	// instance of the router.
	c.router = router
}

func createTestCtxFromGraphInstance(t *testing.T,
	startingHeight uint32, graphInstance *testGraphInstance,
	strictPruning bool) *testCtx {

	return createTestCtxFromGraphInstanceAssumeValid(
		t, startingHeight, graphInstance, false, strictPruning,
	)
}

func createTestCtxFromGraphInstanceAssumeValid(t *testing.T,
	startingHeight uint32, graphInstance *testGraphInstance,
	assumeValid bool, strictPruning bool) *testCtx {

	// We'll initialize an instance of the channel router with mock
	// versions of the chain and channel notifier. As we don't need to test
	// any p2p functionality, the peer send and switch send messages won't
	// be populated.
	chain := newMockChain(startingHeight)
	chainView := newMockChainView(chain)

	pathFindingConfig := PathFindingConfig{
		MinProbability: 0.01,
		AttemptCost:    100,
	}

	aCfg := AprioriConfig{
		PenaltyHalfLife:       time.Hour,
		AprioriHopProbability: 0.9,
		AprioriWeight:         0.5,
		CapacityFraction:      testCapacityFraction,
	}
	estimator, err := NewAprioriEstimator(aCfg)
	require.NoError(t, err)

	mcConfig := &MissionControlConfig{Estimator: estimator}

	mc, err := NewMissionControl(
		graphInstance.graphBackend, route.Vertex{}, mcConfig,
	)
	require.NoError(t, err, "failed to create missioncontrol")

	sourceNode, err := graphInstance.graph.SourceNode()
	require.NoError(t, err)
	sessionSource := &SessionSource{
		Graph:             graphInstance.graph,
		SourceNode:        sourceNode,
		GetLink:           graphInstance.getLink,
		PathFindingConfig: pathFindingConfig,
		MissionControl:    mc,
	}

	notifier := &lnmock.ChainNotifier{
		EpochChan: make(chan *chainntnfs.BlockEpoch),
		SpendChan: make(chan *chainntnfs.SpendDetail),
		ConfChan:  make(chan *chainntnfs.TxConfirmation),
	}

	router, err := New(Config{
		Graph:              graphInstance.graph,
		Chain:              chain,
		ChainView:          chainView,
		Payer:              &mockPaymentAttemptDispatcherOld{},
		Notifier:           notifier,
		Control:            makeMockControlTower(),
		MissionControl:     mc,
		SessionSource:      sessionSource,
		ChannelPruneExpiry: time.Hour * 24,
		GraphPruneInterval: time.Hour * 2,
		GetLink:            graphInstance.getLink,
		NextPaymentID: func() (uint64, error) {
			next := atomic.AddUint64(&uniquePaymentID, 1)
			return next, nil
		},
		PathFindingConfig:   pathFindingConfig,
		Clock:               clock.NewTestClock(time.Unix(1, 0)),
		AssumeChannelValid:  assumeValid,
		StrictZombiePruning: strictPruning,
		IsAlias: func(scid lnwire.ShortChannelID) bool {
			return false
		},
	})
	require.NoError(t, err, "unable to create router")
	require.NoError(t, router.Start(), "unable to start router")

	ctx := &testCtx{
		router:     router,
		graph:      graphInstance.graph,
		aliases:    graphInstance.aliasMap,
		privKeys:   graphInstance.privKeyMap,
		channelIDs: graphInstance.channelIDs,
		chain:      chain,
		chainView:  chainView,
		notifier:   notifier,
	}

	t.Cleanup(func() {
		ctx.router.Stop()
	})

	return ctx
}

func createTestCtxSingleNode(t *testing.T,
	startingHeight uint32) *testCtx {

	graph, graphBackend, err := makeTestGraph(t, true)
	require.NoError(t, err, "failed to make test graph")

	sourceNode, err := createTestNode()
	require.NoError(t, err, "failed to create test node")

	require.NoError(t,
		graph.SetSourceNode(sourceNode), "failed to set source node",
	)

	graphInstance := &testGraphInstance{
		graph:        graph,
		graphBackend: graphBackend,
	}

	return createTestCtxFromGraphInstance(
		t, startingHeight, graphInstance, false,
	)
}

func createTestCtxFromFile(t *testing.T,
	startingHeight uint32, testGraph string) *testCtx {

	// We'll attempt to locate and parse out the file
	// that encodes the graph that our tests should be run against.
	graphInstance, err := parseTestGraph(t, true, testGraph)
	require.NoError(t, err, "unable to create test graph")

	return createTestCtxFromGraphInstance(
		t, startingHeight, graphInstance, false,
	)
}

// Add valid signature to channel update simulated as error received from the
// network.
func signErrChanUpdate(t *testing.T, key *btcec.PrivateKey,
	errChanUpdate *lnwire.ChannelUpdate) {

	chanUpdateMsg, err := errChanUpdate.DataToSign()
	require.NoError(t, err, "failed to retrieve data to sign")

	digest := chainhash.DoubleHashB(chanUpdateMsg)
	sig := ecdsa.Sign(key, digest)

	errChanUpdate.Signature, err = lnwire.NewSigFromSignature(sig)
	require.NoError(t, err, "failed to create new signature")
}

// TestFindRoutesWithFeeLimit asserts that routes found by the FindRoutes method
// within the channel router contain a total fee less than or equal to the fee
// limit.
func TestFindRoutesWithFeeLimit(t *testing.T) {
	t.Parallel()

	const startingBlockHeight = 101
	ctx := createTestCtxFromFile(t, startingBlockHeight, basicGraphFilePath)

	// This test will attempt to find routes from roasbeef to sophon for 100
	// satoshis with a fee limit of 10 satoshis. There are two routes from
	// roasbeef to sophon:
	//	1. roasbeef -> songoku -> sophon
	//	2. roasbeef -> phamnuwen -> sophon
	// The second route violates our fee limit, so we should only expect to
	// see the first route.
	target := ctx.aliases["sophon"]
	paymentAmt := lnwire.NewMSatFromSatoshis(100)
	restrictions := &RestrictParams{
		FeeLimit:          lnwire.NewMSatFromSatoshis(10),
		ProbabilitySource: noProbabilitySource,
		CltvLimit:         math.MaxUint32,
	}

	route, _, err := ctx.router.FindRoute(
		ctx.router.selfNode.PubKeyBytes,
		target, paymentAmt, 0, restrictions, nil, nil,
		MinCLTVDelta,
	)
	require.NoError(t, err, "unable to find any routes")

	require.Falsef(t,
		route.TotalFees() > restrictions.FeeLimit,
		"route exceeded fee limit: %v", spew.Sdump(route),
	)

	hops := route.Hops
	require.Equal(t, 2, len(hops), "expected 2 hops")

	require.Equalf(t,
		ctx.aliases["songoku"], hops[0].PubKeyBytes,
		"expected first hop through songoku, got %s",
		getAliasFromPubKey(hops[0].PubKeyBytes, ctx.aliases),
	)
}

// TestSendPaymentRouteFailureFallback tests that when sending a payment, if
// one of the target routes is seen as unavailable, then the next route in the
// queue is used instead. This process should continue until either a payment
// succeeds, or all routes have been exhausted.
func TestSendPaymentRouteFailureFallback(t *testing.T) {
	t.Parallel()

	const startingBlockHeight = 101
	ctx := createTestCtxFromFile(t, startingBlockHeight, basicGraphFilePath)

	// Craft a LightningPayment struct that'll send a payment from roasbeef
	// to luo ji for 1000 satoshis, with a maximum of 1000 satoshis in fees.
	var payHash lntypes.Hash
	paymentAmt := lnwire.NewMSatFromSatoshis(1000)
	payment := LightningPayment{
		Target:      ctx.aliases["sophon"],
		Amount:      paymentAmt,
		FeeLimit:    noFeeLimit,
		paymentHash: &payHash,
	}

	var preImage [32]byte
	copy(preImage[:], bytes.Repeat([]byte{9}, 32))

	// Get the channel ID.
	roasbeefSongoku := lnwire.NewShortChanIDFromInt(
		ctx.getChannelIDFromAlias(t, "roasbeef", "songoku"),
	)

	// We'll modify the SendToSwitch method that's been set within the
	// router's configuration to ignore the path that has son goku as the
	// first hop. This should force the router to instead take the
	// the more costly path (through pham nuwen).
	ctx.router.cfg.Payer.(*mockPaymentAttemptDispatcherOld).setPaymentResult(
		func(firstHop lnwire.ShortChannelID) ([32]byte, error) {

			if firstHop == roasbeefSongoku {
				return [32]byte{}, htlcswitch.NewForwardingError(
					// TODO(roasbeef): temp node failure
					//  should be?
					&lnwire.FailTemporaryChannelFailure{},
					1,
				)
			}

			return preImage, nil
		})

	// Send off the payment request to the router, route through pham nuwen
	// should've been selected as a fall back and succeeded correctly.
	paymentPreImage, route, err := ctx.router.SendPayment(&payment)
	require.NoError(t, err, "unable to send payment")

	// The route selected should have two hops
	require.Equal(t, 2, len(route.Hops), "incorrect route length")

	// The preimage should match up with the once created above.
	if !bytes.Equal(paymentPreImage[:], preImage[:]) {
		t.Fatalf("incorrect preimage used: expected %x got %x",
			preImage[:], paymentPreImage[:])
	}

	// The route should have pham nuwen as the first hop.
	require.Equalf(t,
		ctx.aliases["phamnuwen"], route.Hops[0].PubKeyBytes,
		"route should go through phamnuwen as first hop, instead "+
			"passes through: %v",
		getAliasFromPubKey(route.Hops[0].PubKeyBytes, ctx.aliases),
	)
}

// TestSendPaymentRouteInfiniteLoopWithBadHopHint tests that when sending
// a payment with a malformed hop hint in the first hop, the hint is ignored
// and the payment succeeds without an infinite loop of retries.
func TestSendPaymentRouteInfiniteLoopWithBadHopHint(t *testing.T) {
	t.Parallel()

	const startingBlockHeight = 101
	ctx := createTestCtxFromFile(t, startingBlockHeight, basicGraphFilePath)

	source := ctx.aliases["roasbeef"]
	sourceNodeID, err := btcec.ParsePubKey(source[:])
	require.NoError(t, err)

	actualChannelID := ctx.getChannelIDFromAlias(t, "roasbeef", "songoku")
	badChannelID := uint64(66666)

	// Craft a LightningPayment struct that'll send a payment from roasbeef
	// to songoku for 1000 satoshis.
	var payHash lntypes.Hash
	paymentAmt := lnwire.NewMSatFromSatoshis(1000)
	payment := LightningPayment{
		Target:      ctx.aliases["songoku"],
		Amount:      paymentAmt,
		FeeLimit:    noFeeLimit,
		paymentHash: &payHash,
		RouteHints: [][]zpay32.HopHint{{
			zpay32.HopHint{
				NodeID:          sourceNodeID,
				ChannelID:       badChannelID,
				FeeBaseMSat:     uint32(50),
				CLTVExpiryDelta: uint16(200),
			},
		}},
	}

	var preImage [32]byte
	copy(preImage[:], bytes.Repeat([]byte{9}, 32))

	// Mock a payment result that always fails with FailUnknownNextPeer when
	// the bad channel is the first hop.
	badShortChanID := lnwire.NewShortChanIDFromInt(badChannelID)
	newFwdError := htlcswitch.NewForwardingError(
		&lnwire.FailUnknownNextPeer{}, 0,
	)

	payer, ok := ctx.router.cfg.Payer.(*mockPaymentAttemptDispatcherOld)
	require.Equal(t, ok, true, "failed Payer cast")

	payer.setPaymentResult(
		func(firstHop lnwire.ShortChannelID) ([32]byte, error) {
			// Returns a FailUnknownNextPeer if it's trying
			// to pay an invalid channel.
			if firstHop == badShortChanID {
				return [32]byte{}, newFwdError
			}

			return preImage, nil
		})

	// Send off the payment request to the router, should succeed
	// ignoring the bad channel id hint.
	paymentPreImage, route, paymentErr := ctx.router.SendPayment(&payment)
	require.NoError(t, paymentErr, "payment returned an error")

	// The preimage should match up with the one created above.
	require.Equal(t, preImage[:], paymentPreImage[:], "incorrect preimage")

	// The route should have songoku as the first hop.
	require.Equal(t, actualChannelID, route.Hops[0].ChannelID,
		"route should go through the correct channel id",
	)
}

// TestChannelUpdateValidation tests that a failed payment with an associated
// channel update will only be applied to the graph when the update contains a
// valid signature.
func TestChannelUpdateValidation(t *testing.T) {
	t.Parallel()

	// Setup a three node network.
	chanCapSat := btcutil.Amount(100000)
	feeRate := lnwire.MilliSatoshi(400)
	testChannels := []*testChannel{
		symmetricTestChannel("a", "b", chanCapSat, &testChannelPolicy{
			Expiry:  144,
			FeeRate: feeRate,
			MinHTLC: 1,
			MaxHTLC: lnwire.NewMSatFromSatoshis(chanCapSat),
		}, 1),
		symmetricTestChannel("b", "c", chanCapSat, &testChannelPolicy{
			Expiry:  144,
			FeeRate: feeRate,
			MinHTLC: 1,
			MaxHTLC: lnwire.NewMSatFromSatoshis(chanCapSat),
		}, 2),
	}

	testGraph, err := createTestGraphFromChannels(
		t, true, testChannels, "a",
	)
	require.NoError(t, err, "unable to create graph")

	const startingBlockHeight = 101
	ctx := createTestCtxFromGraphInstance(
		t, startingBlockHeight, testGraph, true,
	)

	// Assert that the initially configured fee is retrieved correctly.
	_, e1, e2, err := ctx.router.GetChannelByID(
		lnwire.NewShortChanIDFromInt(1),
	)
	require.NoError(t, err, "cannot retrieve channel")

	require.Equal(t, feeRate, e1.FeeProportionalMillionths, "invalid fee")
	require.Equal(t, feeRate, e2.FeeProportionalMillionths, "invalid fee")

	// Setup a route from source a to destination c. The route will be used
	// in a call to SendToRoute. SendToRoute also applies channel updates,
	// but it saves us from including RequestRoute in the test scope too.
	hop1 := ctx.aliases["b"]
	hop2 := ctx.aliases["c"]
	hops := []*route.Hop{
		{
			ChannelID:     1,
			PubKeyBytes:   hop1,
			LegacyPayload: true,
		},
		{
			ChannelID:     2,
			PubKeyBytes:   hop2,
			LegacyPayload: true,
		},
	}

	rt, err := route.NewRouteFromHops(
		lnwire.MilliSatoshi(10000), 100,
		ctx.aliases["a"], hops,
	)
	require.NoError(t, err, "unable to create route")

	// Set up a channel update message with an invalid signature to be
	// returned to the sender.
	var invalidSignature [64]byte
	errChanUpdate := lnwire.ChannelUpdate{
		Signature:       invalidSignature,
		FeeRate:         500,
		ShortChannelID:  lnwire.NewShortChanIDFromInt(1),
		Timestamp:       uint32(testTime.Add(time.Minute).Unix()),
		MessageFlags:    e2.MessageFlags,
		ChannelFlags:    e2.ChannelFlags,
		HtlcMaximumMsat: e2.MaxHTLC,
	}

	// We'll modify the SendToSwitch method so that it simulates a failed
	// payment with an error originating from the first hop of the route.
	// The unsigned channel update is attached to the failure message.
	ctx.router.cfg.Payer.(*mockPaymentAttemptDispatcherOld).setPaymentResult(
		func(firstHop lnwire.ShortChannelID) ([32]byte, error) {
			return [32]byte{}, htlcswitch.NewForwardingError(
				&lnwire.FailFeeInsufficient{
					Update: errChanUpdate,
				},
				1,
			)
		})

	// The payment parameter is mostly redundant in SendToRoute. Can be left
	// empty for this test.
	var payment lntypes.Hash

	// Send off the payment request to the router. The specified route
	// should be attempted and the channel update should be received by
	// router and ignored because it is missing a valid signature.
	_, err = ctx.router.SendToRoute(payment, rt)
	require.Error(t, err, "expected route to fail with channel update")

	_, e1, e2, err = ctx.router.GetChannelByID(
		lnwire.NewShortChanIDFromInt(1),
	)
	require.NoError(t, err, "cannot retrieve channel")

	require.Equal(t, feeRate, e1.FeeProportionalMillionths,
		"fee updated without valid signature")
	require.Equal(t, feeRate, e2.FeeProportionalMillionths,
		"fee updated without valid signature")

	// Next, add a signature to the channel update.
	signErrChanUpdate(t, testGraph.privKeyMap["b"], &errChanUpdate)

	// Retry the payment using the same route as before.
	_, err = ctx.router.SendToRoute(payment, rt)
	require.Error(t, err, "expected route to fail with channel update")

	// This time a valid signature was supplied and the policy change should
	// have been applied to the graph.
	_, e1, e2, err = ctx.router.GetChannelByID(
		lnwire.NewShortChanIDFromInt(1),
	)
	require.NoError(t, err, "cannot retrieve channel")

	require.Equal(t, feeRate, e1.FeeProportionalMillionths,
		"fee should not be updated")
	require.EqualValues(t, 500, int(e2.FeeProportionalMillionths),
		"fee not updated even though signature is valid")
}

// TestSendPaymentErrorRepeatedFeeInsufficient tests that if we receive
// multiple fee related errors from a channel that we're attempting to route
// through, then we'll prune the channel after the second attempt.
func TestSendPaymentErrorRepeatedFeeInsufficient(t *testing.T) {
	t.Parallel()

	const startingBlockHeight = 101
	ctx := createTestCtxFromFile(t, startingBlockHeight, basicGraphFilePath)

	// Get the channel ID.
	roasbeefSongokuChanID := ctx.getChannelIDFromAlias(
		t, "roasbeef", "songoku",
	)
	songokuSophonChanID := ctx.getChannelIDFromAlias(
		t, "songoku", "sophon",
	)

	// Craft a LightningPayment struct that'll send a payment from roasbeef
	// to sophon for 1000 satoshis.
	var payHash lntypes.Hash
	amt := lnwire.NewMSatFromSatoshis(1000)
	payment := LightningPayment{
		Target:      ctx.aliases["sophon"],
		Amount:      amt,
		FeeLimit:    noFeeLimit,
		paymentHash: &payHash,
	}

	var preImage [32]byte
	copy(preImage[:], bytes.Repeat([]byte{9}, 32))

	// We'll also fetch the first outgoing channel edge from son goku
	// to sophon. We'll obtain this as we'll need to to generate the
	// FeeInsufficient error that we'll send back.
	_, _, edgeUpdateToFail, err := ctx.graph.FetchChannelEdgesByID(
		songokuSophonChanID,
	)
	require.NoError(t, err, "unable to fetch chan id")

	errChanUpdate := lnwire.ChannelUpdate{
		ShortChannelID: lnwire.NewShortChanIDFromInt(
			songokuSophonChanID,
		),
		Timestamp:       uint32(edgeUpdateToFail.LastUpdate.Unix()),
		MessageFlags:    edgeUpdateToFail.MessageFlags,
		ChannelFlags:    edgeUpdateToFail.ChannelFlags,
		TimeLockDelta:   edgeUpdateToFail.TimeLockDelta,
		HtlcMinimumMsat: edgeUpdateToFail.MinHTLC,
		HtlcMaximumMsat: edgeUpdateToFail.MaxHTLC,
		BaseFee:         uint32(edgeUpdateToFail.FeeBaseMSat),
		FeeRate:         uint32(edgeUpdateToFail.FeeProportionalMillionths),
	}

	signErrChanUpdate(t, ctx.privKeys["songoku"], &errChanUpdate)

	// We'll now modify the SendToSwitch method to return an error for the
	// outgoing channel to Son goku. This will be a fee related error, so
	// it should only cause the edge to be pruned after the second attempt.
	ctx.router.cfg.Payer.(*mockPaymentAttemptDispatcherOld).setPaymentResult(
		func(firstHop lnwire.ShortChannelID) ([32]byte, error) {

			roasbeefSongoku := lnwire.NewShortChanIDFromInt(
				roasbeefSongokuChanID,
			)
			if firstHop == roasbeefSongoku {
				return [32]byte{}, htlcswitch.NewForwardingError(
					// Within our error, we'll add a
					// channel update which is meant to
					// reflect the new fee schedule for the
					// node/channel.
					&lnwire.FailFeeInsufficient{
						Update: errChanUpdate,
					}, 1,
				)
			}

			return preImage, nil
		})

	// Send off the payment request to the router, route through phamnuwen
	// should've been selected as a fall back and succeeded correctly.
	paymentPreImage, route, err := ctx.router.SendPayment(&payment)
	require.NoError(t, err, "unable to send payment")

	// The route selected should have two hops
	require.Equal(t, 2, len(route.Hops), "incorrect route length")

	// The preimage should match up with the once created above.
	require.Equal(t, preImage[:], paymentPreImage[:], "incorrect preimage")

	// The route should have pham nuwen as the first hop.
	require.Equalf(t,
		ctx.aliases["phamnuwen"], route.Hops[0].PubKeyBytes,
		"route should go through pham nuwen as first hop, "+
			"instead passes through: %v",
		getAliasFromPubKey(route.Hops[0].PubKeyBytes, ctx.aliases),
	)
}

// TestSendPaymentErrorFeeInsufficientPrivateEdge tests that if we receive
// a fee related error from a private channel that we're attempting to route
// through, then we'll update the fees in the route hints and successfully
// route through the private channel in the second attempt.
//
// The test will send a payment from roasbeef to elst, available paths are,
// path1: roasbeef -> songoku -> sophon -> elst, total fee: 210k
// path2: roasbeef -> phamnuwen -> sophon -> elst, total fee: 220k
// path3: roasbeef -> songoku ->(private channel) elst
// We will setup the path3 to have the lowest fee so it's always the preferred
// path.
func TestSendPaymentErrorFeeInsufficientPrivateEdge(t *testing.T) {
	t.Parallel()

	const startingBlockHeight = 101
	ctx := createTestCtxFromFile(t, startingBlockHeight, basicGraphFilePath)

	// Get the channel ID.
	roasbeefSongoku := lnwire.NewShortChanIDFromInt(
		ctx.getChannelIDFromAlias(t, "roasbeef", "songoku"),
	)

	var (
		payHash          lntypes.Hash
		preImage         [32]byte
		amt              = lnwire.NewMSatFromSatoshis(1000)
		privateChannelID = uint64(55555)
		feeBaseMSat      = uint32(15)
		expiryDelta      = uint16(32)
		sgNode           = ctx.aliases["songoku"]
	)

	sgNodeID, err := btcec.ParsePubKey(sgNode[:])
	require.NoError(t, err)

	// Craft a LightningPayment struct that'll send a payment from roasbeef
	// to elst, through a private channel between songoku and elst for
	// 1000 satoshis. This route has lowest fees compared with the rest.
	// This also holds when the private channel fee is updated to a higher
	// value.
	payment := LightningPayment{
		Target:      ctx.aliases["elst"],
		Amount:      amt,
		FeeLimit:    noFeeLimit,
		paymentHash: &payHash,
		RouteHints: [][]zpay32.HopHint{{
			// Add a private channel between songoku and elst.
			zpay32.HopHint{
				NodeID:          sgNodeID,
				ChannelID:       privateChannelID,
				FeeBaseMSat:     feeBaseMSat,
				CLTVExpiryDelta: expiryDelta,
			},
		}},
	}

	// Prepare an error update for the private channel, with twice the
	// original fee.
	updatedFeeBaseMSat := feeBaseMSat * 2
	errChanUpdate := lnwire.ChannelUpdate{
		ShortChannelID: lnwire.NewShortChanIDFromInt(privateChannelID),
		Timestamp:      uint32(testTime.Add(time.Minute).Unix()),
		BaseFee:        updatedFeeBaseMSat,
		TimeLockDelta:  expiryDelta,
	}
	signErrChanUpdate(t, ctx.privKeys["songoku"], &errChanUpdate)

	// We'll now modify the SendHTLC method to return an error for the
	// outgoing channel to songoku.
	errorReturned := false
	copy(preImage[:], bytes.Repeat([]byte{9}, 32))
	ctx.router.cfg.Payer.(*mockPaymentAttemptDispatcherOld).setPaymentResult(
		func(firstHop lnwire.ShortChannelID) ([32]byte, error) {
			if firstHop != roasbeefSongoku || errorReturned {
				return preImage, nil
			}

			errorReturned = true
			return [32]byte{}, htlcswitch.NewForwardingError(
				// Within our error, we'll add a
				// channel update which is meant to
				// reflect the new fee schedule for the
				// node/channel.
				&lnwire.FailFeeInsufficient{
					Update: errChanUpdate,
				}, 1,
			)
		},
	)

	// Send off the payment request to the router, route through son
	// goku and then across the private channel to elst.
	paymentPreImage, route, err := ctx.router.SendPayment(&payment)
	require.NoError(t, err, "unable to send payment")

	require.True(t, errorReturned,
		"failed to simulate error in the first payment attempt",
	)

	// The route selected should have two hops. Make sure that,
	//   path: roasbeef -> son goku -> sophon -> elst
	//   path: roasbeef -> pham nuwen -> sophon -> elst
	// are not selected instead.
	require.Equal(t, 2, len(route.Hops), "incorrect route length")

	// The preimage should match up with the one created above.
	require.Equal(t,
		paymentPreImage[:], preImage[:], "incorrect preimage used",
	)

	// The route should have son goku as the first hop.
	require.Equal(t, route.Hops[0].PubKeyBytes, ctx.aliases["songoku"],
		"route should go through son goku as first hop",
	)

	// The route should pass via the private channel.
	require.Equal(t,
		privateChannelID, route.FinalHop().ChannelID,
		"route did not pass through private channel "+
			"between pham nuwen and elst",
	)

	// The route should have the updated fee.
	require.Equal(t,
		lnwire.MilliSatoshi(updatedFeeBaseMSat).String(),
		route.HopFee(0).String(),
		"fee to forward to the private channel not matched",
	)
}

// TestSendPaymentPrivateEdgeUpdateFeeExceedsLimit tests that upon receiving a
// ChannelUpdate in a fee related error from the private channel, we won't
// choose the route in our second attempt if the updated fee exceeds our fee
// limit specified in the payment.
//
// The test will send a payment from roasbeef to elst, available paths are,
// path1: roasbeef -> songoku -> sophon -> elst, total fee: 210k
// path2: roasbeef -> phamnuwen -> sophon -> elst, total fee: 220k
// path3: roasbeef -> songoku ->(private channel) elst
// We will setup the path3 to have the lowest fee and then update it with a fee
// exceeds our fee limit, thus this route won't be chosen.
func TestSendPaymentPrivateEdgeUpdateFeeExceedsLimit(t *testing.T) {
	t.Parallel()

	const startingBlockHeight = 101
	ctx := createTestCtxFromFile(t, startingBlockHeight, basicGraphFilePath)

	// Get the channel ID.
	roasbeefSongoku := lnwire.NewShortChanIDFromInt(
		ctx.getChannelIDFromAlias(t, "roasbeef", "songoku"),
	)

	var (
		payHash          lntypes.Hash
		preImage         [32]byte
		amt              = lnwire.NewMSatFromSatoshis(1000)
		privateChannelID = uint64(55555)
		feeBaseMSat      = uint32(15)
		expiryDelta      = uint16(32)
		sgNode           = ctx.aliases["songoku"]
		feeLimit         = lnwire.MilliSatoshi(500000)
	)

	sgNodeID, err := btcec.ParsePubKey(sgNode[:])
	require.NoError(t, err)

	// Craft a LightningPayment struct that'll send a payment from roasbeef
	// to elst, through a private channel between songoku and elst for
	// 1000 satoshis. This route has lowest fees compared with the rest.
	payment := LightningPayment{
		Target:      ctx.aliases["elst"],
		Amount:      amt,
		FeeLimit:    feeLimit,
		paymentHash: &payHash,
		RouteHints: [][]zpay32.HopHint{{
			// Add a private channel between songoku and elst.
			zpay32.HopHint{
				NodeID:          sgNodeID,
				ChannelID:       privateChannelID,
				FeeBaseMSat:     feeBaseMSat,
				CLTVExpiryDelta: expiryDelta,
			},
		}},
	}

	// Prepare an error update for the private channel. The updated fee
	// will exceeds the feeLimit.
	updatedFeeBaseMSat := feeBaseMSat + uint32(feeLimit)
	errChanUpdate := lnwire.ChannelUpdate{
		ShortChannelID: lnwire.NewShortChanIDFromInt(privateChannelID),
		Timestamp:      uint32(testTime.Add(time.Minute).Unix()),
		BaseFee:        updatedFeeBaseMSat,
		TimeLockDelta:  expiryDelta,
	}
	signErrChanUpdate(t, ctx.privKeys["songoku"], &errChanUpdate)

	// We'll now modify the SendHTLC method to return an error for the
	// outgoing channel to songoku.
	errorReturned := false
	copy(preImage[:], bytes.Repeat([]byte{9}, 32))
	ctx.router.cfg.Payer.(*mockPaymentAttemptDispatcherOld).setPaymentResult(
		func(firstHop lnwire.ShortChannelID) ([32]byte, error) {
			if firstHop != roasbeefSongoku || errorReturned {
				return preImage, nil
			}

			errorReturned = true
			return [32]byte{}, htlcswitch.NewForwardingError(
				// Within our error, we'll add a
				// channel update which is meant to
				// reflect the new fee schedule for the
				// node/channel.
				&lnwire.FailFeeInsufficient{
					Update: errChanUpdate,
				}, 1,
			)
		},
	)

	// Send off the payment request to the router, route through son
	// goku and then across the private channel to elst.
	paymentPreImage, route, err := ctx.router.SendPayment(&payment)
	require.NoError(t, err, "unable to send payment")

	require.True(t, errorReturned,
		"failed to simulate error in the first payment attempt",
	)

	// The route selected should have three hops. Make sure that,
	//   path1: roasbeef -> son goku -> sophon -> elst
	//   path2: roasbeef -> pham nuwen -> sophon -> elst
	//   path3: roasbeef -> sophon -> (private channel) else
	// path1 is selected.
	require.Equal(t, 3, len(route.Hops), "incorrect route length")

	// The preimage should match up with the one created above.
	require.Equal(t,
		paymentPreImage[:], preImage[:], "incorrect preimage used",
	)

	// The route should have son goku as the first hop.
	require.Equal(t, route.Hops[0].PubKeyBytes, ctx.aliases["songoku"],
		"route should go through son goku as the first hop",
	)

	// The route should have sophon as the first hop.
	require.Equal(t, route.Hops[1].PubKeyBytes, ctx.aliases["sophon"],
		"route should go through sophon as the second hop",
	)
	// The route should pass via the public channel.
	require.Equal(t, route.FinalHop().PubKeyBytes, ctx.aliases["elst"],
		"route should go through elst as the final hop",
	)
}

// TestSendPaymentErrorNonFinalTimeLockErrors tests that if we receive either
// an ExpiryTooSoon or a IncorrectCltvExpiry error from a node, then we prune
// that node from the available graph within a mission control session. This
// test ensures that we'll route around errors due to nodes not knowing the
// current block height.
func TestSendPaymentErrorNonFinalTimeLockErrors(t *testing.T) {
	t.Parallel()

	const startingBlockHeight = 101
	ctx := createTestCtxFromFile(
		t, startingBlockHeight, basicGraphFilePath,
	)

	// Craft a LightningPayment struct that'll send a payment from roasbeef
	// to sophon for 1k satoshis.
	var payHash lntypes.Hash
	amt := lnwire.NewMSatFromSatoshis(1000)
	payment := LightningPayment{
		Target:      ctx.aliases["sophon"],
		Amount:      amt,
		FeeLimit:    noFeeLimit,
		paymentHash: &payHash,
	}

	var preImage [32]byte
	copy(preImage[:], bytes.Repeat([]byte{9}, 32))

	// We'll also fetch the first outgoing channel edge from roasbeef to
	// son goku. This edge will be included in the time lock related expiry
	// errors that we'll get back due to disagrements in what the current
	// block height is.
	chanID := ctx.getChannelIDFromAlias(t, "roasbeef", "songoku")
	roasbeefSongoku := lnwire.NewShortChanIDFromInt(chanID)

	_, _, edgeUpdateToFail, err := ctx.graph.FetchChannelEdgesByID(chanID)
	require.NoError(t, err, "unable to fetch chan id")

	errChanUpdate := lnwire.ChannelUpdate{
		ShortChannelID:  lnwire.NewShortChanIDFromInt(chanID),
		Timestamp:       uint32(edgeUpdateToFail.LastUpdate.Unix()),
		MessageFlags:    edgeUpdateToFail.MessageFlags,
		ChannelFlags:    edgeUpdateToFail.ChannelFlags,
		TimeLockDelta:   edgeUpdateToFail.TimeLockDelta,
		HtlcMinimumMsat: edgeUpdateToFail.MinHTLC,
		HtlcMaximumMsat: edgeUpdateToFail.MaxHTLC,
		BaseFee:         uint32(edgeUpdateToFail.FeeBaseMSat),
		FeeRate:         uint32(edgeUpdateToFail.FeeProportionalMillionths),
	}

	// We'll now modify the SendToSwitch method to return an error for the
	// outgoing channel to son goku. Since this is a time lock related
	// error, we should fail the payment flow all together, as Goku is the
	// only channel to Sophon.
	ctx.router.cfg.Payer.(*mockPaymentAttemptDispatcherOld).setPaymentResult(
		func(firstHop lnwire.ShortChannelID) ([32]byte, error) {
			if firstHop == roasbeefSongoku {
				return [32]byte{}, htlcswitch.NewForwardingError(
					&lnwire.FailExpiryTooSoon{
						Update: errChanUpdate,
					}, 1,
				)
			}

			return preImage, nil
		})

	// assertExpectedPath is a helper function that asserts the returned
	// route properly routes around the failure we've introduced in the
	// graph.
	assertExpectedPath := func(retPreImage [32]byte, route *route.Route) {
		// The route selected should have two hops
		require.Equal(t, 2, len(route.Hops), "incorrect route length")

		// The preimage should match up with the once created above.
		require.Equal(t,
			preImage[:], retPreImage[:], "incorrect preimage used",
		)

		// The route should have satoshi as the first hop.
		require.Equalf(t,
			ctx.aliases["phamnuwen"], route.Hops[0].PubKeyBytes,
			"route should go through phamnuwen as first hop, "+
				"instead passes through: %v",
			getAliasFromPubKey(
				route.Hops[0].PubKeyBytes, ctx.aliases,
			),
		)
	}

	// Send off the payment request to the router, this payment should
	// succeed as we should actually go through Pham Nuwen in order to get
	// to Sophon, even though he has higher fees.
	paymentPreImage, rt, err := ctx.router.SendPayment(&payment)
	require.NoError(t, err, "unable to send payment")

	assertExpectedPath(paymentPreImage, rt)

	// We'll now modify the error return an IncorrectCltvExpiry error
	// instead, this should result in the same behavior of roasbeef routing
	// around the faulty Son Goku node.
	ctx.router.cfg.Payer.(*mockPaymentAttemptDispatcherOld).setPaymentResult(
		func(firstHop lnwire.ShortChannelID) ([32]byte, error) {
			if firstHop == roasbeefSongoku {
				return [32]byte{}, htlcswitch.NewForwardingError(
					&lnwire.FailIncorrectCltvExpiry{
						Update: errChanUpdate,
					}, 1,
				)
			}

			return preImage, nil
		})

	// Once again, Roasbeef should route around Goku since they disagree
	// w.r.t to the block height, and instead go through Pham Nuwen. We
	// flip a bit in the payment hash to allow resending this payment.
	payment.paymentHash[1] ^= 1
	paymentPreImage, rt, err = ctx.router.SendPayment(&payment)
	require.NoError(t, err, "unable to send payment")

	assertExpectedPath(paymentPreImage, rt)
}

// TestSendPaymentErrorPathPruning tests that the send of candidate routes
// properly gets pruned in response to ForwardingError response from the
// underlying SendToSwitch function.
func TestSendPaymentErrorPathPruning(t *testing.T) {
	t.Parallel()

	const startingBlockHeight = 101
	ctx := createTestCtxFromFile(t, startingBlockHeight, basicGraphFilePath)

	// Craft a LightningPayment struct that'll send a payment from roasbeef
	// to luo ji for 1000 satoshis, with a maximum of 1000 satoshis in fees.
	var payHash lntypes.Hash
	paymentAmt := lnwire.NewMSatFromSatoshis(1000)
	payment := LightningPayment{
		Target:      ctx.aliases["sophon"],
		Amount:      paymentAmt,
		FeeLimit:    noFeeLimit,
		paymentHash: &payHash,
	}

	var preImage [32]byte
	copy(preImage[:], bytes.Repeat([]byte{9}, 32))

	roasbeefSongoku := lnwire.NewShortChanIDFromInt(
		ctx.getChannelIDFromAlias(t, "roasbeef", "songoku"),
	)
	roasbeefPhanNuwen := lnwire.NewShortChanIDFromInt(
		ctx.getChannelIDFromAlias(t, "roasbeef", "phamnuwen"),
	)

	// First, we'll modify the SendToSwitch method to return an error
	// indicating that the channel from roasbeef to son goku is not operable
	// with an UnknownNextPeer.
	ctx.router.cfg.Payer.(*mockPaymentAttemptDispatcherOld).setPaymentResult(
		func(firstHop lnwire.ShortChannelID) ([32]byte, error) {

			if firstHop == roasbeefSongoku {
				// We'll first simulate an error from the first
				// hop to simulate the channel from songoku to
				// sophon not having enough capacity.
				return [32]byte{}, htlcswitch.NewForwardingError(
					&lnwire.FailTemporaryChannelFailure{},
					1,
				)
			}

			// Next, we'll create an error from phan nuwen to
			// indicate that the sophon node is not longer online,
			// which should prune out the rest of the routes.
			if firstHop == roasbeefPhanNuwen {
				return [32]byte{}, htlcswitch.NewForwardingError(
					&lnwire.FailUnknownNextPeer{}, 1,
				)
			}

			return preImage, nil
		})

	ctx.router.cfg.MissionControl.(*MissionControl).ResetHistory()

	// When we try to dispatch that payment, we should receive an error as
	// both attempts should fail and cause both routes to be pruned.
	_, _, err := ctx.router.SendPayment(&payment)
	require.Error(t, err, "payment didn't return error")

	// The final error returned should also indicate that the peer wasn't
	// online (the last error we returned).
	require.Equal(t, channeldb.FailureReasonNoRoute, err)

	// Inspect the two attempts that were made before the payment failed.
	p, err := ctx.router.cfg.Control.FetchPayment(payHash)
	require.NoError(t, err)

	require.Equal(t, 2, len(p.HTLCs), "expected two attempts")

	// We expect the first attempt to have failed with a
	// TemporaryChannelFailure, the second with UnknownNextPeer.
	msg := p.HTLCs[0].Failure.Message
	_, ok := msg.(*lnwire.FailTemporaryChannelFailure)
	require.True(t, ok, "unexpected fail message")

	msg = p.HTLCs[1].Failure.Message
	_, ok = msg.(*lnwire.FailUnknownNextPeer)
	require.True(t, ok, "unexpected fail message")

	err = ctx.router.cfg.MissionControl.(*MissionControl).ResetHistory()
	require.NoError(t, err, "reset history failed")

	// Next, we'll modify the SendToSwitch method to indicate that the
	// connection between songoku and isn't up.
	ctx.router.cfg.Payer.(*mockPaymentAttemptDispatcherOld).setPaymentResult(
		func(firstHop lnwire.ShortChannelID) ([32]byte, error) {

			if firstHop == roasbeefSongoku {
				failure := htlcswitch.NewForwardingError(
					&lnwire.FailUnknownNextPeer{}, 1,
				)
				return [32]byte{}, failure
			}

			return preImage, nil
		})

	// This shouldn't return an error, as we'll make a payment attempt via
	// the pham nuwen channel based on the assumption that there might be an
	// intermittent issue with the songoku <-> sophon channel.
	paymentPreImage, rt, err := ctx.router.SendPayment(&payment)
	require.NoError(t, err, "unable send payment")

	// This path should go: roasbeef -> pham nuwen -> sophon
	require.Equal(t, 2, len(rt.Hops), "incorrect route length")
	require.Equal(t, preImage[:], paymentPreImage[:], "incorrect preimage")
	require.Equalf(t,
		ctx.aliases["phamnuwen"], rt.Hops[0].PubKeyBytes,
		"route should go through phamnuwen as first hop, "+
			"instead passes through: %v",
		getAliasFromPubKey(rt.Hops[0].PubKeyBytes, ctx.aliases),
	)

	ctx.router.cfg.MissionControl.(*MissionControl).ResetHistory()

	// Finally, we'll modify the SendToSwitch function to indicate that the
	// roasbeef -> luoji channel has insufficient capacity. This should
	// again cause us to instead go via the satoshi route.
	ctx.router.cfg.Payer.(*mockPaymentAttemptDispatcherOld).setPaymentResult(
		func(firstHop lnwire.ShortChannelID) ([32]byte, error) {

			if firstHop == roasbeefSongoku {
				// We'll first simulate an error from the first
				// outgoing link to simulate the channel from luo ji to
				// roasbeef not having enough capacity.
				return [32]byte{}, htlcswitch.NewForwardingError(
					&lnwire.FailTemporaryChannelFailure{},
					1,
				)
			}
			return preImage, nil
		})

	// We flip a bit in the payment hash to allow resending this payment.
	payment.paymentHash[1] ^= 1
	paymentPreImage, rt, err = ctx.router.SendPayment(&payment)
	require.NoError(t, err, "unable send payment")

	// This should succeed finally.  The route selected should have two
	// hops.
	require.Equal(t, 2, len(rt.Hops), "incorrect route length")

	// The preimage should match up with the once created above.
	require.Equal(t, preImage[:], paymentPreImage[:], "incorrect preimage")

	// The route should have satoshi as the first hop.
	require.Equalf(t,
		ctx.aliases["phamnuwen"], rt.Hops[0].PubKeyBytes,
		"route should go through phamnuwen as first hop, "+
			"instead passes through: %v",
		getAliasFromPubKey(rt.Hops[0].PubKeyBytes, ctx.aliases),
	)
}

// TestAddProof checks that we can update the channel proof after channel
// info was added to the database.
func TestAddProof(t *testing.T) {
	t.Parallel()

	ctx := createTestCtxSingleNode(t, 0)

	// Before creating out edge, we'll create two new nodes within the
	// network that the channel will connect.
	node1, err := createTestNode()
	if err != nil {
		t.Fatal(err)
	}
	node2, err := createTestNode()
	if err != nil {
		t.Fatal(err)
	}

	// In order to be able to add the edge we should have a valid funding
	// UTXO within the blockchain.
	fundingTx, _, chanID, err := createChannelEdge(ctx,
		bitcoinKey1.SerializeCompressed(), bitcoinKey2.SerializeCompressed(),
		100, 0)
	require.NoError(t, err, "unable create channel edge")
	fundingBlock := &wire.MsgBlock{
		Transactions: []*wire.MsgTx{fundingTx},
	}
	ctx.chain.addBlock(fundingBlock, chanID.BlockHeight, chanID.BlockHeight)

	// After utxo was recreated adding the edge without the proof.
	edge := &channeldb.ChannelEdgeInfo{
		ChannelID:     chanID.ToUint64(),
		NodeKey1Bytes: node1.PubKeyBytes,
		NodeKey2Bytes: node2.PubKeyBytes,
		AuthProof:     nil,
	}
	copy(edge.BitcoinKey1Bytes[:], bitcoinKey1.SerializeCompressed())
	copy(edge.BitcoinKey2Bytes[:], bitcoinKey2.SerializeCompressed())

	if err := ctx.router.AddEdge(edge); err != nil {
		t.Fatalf("unable to add edge: %v", err)
	}

	// Now we'll attempt to update the proof and check that it has been
	// properly updated.
	if err := ctx.router.AddProof(*chanID, &testAuthProof); err != nil {
		t.Fatalf("unable to add proof: %v", err)
	}

	info, _, _, err := ctx.router.GetChannelByID(*chanID)
	require.NoError(t, err, "unable to get channel")
	if info.AuthProof == nil {
		t.Fatal("proof have been updated")
	}
}

// TestIgnoreNodeAnnouncement tests that adding a node to the router that is
// not known from any channel announcement, leads to the announcement being
// ignored.
func TestIgnoreNodeAnnouncement(t *testing.T) {
	t.Parallel()

	const startingBlockHeight = 101
	ctx := createTestCtxFromFile(t, startingBlockHeight, basicGraphFilePath)

	pub := priv1.PubKey()
	node := &channeldb.LightningNode{
		HaveNodeAnnouncement: true,
		LastUpdate:           time.Unix(123, 0),
		Addresses:            testAddrs,
		Color:                color.RGBA{1, 2, 3, 0},
		Alias:                "node11",
		AuthSigBytes:         testSig.Serialize(),
		Features:             testFeatures,
	}
	copy(node.PubKeyBytes[:], pub.SerializeCompressed())

	err := ctx.router.AddNode(node)
	if !IsError(err, ErrIgnored) {
		t.Fatalf("expected to get ErrIgnore, instead got: %v", err)
	}
}

// TestIgnoreChannelEdgePolicyForUnknownChannel checks that a router will
// ignore a channel policy for a channel not in the graph.
func TestIgnoreChannelEdgePolicyForUnknownChannel(t *testing.T) {
	t.Parallel()

	const startingBlockHeight = 101

	// Setup an initially empty network.
	testChannels := []*testChannel{}
	testGraph, err := createTestGraphFromChannels(
		t, true, testChannels, "roasbeef",
	)
	require.NoError(t, err, "unable to create graph")

	ctx := createTestCtxFromGraphInstance(
		t, startingBlockHeight, testGraph, false,
	)

	var pub1 [33]byte
	copy(pub1[:], priv1.PubKey().SerializeCompressed())

	var pub2 [33]byte
	copy(pub2[:], priv2.PubKey().SerializeCompressed())

	// Add the edge between the two unknown nodes to the graph, and check
	// that the nodes are found after the fact.
	fundingTx, _, chanID, err := createChannelEdge(
		ctx, bitcoinKey1.SerializeCompressed(),
		bitcoinKey2.SerializeCompressed(), 10000, 500,
	)
	require.NoError(t, err, "unable to create channel edge")
	fundingBlock := &wire.MsgBlock{
		Transactions: []*wire.MsgTx{fundingTx},
	}
	ctx.chain.addBlock(fundingBlock, chanID.BlockHeight, chanID.BlockHeight)

	edge := &channeldb.ChannelEdgeInfo{
		ChannelID:        chanID.ToUint64(),
		NodeKey1Bytes:    pub1,
		NodeKey2Bytes:    pub2,
		BitcoinKey1Bytes: pub1,
		BitcoinKey2Bytes: pub2,
		AuthProof:        nil,
	}
	edgePolicy := &channeldb.ChannelEdgePolicy{
		SigBytes:                  testSig.Serialize(),
		ChannelID:                 edge.ChannelID,
		LastUpdate:                testTime,
		TimeLockDelta:             10,
		MinHTLC:                   1,
		FeeBaseMSat:               10,
		FeeProportionalMillionths: 10000,
	}

	// Attempt to update the edge. This should be ignored, since the edge
	// is not yet added to the router.
	err = ctx.router.UpdateEdge(edgePolicy)
	if !IsError(err, ErrIgnored) {
		t.Fatalf("expected to get ErrIgnore, instead got: %v", err)
	}

	// Add the edge.
	if err := ctx.router.AddEdge(edge); err != nil {
		t.Fatalf("expected to be able to add edge to the channel graph,"+
			" even though the vertexes were unknown: %v.", err)
	}

	// Now updating the edge policy should succeed.
	if err := ctx.router.UpdateEdge(edgePolicy); err != nil {
		t.Fatalf("unable to update edge policy: %v", err)
	}
}

// TestAddEdgeUnknownVertexes tests that if an edge is added that contains two
// vertexes which we don't know of, the edge should be available for use
// regardless. This is due to the fact that we don't actually need node
// announcements for the channel vertexes to be able to use the channel.
func TestAddEdgeUnknownVertexes(t *testing.T) {
	t.Parallel()

	const startingBlockHeight = 101
	ctx := createTestCtxFromFile(t, startingBlockHeight, basicGraphFilePath)

	var pub1 [33]byte
	copy(pub1[:], priv1.PubKey().SerializeCompressed())

	var pub2 [33]byte
	copy(pub2[:], priv2.PubKey().SerializeCompressed())

	// The two nodes we are about to add should not exist yet.
	_, exists1, err := ctx.graph.HasLightningNode(pub1)
	require.NoError(t, err, "unable to query graph")
	if exists1 {
		t.Fatalf("node already existed")
	}
	_, exists2, err := ctx.graph.HasLightningNode(pub2)
	require.NoError(t, err, "unable to query graph")
	if exists2 {
		t.Fatalf("node already existed")
	}

	// Add the edge between the two unknown nodes to the graph, and check
	// that the nodes are found after the fact.
	fundingTx, _, chanID, err := createChannelEdge(ctx,
		bitcoinKey1.SerializeCompressed(),
		bitcoinKey2.SerializeCompressed(),
		10000, 500,
	)
	require.NoError(t, err, "unable to create channel edge")
	fundingBlock := &wire.MsgBlock{
		Transactions: []*wire.MsgTx{fundingTx},
	}
	ctx.chain.addBlock(fundingBlock, chanID.BlockHeight, chanID.BlockHeight)

	edge := &channeldb.ChannelEdgeInfo{
		ChannelID:        chanID.ToUint64(),
		NodeKey1Bytes:    pub1,
		NodeKey2Bytes:    pub2,
		BitcoinKey1Bytes: pub1,
		BitcoinKey2Bytes: pub2,
		AuthProof:        nil,
	}
	if err := ctx.router.AddEdge(edge); err != nil {
		t.Fatalf("expected to be able to add edge to the channel graph,"+
			" even though the vertexes were unknown: %v.", err)
	}

	// We must add the edge policy to be able to use the edge for route
	// finding.
	edgePolicy := &channeldb.ChannelEdgePolicy{
		SigBytes:                  testSig.Serialize(),
		ChannelID:                 edge.ChannelID,
		LastUpdate:                testTime,
		TimeLockDelta:             10,
		MinHTLC:                   1,
		FeeBaseMSat:               10,
		FeeProportionalMillionths: 10000,
		Node: &channeldb.LightningNode{
			PubKeyBytes: edge.NodeKey2Bytes,
		},
	}
	edgePolicy.ChannelFlags = 0

	if err := ctx.router.UpdateEdge(edgePolicy); err != nil {
		t.Fatalf("unable to update edge policy: %v", err)
	}

	// Create edge in the other direction as well.
	edgePolicy = &channeldb.ChannelEdgePolicy{
		SigBytes:                  testSig.Serialize(),
		ChannelID:                 edge.ChannelID,
		LastUpdate:                testTime,
		TimeLockDelta:             10,
		MinHTLC:                   1,
		FeeBaseMSat:               10,
		FeeProportionalMillionths: 10000,
		Node: &channeldb.LightningNode{
			PubKeyBytes: edge.NodeKey1Bytes,
		},
	}
	edgePolicy.ChannelFlags = 1

	if err := ctx.router.UpdateEdge(edgePolicy); err != nil {
		t.Fatalf("unable to update edge policy: %v", err)
	}

	// After adding the edge between the two previously unknown nodes, they
	// should have been added to the graph.
	_, exists1, err = ctx.graph.HasLightningNode(pub1)
	require.NoError(t, err, "unable to query graph")
	if !exists1 {
		t.Fatalf("node1 was not added to the graph")
	}
	_, exists2, err = ctx.graph.HasLightningNode(pub2)
	require.NoError(t, err, "unable to query graph")
	if !exists2 {
		t.Fatalf("node2 was not added to the graph")
	}

	// We will connect node1 to the rest of the test graph, and make sure
	// we can find a route to node2, which will use the just added channel
	// edge.

	// We will connect node 1 to "sophon"
	connectNode := ctx.aliases["sophon"]
	connectNodeKey, err := btcec.ParsePubKey(connectNode[:])
	if err != nil {
		t.Fatal(err)
	}

	var (
		pubKey1 *btcec.PublicKey
		pubKey2 *btcec.PublicKey
	)
	node1Bytes := priv1.PubKey().SerializeCompressed()
	node2Bytes := connectNode
	if bytes.Compare(node1Bytes[:], node2Bytes[:]) == -1 {
		pubKey1 = priv1.PubKey()
		pubKey2 = connectNodeKey
	} else {
		pubKey1 = connectNodeKey
		pubKey2 = priv1.PubKey()
	}

	fundingTx, _, chanID, err = createChannelEdge(ctx,
		pubKey1.SerializeCompressed(), pubKey2.SerializeCompressed(),
		10000, 510)
	require.NoError(t, err, "unable to create channel edge")
	fundingBlock = &wire.MsgBlock{
		Transactions: []*wire.MsgTx{fundingTx},
	}
	ctx.chain.addBlock(fundingBlock, chanID.BlockHeight, chanID.BlockHeight)

	edge = &channeldb.ChannelEdgeInfo{
		ChannelID: chanID.ToUint64(),
		AuthProof: nil,
	}
	copy(edge.NodeKey1Bytes[:], node1Bytes)
	edge.NodeKey2Bytes = node2Bytes
	copy(edge.BitcoinKey1Bytes[:], node1Bytes)
	edge.BitcoinKey2Bytes = node2Bytes

	if err := ctx.router.AddEdge(edge); err != nil {
		t.Fatalf("unable to add edge to the channel graph: %v.", err)
	}

	edgePolicy = &channeldb.ChannelEdgePolicy{
		SigBytes:                  testSig.Serialize(),
		ChannelID:                 edge.ChannelID,
		LastUpdate:                testTime,
		TimeLockDelta:             10,
		MinHTLC:                   1,
		FeeBaseMSat:               10,
		FeeProportionalMillionths: 10000,
		Node: &channeldb.LightningNode{
			PubKeyBytes: edge.NodeKey2Bytes,
		},
	}
	edgePolicy.ChannelFlags = 0

	if err := ctx.router.UpdateEdge(edgePolicy); err != nil {
		t.Fatalf("unable to update edge policy: %v", err)
	}

	edgePolicy = &channeldb.ChannelEdgePolicy{
		SigBytes:                  testSig.Serialize(),
		ChannelID:                 edge.ChannelID,
		LastUpdate:                testTime,
		TimeLockDelta:             10,
		MinHTLC:                   1,
		FeeBaseMSat:               10,
		FeeProportionalMillionths: 10000,
		Node: &channeldb.LightningNode{
			PubKeyBytes: edge.NodeKey1Bytes,
		},
	}
	edgePolicy.ChannelFlags = 1

	if err := ctx.router.UpdateEdge(edgePolicy); err != nil {
		t.Fatalf("unable to update edge policy: %v", err)
	}

	// We should now be able to find a route to node 2.
	paymentAmt := lnwire.NewMSatFromSatoshis(100)
	targetNode := priv2.PubKey()
	var targetPubKeyBytes route.Vertex
	copy(targetPubKeyBytes[:], targetNode.SerializeCompressed())
	_, _, err = ctx.router.FindRoute(
		ctx.router.selfNode.PubKeyBytes,
		targetPubKeyBytes, paymentAmt, 0, noRestrictions, nil, nil,
		MinCLTVDelta,
	)
	require.NoError(t, err, "unable to find any routes")

	// Now check that we can update the node info for the partial node
	// without messing up the channel graph.
	n1 := &channeldb.LightningNode{
		HaveNodeAnnouncement: true,
		LastUpdate:           time.Unix(123, 0),
		Addresses:            testAddrs,
		Color:                color.RGBA{1, 2, 3, 0},
		Alias:                "node11",
		AuthSigBytes:         testSig.Serialize(),
		Features:             testFeatures,
	}
	copy(n1.PubKeyBytes[:], priv1.PubKey().SerializeCompressed())

	if err := ctx.router.AddNode(n1); err != nil {
		t.Fatalf("could not add node: %v", err)
	}

	n2 := &channeldb.LightningNode{
		HaveNodeAnnouncement: true,
		LastUpdate:           time.Unix(123, 0),
		Addresses:            testAddrs,
		Color:                color.RGBA{1, 2, 3, 0},
		Alias:                "node22",
		AuthSigBytes:         testSig.Serialize(),
		Features:             testFeatures,
	}
	copy(n2.PubKeyBytes[:], priv2.PubKey().SerializeCompressed())

	if err := ctx.router.AddNode(n2); err != nil {
		t.Fatalf("could not add node: %v", err)
	}

	// Should still be able to find the route, and the info should be
	// updated.
	_, _, err = ctx.router.FindRoute(
		ctx.router.selfNode.PubKeyBytes,
		targetPubKeyBytes, paymentAmt, 0, noRestrictions, nil, nil,
		MinCLTVDelta,
	)
	require.NoError(t, err, "unable to find any routes")

	copy1, err := ctx.graph.FetchLightningNode(pub1)
	require.NoError(t, err, "unable to fetch node")

	if copy1.Alias != n1.Alias {
		t.Fatalf("fetched node not equal to original")
	}

	copy2, err := ctx.graph.FetchLightningNode(pub2)
	require.NoError(t, err, "unable to fetch node")

	if copy2.Alias != n2.Alias {
		t.Fatalf("fetched node not equal to original")
	}
}

// TestWakeUpOnStaleBranch tests that upon startup of the ChannelRouter, if the
// the chain previously reflected in the channel graph is stale (overtaken by a
// longer chain), the channel router will prune the graph for any channels
// confirmed on the stale chain, and resync to the main chain.
func TestWakeUpOnStaleBranch(t *testing.T) {
	t.Parallel()

	const startingBlockHeight = 101
	ctx := createTestCtxSingleNode(t, startingBlockHeight)

	const chanValue = 10000

	// chanID1 will not be reorged out.
	var chanID1 uint64

	// chanID2 will be reorged out.
	var chanID2 uint64

	// Create 10 common blocks, confirming chanID1.
	for i := uint32(1); i <= 10; i++ {
		block := &wire.MsgBlock{
			Transactions: []*wire.MsgTx{},
		}
		height := startingBlockHeight + i
		if i == 5 {
			fundingTx, _, chanID, err := createChannelEdge(ctx,
				bitcoinKey1.SerializeCompressed(),
				bitcoinKey2.SerializeCompressed(),
				chanValue, height)
			if err != nil {
				t.Fatalf("unable create channel edge: %v", err)
			}
			block.Transactions = append(block.Transactions,
				fundingTx)
			chanID1 = chanID.ToUint64()

		}
		ctx.chain.addBlock(block, height, rand.Uint32())
		ctx.chain.setBestBlock(int32(height))
		ctx.chainView.notifyBlock(block.BlockHash(), height,
			[]*wire.MsgTx{}, t)
	}

	// Give time to process new blocks
	time.Sleep(time.Millisecond * 500)

	_, forkHeight, err := ctx.chain.GetBestBlock()
	require.NoError(t, err, "unable to ge best block")

	// Create 10 blocks on the minority chain, confirming chanID2.
	for i := uint32(1); i <= 10; i++ {
		block := &wire.MsgBlock{
			Transactions: []*wire.MsgTx{},
		}
		height := uint32(forkHeight) + i
		if i == 5 {
			fundingTx, _, chanID, err := createChannelEdge(ctx,
				bitcoinKey1.SerializeCompressed(),
				bitcoinKey2.SerializeCompressed(),
				chanValue, height)
			if err != nil {
				t.Fatalf("unable create channel edge: %v", err)
			}
			block.Transactions = append(block.Transactions,
				fundingTx)
			chanID2 = chanID.ToUint64()
		}
		ctx.chain.addBlock(block, height, rand.Uint32())
		ctx.chain.setBestBlock(int32(height))
		ctx.chainView.notifyBlock(block.BlockHash(), height,
			[]*wire.MsgTx{}, t)
	}
	// Give time to process new blocks
	time.Sleep(time.Millisecond * 500)

	// Now add the two edges to the channel graph, and check that they
	// correctly show up in the database.
	node1, err := createTestNode()
	require.NoError(t, err, "unable to create test node")
	node2, err := createTestNode()
	require.NoError(t, err, "unable to create test node")

	edge1 := &channeldb.ChannelEdgeInfo{
		ChannelID:     chanID1,
		NodeKey1Bytes: node1.PubKeyBytes,
		NodeKey2Bytes: node2.PubKeyBytes,
		AuthProof: &channeldb.ChannelAuthProof{
			NodeSig1Bytes:    testSig.Serialize(),
			NodeSig2Bytes:    testSig.Serialize(),
			BitcoinSig1Bytes: testSig.Serialize(),
			BitcoinSig2Bytes: testSig.Serialize(),
		},
	}
	copy(edge1.BitcoinKey1Bytes[:], bitcoinKey1.SerializeCompressed())
	copy(edge1.BitcoinKey2Bytes[:], bitcoinKey2.SerializeCompressed())

	if err := ctx.router.AddEdge(edge1); err != nil {
		t.Fatalf("unable to add edge: %v", err)
	}

	edge2 := &channeldb.ChannelEdgeInfo{
		ChannelID:     chanID2,
		NodeKey1Bytes: node1.PubKeyBytes,
		NodeKey2Bytes: node2.PubKeyBytes,
		AuthProof: &channeldb.ChannelAuthProof{
			NodeSig1Bytes:    testSig.Serialize(),
			NodeSig2Bytes:    testSig.Serialize(),
			BitcoinSig1Bytes: testSig.Serialize(),
			BitcoinSig2Bytes: testSig.Serialize(),
		},
	}
	copy(edge2.BitcoinKey1Bytes[:], bitcoinKey1.SerializeCompressed())
	copy(edge2.BitcoinKey2Bytes[:], bitcoinKey2.SerializeCompressed())

	if err := ctx.router.AddEdge(edge2); err != nil {
		t.Fatalf("unable to add edge: %v", err)
	}

	// Check that the fundingTxs are in the graph db.
	_, _, has, isZombie, err := ctx.graph.HasChannelEdge(chanID1)
	if err != nil {
		t.Fatalf("error looking for edge: %v", chanID1)
	}
	if !has {
		t.Fatalf("could not find edge in graph")
	}
	if isZombie {
		t.Fatal("edge was marked as zombie")
	}

	_, _, has, isZombie, err = ctx.graph.HasChannelEdge(chanID2)
	if err != nil {
		t.Fatalf("error looking for edge: %v", chanID2)
	}
	if !has {
		t.Fatalf("could not find edge in graph")
	}
	if isZombie {
		t.Fatal("edge was marked as zombie")
	}

	// Stop the router, so we can reorg the chain while its offline.
	if err := ctx.router.Stop(); err != nil {
		t.Fatalf("unable to stop router: %v", err)
	}

	// Create a 15 block fork.
	for i := uint32(1); i <= 15; i++ {
		block := &wire.MsgBlock{
			Transactions: []*wire.MsgTx{},
		}
		height := uint32(forkHeight) + i
		ctx.chain.addBlock(block, height, rand.Uint32())
		ctx.chain.setBestBlock(int32(height))
	}

	// Give time to process new blocks.
	time.Sleep(time.Millisecond * 500)

	// Create new router with same graph database.
	router, err := New(Config{
		Graph:              ctx.graph,
		Chain:              ctx.chain,
		ChainView:          ctx.chainView,
		Payer:              &mockPaymentAttemptDispatcherOld{},
		Control:            makeMockControlTower(),
		ChannelPruneExpiry: time.Hour * 24,
		GraphPruneInterval: time.Hour * 2,

		// We'll set the delay to zero to prune immediately.
		FirstTimePruneDelay: 0,

		IsAlias: func(scid lnwire.ShortChannelID) bool {
			return false
		},
	})
	if err != nil {
		t.Fatalf("unable to create router %v", err)
	}

	// It should resync to the longer chain on startup.
	if err := router.Start(); err != nil {
		t.Fatalf("unable to start router: %v", err)
	}

	// The channel with chanID2 should not be in the database anymore,
	// since it is not confirmed on the longest chain. chanID1 should
	// still be.
	_, _, has, isZombie, err = ctx.graph.HasChannelEdge(chanID1)
	if err != nil {
		t.Fatalf("error looking for edge: %v", chanID1)
	}
	if !has {
		t.Fatalf("did not find edge in graph")
	}
	if isZombie {
		t.Fatal("edge was marked as zombie")
	}

	_, _, has, isZombie, err = ctx.graph.HasChannelEdge(chanID2)
	if err != nil {
		t.Fatalf("error looking for edge: %v", chanID2)
	}
	if has {
		t.Fatalf("found edge in graph")
	}
	if isZombie {
		t.Fatal("reorged edge should not be marked as zombie")
	}
}

// TestDisconnectedBlocks checks that the router handles a reorg happening when
// it is active.
func TestDisconnectedBlocks(t *testing.T) {
	t.Parallel()

	const startingBlockHeight = 101
	ctx := createTestCtxSingleNode(t, startingBlockHeight)

	const chanValue = 10000

	// chanID1 will not be reorged out, while chanID2 will be reorged out.
	var chanID1, chanID2 uint64

	// Create 10 common blocks, confirming chanID1.
	for i := uint32(1); i <= 10; i++ {
		block := &wire.MsgBlock{
			Transactions: []*wire.MsgTx{},
		}
		height := startingBlockHeight + i
		if i == 5 {
			fundingTx, _, chanID, err := createChannelEdge(ctx,
				bitcoinKey1.SerializeCompressed(),
				bitcoinKey2.SerializeCompressed(),
				chanValue, height)
			if err != nil {
				t.Fatalf("unable create channel edge: %v", err)
			}
			block.Transactions = append(block.Transactions,
				fundingTx)
			chanID1 = chanID.ToUint64()

		}
		ctx.chain.addBlock(block, height, rand.Uint32())
		ctx.chain.setBestBlock(int32(height))
		ctx.chainView.notifyBlock(block.BlockHash(), height,
			[]*wire.MsgTx{}, t)
	}

	// Give time to process new blocks
	time.Sleep(time.Millisecond * 500)

	_, forkHeight, err := ctx.chain.GetBestBlock()
	require.NoError(t, err, "unable to get best block")

	// Create 10 blocks on the minority chain, confirming chanID2.
	var minorityChain []*wire.MsgBlock
	for i := uint32(1); i <= 10; i++ {
		block := &wire.MsgBlock{
			Transactions: []*wire.MsgTx{},
		}
		height := uint32(forkHeight) + i
		if i == 5 {
			fundingTx, _, chanID, err := createChannelEdge(ctx,
				bitcoinKey1.SerializeCompressed(),
				bitcoinKey2.SerializeCompressed(),
				chanValue, height)
			if err != nil {
				t.Fatalf("unable create channel edge: %v", err)
			}
			block.Transactions = append(block.Transactions,
				fundingTx)
			chanID2 = chanID.ToUint64()
		}
		minorityChain = append(minorityChain, block)
		ctx.chain.addBlock(block, height, rand.Uint32())
		ctx.chain.setBestBlock(int32(height))
		ctx.chainView.notifyBlock(block.BlockHash(), height,
			[]*wire.MsgTx{}, t)
	}
	// Give time to process new blocks
	time.Sleep(time.Millisecond * 500)

	// Now add the two edges to the channel graph, and check that they
	// correctly show up in the database.
	node1, err := createTestNode()
	require.NoError(t, err, "unable to create test node")
	node2, err := createTestNode()
	require.NoError(t, err, "unable to create test node")

	edge1 := &channeldb.ChannelEdgeInfo{
		ChannelID:        chanID1,
		NodeKey1Bytes:    node1.PubKeyBytes,
		NodeKey2Bytes:    node2.PubKeyBytes,
		BitcoinKey1Bytes: node1.PubKeyBytes,
		BitcoinKey2Bytes: node2.PubKeyBytes,
		AuthProof: &channeldb.ChannelAuthProof{
			NodeSig1Bytes:    testSig.Serialize(),
			NodeSig2Bytes:    testSig.Serialize(),
			BitcoinSig1Bytes: testSig.Serialize(),
			BitcoinSig2Bytes: testSig.Serialize(),
		},
	}
	copy(edge1.BitcoinKey1Bytes[:], bitcoinKey1.SerializeCompressed())
	copy(edge1.BitcoinKey2Bytes[:], bitcoinKey2.SerializeCompressed())

	if err := ctx.router.AddEdge(edge1); err != nil {
		t.Fatalf("unable to add edge: %v", err)
	}

	edge2 := &channeldb.ChannelEdgeInfo{
		ChannelID:        chanID2,
		NodeKey1Bytes:    node1.PubKeyBytes,
		NodeKey2Bytes:    node2.PubKeyBytes,
		BitcoinKey1Bytes: node1.PubKeyBytes,
		BitcoinKey2Bytes: node2.PubKeyBytes,
		AuthProof: &channeldb.ChannelAuthProof{
			NodeSig1Bytes:    testSig.Serialize(),
			NodeSig2Bytes:    testSig.Serialize(),
			BitcoinSig1Bytes: testSig.Serialize(),
			BitcoinSig2Bytes: testSig.Serialize(),
		},
	}
	copy(edge2.BitcoinKey1Bytes[:], bitcoinKey1.SerializeCompressed())
	copy(edge2.BitcoinKey2Bytes[:], bitcoinKey2.SerializeCompressed())

	if err := ctx.router.AddEdge(edge2); err != nil {
		t.Fatalf("unable to add edge: %v", err)
	}

	// Check that the fundingTxs are in the graph db.
	_, _, has, isZombie, err := ctx.graph.HasChannelEdge(chanID1)
	if err != nil {
		t.Fatalf("error looking for edge: %v", chanID1)
	}
	if !has {
		t.Fatalf("could not find edge in graph")
	}
	if isZombie {
		t.Fatal("edge was marked as zombie")
	}

	_, _, has, isZombie, err = ctx.graph.HasChannelEdge(chanID2)
	if err != nil {
		t.Fatalf("error looking for edge: %v", chanID2)
	}
	if !has {
		t.Fatalf("could not find edge in graph")
	}
	if isZombie {
		t.Fatal("edge was marked as zombie")
	}

	// Create a 15 block fork. We first let the chainView notify the router
	// about stale blocks, before sending the now connected blocks. We do
	// this because we expect this order from the chainview.
	ctx.chainView.notifyStaleBlockAck = make(chan struct{}, 1)
	for i := len(minorityChain) - 1; i >= 0; i-- {
		block := minorityChain[i]
		height := uint32(forkHeight) + uint32(i) + 1
		ctx.chainView.notifyStaleBlock(block.BlockHash(), height,
			block.Transactions, t)
		<-ctx.chainView.notifyStaleBlockAck
	}

	time.Sleep(time.Second * 2)

	ctx.chainView.notifyBlockAck = make(chan struct{}, 1)
	for i := uint32(1); i <= 15; i++ {
		block := &wire.MsgBlock{
			Transactions: []*wire.MsgTx{},
		}
		height := uint32(forkHeight) + i
		ctx.chain.addBlock(block, height, rand.Uint32())
		ctx.chain.setBestBlock(int32(height))
		ctx.chainView.notifyBlock(block.BlockHash(), height,
			block.Transactions, t)
		<-ctx.chainView.notifyBlockAck
	}

	time.Sleep(time.Millisecond * 500)

	// chanID2 should not be in the database anymore, since it is not
	// confirmed on the longest chain. chanID1 should still be.
	_, _, has, isZombie, err = ctx.graph.HasChannelEdge(chanID1)
	if err != nil {
		t.Fatalf("error looking for edge: %v", chanID1)
	}
	if !has {
		t.Fatalf("did not find edge in graph")
	}
	if isZombie {
		t.Fatal("edge was marked as zombie")
	}

	_, _, has, isZombie, err = ctx.graph.HasChannelEdge(chanID2)
	if err != nil {
		t.Fatalf("error looking for edge: %v", chanID2)
	}
	if has {
		t.Fatalf("found edge in graph")
	}
	if isZombie {
		t.Fatal("reorged edge should not be marked as zombie")
	}
}

// TestChansClosedOfflinePruneGraph tests that if channels we know of are
// closed while we're offline, then once we resume operation of the
// ChannelRouter, then the channels are properly pruned.
func TestRouterChansClosedOfflinePruneGraph(t *testing.T) {
	t.Parallel()

	const startingBlockHeight = 101
	ctx := createTestCtxSingleNode(t, startingBlockHeight)

	const chanValue = 10000

	// First, we'll create a channel, to be mined shortly at height 102.
	block102 := &wire.MsgBlock{
		Transactions: []*wire.MsgTx{},
	}
	nextHeight := startingBlockHeight + 1
	fundingTx1, chanUTXO, chanID1, err := createChannelEdge(ctx,
		bitcoinKey1.SerializeCompressed(),
		bitcoinKey2.SerializeCompressed(),
		chanValue, uint32(nextHeight))
	require.NoError(t, err, "unable create channel edge")
	block102.Transactions = append(block102.Transactions, fundingTx1)
	ctx.chain.addBlock(block102, uint32(nextHeight), rand.Uint32())
	ctx.chain.setBestBlock(int32(nextHeight))
	ctx.chainView.notifyBlock(block102.BlockHash(), uint32(nextHeight),
		[]*wire.MsgTx{}, t)

	// We'll now create the edges and nodes within the database required
	// for the ChannelRouter to properly recognize the channel we added
	// above.
	node1, err := createTestNode()
	require.NoError(t, err, "unable to create test node")
	node2, err := createTestNode()
	require.NoError(t, err, "unable to create test node")
	edge1 := &channeldb.ChannelEdgeInfo{
		ChannelID:     chanID1.ToUint64(),
		NodeKey1Bytes: node1.PubKeyBytes,
		NodeKey2Bytes: node2.PubKeyBytes,
		AuthProof: &channeldb.ChannelAuthProof{
			NodeSig1Bytes:    testSig.Serialize(),
			NodeSig2Bytes:    testSig.Serialize(),
			BitcoinSig1Bytes: testSig.Serialize(),
			BitcoinSig2Bytes: testSig.Serialize(),
		},
	}
	copy(edge1.BitcoinKey1Bytes[:], bitcoinKey1.SerializeCompressed())
	copy(edge1.BitcoinKey2Bytes[:], bitcoinKey2.SerializeCompressed())
	if err := ctx.router.AddEdge(edge1); err != nil {
		t.Fatalf("unable to add edge: %v", err)
	}

	// The router should now be aware of the channel we created above.
	_, _, hasChan, isZombie, err := ctx.graph.HasChannelEdge(chanID1.ToUint64())
	if err != nil {
		t.Fatalf("error looking for edge: %v", chanID1)
	}
	if !hasChan {
		t.Fatalf("could not find edge in graph")
	}
	if isZombie {
		t.Fatal("edge was marked as zombie")
	}

	// With the transaction included, and the router's database state
	// updated, we'll now mine 5 additional blocks on top of it.
	for i := 0; i < 5; i++ {
		nextHeight++

		block := &wire.MsgBlock{
			Transactions: []*wire.MsgTx{},
		}
		ctx.chain.addBlock(block, uint32(nextHeight), rand.Uint32())
		ctx.chain.setBestBlock(int32(nextHeight))
		ctx.chainView.notifyBlock(block.BlockHash(), uint32(nextHeight),
			[]*wire.MsgTx{}, t)
	}

	// At this point, our starting height should be 107.
	_, chainHeight, err := ctx.chain.GetBestBlock()
	require.NoError(t, err, "unable to get best block")
	if chainHeight != 107 {
		t.Fatalf("incorrect chain height: expected %v, got %v",
			107, chainHeight)
	}

	// Next, we'll "shut down" the router in order to simulate downtime.
	if err := ctx.router.Stop(); err != nil {
		t.Fatalf("unable to shutdown router: %v", err)
	}

	// While the router is "offline" we'll mine 5 additional blocks, with
	// the second block closing the channel we created above.
	for i := 0; i < 5; i++ {
		nextHeight++

		block := &wire.MsgBlock{
			Transactions: []*wire.MsgTx{},
		}

		if i == 2 {
			// For the second block, we'll add a transaction that
			// closes the channel we created above by spending the
			// output.
			closingTx := wire.NewMsgTx(2)
			closingTx.AddTxIn(&wire.TxIn{
				PreviousOutPoint: *chanUTXO,
			})
			block.Transactions = append(block.Transactions,
				closingTx)
		}

		ctx.chain.addBlock(block, uint32(nextHeight), rand.Uint32())
		ctx.chain.setBestBlock(int32(nextHeight))
		ctx.chainView.notifyBlock(block.BlockHash(), uint32(nextHeight),
			[]*wire.MsgTx{}, t)
	}

	// At this point, our starting height should be 112.
	_, chainHeight, err = ctx.chain.GetBestBlock()
	require.NoError(t, err, "unable to get best block")
	if chainHeight != 112 {
		t.Fatalf("incorrect chain height: expected %v, got %v",
			112, chainHeight)
	}

	// Now we'll re-start the ChannelRouter. It should recognize that it's
	// behind the main chain and prune all the blocks that it missed while
	// it was down.
	ctx.RestartRouter(t)

	// At this point, the channel that was pruned should no longer be known
	// by the router.
	_, _, hasChan, isZombie, err = ctx.graph.HasChannelEdge(chanID1.ToUint64())
	if err != nil {
		t.Fatalf("error looking for edge: %v", chanID1)
	}
	if hasChan {
		t.Fatalf("channel was found in graph but shouldn't have been")
	}
	if isZombie {
		t.Fatal("closed channel should not be marked as zombie")
	}
}

// TestPruneChannelGraphStaleEdges ensures that we properly prune stale edges
// from the channel graph.
func TestPruneChannelGraphStaleEdges(t *testing.T) {
	t.Parallel()

	freshTimestamp := time.Now()
	staleTimestamp := time.Unix(0, 0)

	// We'll create the following test graph so that two of the channels
	// are pruned.
	testChannels := []*testChannel{
		// No edges.
		{
			Node1:     &testChannelEnd{Alias: "a"},
			Node2:     &testChannelEnd{Alias: "b"},
			Capacity:  100000,
			ChannelID: 1,
		},

		// Only one edge with a stale timestamp.
		{
			Node1: &testChannelEnd{
				Alias: "d",
				testChannelPolicy: &testChannelPolicy{
					LastUpdate: staleTimestamp,
				},
			},
			Node2:     &testChannelEnd{Alias: "b"},
			Capacity:  100000,
			ChannelID: 2,
		},

		// Only one edge with a stale timestamp, but it's the source
		// node so it won't get pruned.
		{
			Node1: &testChannelEnd{
				Alias: "a",
				testChannelPolicy: &testChannelPolicy{
					LastUpdate: staleTimestamp,
				},
			},
			Node2:     &testChannelEnd{Alias: "b"},
			Capacity:  100000,
			ChannelID: 3,
		},

		// Only one edge with a fresh timestamp.
		{
			Node1: &testChannelEnd{
				Alias: "a",
				testChannelPolicy: &testChannelPolicy{
					LastUpdate: freshTimestamp,
				},
			},
			Node2:     &testChannelEnd{Alias: "b"},
			Capacity:  100000,
			ChannelID: 4,
		},

		// One edge fresh, one edge stale. This will be pruned with
		// strict pruning activated.
		{
			Node1: &testChannelEnd{
				Alias: "c",
				testChannelPolicy: &testChannelPolicy{
					LastUpdate: freshTimestamp,
				},
			},
			Node2: &testChannelEnd{
				Alias: "d",
				testChannelPolicy: &testChannelPolicy{
					LastUpdate: staleTimestamp,
				},
			},
			Capacity:  100000,
			ChannelID: 5,
		},

		// Both edges fresh.
		symmetricTestChannel("g", "h", 100000, &testChannelPolicy{
			LastUpdate: freshTimestamp,
		}, 6),

		// Both edges stale, only one pruned. This should be pruned for
		// both normal and strict pruning.
		symmetricTestChannel("e", "f", 100000, &testChannelPolicy{
			LastUpdate: staleTimestamp,
		}, 7),
	}

	for _, strictPruning := range []bool{true, false} {
		// We'll create our test graph and router backed with these test
		// channels we've created.
		testGraph, err := createTestGraphFromChannels(
			t, true, testChannels, "a",
		)
		if err != nil {
			t.Fatalf("unable to create test graph: %v", err)
		}

		const startingHeight = 100
		ctx := createTestCtxFromGraphInstance(
			t, startingHeight, testGraph, strictPruning,
		)

		// All of the channels should exist before pruning them.
		assertChannelsPruned(t, ctx.graph, testChannels)

		// Proceed to prune the channels - only the last one should be pruned.
		if err := ctx.router.pruneZombieChans(); err != nil {
			t.Fatalf("unable to prune zombie channels: %v", err)
		}

		// We expect channels that have either both edges stale, or one edge
		// stale with both known.
		var prunedChannels []uint64
		if strictPruning {
			prunedChannels = []uint64{2, 5, 7}
		} else {
			prunedChannels = []uint64{2, 7}
		}
		assertChannelsPruned(t, ctx.graph, testChannels, prunedChannels...)
	}
}

// TestPruneChannelGraphDoubleDisabled test that we can properly prune channels
// with both edges disabled from our channel graph.
func TestPruneChannelGraphDoubleDisabled(t *testing.T) {
	t.Parallel()

	t.Run("no_assumechannelvalid", func(t *testing.T) {
		testPruneChannelGraphDoubleDisabled(t, false)
	})
	t.Run("assumechannelvalid", func(t *testing.T) {
		testPruneChannelGraphDoubleDisabled(t, true)
	})
}

func testPruneChannelGraphDoubleDisabled(t *testing.T, assumeValid bool) {
	// We'll create the following test graph so that only the last channel
	// is pruned. We'll use a fresh timestamp to ensure they're not pruned
	// according to that heuristic.
	timestamp := time.Now()
	testChannels := []*testChannel{
		// Channel from self shouldn't be pruned.
		symmetricTestChannel(
			"self", "a", 100000, &testChannelPolicy{
				LastUpdate: timestamp,
				Disabled:   true,
			}, 99,
		),

		// No edges.
		{
			Node1:     &testChannelEnd{Alias: "a"},
			Node2:     &testChannelEnd{Alias: "b"},
			Capacity:  100000,
			ChannelID: 1,
		},

		// Only one edge disabled.
		{
			Node1: &testChannelEnd{
				Alias: "a",
				testChannelPolicy: &testChannelPolicy{
					LastUpdate: timestamp,
					Disabled:   true,
				},
			},
			Node2:     &testChannelEnd{Alias: "b"},
			Capacity:  100000,
			ChannelID: 2,
		},

		// Only one edge enabled.
		{
			Node1: &testChannelEnd{
				Alias: "a",
				testChannelPolicy: &testChannelPolicy{
					LastUpdate: timestamp,
					Disabled:   false,
				},
			},
			Node2:     &testChannelEnd{Alias: "b"},
			Capacity:  100000,
			ChannelID: 3,
		},

		// One edge disabled, one edge enabled.
		{
			Node1: &testChannelEnd{
				Alias: "a",
				testChannelPolicy: &testChannelPolicy{
					LastUpdate: timestamp,
					Disabled:   true,
				},
			},
			Node2: &testChannelEnd{
				Alias: "b",
				testChannelPolicy: &testChannelPolicy{
					LastUpdate: timestamp,
					Disabled:   false,
				},
			},
			Capacity:  100000,
			ChannelID: 1,
		},

		// Both edges enabled.
		symmetricTestChannel("c", "d", 100000, &testChannelPolicy{
			LastUpdate: timestamp,
			Disabled:   false,
		}, 2),

		// Both edges disabled, only one pruned.
		symmetricTestChannel("e", "f", 100000, &testChannelPolicy{
			LastUpdate: timestamp,
			Disabled:   true,
		}, 3),
	}

	// We'll create our test graph and router backed with these test
	// channels we've created.
	testGraph, err := createTestGraphFromChannels(
		t, true, testChannels, "self",
	)
	require.NoError(t, err, "unable to create test graph")

	const startingHeight = 100
	ctx := createTestCtxFromGraphInstanceAssumeValid(
		t, startingHeight, testGraph, assumeValid, false,
	)

	// All the channels should exist within the graph before pruning them
	// when not using AssumeChannelValid, otherwise we should have pruned
	// the last channel on startup.
	if !assumeValid {
		assertChannelsPruned(t, ctx.graph, testChannels)
	} else {
		// Sleep to allow the pruning to finish.
		time.Sleep(200 * time.Millisecond)

		prunedChannel := testChannels[len(testChannels)-1].ChannelID
		assertChannelsPruned(t, ctx.graph, testChannels, prunedChannel)
	}

	if err := ctx.router.pruneZombieChans(); err != nil {
		t.Fatalf("unable to prune zombie channels: %v", err)
	}

	// If we attempted to prune them without AssumeChannelValid being set,
	// none should be pruned. Otherwise the last channel should still be
	// pruned.
	if !assumeValid {
		assertChannelsPruned(t, ctx.graph, testChannels)
	} else {
		prunedChannel := testChannels[len(testChannels)-1].ChannelID
		assertChannelsPruned(t, ctx.graph, testChannels, prunedChannel)
	}
}

// TestFindPathFeeWeighting tests that the findPath method will properly prefer
// routes with lower fees over routes with lower time lock values. This is
// meant to exercise the fact that the internal findPath method ranks edges
// with the square of the total fee in order bias towards lower fees.
func TestFindPathFeeWeighting(t *testing.T) {
	t.Parallel()

	const startingBlockHeight = 101
	ctx := createTestCtxFromFile(t, startingBlockHeight, basicGraphFilePath)

	var preImage [32]byte
	copy(preImage[:], bytes.Repeat([]byte{9}, 32))

	sourceNode, err := ctx.graph.SourceNode()
	require.NoError(t, err, "unable to fetch source node")

	amt := lnwire.MilliSatoshi(100)

	target := ctx.aliases["luoji"]

	// We'll now attempt a path finding attempt using this set up. Due to
	// the edge weighting, we should select the direct path over the 2 hop
	// path even though the direct path has a higher potential time lock.
	path, err := dbFindPath(
		ctx.graph, nil, &mockBandwidthHints{},
		noRestrictions,
		testPathFindingConfig,
		sourceNode.PubKeyBytes, target, amt, 0, 0,
	)
	require.NoError(t, err, "unable to find path")

	// The route that was chosen should be exactly one hop, and should be
	// directly to luoji.
	if len(path) != 1 {
		t.Fatalf("expected path length of 1, instead was: %v", len(path))
	}
	if path[0].ToNodePubKey() != ctx.aliases["luoji"] {
		t.Fatalf("wrong node: %v", path[0].ToNodePubKey())
	}
}

// TestIsStaleNode tests that the IsStaleNode method properly detects stale
// node announcements.
func TestIsStaleNode(t *testing.T) {
	t.Parallel()

	const startingBlockHeight = 101
	ctx := createTestCtxSingleNode(t, startingBlockHeight)

	// Before we can insert a node in to the database, we need to create a
	// channel that it's linked to.
	var (
		pub1 [33]byte
		pub2 [33]byte
	)
	copy(pub1[:], priv1.PubKey().SerializeCompressed())
	copy(pub2[:], priv2.PubKey().SerializeCompressed())

	fundingTx, _, chanID, err := createChannelEdge(ctx,
		bitcoinKey1.SerializeCompressed(),
		bitcoinKey2.SerializeCompressed(),
		10000, 500)
	require.NoError(t, err, "unable to create channel edge")
	fundingBlock := &wire.MsgBlock{
		Transactions: []*wire.MsgTx{fundingTx},
	}
	ctx.chain.addBlock(fundingBlock, chanID.BlockHeight, chanID.BlockHeight)

	edge := &channeldb.ChannelEdgeInfo{
		ChannelID:        chanID.ToUint64(),
		NodeKey1Bytes:    pub1,
		NodeKey2Bytes:    pub2,
		BitcoinKey1Bytes: pub1,
		BitcoinKey2Bytes: pub2,
		AuthProof:        nil,
	}
	if err := ctx.router.AddEdge(edge); err != nil {
		t.Fatalf("unable to add edge: %v", err)
	}

	// Before we add the node, if we query for staleness, we should get
	// false, as we haven't added the full node.
	updateTimeStamp := time.Unix(123, 0)
	if ctx.router.IsStaleNode(pub1, updateTimeStamp) {
		t.Fatalf("incorrectly detected node as stale")
	}

	// With the node stub in the database, we'll add the fully node
	// announcement to the database.
	n1 := &channeldb.LightningNode{
		HaveNodeAnnouncement: true,
		LastUpdate:           updateTimeStamp,
		Addresses:            testAddrs,
		Color:                color.RGBA{1, 2, 3, 0},
		Alias:                "node11",
		AuthSigBytes:         testSig.Serialize(),
		Features:             testFeatures,
	}
	copy(n1.PubKeyBytes[:], priv1.PubKey().SerializeCompressed())
	if err := ctx.router.AddNode(n1); err != nil {
		t.Fatalf("could not add node: %v", err)
	}

	// If we use the same timestamp and query for staleness, we should get
	// true.
	if !ctx.router.IsStaleNode(pub1, updateTimeStamp) {
		t.Fatalf("failure to detect stale node update")
	}

	// If we update the timestamp and once again query for staleness, it
	// should report false.
	newTimeStamp := time.Unix(1234, 0)
	if ctx.router.IsStaleNode(pub1, newTimeStamp) {
		t.Fatalf("incorrectly detected node as stale")
	}
}

// TestIsKnownEdge tests that the IsKnownEdge method properly detects stale
// channel announcements.
func TestIsKnownEdge(t *testing.T) {
	t.Parallel()

	const startingBlockHeight = 101
	ctx := createTestCtxSingleNode(t, startingBlockHeight)

	// First, we'll create a new channel edge (just the info) and insert it
	// into the database.
	var (
		pub1 [33]byte
		pub2 [33]byte
	)
	copy(pub1[:], priv1.PubKey().SerializeCompressed())
	copy(pub2[:], priv2.PubKey().SerializeCompressed())

	fundingTx, _, chanID, err := createChannelEdge(ctx,
		bitcoinKey1.SerializeCompressed(),
		bitcoinKey2.SerializeCompressed(),
		10000, 500)
	require.NoError(t, err, "unable to create channel edge")
	fundingBlock := &wire.MsgBlock{
		Transactions: []*wire.MsgTx{fundingTx},
	}
	ctx.chain.addBlock(fundingBlock, chanID.BlockHeight, chanID.BlockHeight)

	edge := &channeldb.ChannelEdgeInfo{
		ChannelID:        chanID.ToUint64(),
		NodeKey1Bytes:    pub1,
		NodeKey2Bytes:    pub2,
		BitcoinKey1Bytes: pub1,
		BitcoinKey2Bytes: pub2,
		AuthProof:        nil,
	}
	if err := ctx.router.AddEdge(edge); err != nil {
		t.Fatalf("unable to add edge: %v", err)
	}

	// Now that the edge has been inserted, query is the router already
	// knows of the edge should return true.
	if !ctx.router.IsKnownEdge(*chanID) {
		t.Fatalf("router should detect edge as known")
	}
}

// TestIsStaleEdgePolicy tests that the IsStaleEdgePolicy properly detects
// stale channel edge update announcements.
func TestIsStaleEdgePolicy(t *testing.T) {
	t.Parallel()

	const startingBlockHeight = 101
	ctx := createTestCtxFromFile(t, startingBlockHeight, basicGraphFilePath)

	// First, we'll create a new channel edge (just the info) and insert it
	// into the database.
	var (
		pub1 [33]byte
		pub2 [33]byte
	)
	copy(pub1[:], priv1.PubKey().SerializeCompressed())
	copy(pub2[:], priv2.PubKey().SerializeCompressed())

	fundingTx, _, chanID, err := createChannelEdge(ctx,
		bitcoinKey1.SerializeCompressed(),
		bitcoinKey2.SerializeCompressed(),
		10000, 500)
	require.NoError(t, err, "unable to create channel edge")
	fundingBlock := &wire.MsgBlock{
		Transactions: []*wire.MsgTx{fundingTx},
	}
	ctx.chain.addBlock(fundingBlock, chanID.BlockHeight, chanID.BlockHeight)

	// If we query for staleness before adding the edge, we should get
	// false.
	updateTimeStamp := time.Unix(123, 0)
	if ctx.router.IsStaleEdgePolicy(*chanID, updateTimeStamp, 0) {
		t.Fatalf("router failed to detect fresh edge policy")
	}
	if ctx.router.IsStaleEdgePolicy(*chanID, updateTimeStamp, 1) {
		t.Fatalf("router failed to detect fresh edge policy")
	}

	edge := &channeldb.ChannelEdgeInfo{
		ChannelID:        chanID.ToUint64(),
		NodeKey1Bytes:    pub1,
		NodeKey2Bytes:    pub2,
		BitcoinKey1Bytes: pub1,
		BitcoinKey2Bytes: pub2,
		AuthProof:        nil,
	}
	if err := ctx.router.AddEdge(edge); err != nil {
		t.Fatalf("unable to add edge: %v", err)
	}

	// We'll also add two edge policies, one for each direction.
	edgePolicy := &channeldb.ChannelEdgePolicy{
		SigBytes:                  testSig.Serialize(),
		ChannelID:                 edge.ChannelID,
		LastUpdate:                updateTimeStamp,
		TimeLockDelta:             10,
		MinHTLC:                   1,
		FeeBaseMSat:               10,
		FeeProportionalMillionths: 10000,
	}
	edgePolicy.ChannelFlags = 0
	if err := ctx.router.UpdateEdge(edgePolicy); err != nil {
		t.Fatalf("unable to update edge policy: %v", err)
	}

	edgePolicy = &channeldb.ChannelEdgePolicy{
		SigBytes:                  testSig.Serialize(),
		ChannelID:                 edge.ChannelID,
		LastUpdate:                updateTimeStamp,
		TimeLockDelta:             10,
		MinHTLC:                   1,
		FeeBaseMSat:               10,
		FeeProportionalMillionths: 10000,
	}
	edgePolicy.ChannelFlags = 1
	if err := ctx.router.UpdateEdge(edgePolicy); err != nil {
		t.Fatalf("unable to update edge policy: %v", err)
	}

	// Now that the edges have been added, an identical (chanID, flag,
	// timestamp) tuple for each edge should be detected as a stale edge.
	if !ctx.router.IsStaleEdgePolicy(*chanID, updateTimeStamp, 0) {
		t.Fatalf("router failed to detect stale edge policy")
	}
	if !ctx.router.IsStaleEdgePolicy(*chanID, updateTimeStamp, 1) {
		t.Fatalf("router failed to detect stale edge policy")
	}

	// If we now update the timestamp for both edges, the router should
	// detect that this tuple represents a fresh edge.
	updateTimeStamp = time.Unix(9999, 0)
	if ctx.router.IsStaleEdgePolicy(*chanID, updateTimeStamp, 0) {
		t.Fatalf("router failed to detect fresh edge policy")
	}
	if ctx.router.IsStaleEdgePolicy(*chanID, updateTimeStamp, 1) {
		t.Fatalf("router failed to detect fresh edge policy")
	}
}

// TestEmptyRoutesGenerateSphinxPacket tests that the generateSphinxPacket
// function is able to gracefully handle being passed a nil set of hops for the
// route by the caller.
func TestEmptyRoutesGenerateSphinxPacket(t *testing.T) {
	t.Parallel()

	sessionKey, _ := btcec.NewPrivateKey()
	emptyRoute := &route.Route{}
	_, _, err := generateSphinxPacket(emptyRoute, testHash[:], sessionKey)
	if err != route.ErrNoRouteHopsProvided {
		t.Fatalf("expected empty hops error: instead got: %v", err)
	}
}

// TestUnknownErrorSource tests that if the source of an error is unknown, all
// edges along the route will be pruned.
func TestUnknownErrorSource(t *testing.T) {
	t.Parallel()

	// Setup a network. It contains two paths to c: a->b->c and an
	// alternative a->d->c.
	chanCapSat := btcutil.Amount(100000)
	testChannels := []*testChannel{
		symmetricTestChannel("a", "b", chanCapSat, &testChannelPolicy{
			Expiry:  144,
			FeeRate: 400,
			MinHTLC: 1,
			MaxHTLC: lnwire.NewMSatFromSatoshis(chanCapSat),
		}, 1),
		symmetricTestChannel("b", "c", chanCapSat, &testChannelPolicy{
			Expiry:  144,
			FeeRate: 400,
			MinHTLC: 1,
			MaxHTLC: lnwire.NewMSatFromSatoshis(chanCapSat),
		}, 3),
		symmetricTestChannel("a", "d", chanCapSat, &testChannelPolicy{
			Expiry:      144,
			FeeRate:     400,
			FeeBaseMsat: 100000,
			MinHTLC:     1,
			MaxHTLC:     lnwire.NewMSatFromSatoshis(chanCapSat),
		}, 2),
		symmetricTestChannel("d", "c", chanCapSat, &testChannelPolicy{
			Expiry:      144,
			FeeRate:     400,
			FeeBaseMsat: 100000,
			MinHTLC:     1,
			MaxHTLC:     lnwire.NewMSatFromSatoshis(chanCapSat),
		}, 4),
	}

	testGraph, err := createTestGraphFromChannels(t, true, testChannels, "a")
	require.NoError(t, err, "unable to create graph")

	const startingBlockHeight = 101
	ctx := createTestCtxFromGraphInstance(
		t, startingBlockHeight, testGraph, false,
	)

	// Create a payment to node c.
	var payHash lntypes.Hash
	payment := LightningPayment{
		Target:      ctx.aliases["c"],
		Amount:      lnwire.NewMSatFromSatoshis(1000),
		FeeLimit:    noFeeLimit,
		paymentHash: &payHash,
	}

	// We'll modify the SendToSwitch method so that it simulates hop b as a
	// node that returns an unparsable failure if approached via the a->b
	// channel.
	ctx.router.cfg.Payer.(*mockPaymentAttemptDispatcherOld).setPaymentResult(
		func(firstHop lnwire.ShortChannelID) ([32]byte, error) {

			// If channel a->b is used, return an error without
			// source and message. The sender won't know the origin
			// of the error.
			if firstHop.ToUint64() == 1 {
				return [32]byte{},
					htlcswitch.ErrUnreadableFailureMessage
			}

			// Otherwise the payment succeeds.
			return lntypes.Preimage{}, nil
		})

	// Send off the payment request to the router. The expectation is that
	// the route a->b->c is tried first. An unreadable faiure is returned
	// which should pruning the channel a->b. We expect the payment to
	// succeed via a->d.
	_, _, err = ctx.router.SendPayment(&payment)
	require.NoError(t, err, "expected payment to succeed, but got")

	// Next we modify payment result to return an unknown failure.
	ctx.router.cfg.Payer.(*mockPaymentAttemptDispatcherOld).setPaymentResult(
		func(firstHop lnwire.ShortChannelID) ([32]byte, error) {

			// If channel a->b is used, simulate that the failure
			// couldn't be decoded (FailureMessage is nil).
			if firstHop.ToUint64() == 2 {
				return [32]byte{},
					htlcswitch.NewUnknownForwardingError(1)
			}

			// Otherwise the payment succeeds.
			return lntypes.Preimage{}, nil
		})

	// Send off the payment request to the router. We expect the payment to
	// fail because both routes have been pruned.
	payHash = lntypes.Hash{1}
	payment.paymentHash = &payHash
	_, _, err = ctx.router.SendPayment(&payment)
	if err == nil {
		t.Fatalf("expected payment to fail")
	}
}

// assertChannelsPruned ensures that only the given channels are pruned from the
// graph out of the set of all channels.
func assertChannelsPruned(t *testing.T, graph *channeldb.ChannelGraph,
	channels []*testChannel, prunedChanIDs ...uint64) {

	t.Helper()

	pruned := make(map[uint64]struct{}, len(channels))
	for _, chanID := range prunedChanIDs {
		pruned[chanID] = struct{}{}
	}

	for _, channel := range channels {
		_, shouldPrune := pruned[channel.ChannelID]
		_, _, exists, isZombie, err := graph.HasChannelEdge(
			channel.ChannelID,
		)
		if err != nil {
			t.Fatalf("unable to determine existence of "+
				"channel=%v in the graph: %v",
				channel.ChannelID, err)
		}
		if !shouldPrune && !exists {
			t.Fatalf("expected channel=%v to exist within "+
				"the graph", channel.ChannelID)
		}
		if shouldPrune && exists {
			t.Fatalf("expected channel=%v to not exist "+
				"within the graph", channel.ChannelID)
		}
		if !shouldPrune && isZombie {
			t.Fatalf("expected channel=%v to not be marked "+
				"as zombie", channel.ChannelID)
		}
		if shouldPrune && !isZombie {
			t.Fatalf("expected channel=%v to be marked as "+
				"zombie", channel.ChannelID)
		}
	}
}

// TestSendToRouteStructuredError asserts that SendToRoute returns a structured
// error.
func TestSendToRouteStructuredError(t *testing.T) {
	t.Parallel()

	// Setup a three node network.
	chanCapSat := btcutil.Amount(100000)
	testChannels := []*testChannel{
		symmetricTestChannel("a", "b", chanCapSat, &testChannelPolicy{
			Expiry:  144,
			FeeRate: 400,
			MinHTLC: 1,
			MaxHTLC: lnwire.NewMSatFromSatoshis(chanCapSat),
		}, 1),
		symmetricTestChannel("b", "c", chanCapSat, &testChannelPolicy{
			Expiry:  144,
			FeeRate: 400,
			MinHTLC: 1,
			MaxHTLC: lnwire.NewMSatFromSatoshis(chanCapSat),
		}, 2),
	}

	testGraph, err := createTestGraphFromChannels(t, true, testChannels, "a")
	require.NoError(t, err, "unable to create graph")

	const startingBlockHeight = 101
	ctx := createTestCtxFromGraphInstance(
		t, startingBlockHeight, testGraph, false,
	)

	// Set up an init channel for the control tower, such that we can make
	// sure the payment is initiated correctly.
	init := make(chan initArgs, 1)
	ctx.router.cfg.Control.(*mockControlTowerOld).init = init

	// Setup a route from source a to destination c. The route will be used
	// in a call to SendToRoute. SendToRoute also applies channel updates,
	// but it saves us from including RequestRoute in the test scope too.
	const payAmt = lnwire.MilliSatoshi(10000)
	hop1 := ctx.aliases["b"]
	hop2 := ctx.aliases["c"]
	hops := []*route.Hop{
		{
			ChannelID:     1,
			PubKeyBytes:   hop1,
			AmtToForward:  payAmt,
			LegacyPayload: true,
		},
		{
			ChannelID:     2,
			PubKeyBytes:   hop2,
			AmtToForward:  payAmt,
			LegacyPayload: true,
		},
	}

	rt, err := route.NewRouteFromHops(payAmt, 100, ctx.aliases["a"], hops)
	require.NoError(t, err, "unable to create route")

	finalHopIndex := len(hops)
	testCases := map[int]lnwire.FailureMessage{
		finalHopIndex: lnwire.NewFailIncorrectDetails(payAmt, 100),
		1: &lnwire.FailFeeInsufficient{
			Update: lnwire.ChannelUpdate{},
		},
	}

	for failIndex, errorType := range testCases {
		failIndex := failIndex
		errorType := errorType

		t.Run(fmt.Sprintf("%T", errorType), func(t *testing.T) {
			// We'll modify the SendToSwitch method so that it
			// simulates a failed payment with an error originating
			// from the final hop in the route.
			ctx.router.cfg.Payer.(*mockPaymentAttemptDispatcherOld).setPaymentResult(
				func(firstHop lnwire.ShortChannelID) ([32]byte, error) {
					return [32]byte{}, htlcswitch.NewForwardingError(
						errorType, failIndex,
					)
				},
			)

			// The payment parameter is mostly redundant in
			// SendToRoute.  Can be left empty for this test.
			var payment lntypes.Hash

			// Send off the payment request to the router. The
			// specified route should be attempted and the channel
			// update should be received by router and ignored
			// because it is missing a valid
			// signature.
			_, err = ctx.router.SendToRoute(payment, rt)

			fErr, ok := err.(*htlcswitch.ForwardingError)
			require.True(
				t, ok, "expected forwarding error, got: %T", err,
			)

			require.IsType(
				t, errorType, fErr.WireMessage(),
				"expected type %T got %T", errorType,
				fErr.WireMessage(),
			)

			// Check that the correct values were used when
			// initiating the payment.
			select {
			case initVal := <-init:
				if initVal.c.Value != payAmt {
					t.Fatalf("expected %v, got %v", payAmt,
						initVal.c.Value)
				}
			case <-time.After(100 * time.Millisecond):
				t.Fatalf("initPayment not called")
			}
		})
	}
}

// TestSendToRouteMaxHops asserts that SendToRoute fails when using a route that
// exceeds the maximum number of hops.
func TestSendToRouteMaxHops(t *testing.T) {
	t.Parallel()

	// Setup a two node network.
	chanCapSat := btcutil.Amount(100000)
	testChannels := []*testChannel{
		symmetricTestChannel("a", "b", chanCapSat, &testChannelPolicy{
			Expiry:  144,
			FeeRate: 400,
			MinHTLC: 1,
			MaxHTLC: lnwire.NewMSatFromSatoshis(chanCapSat),
		}, 1),
	}

	testGraph, err := createTestGraphFromChannels(t, true, testChannels, "a")
	require.NoError(t, err, "unable to create graph")

	const startingBlockHeight = 101

	ctx := createTestCtxFromGraphInstance(
		t, startingBlockHeight, testGraph, false,
	)

	// Create a 30 hop route that exceeds the maximum hop limit.
	const payAmt = lnwire.MilliSatoshi(10000)
	hopA := ctx.aliases["a"]
	hopB := ctx.aliases["b"]

	var hops []*route.Hop
	for i := 0; i < 15; i++ {
		hops = append(hops, &route.Hop{
			ChannelID:     1,
			PubKeyBytes:   hopB,
			AmtToForward:  payAmt,
			LegacyPayload: true,
		})

		hops = append(hops, &route.Hop{
			ChannelID:     1,
			PubKeyBytes:   hopA,
			AmtToForward:  payAmt,
			LegacyPayload: true,
		})
	}

	rt, err := route.NewRouteFromHops(payAmt, 100, ctx.aliases["a"], hops)
	require.NoError(t, err, "unable to create route")

	// Send off the payment request to the router. We expect an error back
	// indicating that the route is too long.
	var payment lntypes.Hash
	_, err = ctx.router.SendToRoute(payment, rt)
	if err != route.ErrMaxRouteHopsExceeded {
		t.Fatalf("expected ErrMaxRouteHopsExceeded, but got %v", err)
	}
}

// TestBuildRoute tests whether correct routes are built.
func TestBuildRoute(t *testing.T) {
	// Setup a three node network.
	chanCapSat := btcutil.Amount(100000)
	paymentAddrFeatures := lnwire.NewFeatureVector(
		lnwire.NewRawFeatureVector(lnwire.PaymentAddrOptional),
		lnwire.Features,
	)
	testChannels := []*testChannel{
		// Create two local channels from a. The bandwidth is estimated
		// in this test as the channel capacity. For building routes, we
		// expected the channel with the largest estimated bandwidth to
		// be selected.
		symmetricTestChannel("a", "b", chanCapSat, &testChannelPolicy{
			Expiry:  144,
			FeeRate: 20000,
			MinHTLC: lnwire.NewMSatFromSatoshis(5),
			MaxHTLC: lnwire.NewMSatFromSatoshis(chanCapSat),
		}, 1),
		symmetricTestChannel("a", "b", chanCapSat/2, &testChannelPolicy{
			Expiry:  144,
			FeeRate: 20000,
			MinHTLC: lnwire.NewMSatFromSatoshis(5),
			MaxHTLC: lnwire.NewMSatFromSatoshis(chanCapSat / 2),
		}, 6),

		// Create two channels from b to c. For building routes, we
		// expect the lowest cost channel to be selected. Note that this
		// isn't a situation that we are expecting in reality. Routing
		// nodes are recommended to keep their channel policies towards
		// the same peer identical.
		symmetricTestChannel("b", "c", chanCapSat, &testChannelPolicy{
			Expiry:   144,
			FeeRate:  50000,
			MinHTLC:  lnwire.NewMSatFromSatoshis(20),
			MaxHTLC:  lnwire.NewMSatFromSatoshis(120),
			Features: paymentAddrFeatures,
		}, 2),
		symmetricTestChannel("b", "c", chanCapSat, &testChannelPolicy{
			Expiry:   144,
			FeeRate:  60000,
			MinHTLC:  lnwire.NewMSatFromSatoshis(20),
			MaxHTLC:  lnwire.NewMSatFromSatoshis(120),
			Features: paymentAddrFeatures,
		}, 7),

		symmetricTestChannel("a", "e", chanCapSat, &testChannelPolicy{
			Expiry:   144,
			FeeRate:  80000,
			MinHTLC:  lnwire.NewMSatFromSatoshis(5),
			MaxHTLC:  lnwire.NewMSatFromSatoshis(10),
			Features: paymentAddrFeatures,
		}, 5),
		symmetricTestChannel("e", "c", chanCapSat, &testChannelPolicy{
			Expiry:   144,
			FeeRate:  100000,
			MinHTLC:  lnwire.NewMSatFromSatoshis(20),
			MaxHTLC:  lnwire.NewMSatFromSatoshis(chanCapSat),
			Features: paymentAddrFeatures,
		}, 4),
	}

	testGraph, err := createTestGraphFromChannels(t, true, testChannels, "a")
	require.NoError(t, err, "unable to create graph")

	const startingBlockHeight = 101

	ctx := createTestCtxFromGraphInstance(
		t, startingBlockHeight, testGraph, false,
	)

	checkHops := func(rt *route.Route, expected []uint64,
		payAddr [32]byte) {

		t.Helper()

		if len(rt.Hops) != len(expected) {
			t.Fatal("hop count mismatch")
		}
		for i, hop := range rt.Hops {
			if hop.ChannelID != expected[i] {
				t.Fatalf("expected channel %v at pos %v, but "+
					"got channel %v",
					expected[i], i, hop.ChannelID)
			}
		}

		lastHop := rt.Hops[len(rt.Hops)-1]
		require.NotNil(t, lastHop.MPP)
		require.Equal(t, lastHop.MPP.PaymentAddr(), payAddr)
	}

	var payAddr [32]byte
	_, err = rand.Read(payAddr[:])
	require.NoError(t, err)

	// Create hop list from the route node pubkeys.
	hops := []route.Vertex{
		ctx.aliases["b"], ctx.aliases["c"],
	}
	amt := lnwire.NewMSatFromSatoshis(100)

	// Build the route for the given amount.
	rt, err := ctx.router.BuildRoute(
		&amt, hops, nil, 40, &payAddr,
	)
	if err != nil {
		t.Fatal(err)
	}

	// Check that we get the expected route back. The total amount should be
	// the amount to deliver to hop c (100 sats) plus the max fee for the
	// connection b->c (6 sats).
	checkHops(rt, []uint64{1, 7}, payAddr)
	if rt.TotalAmount != 106000 {
		t.Fatalf("unexpected total amount %v", rt.TotalAmount)
	}

	// Build the route for the minimum amount.
	rt, err = ctx.router.BuildRoute(
		nil, hops, nil, 40, &payAddr,
	)
	if err != nil {
		t.Fatal(err)
	}

	// Check that we get the expected route back. The minimum that we can
	// send from b to c is 20 sats. Hop b charges 1200 msat for the
	// forwarding. The channel between hop a and b can carry amounts in the
	// range [5, 100], so 21200 msats is the minimum amount for this route.
	checkHops(rt, []uint64{1, 7}, payAddr)
	if rt.TotalAmount != 21200 {
		t.Fatalf("unexpected total amount %v", rt.TotalAmount)
	}

	// Test a route that contains incompatible channel htlc constraints.
	// There is no amount that can pass through both channel 5 and 4.
	hops = []route.Vertex{
		ctx.aliases["e"], ctx.aliases["c"],
	}
	_, err = ctx.router.BuildRoute(
		nil, hops, nil, 40, nil,
	)
	errNoChannel, ok := err.(ErrNoChannel)
	if !ok {
		t.Fatalf("expected incompatible policies error, but got %v",
			err)
	}
	if errNoChannel.position != 0 {
		t.Fatalf("unexpected no channel error position")
	}
	if errNoChannel.fromNode != ctx.aliases["a"] {
		t.Fatalf("unexpected no channel error node")
	}
}

// edgeCreationModifier is an enum-like type used to modify steps that are
// skipped when creating a channel in the test context.
type edgeCreationModifier uint8

const (
	// edgeCreationNoFundingTx is used to skip adding the funding
	// transaction of an edge to the chain.
	edgeCreationNoFundingTx edgeCreationModifier = iota

	// edgeCreationNoUTXO is used to skip adding the UTXO of a channel to
	// the UTXO set.
	edgeCreationNoUTXO

	// edgeCreationBadScript is used to create the edge, but use the wrong
	// scrip which should cause it to fail output validation.
	edgeCreationBadScript
)

// newChannelEdgeInfo is a helper function used to create a new channel edge,
// possibly skipping adding it to parts of the chain/state as well.
func newChannelEdgeInfo(ctx *testCtx, fundingHeight uint32,
	ecm edgeCreationModifier) (*channeldb.ChannelEdgeInfo, error) {

	node1, err := createTestNode()
	if err != nil {
		return nil, err
	}
	node2, err := createTestNode()
	if err != nil {
		return nil, err
	}

	fundingTx, _, chanID, err := createChannelEdge(
		ctx, bitcoinKey1.SerializeCompressed(),
		bitcoinKey2.SerializeCompressed(), 100, fundingHeight,
	)
	if err != nil {
		return nil, fmt.Errorf("unable to create edge: %w", err)
	}

	edge := &channeldb.ChannelEdgeInfo{
		ChannelID:     chanID.ToUint64(),
		NodeKey1Bytes: node1.PubKeyBytes,
		NodeKey2Bytes: node2.PubKeyBytes,
	}
	copy(edge.BitcoinKey1Bytes[:], bitcoinKey1.SerializeCompressed())
	copy(edge.BitcoinKey2Bytes[:], bitcoinKey2.SerializeCompressed())

	if ecm == edgeCreationNoFundingTx {
		return edge, nil
	}

	fundingBlock := &wire.MsgBlock{
		Transactions: []*wire.MsgTx{fundingTx},
	}
	ctx.chain.addBlock(fundingBlock, chanID.BlockHeight, chanID.BlockHeight)

	if ecm == edgeCreationNoUTXO {
		ctx.chain.delUtxo(wire.OutPoint{
			Hash: fundingTx.TxHash(),
		})
	}

	if ecm == edgeCreationBadScript {
		fundingTx.TxOut[0].PkScript[0] ^= 1
	}

	return edge, nil
}

func assertChanChainRejection(t *testing.T, ctx *testCtx,
	edge *channeldb.ChannelEdgeInfo, failCode errorCode) {

	t.Helper()

	err := ctx.router.AddEdge(edge)
	if !IsError(err, failCode) {
		t.Fatalf("validation should have failed: %v", err)
	}

	// This channel should now be present in the zombie channel index.
	_, _, _, isZombie, err := ctx.graph.HasChannelEdge(
		edge.ChannelID,
	)
	require.Nil(t, err)
	require.True(t, isZombie, "edge should be marked as zombie")
}

// TestChannelOnChainRejectionZombie tests that if we fail validating a channel
// due to some sort of on-chain rejection (no funding transaction, or invalid
// UTXO), then we'll mark the channel as a zombie.
func TestChannelOnChainRejectionZombie(t *testing.T) {
	t.Parallel()

	ctx := createTestCtxSingleNode(t, 0)

	// To start,  we'll make an edge for the channel, but we won't add the
	// funding transaction to the mock blockchain, which should cause the
	// validation to fail below.
	edge, err := newChannelEdgeInfo(ctx, 1, edgeCreationNoFundingTx)
	require.Nil(t, err)

	// We expect this to fail as the transaction isn't present in the
	// chain (nor the block).
	assertChanChainRejection(t, ctx, edge, ErrNoFundingTransaction)

	// Next, we'll make another channel edge, but actually add it to the
	// graph this time.
	edge, err = newChannelEdgeInfo(ctx, 2, edgeCreationNoUTXO)
	require.Nil(t, err)

	// Instead now, we'll remove it from the set of UTXOs which should
	// cause the spentness validation to fail.
	assertChanChainRejection(t, ctx, edge, ErrChannelSpent)

	// If we cause the funding transaction the chain to fail validation, we
	// should see similar behavior.
	edge, err = newChannelEdgeInfo(ctx, 3, edgeCreationBadScript)
	require.Nil(t, err)
	assertChanChainRejection(t, ctx, edge, ErrInvalidFundingOutput)
}

func createDummyTestGraph(t *testing.T) *testGraphInstance {
	// Setup two simple channels such that we can mock sending along this
	// route.
	chanCapSat := btcutil.Amount(100000)
	testChannels := []*testChannel{
		symmetricTestChannel("a", "b", chanCapSat, &testChannelPolicy{
			Expiry:  144,
			FeeRate: 400,
			MinHTLC: 1,
			MaxHTLC: lnwire.NewMSatFromSatoshis(chanCapSat),
		}, 1),
		symmetricTestChannel("b", "c", chanCapSat, &testChannelPolicy{
			Expiry:  144,
			FeeRate: 400,
			MinHTLC: 1,
			MaxHTLC: lnwire.NewMSatFromSatoshis(chanCapSat),
		}, 2),
	}

	testGraph, err := createTestGraphFromChannels(t, true, testChannels, "a")
	require.NoError(t, err, "failed to create graph")
	return testGraph
}

func createDummyLightningPayment(t *testing.T,
	target route.Vertex, amt lnwire.MilliSatoshi) *LightningPayment {

	var preImage lntypes.Preimage
	_, err := rand.Read(preImage[:])
	require.NoError(t, err, "unable to generate preimage")

	payHash := preImage.Hash()

	return &LightningPayment{
		Target:      target,
		Amount:      amt,
		FeeLimit:    noFeeLimit,
		paymentHash: &payHash,
	}
}

// TestSendMPPaymentSucceed tests that we can successfully send a MPPayment via
// router.SendPayment. This test mainly focuses on testing the logic of the
// method resumePayment is implemented as expected.
func TestSendMPPaymentSucceed(t *testing.T) {
	const startingBlockHeight = 101

	// Create mockers to initialize the router.
	controlTower := &mockControlTower{}
	sessionSource := &mockPaymentSessionSource{}
	missionControl := &mockMissionControl{}
	payer := &mockPaymentAttemptDispatcher{}
	chain := newMockChain(startingBlockHeight)
	chainView := newMockChainView(chain)
	testGraph := createDummyTestGraph(t)

	// Define the behavior of the mockers to the point where we can
	// successfully start the router.
	controlTower.On("FetchInFlightPayments").Return(
		[]*channeldb.MPPayment{}, nil,
	)
	payer.On("CleanStore", mock.Anything).Return(nil)

	// Create and start the router.
	router, err := New(Config{
		Control:        controlTower,
		SessionSource:  sessionSource,
		MissionControl: missionControl,
		Payer:          payer,

		// TODO(yy): create new mocks for the chain and chainview.
		Chain:     chain,
		ChainView: chainView,

		// TODO(yy): mock the graph once it's changed into interface.
		Graph: testGraph.graph,

		Clock:              clock.NewTestClock(time.Unix(1, 0)),
		GraphPruneInterval: time.Hour * 2,
		NextPaymentID: func() (uint64, error) {
			next := atomic.AddUint64(&uniquePaymentID, 1)
			return next, nil
		},

		IsAlias: func(scid lnwire.ShortChannelID) bool {
			return false
		},
	})
	require.NoError(t, err, "failed to create router")

	// Make sure the router can start and stop without error.
	require.NoError(t, router.Start(), "router failed to start")
	t.Cleanup(func() {
		require.NoError(t, router.Stop(), "router failed to stop")
	})

	// Once the router is started, check that the mocked methods are called
	// as expected.
	controlTower.AssertExpectations(t)
	payer.AssertExpectations(t)

	// Mock the methods to the point where we are inside the function
	// resumePayment.
	paymentAmt := lnwire.MilliSatoshi(10000)
	req := createDummyLightningPayment(
		t, testGraph.aliasMap["c"], paymentAmt,
	)
	identifier := lntypes.Hash(req.Identifier())
	session := &mockPaymentSession{}
	sessionSource.On("NewPaymentSession", req).Return(session, nil)
	controlTower.On("InitPayment", identifier, mock.Anything).Return(nil)

	// The following mocked methods are called inside resumePayment. Note
	// that the payment object below will determine the state of the
	// paymentLifecycle.
	payment := &channeldb.MPPayment{
		Info: &channeldb.PaymentCreationInfo{Value: paymentAmt},
	}
	controlTower.On("FetchPayment", identifier).Return(payment, nil)

	// Create a route that can send 1/4 of the total amount. This value
	// will be returned by calling RequestRoute.
	shard, err := createTestRoute(paymentAmt/4, testGraph.aliasMap)
	require.NoError(t, err, "failed to create route")
	session.On("RequestRoute",
		mock.Anything, mock.Anything, mock.Anything, mock.Anything,
	).Return(shard, nil)

	// Make a new htlc attempt with zero fee and append it to the payment's
	// HTLCs when calling RegisterAttempt.
	activeAttempt := makeActiveAttempt(int(paymentAmt/4), 0)
	controlTower.On("RegisterAttempt",
		identifier, mock.Anything,
	).Return(nil).Run(func(args mock.Arguments) {
		payment.HTLCs = append(payment.HTLCs, activeAttempt)
	})

	// Create a buffered chan and it will be returned by GetAttemptResult.
	payer.resultChan = make(chan *htlcswitch.PaymentResult, 10)
	payer.On("GetAttemptResult",
		mock.Anything, identifier, mock.Anything,
	).Run(func(args mock.Arguments) {
		// Before the mock method is returned, we send the result to
		// the read-only chan.
		payer.resultChan <- &htlcswitch.PaymentResult{}
	})

	// Simple mocking the rest.
	payer.On("SendHTLC",
		mock.Anything, mock.Anything, mock.Anything,
	).Return(nil)
	missionControl.On("ReportPaymentSuccess",
		mock.Anything, mock.Anything,
	).Return(nil)

	// Mock SettleAttempt by changing one of the HTLCs to be settled.
	preimage := lntypes.Preimage{1, 2, 3}
	settledAttempt := makeSettledAttempt(
		int(paymentAmt/4), 0, preimage,
	)
	controlTower.On("SettleAttempt",
		identifier, mock.Anything, mock.Anything,
	).Return(&settledAttempt, nil).Run(func(args mock.Arguments) {
		// Whenever this method is invoked, we will mark the first
		// active attempt settled and exit.
		for i, attempt := range payment.HTLCs {
			if attempt.Settle == nil {
				attempt.Settle = &channeldb.HTLCSettleInfo{
					Preimage: preimage,
				}
				payment.HTLCs[i] = attempt
				return
			}
		}
	})
	controlTower.On("DeleteFailedAttempts", identifier).Return(nil)

	// Call the actual method SendPayment on router. This is place inside a
	// goroutine so we can set a timeout for the whole test, in case
	// anything goes wrong and the test never finishes.
	done := make(chan struct{})
	var p lntypes.Hash
	go func() {
		p, _, err = router.SendPayment(req)
		close(done)
	}()

	select {
	case <-done:
	case <-time.After(testTimeout):
		t.Fatalf("SendPayment didn't exit")
	}

	// Finally, validate the returned values and check that the mock
	// methods are called as expected.
	require.NoError(t, err, "send payment failed")
	require.EqualValues(t, preimage, p, "preimage not match")

	// Note that we also implicitly check the methods such as FailAttempt,
	// ReportPaymentFail, etc, are not called because we never mocked them
	// in this test. If any of the unexpected methods was called, the test
	// would fail.
	controlTower.AssertExpectations(t)
	payer.AssertExpectations(t)
	sessionSource.AssertExpectations(t)
	session.AssertExpectations(t)
	missionControl.AssertExpectations(t)
}

// TestSendMPPaymentSucceedOnExtraShards tests that we need extra attempts if
// there are failed ones,so that a payment is successfully sent. This test
// mainly focuses on testing the logic of the method resumePayment is
// implemented as expected.
func TestSendMPPaymentSucceedOnExtraShards(t *testing.T) {
	const startingBlockHeight = 101

	// Create mockers to initialize the router.
	controlTower := &mockControlTower{}
	sessionSource := &mockPaymentSessionSource{}
	missionControl := &mockMissionControl{}
	payer := &mockPaymentAttemptDispatcher{}
	chain := newMockChain(startingBlockHeight)
	chainView := newMockChainView(chain)
	testGraph := createDummyTestGraph(t)

	// Define the behavior of the mockers to the point where we can
	// successfully start the router.
	controlTower.On("FetchInFlightPayments").Return(
		[]*channeldb.MPPayment{}, nil,
	)
	payer.On("CleanStore", mock.Anything).Return(nil)

	// Create and start the router.
	router, err := New(Config{
		Control:        controlTower,
		SessionSource:  sessionSource,
		MissionControl: missionControl,
		Payer:          payer,

		// TODO(yy): create new mocks for the chain and chainview.
		Chain:     chain,
		ChainView: chainView,

		// TODO(yy): mock the graph once it's changed into interface.
		Graph: testGraph.graph,

		Clock:              clock.NewTestClock(time.Unix(1, 0)),
		GraphPruneInterval: time.Hour * 2,
		NextPaymentID: func() (uint64, error) {
			next := atomic.AddUint64(&uniquePaymentID, 1)
			return next, nil
		},

		IsAlias: func(scid lnwire.ShortChannelID) bool {
			return false
		},
	})
	require.NoError(t, err, "failed to create router")

	// Make sure the router can start and stop without error.
	require.NoError(t, router.Start(), "router failed to start")
	t.Cleanup(func() {
		require.NoError(t, router.Stop(), "router failed to stop")
	})

	// Once the router is started, check that the mocked methods are called
	// as expected.
	controlTower.AssertExpectations(t)
	payer.AssertExpectations(t)

	// Mock the methods to the point where we are inside the function
	// resumePayment.
	paymentAmt := lnwire.MilliSatoshi(20000)
	req := createDummyLightningPayment(
		t, testGraph.aliasMap["c"], paymentAmt,
	)
	identifier := lntypes.Hash(req.Identifier())
	session := &mockPaymentSession{}
	sessionSource.On("NewPaymentSession", req).Return(session, nil)
	controlTower.On("InitPayment", identifier, mock.Anything).Return(nil)

	// The following mocked methods are called inside resumePayment. Note
	// that the payment object below will determine the state of the
	// paymentLifecycle.
	payment := &channeldb.MPPayment{
		Info: &channeldb.PaymentCreationInfo{Value: paymentAmt},
	}
	controlTower.On("FetchPayment", identifier).Return(payment, nil)

	// Create a route that can send 1/4 of the total amount. This value
	// will be returned by calling RequestRoute.
	shard, err := createTestRoute(paymentAmt/4, testGraph.aliasMap)
	require.NoError(t, err, "failed to create route")
	session.On("RequestRoute",
		mock.Anything, mock.Anything, mock.Anything, mock.Anything,
	).Return(shard, nil)

	// Make a new htlc attempt with zero fee and append it to the payment's
	// HTLCs when calling RegisterAttempt.
	activeAttempt := makeActiveAttempt(int(paymentAmt/4), 0)
	controlTower.On("RegisterAttempt",
		identifier, mock.Anything,
	).Return(nil).Run(func(args mock.Arguments) {
		payment.HTLCs = append(payment.HTLCs, activeAttempt)
	})

	// Create a buffered chan and it will be returned by GetAttemptResult.
	payer.resultChan = make(chan *htlcswitch.PaymentResult, 10)

	// We use the failAttemptCount to track how many attempts we want to
	// fail. Each time the following mock method is called, the count gets
	// updated.
	failAttemptCount := 0
	payer.On("GetAttemptResult",
		mock.Anything, identifier, mock.Anything,
	).Run(func(args mock.Arguments) {
		// Before the mock method is returned, we send the result to
		// the read-only chan.

		// Update the counter.
		failAttemptCount++

		// We will make the first two attempts failed with temporary
		// error.
		if failAttemptCount <= 2 {
			payer.resultChan <- &htlcswitch.PaymentResult{
				Error: htlcswitch.NewForwardingError(
					&lnwire.FailTemporaryChannelFailure{},
					1,
				),
			}
			return
		}

		// Otherwise we will mark the attempt succeeded.
		payer.resultChan <- &htlcswitch.PaymentResult{}
	})

	// Mock the FailAttempt method to fail one of the attempts.
	var failedAttempt channeldb.HTLCAttempt
	controlTower.On("FailAttempt",
		identifier, mock.Anything, mock.Anything,
	).Return(&failedAttempt, nil).Run(func(args mock.Arguments) {
		// Whenever this method is invoked, we will mark the first
		// active attempt as failed and exit.
		for i, attempt := range payment.HTLCs {
			if attempt.Settle != nil || attempt.Failure != nil {
				continue
			}

			attempt.Failure = &channeldb.HTLCFailInfo{}
			failedAttempt = attempt
			payment.HTLCs[i] = attempt
			return
		}
	})

	// Setup ReportPaymentFail to return nil reason and error so the
	// payment won't fail.
	missionControl.On("ReportPaymentFail",
		mock.Anything, mock.Anything, mock.Anything, mock.Anything,
	).Return(nil, nil)

	// Simple mocking the rest.
	payer.On("SendHTLC",
		mock.Anything, mock.Anything, mock.Anything,
	).Return(nil)
	missionControl.On("ReportPaymentSuccess",
		mock.Anything, mock.Anything,
	).Return(nil)

	// Mock SettleAttempt by changing one of the HTLCs to be settled.
	preimage := lntypes.Preimage{1, 2, 3}
	settledAttempt := makeSettledAttempt(
		int(paymentAmt/4), 0, preimage,
	)
	controlTower.On("SettleAttempt",
		identifier, mock.Anything, mock.Anything,
	).Return(&settledAttempt, nil).Run(func(args mock.Arguments) {
		// Whenever this method is invoked, we will mark the first
		// active attempt settled and exit.
		for i, attempt := range payment.HTLCs {
			if attempt.Settle != nil || attempt.Failure != nil {
				continue
			}

			attempt.Settle = &channeldb.HTLCSettleInfo{
				Preimage: preimage,
			}
			payment.HTLCs[i] = attempt
			return
		}
	})
	controlTower.On("DeleteFailedAttempts", identifier).Return(nil)

	// Call the actual method SendPayment on router. This is place inside a
	// goroutine so we can set a timeout for the whole test, in case
	// anything goes wrong and the test never finishes.
	done := make(chan struct{})
	var p lntypes.Hash
	go func() {
		p, _, err = router.SendPayment(req)
		close(done)
	}()

	select {
	case <-done:
	case <-time.After(testTimeout):
		t.Fatalf("SendPayment didn't exit")
	}

	// Finally, validate the returned values and check that the mock
	// methods are called as expected.
	require.NoError(t, err, "send payment failed")
	require.EqualValues(t, preimage, p, "preimage not match")

	controlTower.AssertExpectations(t)
	payer.AssertExpectations(t)
	sessionSource.AssertExpectations(t)
	session.AssertExpectations(t)
	missionControl.AssertExpectations(t)
}

// TestSendMPPaymentFailed tests that when one of the shard fails with a
// terminal error, the router will stop attempting and the payment will fail.
// This test mainly focuses on testing the logic of the method resumePayment
// is implemented as expected.
func TestSendMPPaymentFailed(t *testing.T) {
	const startingBlockHeight = 101

	// Create mockers to initialize the router.
	controlTower := &mockControlTower{}
	sessionSource := &mockPaymentSessionSource{}
	missionControl := &mockMissionControl{}
	payer := &mockPaymentAttemptDispatcher{}
	chain := newMockChain(startingBlockHeight)
	chainView := newMockChainView(chain)
	testGraph := createDummyTestGraph(t)

	// Define the behavior of the mockers to the point where we can
	// successfully start the router.
	controlTower.On("FetchInFlightPayments").Return(
		[]*channeldb.MPPayment{}, nil,
	)
	payer.On("CleanStore", mock.Anything).Return(nil)

	// Create and start the router.
	router, err := New(Config{
		Control:        controlTower,
		SessionSource:  sessionSource,
		MissionControl: missionControl,
		Payer:          payer,

		// TODO(yy): create new mocks for the chain and chainview.
		Chain:     chain,
		ChainView: chainView,

		// TODO(yy): mock the graph once it's changed into interface.
		Graph: testGraph.graph,

		Clock:              clock.NewTestClock(time.Unix(1, 0)),
		GraphPruneInterval: time.Hour * 2,
		NextPaymentID: func() (uint64, error) {
			next := atomic.AddUint64(&uniquePaymentID, 1)
			return next, nil
		},

		IsAlias: func(scid lnwire.ShortChannelID) bool {
			return false
		},
	})
	require.NoError(t, err, "failed to create router")

	// Make sure the router can start and stop without error.
	require.NoError(t, router.Start(), "router failed to start")
	t.Cleanup(func() {
		require.NoError(t, router.Stop(), "router failed to stop")
	})

	// Once the router is started, check that the mocked methods are called
	// as expected.
	controlTower.AssertExpectations(t)
	payer.AssertExpectations(t)

	// Mock the methods to the point where we are inside the function
	// resumePayment.
	paymentAmt := lnwire.MilliSatoshi(10000)
	req := createDummyLightningPayment(
		t, testGraph.aliasMap["c"], paymentAmt,
	)
	identifier := lntypes.Hash(req.Identifier())
	session := &mockPaymentSession{}
	sessionSource.On("NewPaymentSession", req).Return(session, nil)
	controlTower.On("InitPayment", identifier, mock.Anything).Return(nil)

	// The following mocked methods are called inside resumePayment. Note
	// that the payment object below will determine the state of the
	// paymentLifecycle.
	payment := &channeldb.MPPayment{
		Info: &channeldb.PaymentCreationInfo{Value: paymentAmt},
	}
	controlTower.On("FetchPayment", identifier).Return(payment, nil)

	// Create a route that can send 1/4 of the total amount. This value
	// will be returned by calling RequestRoute.
	shard, err := createTestRoute(paymentAmt/4, testGraph.aliasMap)
	require.NoError(t, err, "failed to create route")
	session.On("RequestRoute",
		mock.Anything, mock.Anything, mock.Anything, mock.Anything,
	).Return(shard, nil)

	// Make a new htlc attempt with zero fee and append it to the payment's
	// HTLCs when calling RegisterAttempt.
	activeAttempt := makeActiveAttempt(int(paymentAmt/4), 0)
	controlTower.On("RegisterAttempt",
		identifier, mock.Anything,
	).Return(nil).Run(func(args mock.Arguments) {
		payment.HTLCs = append(payment.HTLCs, activeAttempt)
	})

	// Create a buffered chan and it will be returned by GetAttemptResult.
	payer.resultChan = make(chan *htlcswitch.PaymentResult, 10)

	// We use the failAttemptCount to track how many attempts we want to
	// fail. Each time the following mock method is called, the count gets
	// updated.
	failAttemptCount := 0
	payer.On("GetAttemptResult",
		mock.Anything, identifier, mock.Anything,
	).Run(func(args mock.Arguments) {
		// Before the mock method is returned, we send the result to
		// the read-only chan.

		// Update the counter.
		failAttemptCount++

		// We fail the first attempt with terminal error.
		if failAttemptCount == 1 {
			payer.resultChan <- &htlcswitch.PaymentResult{
				Error: htlcswitch.NewForwardingError(
					&lnwire.FailIncorrectDetails{},
					1,
				),
			}
			return
		}

		// We will make the rest attempts failed with temporary error.
		payer.resultChan <- &htlcswitch.PaymentResult{
			Error: htlcswitch.NewForwardingError(
				&lnwire.FailTemporaryChannelFailure{},
				1,
			),
		}
	})

	// Mock the FailAttempt method to fail one of the attempts.
	var failedAttempt channeldb.HTLCAttempt
	controlTower.On("FailAttempt",
		identifier, mock.Anything, mock.Anything,
	).Return(&failedAttempt, nil).Run(func(args mock.Arguments) {
		// Whenever this method is invoked, we will mark the first
		// active attempt as failed and exit.
		for i, attempt := range payment.HTLCs {
			if attempt.Settle != nil || attempt.Failure != nil {
				continue
			}

			attempt.Failure = &channeldb.HTLCFailInfo{}
			failedAttempt = attempt
			payment.HTLCs[i] = attempt
			return
		}
	})

	// Setup ReportPaymentFail to return nil reason and error so the
	// payment won't fail.
	var called bool
	failureReason := channeldb.FailureReasonPaymentDetails
	missionControl.On("ReportPaymentFail",
		mock.Anything, mock.Anything, mock.Anything, mock.Anything,
	).Return(&failureReason, nil).Run(func(args mock.Arguments) {
		// We only return the terminal error once, thus when the method
		// is called, we will return it with a nil error.
		if called {
			args[0] = nil
			return
		}

		// If it's the first time calling this method, we will return a
		// terminal error.
		payment.FailureReason = &failureReason
		called = true
	})

	// Simple mocking the rest.
	controlTower.On("FailPayment", identifier, failureReason).Return(nil)
	payer.On("SendHTLC",
		mock.Anything, mock.Anything, mock.Anything,
	).Return(nil)

	// Call the actual method SendPayment on router. This is place inside a
	// goroutine so we can set a timeout for the whole test, in case
	// anything goes wrong and the test never finishes.
	done := make(chan struct{})
	var p lntypes.Hash
	go func() {
		p, _, err = router.SendPayment(req)
		close(done)
	}()

	select {
	case <-done:
	case <-time.After(testTimeout):
		t.Fatalf("SendPayment didn't exit")
	}

	// Finally, validate the returned values and check that the mock
	// methods are called as expected.
	require.Error(t, err, "expected send payment error")
	require.EqualValues(t, [32]byte{}, p, "preimage not match")

	controlTower.AssertExpectations(t)
	payer.AssertExpectations(t)
	sessionSource.AssertExpectations(t)
	session.AssertExpectations(t)
	missionControl.AssertExpectations(t)
}

// TestSendMPPaymentFailedWithShardsInFlight tests that when the payment is in
// terminal state, even if we have shards in flight, we still fail the payment
// and exit. This test mainly focuses on testing the logic of the method
// resumePayment is implemented as expected.
func TestSendMPPaymentFailedWithShardsInFlight(t *testing.T) {
	const startingBlockHeight = 101

	// Create mockers to initialize the router.
	controlTower := &mockControlTower{}
	sessionSource := &mockPaymentSessionSource{}
	missionControl := &mockMissionControl{}
	payer := &mockPaymentAttemptDispatcher{}
	chain := newMockChain(startingBlockHeight)
	chainView := newMockChainView(chain)
	testGraph := createDummyTestGraph(t)

	// Define the behavior of the mockers to the point where we can
	// successfully start the router.
	controlTower.On("FetchInFlightPayments").Return(
		[]*channeldb.MPPayment{}, nil,
	)
	payer.On("CleanStore", mock.Anything).Return(nil)

	// Create and start the router.
	router, err := New(Config{
		Control:        controlTower,
		SessionSource:  sessionSource,
		MissionControl: missionControl,
		Payer:          payer,

		// TODO(yy): create new mocks for the chain and chainview.
		Chain:     chain,
		ChainView: chainView,

		// TODO(yy): mock the graph once it's changed into interface.
		Graph: testGraph.graph,

		Clock:              clock.NewTestClock(time.Unix(1, 0)),
		GraphPruneInterval: time.Hour * 2,
		NextPaymentID: func() (uint64, error) {
			next := atomic.AddUint64(&uniquePaymentID, 1)
			return next, nil
		},

		IsAlias: func(scid lnwire.ShortChannelID) bool {
			return false
		},
	})
	require.NoError(t, err, "failed to create router")

	// Make sure the router can start and stop without error.
	require.NoError(t, router.Start(), "router failed to start")
	t.Cleanup(func() {
		require.NoError(t, router.Stop(), "router failed to stop")
	})

	// Once the router is started, check that the mocked methods are called
	// as expected.
	controlTower.AssertExpectations(t)
	payer.AssertExpectations(t)

	// Mock the methods to the point where we are inside the function
	// resumePayment.
	paymentAmt := lnwire.MilliSatoshi(10000)
	req := createDummyLightningPayment(
		t, testGraph.aliasMap["c"], paymentAmt,
	)
	identifier := lntypes.Hash(req.Identifier())
	session := &mockPaymentSession{}
	sessionSource.On("NewPaymentSession", req).Return(session, nil)
	controlTower.On("InitPayment", identifier, mock.Anything).Return(nil)

	// The following mocked methods are called inside resumePayment. Note
	// that the payment object below will determine the state of the
	// paymentLifecycle.
	payment := &channeldb.MPPayment{
		Info: &channeldb.PaymentCreationInfo{Value: paymentAmt},
	}
	controlTower.On("FetchPayment", identifier).Return(payment, nil)

	// Create a route that can send 1/4 of the total amount. This value
	// will be returned by calling RequestRoute.
	shard, err := createTestRoute(paymentAmt/4, testGraph.aliasMap)
	require.NoError(t, err, "failed to create route")
	session.On("RequestRoute",
		mock.Anything, mock.Anything, mock.Anything, mock.Anything,
	).Return(shard, nil)

	// Make a new htlc attempt with zero fee and append it to the payment's
	// HTLCs when calling RegisterAttempt.
	activeAttempt := makeActiveAttempt(int(paymentAmt/4), 0)
	controlTower.On("RegisterAttempt",
		identifier, mock.Anything,
	).Return(nil).Run(func(args mock.Arguments) {
		payment.HTLCs = append(payment.HTLCs, activeAttempt)
	})

	// Create a buffered chan and it will be returned by GetAttemptResult.
	payer.resultChan = make(chan *htlcswitch.PaymentResult, 10)

	// We use the getPaymentResultCnt to track how many times we called
	// GetAttemptResult. As shard launch is sequential, and we fail the
	// first shard that calls GetAttemptResult, we may end up with different
	// counts since the lifecycle itself is asynchronous. To avoid flakes
	// due to this undeterminsitic behavior, we'll compare the final
	// getPaymentResultCnt with other counters to create a final test
	// expectation.
	getPaymentResultCnt := 0
	payer.On("GetAttemptResult",
		mock.Anything, identifier, mock.Anything,
	).Run(func(args mock.Arguments) {
		// Before the mock method is returned, we send the result to
		// the read-only chan.

		// Update the counter.
		getPaymentResultCnt++

		// We fail the first attempt with terminal error.
		if getPaymentResultCnt == 1 {
			payer.resultChan <- &htlcswitch.PaymentResult{
				Error: htlcswitch.NewForwardingError(
					&lnwire.FailIncorrectDetails{},
					1,
				),
			}
			return
		}

		// For the rest of the attempts we'll simulate that a network
		// result update_fail_htlc has been received. This way the
		// payment will fail cleanly.
		payer.resultChan <- &htlcswitch.PaymentResult{
			Error: htlcswitch.NewForwardingError(
				&lnwire.FailTemporaryChannelFailure{},
				1,
			),
		}
	})

	// Mock the FailAttempt method to fail (at least once).
	var failedAttempt channeldb.HTLCAttempt
	controlTower.On("FailAttempt",
		identifier, mock.Anything, mock.Anything,
	).Return(&failedAttempt, nil).Run(func(args mock.Arguments) {
		// Whenever this method is invoked, we will mark the first
		// active attempt as failed and exit.
		failedAttempt = payment.HTLCs[0]
		failedAttempt.Failure = &channeldb.HTLCFailInfo{}
		payment.HTLCs[0] = failedAttempt
	})

	// Setup ReportPaymentFail to return nil reason and error so the
	// payment won't fail.
	failureReason := channeldb.FailureReasonPaymentDetails
	cntReportPaymentFail := 0
	missionControl.On("ReportPaymentFail",
		mock.Anything, mock.Anything, mock.Anything, mock.Anything,
	).Return(&failureReason, nil).Run(func(args mock.Arguments) {
		payment.FailureReason = &failureReason
		cntReportPaymentFail++
	})

	// Simple mocking the rest.
	cntFail := 0
	controlTower.On("FailPayment", identifier, failureReason).Return(nil)
	payer.On("SendHTLC",
		mock.Anything, mock.Anything, mock.Anything,
	).Return(nil).Run(func(args mock.Arguments) {
		cntFail++
	})

	// Call the actual method SendPayment on router. This is place inside a
	// goroutine so we can set a timeout for the whole test, in case
	// anything goes wrong and the test never finishes.
	done := make(chan struct{})
	var p lntypes.Hash
	go func() {
		p, _, err = router.SendPayment(req)
		close(done)
	}()

	select {
	case <-done:
	case <-time.After(testTimeout):
		t.Fatalf("SendPayment didn't exit")
	}

	// Finally, validate the returned values and check that the mock
	// methods are called as expected.
	require.Error(t, err, "expected send payment error")
	require.EqualValues(t, [32]byte{}, p, "preimage not match")
	require.GreaterOrEqual(t, getPaymentResultCnt, 1)
	require.Equal(t, getPaymentResultCnt, cntReportPaymentFail)
	require.Equal(t, getPaymentResultCnt, cntFail)

	controlTower.AssertExpectations(t)
	payer.AssertExpectations(t)
	sessionSource.AssertExpectations(t)
	session.AssertExpectations(t)
	missionControl.AssertExpectations(t)
}

// TestBlockDifferenceFix tests if when the router is behind on blocks, the
// router catches up to the best block head.
func TestBlockDifferenceFix(t *testing.T) {
	t.Parallel()

	initialBlockHeight := uint32(0)

	// Starting height here is set to 0, which is behind where we want to be.
	ctx := createTestCtxSingleNode(t, initialBlockHeight)

	// Add initial block to our mini blockchain.
	block := &wire.MsgBlock{
		Transactions: []*wire.MsgTx{},
	}
	ctx.chain.addBlock(block, initialBlockHeight, rand.Uint32())

	// Let's generate a new block of height 5, 5 above where our node is at.
	newBlock := &wire.MsgBlock{
		Transactions: []*wire.MsgTx{},
	}
	newBlockHeight := uint32(5)

	blockDifference := newBlockHeight - initialBlockHeight

	ctx.chainView.notifyBlockAck = make(chan struct{}, 1)

	ctx.chain.addBlock(newBlock, newBlockHeight, rand.Uint32())
	ctx.chain.setBestBlock(int32(newBlockHeight))
	ctx.chainView.notifyBlock(block.BlockHash(), newBlockHeight,
		[]*wire.MsgTx{}, t)

	<-ctx.chainView.notifyBlockAck

	// At this point, the chain notifier should have noticed that we're
	// behind on blocks, and will send the n missing blocks that we
	// need to the client's epochs channel. Let's replicate this
	// functionality.
	for i := 0; i < int(blockDifference); i++ {
		currBlockHeight := int32(i + 1)

		nonce := rand.Uint32()

		newBlock := &wire.MsgBlock{
			Transactions: []*wire.MsgTx{},
			Header:       wire.BlockHeader{Nonce: nonce},
		}
		ctx.chain.addBlock(newBlock, uint32(currBlockHeight), nonce)
		currHash := newBlock.Header.BlockHash()

		newEpoch := &chainntnfs.BlockEpoch{
			Height: currBlockHeight,
			Hash:   &currHash,
		}

		ctx.notifier.EpochChan <- newEpoch

		ctx.chainView.notifyBlock(currHash,
			uint32(currBlockHeight), block.Transactions, t)

		<-ctx.chainView.notifyBlockAck
	}

	err := wait.NoError(func() error {
		// Then router height should be updated to the latest block.
		if atomic.LoadUint32(&ctx.router.bestHeight) != newBlockHeight {
			return fmt.Errorf("height should have been updated "+
				"to %v, instead got %v", newBlockHeight,
				ctx.router.bestHeight)
		}

		return nil
	}, testTimeout)
	require.NoError(t, err, "block height wasn't updated")
}

// TestSendToRouteSkipTempErrSuccess validates a successful payment send.
func TestSendToRouteSkipTempErrSuccess(t *testing.T) {
	var (
		payHash     lntypes.Hash
		payAmt      = lnwire.MilliSatoshi(10000)
		testAttempt = &channeldb.HTLCAttempt{}
	)

	node, err := createTestNode()
	require.NoError(t, err)

	// Create a simple 1-hop route.
	hops := []*route.Hop{
		{
			ChannelID:    1,
			PubKeyBytes:  node.PubKeyBytes,
			AmtToForward: payAmt,
			MPP:          record.NewMPP(payAmt, [32]byte{}),
		},
	}
	rt, err := route.NewRouteFromHops(payAmt, 100, node.PubKeyBytes, hops)
	require.NoError(t, err)

	// Create mockers.
	controlTower := &mockControlTower{}
	payer := &mockPaymentAttemptDispatcher{}
	missionControl := &mockMissionControl{}

	// Create the router.
	router := &ChannelRouter{cfg: &Config{
		Control:        controlTower,
		Payer:          payer,
		MissionControl: missionControl,
		Clock:          clock.NewTestClock(time.Unix(1, 0)),
		NextPaymentID: func() (uint64, error) {
			return 0, nil
		},
	}}

	// Register mockers with the expected method calls.
	controlTower.On("InitPayment", payHash, mock.Anything).Return(nil)
	controlTower.On("RegisterAttempt", payHash, mock.Anything).Return(nil)
	controlTower.On("SettleAttempt",
		payHash, mock.Anything, mock.Anything,
	).Return(testAttempt, nil)

	payer.On("SendHTLC",
		mock.Anything, mock.Anything, mock.Anything,
	).Return(nil)

<<<<<<< HEAD
	// Create a buffered chan and it will be returned by GetPaymentResult.
	payer.resultChan = make(chan *htlcswitch.PaymentResult, 1)
	payer.On("GetPaymentResult",
=======
	// Create a buffered chan and it will be returned by GetAttemptResult.
	payer.resultChan = make(chan *htlcswitch.PaymentResult, 1)
	payer.On("GetAttemptResult",
>>>>>>> c855d83a
		mock.Anything, mock.Anything, mock.Anything,
	).Run(func(_ mock.Arguments) {
		// Send a successful payment result.
		payer.resultChan <- &htlcswitch.PaymentResult{}
	})

	missionControl.On("ReportPaymentSuccess",
		mock.Anything, rt,
	).Return(nil)

	// Expect a successful send to route.
	attempt, err := router.SendToRouteSkipTempErr(payHash, rt)
	require.NoError(t, err)
	require.Equal(t, testAttempt, attempt)

	// Assert the above methods are called as expected.
	controlTower.AssertExpectations(t)
	payer.AssertExpectations(t)
	missionControl.AssertExpectations(t)
}

// TestSendToRouteSkipTempErrTempFailure validates a temporary failure won't
// cause the payment to be failed.
func TestSendToRouteSkipTempErrTempFailure(t *testing.T) {
	var (
		payHash     lntypes.Hash
		payAmt      = lnwire.MilliSatoshi(10000)
		testAttempt = &channeldb.HTLCAttempt{}
	)

	node, err := createTestNode()
	require.NoError(t, err)

	// Create a simple 1-hop route.
	hops := []*route.Hop{
		{
			ChannelID:    1,
			PubKeyBytes:  node.PubKeyBytes,
			AmtToForward: payAmt,
			MPP:          record.NewMPP(payAmt, [32]byte{}),
		},
	}
	rt, err := route.NewRouteFromHops(payAmt, 100, node.PubKeyBytes, hops)
	require.NoError(t, err)

	// Create mockers.
	controlTower := &mockControlTower{}
	payer := &mockPaymentAttemptDispatcher{}
	missionControl := &mockMissionControl{}

	// Create the router.
	router := &ChannelRouter{cfg: &Config{
		Control:        controlTower,
		Payer:          payer,
		MissionControl: missionControl,
		Clock:          clock.NewTestClock(time.Unix(1, 0)),
		NextPaymentID: func() (uint64, error) {
			return 0, nil
		},
	}}

	// Register mockers with the expected method calls.
	controlTower.On("InitPayment", payHash, mock.Anything).Return(nil)
	controlTower.On("RegisterAttempt", payHash, mock.Anything).Return(nil)
	controlTower.On("FailAttempt",
		payHash, mock.Anything, mock.Anything,
	).Return(testAttempt, nil)

	payer.On("SendHTLC",
		mock.Anything, mock.Anything, mock.Anything,
	).Return(nil)

<<<<<<< HEAD
	// Create a buffered chan and it will be returned by GetPaymentResult.
=======
	// Create a buffered chan and it will be returned by GetAttemptResult.
>>>>>>> c855d83a
	payer.resultChan = make(chan *htlcswitch.PaymentResult, 1)

	// Create the error to be returned.
	tempErr := htlcswitch.NewForwardingError(
		&lnwire.FailTemporaryChannelFailure{},
		1,
	)

<<<<<<< HEAD
	// Mock GetPaymentResult to return a failure.
	payer.On("GetPaymentResult",
=======
	// Mock GetAttemptResult to return a failure.
	payer.On("GetAttemptResult",
>>>>>>> c855d83a
		mock.Anything, mock.Anything, mock.Anything,
	).Run(func(_ mock.Arguments) {
		// Send an attempt failure.
		payer.resultChan <- &htlcswitch.PaymentResult{
			Error: tempErr,
		}
	})

	// Return a nil reason to mock a temporary failure.
	missionControl.On("ReportPaymentFail",
		mock.Anything, rt, mock.Anything, mock.Anything,
	).Return(nil, nil)

	// Expect a failed send to route.
	attempt, err := router.SendToRouteSkipTempErr(payHash, rt)
	require.Equal(t, tempErr, err)
	require.Equal(t, testAttempt, attempt)

	// Assert the above methods are called as expected.
	controlTower.AssertExpectations(t)
	payer.AssertExpectations(t)
	missionControl.AssertExpectations(t)
}

// TestSendToRouteSkipTempErrPermanentFailure validates a permanent failure
// will fail the payment.
func TestSendToRouteSkipTempErrPermanentFailure(t *testing.T) {
	var (
		payHash     lntypes.Hash
		payAmt      = lnwire.MilliSatoshi(10000)
		testAttempt = &channeldb.HTLCAttempt{}
	)

	node, err := createTestNode()
	require.NoError(t, err)

	// Create a simple 1-hop route.
	hops := []*route.Hop{
		{
			ChannelID:    1,
			PubKeyBytes:  node.PubKeyBytes,
			AmtToForward: payAmt,
			MPP:          record.NewMPP(payAmt, [32]byte{}),
		},
	}
	rt, err := route.NewRouteFromHops(payAmt, 100, node.PubKeyBytes, hops)
	require.NoError(t, err)

	// Create mockers.
	controlTower := &mockControlTower{}
	payer := &mockPaymentAttemptDispatcher{}
	missionControl := &mockMissionControl{}

	// Create the router.
	router := &ChannelRouter{cfg: &Config{
		Control:        controlTower,
		Payer:          payer,
		MissionControl: missionControl,
		Clock:          clock.NewTestClock(time.Unix(1, 0)),
		NextPaymentID: func() (uint64, error) {
			return 0, nil
		},
	}}

	// Register mockers with the expected method calls.
	controlTower.On("InitPayment", payHash, mock.Anything).Return(nil)
	controlTower.On("RegisterAttempt", payHash, mock.Anything).Return(nil)
	controlTower.On("FailAttempt",
		payHash, mock.Anything, mock.Anything,
	).Return(testAttempt, nil)

	// Expect the payment to be failed.
<<<<<<< HEAD
	controlTower.On("Fail", payHash, mock.Anything).Return(nil)
=======
	controlTower.On("FailPayment", payHash, mock.Anything).Return(nil)
>>>>>>> c855d83a

	payer.On("SendHTLC",
		mock.Anything, mock.Anything, mock.Anything,
	).Return(nil)

<<<<<<< HEAD
	// Create a buffered chan and it will be returned by GetPaymentResult.
=======
	// Create a buffered chan and it will be returned by GetAttemptResult.
>>>>>>> c855d83a
	payer.resultChan = make(chan *htlcswitch.PaymentResult, 1)

	// Create the error to be returned.
	permErr := htlcswitch.NewForwardingError(
		&lnwire.FailIncorrectDetails{}, 1,
	)

<<<<<<< HEAD
	// Mock GetPaymentResult to return a failure.
	payer.On("GetPaymentResult",
=======
	// Mock GetAttemptResult to return a failure.
	payer.On("GetAttemptResult",
>>>>>>> c855d83a
		mock.Anything, mock.Anything, mock.Anything,
	).Run(func(_ mock.Arguments) {
		// Send a permanent failure.
		payer.resultChan <- &htlcswitch.PaymentResult{
			Error: permErr,
		}
	})

	// Return a reason to mock a permanent failure.
	failureReason := channeldb.FailureReasonPaymentDetails
	missionControl.On("ReportPaymentFail",
		mock.Anything, rt, mock.Anything, mock.Anything,
	).Return(&failureReason, nil)

	// Expect a failed send to route.
	attempt, err := router.SendToRouteSkipTempErr(payHash, rt)
	require.Equal(t, permErr, err)
	require.Equal(t, testAttempt, attempt)

	// Assert the above methods are called as expected.
	controlTower.AssertExpectations(t)
	payer.AssertExpectations(t)
	missionControl.AssertExpectations(t)
}

// TestSendToRouteTempFailure validates a temporary failure will cause the
// payment to be failed.
func TestSendToRouteTempFailure(t *testing.T) {
	var (
		payHash     lntypes.Hash
		payAmt      = lnwire.MilliSatoshi(10000)
		testAttempt = &channeldb.HTLCAttempt{}
	)

	node, err := createTestNode()
	require.NoError(t, err)

	// Create a simple 1-hop route.
	hops := []*route.Hop{
		{
			ChannelID:    1,
			PubKeyBytes:  node.PubKeyBytes,
			AmtToForward: payAmt,
			MPP:          record.NewMPP(payAmt, [32]byte{}),
		},
	}
	rt, err := route.NewRouteFromHops(payAmt, 100, node.PubKeyBytes, hops)
	require.NoError(t, err)

	// Create mockers.
	controlTower := &mockControlTower{}
	payer := &mockPaymentAttemptDispatcher{}
	missionControl := &mockMissionControl{}

	// Create the router.
	router := &ChannelRouter{cfg: &Config{
		Control:        controlTower,
		Payer:          payer,
		MissionControl: missionControl,
		Clock:          clock.NewTestClock(time.Unix(1, 0)),
		NextPaymentID: func() (uint64, error) {
			return 0, nil
		},
	}}

	// Register mockers with the expected method calls.
	controlTower.On("InitPayment", payHash, mock.Anything).Return(nil)
	controlTower.On("RegisterAttempt", payHash, mock.Anything).Return(nil)
	controlTower.On("FailAttempt",
		payHash, mock.Anything, mock.Anything,
	).Return(testAttempt, nil)

	// Expect the payment to be failed.
<<<<<<< HEAD
	controlTower.On("Fail", payHash, mock.Anything).Return(nil)
=======
	controlTower.On("FailPayment", payHash, mock.Anything).Return(nil)
>>>>>>> c855d83a

	payer.On("SendHTLC",
		mock.Anything, mock.Anything, mock.Anything,
	).Return(nil)

<<<<<<< HEAD
	// Create a buffered chan and it will be returned by GetPaymentResult.
=======
	// Create a buffered chan and it will be returned by GetAttemptResult.
>>>>>>> c855d83a
	payer.resultChan = make(chan *htlcswitch.PaymentResult, 1)

	// Create the error to be returned.
	tempErr := htlcswitch.NewForwardingError(
		&lnwire.FailTemporaryChannelFailure{},
		1,
	)

<<<<<<< HEAD
	// Mock GetPaymentResult to return a failure.
	payer.On("GetPaymentResult",
=======
	// Mock GetAttemptResult to return a failure.
	payer.On("GetAttemptResult",
>>>>>>> c855d83a
		mock.Anything, mock.Anything, mock.Anything,
	).Run(func(_ mock.Arguments) {
		// Send an attempt failure.
		payer.resultChan <- &htlcswitch.PaymentResult{
			Error: tempErr,
		}
	})

	// Return a nil reason to mock a temporary failure.
	missionControl.On("ReportPaymentFail",
		mock.Anything, rt, mock.Anything, mock.Anything,
	).Return(nil, nil)

	// Expect a failed send to route.
	attempt, err := router.SendToRoute(payHash, rt)
	require.Equal(t, tempErr, err)
	require.Equal(t, testAttempt, attempt)

	// Assert the above methods are called as expected.
	controlTower.AssertExpectations(t)
	payer.AssertExpectations(t)
	missionControl.AssertExpectations(t)
}<|MERGE_RESOLUTION|>--- conflicted
+++ resolved
@@ -4265,15 +4265,9 @@
 		mock.Anything, mock.Anything, mock.Anything,
 	).Return(nil)
 
-<<<<<<< HEAD
-	// Create a buffered chan and it will be returned by GetPaymentResult.
-	payer.resultChan = make(chan *htlcswitch.PaymentResult, 1)
-	payer.On("GetPaymentResult",
-=======
 	// Create a buffered chan and it will be returned by GetAttemptResult.
 	payer.resultChan = make(chan *htlcswitch.PaymentResult, 1)
 	payer.On("GetAttemptResult",
->>>>>>> c855d83a
 		mock.Anything, mock.Anything, mock.Anything,
 	).Run(func(_ mock.Arguments) {
 		// Send a successful payment result.
@@ -4346,11 +4340,7 @@
 		mock.Anything, mock.Anything, mock.Anything,
 	).Return(nil)
 
-<<<<<<< HEAD
-	// Create a buffered chan and it will be returned by GetPaymentResult.
-=======
 	// Create a buffered chan and it will be returned by GetAttemptResult.
->>>>>>> c855d83a
 	payer.resultChan = make(chan *htlcswitch.PaymentResult, 1)
 
 	// Create the error to be returned.
@@ -4359,13 +4349,8 @@
 		1,
 	)
 
-<<<<<<< HEAD
-	// Mock GetPaymentResult to return a failure.
-	payer.On("GetPaymentResult",
-=======
 	// Mock GetAttemptResult to return a failure.
 	payer.On("GetAttemptResult",
->>>>>>> c855d83a
 		mock.Anything, mock.Anything, mock.Anything,
 	).Run(func(_ mock.Arguments) {
 		// Send an attempt failure.
@@ -4438,21 +4423,13 @@
 	).Return(testAttempt, nil)
 
 	// Expect the payment to be failed.
-<<<<<<< HEAD
-	controlTower.On("Fail", payHash, mock.Anything).Return(nil)
-=======
 	controlTower.On("FailPayment", payHash, mock.Anything).Return(nil)
->>>>>>> c855d83a
 
 	payer.On("SendHTLC",
 		mock.Anything, mock.Anything, mock.Anything,
 	).Return(nil)
 
-<<<<<<< HEAD
-	// Create a buffered chan and it will be returned by GetPaymentResult.
-=======
 	// Create a buffered chan and it will be returned by GetAttemptResult.
->>>>>>> c855d83a
 	payer.resultChan = make(chan *htlcswitch.PaymentResult, 1)
 
 	// Create the error to be returned.
@@ -4460,13 +4437,8 @@
 		&lnwire.FailIncorrectDetails{}, 1,
 	)
 
-<<<<<<< HEAD
-	// Mock GetPaymentResult to return a failure.
-	payer.On("GetPaymentResult",
-=======
 	// Mock GetAttemptResult to return a failure.
 	payer.On("GetAttemptResult",
->>>>>>> c855d83a
 		mock.Anything, mock.Anything, mock.Anything,
 	).Run(func(_ mock.Arguments) {
 		// Send a permanent failure.
@@ -4540,21 +4512,13 @@
 	).Return(testAttempt, nil)
 
 	// Expect the payment to be failed.
-<<<<<<< HEAD
-	controlTower.On("Fail", payHash, mock.Anything).Return(nil)
-=======
 	controlTower.On("FailPayment", payHash, mock.Anything).Return(nil)
->>>>>>> c855d83a
 
 	payer.On("SendHTLC",
 		mock.Anything, mock.Anything, mock.Anything,
 	).Return(nil)
 
-<<<<<<< HEAD
-	// Create a buffered chan and it will be returned by GetPaymentResult.
-=======
 	// Create a buffered chan and it will be returned by GetAttemptResult.
->>>>>>> c855d83a
 	payer.resultChan = make(chan *htlcswitch.PaymentResult, 1)
 
 	// Create the error to be returned.
@@ -4563,13 +4527,8 @@
 		1,
 	)
 
-<<<<<<< HEAD
-	// Mock GetPaymentResult to return a failure.
-	payer.On("GetPaymentResult",
-=======
 	// Mock GetAttemptResult to return a failure.
 	payer.On("GetAttemptResult",
->>>>>>> c855d83a
 		mock.Anything, mock.Anything, mock.Anything,
 	).Run(func(_ mock.Arguments) {
 		// Send an attempt failure.

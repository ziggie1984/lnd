package rpcperms

import (
	"context"
	"errors"
	"fmt"
	"sync"
	"sync/atomic"

	"github.com/btcsuite/btclog"
	grpc_middleware "github.com/grpc-ecosystem/go-grpc-middleware"
	"github.com/lightningnetwork/lnd/lnrpc"
	"github.com/lightningnetwork/lnd/macaroons"
	"github.com/lightningnetwork/lnd/monitoring"
	"github.com/lightningnetwork/lnd/subscribe"
	"google.golang.org/grpc"
	"gopkg.in/macaroon-bakery.v2/bakery"
)

// rpcState is an enum that we use to keep track of the current RPC service
// state. This will transition as we go from startup to unlocking the wallet,
// and finally fully active.
type rpcState uint8

const (
	// waitingToStart indicates that we're at the beginning of the startup
	// process. In a cluster environment this may mean that we're waiting to
	// become the leader in which case RPC calls will be disabled until
	// this instance has been elected as leader.
	waitingToStart rpcState = iota

	// walletNotCreated is the starting state if the RPC server is active,
	// but the wallet is not yet created. In this state we'll only allow
	// calls to the WalletUnlockerService.
	walletNotCreated

	// walletLocked indicates the RPC server is active, but the wallet is
	// locked. In this state we'll only allow calls to the
	// WalletUnlockerService.
	walletLocked

	// walletUnlocked means that the wallet has been unlocked, but the full
	// RPC server is not yet ready.
	walletUnlocked

	// rpcActive means that the RPC server is ready to accept calls.
	rpcActive

	// serverActive means that the lnd server is ready to accept calls.
	serverActive
)

var (
	// ErrWaitingToStart is returned if LND is still waiting to start,
	// possibly blocked until elected as the leader.
	ErrWaitingToStart = fmt.Errorf("waiting to start, RPC services not " +
		"available")

	// ErrNoWallet is returned if the wallet does not exist.
	ErrNoWallet = fmt.Errorf("wallet not created, create one to enable " +
		"full RPC access")

	// ErrWalletLocked is returned if the wallet is locked and any service
	// other than the WalletUnlocker is called.
	ErrWalletLocked = fmt.Errorf("wallet locked, unlock it to enable " +
		"full RPC access")

	// ErrWalletUnlocked is returned if the WalletUnlocker service is
	// called when the wallet already has been unlocked.
	ErrWalletUnlocked = fmt.Errorf("wallet already unlocked, " +
		"WalletUnlocker service is no longer available")

	// ErrRPCStarting is returned if the wallet has been unlocked but the
	// RPC server is not yet ready to accept calls.
	ErrRPCStarting = fmt.Errorf("the RPC server is in the process of " +
		"starting up, but not yet ready to accept calls")

	// macaroonWhitelist defines methods that we don't require macaroons to
	// access. We also allow these methods to be called even if not all
	// mandatory middlewares are registered yet. If the wallet is locked
	// then a middleware cannot register itself, creating an impossible
	// situation. Also, a middleware might want to check the state of lnd
	// by calling the State service before it registers itself. So we also
	// need to exclude those calls from the mandatory middleware check.
	macaroonWhitelist = map[string]struct{}{
		// We allow all calls to the WalletUnlocker without macaroons.
		"/lnrpc.WalletUnlocker/GenSeed":        {},
		"/lnrpc.WalletUnlocker/InitWallet":     {},
		"/lnrpc.WalletUnlocker/UnlockWallet":   {},
		"/lnrpc.WalletUnlocker/ChangePassword": {},

		// The State service must be available at all times, even
		// before we can check macaroons, so we whitelist it.
		"/lnrpc.State/SubscribeState": {},
		"/lnrpc.State/GetState":       {},
	}
)

// InterceptorChain is a struct that can be added to the running GRPC server,
// intercepting API calls. This is useful for logging, enforcing permissions,
// supporting middleware etc. The following diagram shows the order of each
// interceptor in the chain and when exactly requests/responses are intercepted
// and forwarded to external middleware for approval/modification. Middleware in
// general can only intercept gRPC requests/responses that are sent by the
// client with a macaroon that contains a custom caveat that is supported by one
// of the registered middlewares.
//
<<<<<<< HEAD
//        |
//        | gRPC request from client
//        |
//    +---v--------------------------------+
//    |   InterceptorChain                 |
//    +-+----------------------------------+
//      | Log Interceptor                  |
//      +----------------------------------+
//      | RPC State Interceptor            |
//      +----------------------------------+
//      | Macaroon Interceptor             |
//      +----------------------------------+--------> +---------------------+
//      | RPC Macaroon Middleware Handler  |<-------- | External Middleware |
//      +----------------------------------+          |   - modify request |
//      | Prometheus Interceptor           |          +---------------------+
//      +-+--------------------------------+
//        | validated gRPC request from client
//    +---v--------------------------------+
//    |   main gRPC server                 |
//    +---+--------------------------------+
//        |
//        | original gRPC request to client
//        |
//    +---v--------------------------------+--------> +---------------------+
//    |   RPC Macaroon Middleware Handler  |<-------- | External Middleware |
//    +---+--------------------------------+          |   - modify response |
//        |                                           +---------------------+
//        | edited gRPC request to client
//        v
=======
//	    |
//	    | gRPC request from client
//	    |
//	+---v--------------------------------+
//	|   InterceptorChain                 |
//	+-+----------------------------------+
//	  | Log Interceptor                  |
//	  +----------------------------------+
//	  | RPC State Interceptor            |
//	  +----------------------------------+
//	  | Macaroon Interceptor             |
//	  +----------------------------------+--------> +---------------------+
//	  | RPC Macaroon Middleware Handler  |<-------- | External Middleware |
//	  +----------------------------------+          |   - modify request |
//	  | Prometheus Interceptor           |          +---------------------+
//	  +-+--------------------------------+
//	    | validated gRPC request from client
//	+---v--------------------------------+
//	|   main gRPC server                 |
//	+---+--------------------------------+
//	    |
//	    | original gRPC request to client
//	    |
//	+---v--------------------------------+--------> +---------------------+
//	|   RPC Macaroon Middleware Handler  |<-------- | External Middleware |
//	+---+--------------------------------+          |   - modify response |
//	    |                                           +---------------------+
//	    | edited gRPC request to client
//	    v
>>>>>>> c855d83a
type InterceptorChain struct {
	// lastRequestID is the ID of the last gRPC request or stream that was
	// intercepted by the middleware interceptor.
	//
	// NOTE: Must be used atomically!
	lastRequestID uint64

	// Required by the grpc-gateway/v2 library for forward compatibility.
	lnrpc.UnimplementedStateServer

	started sync.Once
	stopped sync.Once

	// state is the current RPC state of our RPC server.
	state rpcState

	// ntfnServer is a subscription server we use to notify clients of the
	// State service when the state changes.
	ntfnServer *subscribe.Server

	// noMacaroons should be set true if we don't want to check macaroons.
	noMacaroons bool

	// svc is the macaroon service used to enforce permissions in case
	// macaroons are used.
	svc *macaroons.Service

	// permissionMap is the permissions to enforce if macaroons are used.
	permissionMap map[string][]bakery.Op

	// rpcsLog is the logger used to log calls to the RPCs intercepted.
	rpcsLog btclog.Logger

	// registeredMiddleware is a slice of all macaroon permission based RPC
	// middleware clients that are currently registered. The
	// registeredMiddlewareNames can be used to find the index of a specific
	// interceptor within the registeredMiddleware slide using the name of
	// the interceptor as the key. The reason for using these two separate
	// structures is so that the order in which interceptors are run is
	// the same as the order in which they were registered.
	registeredMiddleware []*MiddlewareHandler

	// registeredMiddlewareNames is a map of registered middleware names
	// to the index at which they are stored in the registeredMiddleware
	// map.
	registeredMiddlewareNames map[string]int

	// mandatoryMiddleware is a list of all middleware that is considered to
	// be mandatory. If any of them is not registered then all RPC requests
	// (except for the macaroon white listed methods and the middleware
	// registration itself) are blocked. This is a security feature to make
	// sure that requests can't just go through unobserved/unaudited if a
	// middleware crashes.
	mandatoryMiddleware []string

	quit chan struct{}
	sync.RWMutex
}

// A compile time check to ensure that InterceptorChain fully implements the
// StateServer gRPC service.
var _ lnrpc.StateServer = (*InterceptorChain)(nil)

// NewInterceptorChain creates a new InterceptorChain.
func NewInterceptorChain(log btclog.Logger, noMacaroons bool,
	mandatoryMiddleware []string) *InterceptorChain {

	return &InterceptorChain{
		state:                     waitingToStart,
		ntfnServer:                subscribe.NewServer(),
		noMacaroons:               noMacaroons,
		permissionMap:             make(map[string][]bakery.Op),
		rpcsLog:                   log,
		registeredMiddlewareNames: make(map[string]int),
		mandatoryMiddleware:       mandatoryMiddleware,
		quit:                      make(chan struct{}),
	}
}

// Start starts the InterceptorChain, which is needed to start the state
// subscription server it powers.
func (r *InterceptorChain) Start() error {
	var err error
	r.started.Do(func() {
		err = r.ntfnServer.Start()
	})

	return err
}

// Stop stops the InterceptorChain and its internal state subscription server.
func (r *InterceptorChain) Stop() error {
	var err error
	r.stopped.Do(func() {
		close(r.quit)
		err = r.ntfnServer.Stop()
	})

	return err
}

// SetWalletNotCreated moves the RPC state from either waitingToStart to
// walletNotCreated.
func (r *InterceptorChain) SetWalletNotCreated() {
	r.Lock()
	defer r.Unlock()

	r.state = walletNotCreated
	_ = r.ntfnServer.SendUpdate(r.state)
}

// SetWalletLocked moves the RPC state from either walletNotCreated to
// walletLocked.
func (r *InterceptorChain) SetWalletLocked() {
	r.Lock()
	defer r.Unlock()

	r.state = walletLocked
	_ = r.ntfnServer.SendUpdate(r.state)
}

// SetWalletUnlocked moves the RPC state from either walletNotCreated or
// walletLocked to walletUnlocked.
func (r *InterceptorChain) SetWalletUnlocked() {
	r.Lock()
	defer r.Unlock()

	r.state = walletUnlocked
	_ = r.ntfnServer.SendUpdate(r.state)
}

// SetRPCActive moves the RPC state from walletUnlocked to rpcActive.
func (r *InterceptorChain) SetRPCActive() {
	r.Lock()
	defer r.Unlock()

	r.state = rpcActive
	_ = r.ntfnServer.SendUpdate(r.state)
}

// SetServerActive moves the RPC state from walletUnlocked to rpcActive.
func (r *InterceptorChain) SetServerActive() {
	r.Lock()
	defer r.Unlock()

	r.state = serverActive
	_ = r.ntfnServer.SendUpdate(r.state)
}

// rpcStateToWalletState converts rpcState to lnrpc.WalletState. Returns
// WAITING_TO_START and an error on conversion error.
func rpcStateToWalletState(state rpcState) (lnrpc.WalletState, error) {
	const defaultState = lnrpc.WalletState_WAITING_TO_START
	var walletState lnrpc.WalletState

	switch state {
	case waitingToStart:
		walletState = lnrpc.WalletState_WAITING_TO_START
	case walletNotCreated:
		walletState = lnrpc.WalletState_NON_EXISTING
	case walletLocked:
		walletState = lnrpc.WalletState_LOCKED
	case walletUnlocked:
		walletState = lnrpc.WalletState_UNLOCKED
	case rpcActive:
		walletState = lnrpc.WalletState_RPC_ACTIVE
	case serverActive:
		walletState = lnrpc.WalletState_SERVER_ACTIVE

	default:
		return defaultState, fmt.Errorf("unknown wallet state %v", state)
	}

	return walletState, nil
}

// SubscribeState subscribes to the state of the wallet. The current wallet
// state will always be delivered immediately.
//
// NOTE: Part of the StateService interface.
func (r *InterceptorChain) SubscribeState(_ *lnrpc.SubscribeStateRequest,
	stream lnrpc.State_SubscribeStateServer) error {

	sendStateUpdate := func(state rpcState) error {
		walletState, err := rpcStateToWalletState(state)
		if err != nil {
			return err
		}

		return stream.Send(&lnrpc.SubscribeStateResponse{
			State: walletState,
		})
	}

	// Subscribe to state updates.
	client, err := r.ntfnServer.Subscribe()
	if err != nil {
		return err
	}
	defer client.Cancel()

	// Always start by sending the current state.
	r.RLock()
	state := r.state
	r.RUnlock()

	if err := sendStateUpdate(state); err != nil {
		return err
	}

	for {
		select {
		case e := <-client.Updates():
			newState := e.(rpcState)

			// Ignore already sent state.
			if newState == state {
				continue
			}

			state = newState
			err := sendStateUpdate(state)
			if err != nil {
				return err
			}

		// The response stream's context for whatever reason has been
		// closed. If context is closed by an exceeded deadline we will
		// return an error.
		case <-stream.Context().Done():
			if errors.Is(stream.Context().Err(), context.Canceled) {
				return nil
			}
			return stream.Context().Err()

		case <-r.quit:
			return fmt.Errorf("server exiting")
		}
	}
}

// GetState returns the current wallet state.
func (r *InterceptorChain) GetState(_ context.Context,
	_ *lnrpc.GetStateRequest) (*lnrpc.GetStateResponse, error) {

	r.RLock()
	state := r.state
	r.RUnlock()

	walletState, err := rpcStateToWalletState(state)
	if err != nil {
		return nil, err
	}

	return &lnrpc.GetStateResponse{
		State: walletState,
	}, nil
}

// AddMacaroonService adds a macaroon service to the interceptor. After this is
// done every RPC call made will have to pass a valid macaroon to be accepted.
func (r *InterceptorChain) AddMacaroonService(svc *macaroons.Service) {
	r.Lock()
	defer r.Unlock()

	r.svc = svc
}

// MacaroonService returns the currently registered macaroon service. This might
// be nil if none was registered (yet).
func (r *InterceptorChain) MacaroonService() *macaroons.Service {
	r.RLock()
	defer r.RUnlock()

	return r.svc
}

// AddPermission adds a new macaroon rule for the given method.
func (r *InterceptorChain) AddPermission(method string, ops []bakery.Op) error {
	r.Lock()
	defer r.Unlock()

	if _, ok := r.permissionMap[method]; ok {
		return fmt.Errorf("detected duplicate macaroon constraints "+
			"for path: %v", method)
	}

	r.permissionMap[method] = ops
	return nil
}

// Permissions returns the current set of macaroon permissions.
func (r *InterceptorChain) Permissions() map[string][]bakery.Op {
	r.RLock()
	defer r.RUnlock()

	// Make a copy under the read lock to avoid races.
	c := make(map[string][]bakery.Op)
	for k, v := range r.permissionMap {
		s := make([]bakery.Op, len(v))
		copy(s, v)
		c[k] = s
	}

	return c
}

// RegisterMiddleware registers a new middleware that will handle request/
// response interception for all RPC messages that are initiated with a custom
// macaroon caveat. The name of the custom caveat a middleware is handling is
// also its unique identifier. Only one middleware can be registered for each
// custom caveat.
func (r *InterceptorChain) RegisterMiddleware(mw *MiddlewareHandler) error {
	r.Lock()
	defer r.Unlock()

	// The name of the middleware is the unique identifier.
	_, ok := r.registeredMiddlewareNames[mw.middlewareName]
	if ok {
		return fmt.Errorf("a middleware with the name '%s' is already "+
			"registered", mw.middlewareName)
	}

	// For now, we only want one middleware per custom caveat name. If we
	// allowed multiple middlewares handling the same caveat there would be
	// a need for extra call chaining logic, and they could overwrite each
	// other's responses.
	for _, middleware := range r.registeredMiddleware {
		if middleware.customCaveatName == mw.customCaveatName {
			return fmt.Errorf("a middleware is already registered "+
				"for the custom caveat name '%s': %v",
				mw.customCaveatName, middleware.middlewareName)
		}
	}

	r.registeredMiddleware = append(r.registeredMiddleware, mw)
	index := len(r.registeredMiddleware) - 1
	r.registeredMiddlewareNames[mw.middlewareName] = index

	return nil
}

// RemoveMiddleware removes the middleware that handles the given custom caveat
// name.
func (r *InterceptorChain) RemoveMiddleware(middlewareName string) {
	r.Lock()
	defer r.Unlock()

	log.Debugf("Removing middleware %s", middlewareName)

	index, ok := r.registeredMiddlewareNames[middlewareName]
	if !ok {
		return
	}
	delete(r.registeredMiddlewareNames, middlewareName)

	r.registeredMiddleware = append(
		r.registeredMiddleware[:index],
		r.registeredMiddleware[index+1:]...,
	)

	// Re-initialise the middleware look-up map with the updated indexes.
	r.registeredMiddlewareNames = make(map[string]int)
	for i, mw := range r.registeredMiddleware {
		r.registeredMiddlewareNames[mw.middlewareName] = i
	}
}

// CustomCaveatSupported makes sure a middleware that handles the given custom
// caveat name is registered. If none is, an error is returned, signalling to
// the macaroon bakery and its validator to reject macaroons that have a custom
// caveat with that name.
//
// NOTE: This method is part of the macaroons.CustomCaveatAcceptor interface.
func (r *InterceptorChain) CustomCaveatSupported(customCaveatName string) error {
	r.RLock()
	defer r.RUnlock()

	// We only accept requests with a custom caveat if we also have a
	// middleware registered that handles that custom caveat. That is
	// crucial for security! Otherwise a request with an encumbered (=has
	// restricted permissions based upon the custom caveat condition)
	// macaroon would not be validated against the limitations that the
	// custom caveat implicate. Since the map is keyed by the _name_ of the
	// middleware, we need to loop through all of them to see if one has
	// the given custom macaroon caveat name.
	for _, middleware := range r.registeredMiddleware {
		if middleware.customCaveatName == customCaveatName {
			return nil
		}
	}

	return fmt.Errorf("cannot accept macaroon with custom caveat '%s', "+
		"no middleware registered to handle it", customCaveatName)
}

// CreateServerOpts creates the GRPC server options that can be added to a GRPC
// server in order to add this InterceptorChain.
func (r *InterceptorChain) CreateServerOpts() []grpc.ServerOption {
	var unaryInterceptors []grpc.UnaryServerInterceptor
	var strmInterceptors []grpc.StreamServerInterceptor

	// The first interceptors we'll add to the chain is our logging
	// interceptors, so we can automatically log all errors that happen
	// during RPC calls.
	unaryInterceptors = append(
		unaryInterceptors, errorLogUnaryServerInterceptor(r.rpcsLog),
	)
	strmInterceptors = append(
		strmInterceptors, errorLogStreamServerInterceptor(r.rpcsLog),
	)

	// Next we'll add our RPC state check interceptors, that will check
	// whether the attempted call is allowed in the current state.
	unaryInterceptors = append(
		unaryInterceptors, r.rpcStateUnaryServerInterceptor(),
	)
	strmInterceptors = append(
		strmInterceptors, r.rpcStateStreamServerInterceptor(),
	)

	// We'll add the macaroon interceptors. If macaroons aren't disabled,
	// then these interceptors will enforce macaroon authentication.
	unaryInterceptors = append(
		unaryInterceptors, r.MacaroonUnaryServerInterceptor(),
	)
	strmInterceptors = append(
		strmInterceptors, r.MacaroonStreamServerInterceptor(),
	)

	// Next, we'll add the interceptors for our custom macaroon caveat based
	// middleware.
	unaryInterceptors = append(
		unaryInterceptors, r.middlewareUnaryServerInterceptor(),
	)
	strmInterceptors = append(
		strmInterceptors, r.middlewareStreamServerInterceptor(),
	)

	// Get interceptors for Prometheus to gather gRPC performance metrics.
	// If monitoring is disabled, GetPromInterceptors() will return empty
	// slices.
	promUnaryInterceptors, promStrmInterceptors :=
		monitoring.GetPromInterceptors()

	// Concatenate the slices of unary and stream interceptors respectively.
	unaryInterceptors = append(unaryInterceptors, promUnaryInterceptors...)
	strmInterceptors = append(strmInterceptors, promStrmInterceptors...)

	// Create server options from the interceptors we just set up.
	chainedUnary := grpc_middleware.WithUnaryServerChain(
		unaryInterceptors...,
	)
	chainedStream := grpc_middleware.WithStreamServerChain(
		strmInterceptors...,
	)
	serverOpts := []grpc.ServerOption{chainedUnary, chainedStream}

	return serverOpts
}

// errorLogUnaryServerInterceptor is a simple UnaryServerInterceptor that will
// automatically log any errors that occur when serving a client's unary
// request.
func errorLogUnaryServerInterceptor(logger btclog.Logger) grpc.UnaryServerInterceptor {
	return func(ctx context.Context, req interface{}, info *grpc.UnaryServerInfo,
		handler grpc.UnaryHandler) (interface{}, error) {

		resp, err := handler(ctx, req)
		if err != nil {
			// TODO(roasbeef): also log request details?
			logger.Errorf("[%v]: %v", info.FullMethod, err)
		}

		return resp, err
	}
}

// errorLogStreamServerInterceptor is a simple StreamServerInterceptor that
// will log any errors that occur while processing a client or server streaming
// RPC.
func errorLogStreamServerInterceptor(logger btclog.Logger) grpc.StreamServerInterceptor {
	return func(srv interface{}, ss grpc.ServerStream,
		info *grpc.StreamServerInfo, handler grpc.StreamHandler) error {

		err := handler(srv, ss)
		if err != nil {
			logger.Errorf("[%v]: %v", info.FullMethod, err)
		}

		return err
	}
}

// checkMacaroon validates that the context contains the macaroon needed to
// invoke the given RPC method.
func (r *InterceptorChain) checkMacaroon(ctx context.Context,
	fullMethod string) error {

	// If noMacaroons is set, we'll always allow the call.
	if r.noMacaroons {
		return nil
	}

	// Check whether the method is whitelisted, if so we'll allow it
	// regardless of macaroons.
	_, ok := macaroonWhitelist[fullMethod]
	if ok {
		return nil
	}

	r.RLock()
	svc := r.svc
	r.RUnlock()

	// If the macaroon service is not yet active, we cannot allow
	// the call.
	if svc == nil {
		return fmt.Errorf("unable to determine macaroon permissions")
	}

	r.RLock()
	uriPermissions, ok := r.permissionMap[fullMethod]
	r.RUnlock()
	if !ok {
		return fmt.Errorf("%s: unknown permissions required for method",
			fullMethod)
	}

	// Find out if there is an external validator registered for
	// this method. Fall back to the internal one if there isn't.
	validator, ok := svc.ExternalValidators[fullMethod]
	if !ok {
		validator = svc
	}

	// Now that we know what validator to use, let it do its work.
	return validator.ValidateMacaroon(ctx, uriPermissions, fullMethod)
}

// MacaroonUnaryServerInterceptor is a GRPC interceptor that checks whether the
// request is authorized by the included macaroons.
func (r *InterceptorChain) MacaroonUnaryServerInterceptor() grpc.UnaryServerInterceptor {
	return func(ctx context.Context, req interface{},
		info *grpc.UnaryServerInfo,
		handler grpc.UnaryHandler) (interface{}, error) {

		// Check macaroons.
		if err := r.checkMacaroon(ctx, info.FullMethod); err != nil {
			return nil, err
		}

		return handler(ctx, req)
	}
}

// MacaroonStreamServerInterceptor is a GRPC interceptor that checks whether
// the request is authorized by the included macaroons.
func (r *InterceptorChain) MacaroonStreamServerInterceptor() grpc.StreamServerInterceptor {
	return func(srv interface{}, ss grpc.ServerStream,
		info *grpc.StreamServerInfo, handler grpc.StreamHandler) error {

		// Check macaroons.
		err := r.checkMacaroon(ss.Context(), info.FullMethod)
		if err != nil {
			return err
		}

		return handler(srv, ss)
	}
}

// checkRPCState checks whether a call to the given server is allowed in the
// current RPC state.
func (r *InterceptorChain) checkRPCState(srv interface{}) error {
	// The StateService is being accessed, we allow the call regardless of
	// the current state.
	_, ok := srv.(lnrpc.StateServer)
	if ok {
		return nil
	}

	r.RLock()
	state := r.state
	r.RUnlock()

	switch state {
	// Do not accept any RPC calls (unless to the state service) until LND
	// has not started.
	case waitingToStart:
		return ErrWaitingToStart

	// If the wallet does not exists, only calls to the WalletUnlocker are
	// accepted.
	case walletNotCreated:
		_, ok := srv.(lnrpc.WalletUnlockerServer)
		if !ok {
			return ErrNoWallet
		}

	// If the wallet is locked, only calls to the WalletUnlocker are
	// accepted.
	case walletLocked:
		_, ok := srv.(lnrpc.WalletUnlockerServer)
		if !ok {
			return ErrWalletLocked
		}

	// If the wallet is unlocked, but the RPC not yet active, we reject.
	case walletUnlocked:
		_, ok := srv.(lnrpc.WalletUnlockerServer)
		if ok {
			return ErrWalletUnlocked
		}

		return ErrRPCStarting

	// If the RPC server or lnd server is active, we allow calls to any
	// service except the WalletUnlocker.
	case rpcActive, serverActive:
		_, ok := srv.(lnrpc.WalletUnlockerServer)
		if ok {
			return ErrWalletUnlocked
		}

	default:
		return fmt.Errorf("unknown RPC state: %v", state)
	}

	return nil
}

// rpcStateUnaryServerInterceptor is a GRPC interceptor that checks whether
// calls to the given gGRPC server is allowed in the current rpc state.
func (r *InterceptorChain) rpcStateUnaryServerInterceptor() grpc.UnaryServerInterceptor {
	return func(ctx context.Context, req interface{}, info *grpc.UnaryServerInfo,
		handler grpc.UnaryHandler) (interface{}, error) {

		if err := r.checkRPCState(info.Server); err != nil {
			return nil, err
		}

		return handler(ctx, req)
	}
}

// rpcStateStreamServerInterceptor is a GRPC interceptor that checks whether
// calls to the given gGRPC server is allowed in the current rpc state.
func (r *InterceptorChain) rpcStateStreamServerInterceptor() grpc.StreamServerInterceptor {
	return func(srv interface{}, ss grpc.ServerStream,
		info *grpc.StreamServerInfo, handler grpc.StreamHandler) error {

		if err := r.checkRPCState(srv); err != nil {
			return err
		}

		return handler(srv, ss)
	}
}

// middlewareUnaryServerInterceptor is a unary gRPC interceptor that intercepts
// all requests and responses that are sent with a macaroon containing a custom
// caveat condition that is handled by registered middleware.
func (r *InterceptorChain) middlewareUnaryServerInterceptor() grpc.UnaryServerInterceptor {
	return func(ctx context.Context,
		req interface{}, info *grpc.UnaryServerInfo,
		handler grpc.UnaryHandler) (interface{}, error) {

		// Make sure we don't allow any requests through if one of the
		// mandatory middlewares is missing.
		fullMethod := info.FullMethod
		if err := r.checkMandatoryMiddleware(fullMethod); err != nil {
			return nil, err
		}

		// If there is no middleware registered, we don't need to
		// intercept anything.
		if !r.middlewareRegistered() {
			return handler(ctx, req)
		}

		requestID := atomic.AddUint64(&r.lastRequestID, 1)
		req, err := r.interceptMessage(
			ctx, TypeRequest, requestID, false, info.FullMethod,
			req,
		)
		if err != nil {
			return nil, err
		}

		// Call the handler, which executes the request against lnd.
		lndResp, lndErr := handler(ctx, req)
		if lndErr != nil {
			// The call to lnd ended in an error and not a normal
			// proto message response. Send the error to the
			// interceptor as well to inform about the abnormal
			// termination of the stream and to give the option to
			// replace the error message with a custom one.
			replacedErr, err := r.interceptMessage(
				ctx, TypeResponse, requestID, false,
				info.FullMethod, lndErr,
			)
			if err != nil {
				return nil, err
			}
			return lndResp, replacedErr.(error)
		}

		return r.interceptMessage(
			ctx, TypeResponse, requestID, false, info.FullMethod,
			lndResp,
		)
	}
}

// middlewareStreamServerInterceptor is a streaming gRPC interceptor that
// intercepts all requests and responses that are sent with a macaroon
// containing a custom caveat condition that is handled by registered
// middleware.
func (r *InterceptorChain) middlewareStreamServerInterceptor() grpc.StreamServerInterceptor {
	return func(srv interface{},
		ss grpc.ServerStream, info *grpc.StreamServerInfo,
		handler grpc.StreamHandler) error {

		// Don't intercept the interceptor itself which is a streaming
		// RPC too!
		fullMethod := info.FullMethod
		if fullMethod == lnrpc.RegisterRPCMiddlewareURI {
			return handler(srv, ss)
		}

		// Make sure we don't allow any requests through if one of the
		// mandatory middlewares is missing. We add this check here to
		// make sure the middleware registration itself can still be
		// called.
		if err := r.checkMandatoryMiddleware(fullMethod); err != nil {
			return err
		}

		// If there is no middleware registered, we don't need to
		// intercept anything.
		if !r.middlewareRegistered() {
			return handler(srv, ss)
		}

		// To give the middleware a chance to accept or reject the
		// establishment of the stream itself (and not only when the
		// first message is sent on the stream), we send an intercept
		// request for the stream auth now:
		msg, err := NewStreamAuthInterceptionRequest(
			ss.Context(), info.FullMethod,
		)
		if err != nil {
			return err
		}

		requestID := atomic.AddUint64(&r.lastRequestID, 1)
		err = r.acceptStream(requestID, msg)
		if err != nil {
			return err
		}

		wrappedSS := &serverStreamWrapper{
			ServerStream: ss,
			requestID:    requestID,
			fullMethod:   info.FullMethod,
			interceptor:  r,
		}

		// Call the stream handler, which will block as long as the
		// stream is alive.
		lndErr := handler(srv, wrappedSS)
		if lndErr != nil {
			// This is an error being returned from lnd. Send it to
			// the interceptor as well to inform about the abnormal
			// termination of the stream and to give the option to
			// replace the error message with a custom one.
			replacedErr, err := r.interceptMessage(
				ss.Context(), TypeResponse, requestID,
				true, info.FullMethod, lndErr,
			)
			if err != nil {
				return err
			}

			return replacedErr.(error)
		}

		// Normal/successful termination of the stream.
		return nil
	}
}

// checkMandatoryMiddleware makes sure that each of the middlewares declared as
// mandatory is currently registered.
func (r *InterceptorChain) checkMandatoryMiddleware(fullMethod string) error {
	r.RLock()
	defer r.RUnlock()

	// Allow calls that are whitelisted for macaroons as well, otherwise we
	// get into impossible situations where the wallet is locked but the
	// unlock call is denied because the middleware isn't registered. But
	// the middleware cannot register itself because the wallet is locked.
	if _, ok := macaroonWhitelist[fullMethod]; ok {
		return nil
	}

	// Not a white listed call so make sure every mandatory middleware is
	// currently connected to lnd.
	for _, name := range r.mandatoryMiddleware {
		if _, ok := r.registeredMiddlewareNames[name]; !ok {
			return fmt.Errorf("mandatory middleware '%s' is "+
				"currently not registered, not allowing any "+
				"RPC calls", name)
		}
	}

	return nil
}

// middlewareRegistered returns true if there is at least one middleware
// currently registered.
func (r *InterceptorChain) middlewareRegistered() bool {
	r.RLock()
	defer r.RUnlock()

	return len(r.registeredMiddleware) > 0
}

// acceptStream sends an intercept request to all middlewares that have
// registered for it. This means either a middleware has requested read-only
// access or the request actually has a macaroon with a caveat the middleware
// registered for.
func (r *InterceptorChain) acceptStream(requestID uint64,
	msg *InterceptionRequest) error {

	r.RLock()
	defer r.RUnlock()

	for _, middleware := range r.registeredMiddleware {
		// If there is a custom caveat in the macaroon, make sure the
		// middleware registered for it. Or if a middleware registered
		// for read-only mode, it also gets the request.
		hasCustomCaveat := macaroons.HasCustomCaveat(
			msg.Macaroon, middleware.customCaveatName,
		)
		if !hasCustomCaveat && !middleware.readOnly {
			continue
		}

		msg.CustomCaveatCondition = macaroons.GetCustomCaveatCondition(
			msg.Macaroon, middleware.customCaveatName,
		)

		resp, err := middleware.intercept(requestID, msg)

		// Error during interception itself.
		if err != nil {
			return err
		}

		// Error returned from middleware client.
		if resp.err != nil {
			return resp.err
		}
	}

	return nil
}

// interceptMessage sends out an intercept request for an RPC response. Since
// middleware that hasn't registered for the read-only mode has the option to
// overwrite/replace the message, this needs to be handled differently than the
// auth path above.
func (r *InterceptorChain) interceptMessage(ctx context.Context,
	interceptType InterceptType, requestID uint64, isStream bool,
	fullMethod string, m interface{}) (interface{}, error) {

	r.RLock()
	defer r.RUnlock()

	currentMessage := m
	for _, middleware := range r.registeredMiddleware {
		msg, err := NewMessageInterceptionRequest(
			ctx, interceptType, isStream, fullMethod,
			currentMessage,
		)
		if err != nil {
			return nil, err
		}

		// If there is a custom caveat in the macaroon, make sure the
		// middleware registered for it. Or if a middleware registered
		// for read-only mode, it also gets the request.
		hasCustomCaveat := macaroons.HasCustomCaveat(
			msg.Macaroon, middleware.customCaveatName,
		)
		if !hasCustomCaveat && !middleware.readOnly {
			continue
		}

		msg.CustomCaveatCondition = macaroons.GetCustomCaveatCondition(
			msg.Macaroon, middleware.customCaveatName,
		)

		resp, err := middleware.intercept(requestID, msg)

		// Error during interception itself.
		if err != nil {
			return nil, err
		}

		// Error returned from middleware client.
		if resp.err != nil {
			return nil, resp.err
		}

		// The message was replaced, make sure the next middleware in
		// line receives the updated message.
		if !middleware.readOnly && resp.replace {
			currentMessage = resp.replacement
		}
	}

	return currentMessage, nil
}

// serverStreamWrapper is a struct that wraps a server stream in a way that all
// requests and responses can be intercepted individually.
type serverStreamWrapper struct {
	// ServerStream is the stream that's being wrapped.
	grpc.ServerStream

	requestID uint64

	fullMethod string

	interceptor *InterceptorChain
}

// SendMsg is called when lnd sends a message to the client. This is wrapped to
// intercept streaming RPC responses.
func (w *serverStreamWrapper) SendMsg(m interface{}) error {
	newMsg, err := w.interceptor.interceptMessage(
		w.ServerStream.Context(), TypeResponse, w.requestID, true,
		w.fullMethod, m,
	)
	if err != nil {
		return err
	}

	return w.ServerStream.SendMsg(newMsg)
}

// RecvMsg is called when lnd wants to receive a message from the client. This
// is wrapped to intercept streaming RPC requests.
func (w *serverStreamWrapper) RecvMsg(m interface{}) error {
	err := w.ServerStream.RecvMsg(m)
	if err != nil {
		return err
	}

	req, err := w.interceptor.interceptMessage(
		w.ServerStream.Context(), TypeRequest, w.requestID, true,
		w.fullMethod, m,
	)
	if err != nil {
		return err
	}

	return replaceProtoMsg(m, req)
}<|MERGE_RESOLUTION|>--- conflicted
+++ resolved
@@ -105,37 +105,6 @@
 // client with a macaroon that contains a custom caveat that is supported by one
 // of the registered middlewares.
 //
-<<<<<<< HEAD
-//        |
-//        | gRPC request from client
-//        |
-//    +---v--------------------------------+
-//    |   InterceptorChain                 |
-//    +-+----------------------------------+
-//      | Log Interceptor                  |
-//      +----------------------------------+
-//      | RPC State Interceptor            |
-//      +----------------------------------+
-//      | Macaroon Interceptor             |
-//      +----------------------------------+--------> +---------------------+
-//      | RPC Macaroon Middleware Handler  |<-------- | External Middleware |
-//      +----------------------------------+          |   - modify request |
-//      | Prometheus Interceptor           |          +---------------------+
-//      +-+--------------------------------+
-//        | validated gRPC request from client
-//    +---v--------------------------------+
-//    |   main gRPC server                 |
-//    +---+--------------------------------+
-//        |
-//        | original gRPC request to client
-//        |
-//    +---v--------------------------------+--------> +---------------------+
-//    |   RPC Macaroon Middleware Handler  |<-------- | External Middleware |
-//    +---+--------------------------------+          |   - modify response |
-//        |                                           +---------------------+
-//        | edited gRPC request to client
-//        v
-=======
 //	    |
 //	    | gRPC request from client
 //	    |
@@ -165,7 +134,6 @@
 //	    |                                           +---------------------+
 //	    | edited gRPC request to client
 //	    v
->>>>>>> c855d83a
 type InterceptorChain struct {
 	// lastRequestID is the ID of the last gRPC request or stream that was
 	// intercepted by the middleware interceptor.

package lnd

import (
	"bytes"
	"context"
	"crypto/tls"
	"encoding/hex"
	"errors"
	"fmt"
	"io"
	"math"
	"net"
	"net/http"
	"runtime"
	"sort"
	"strings"
	"sync"
	"sync/atomic"
	"time"

	"github.com/btcsuite/btcd/blockchain"
	"github.com/btcsuite/btcd/btcec"
	"github.com/btcsuite/btcd/chaincfg"
	"github.com/btcsuite/btcd/chaincfg/chainhash"
	"github.com/btcsuite/btcd/txscript"
	"github.com/btcsuite/btcd/wire"
	"github.com/btcsuite/btcutil"
	"github.com/btcsuite/btcutil/psbt"
	"github.com/btcsuite/btcwallet/wallet/txauthor"
	"github.com/davecgh/go-spew/spew"
	grpc_middleware "github.com/grpc-ecosystem/go-grpc-middleware"
	proxy "github.com/grpc-ecosystem/grpc-gateway/runtime"
	"github.com/lightningnetwork/lnd/autopilot"
	"github.com/lightningnetwork/lnd/build"
	"github.com/lightningnetwork/lnd/chanacceptor"
	"github.com/lightningnetwork/lnd/chanbackup"
	"github.com/lightningnetwork/lnd/chanfitness"
	"github.com/lightningnetwork/lnd/channeldb"
	"github.com/lightningnetwork/lnd/channeldb/kvdb"
	"github.com/lightningnetwork/lnd/channelnotifier"
	"github.com/lightningnetwork/lnd/contractcourt"
	"github.com/lightningnetwork/lnd/discovery"
	"github.com/lightningnetwork/lnd/feature"
	"github.com/lightningnetwork/lnd/htlcswitch"
	"github.com/lightningnetwork/lnd/input"
	"github.com/lightningnetwork/lnd/invoices"
	"github.com/lightningnetwork/lnd/keychain"
	"github.com/lightningnetwork/lnd/labels"
	"github.com/lightningnetwork/lnd/lncfg"
	"github.com/lightningnetwork/lnd/lnrpc"
	"github.com/lightningnetwork/lnd/lnrpc/invoicesrpc"
	"github.com/lightningnetwork/lnd/lnrpc/routerrpc"
	"github.com/lightningnetwork/lnd/lntypes"
	"github.com/lightningnetwork/lnd/lnwallet"
	"github.com/lightningnetwork/lnd/lnwallet/btcwallet"
	"github.com/lightningnetwork/lnd/lnwallet/chainfee"
	"github.com/lightningnetwork/lnd/lnwallet/chanfunding"
	"github.com/lightningnetwork/lnd/lnwire"
	"github.com/lightningnetwork/lnd/macaroons"
	"github.com/lightningnetwork/lnd/monitoring"
	"github.com/lightningnetwork/lnd/peer"
	"github.com/lightningnetwork/lnd/peernotifier"
	"github.com/lightningnetwork/lnd/record"
	"github.com/lightningnetwork/lnd/routing"
	"github.com/lightningnetwork/lnd/routing/route"
	"github.com/lightningnetwork/lnd/signal"
	"github.com/lightningnetwork/lnd/sweep"
	"github.com/lightningnetwork/lnd/watchtower"
	"github.com/lightningnetwork/lnd/zpay32"
	"github.com/tv42/zbase32"
	"google.golang.org/grpc"
	"gopkg.in/macaroon-bakery.v2/bakery"
)

var (
<<<<<<< HEAD
	// defaultAcceptorTimeout is the time after which an RPCAcceptor will time
	// out and return false if it hasn't yet received a response.
	//
	// TODO: Make this configurable
	defaultAcceptorTimeout = 15 * time.Second

=======
>>>>>>> 4a437400
	// readPermissions is a slice of all entities that allow read
	// permissions for authorization purposes, all lowercase.
	readPermissions = []bakery.Op{
		{
			Entity: "onchain",
			Action: "read",
		},
		{
			Entity: "offchain",
			Action: "read",
		},
		{
			Entity: "address",
			Action: "read",
		},
		{
			Entity: "message",
			Action: "read",
		},
		{
			Entity: "peers",
			Action: "read",
		},
		{
			Entity: "info",
			Action: "read",
		},
		{
			Entity: "invoices",
			Action: "read",
		},
		{
			Entity: "signer",
			Action: "read",
		},
	}

	// writePermissions is a slice of all entities that allow write
	// permissions for authorization purposes, all lowercase.
	writePermissions = []bakery.Op{
		{
			Entity: "onchain",
			Action: "write",
		},
		{
			Entity: "offchain",
			Action: "write",
		},
		{
			Entity: "address",
			Action: "write",
		},
		{
			Entity: "message",
			Action: "write",
		},
		{
			Entity: "peers",
			Action: "write",
		},
		{
			Entity: "info",
			Action: "write",
		},
		{
			Entity: "invoices",
			Action: "write",
		},
		{
			Entity: "signer",
			Action: "generate",
		},
		{
			Entity: "macaroon",
			Action: "generate",
		},
	}

	// invoicePermissions is a slice of all the entities that allows a user
	// to only access calls that are related to invoices, so: streaming
	// RPCs, generating, and listening invoices.
	invoicePermissions = []bakery.Op{
		{
			Entity: "invoices",
			Action: "read",
		},
		{
			Entity: "invoices",
			Action: "write",
		},
		{
			Entity: "address",
			Action: "read",
		},
		{
			Entity: "address",
			Action: "write",
		},
		{
			Entity: "onchain",
			Action: "read",
		},
	}

	// TODO(guggero): Refactor into constants that are used for all
	// permissions in this file. Also expose the list of possible
	// permissions in an RPC when per RPC permissions are
	// implemented.
	validActions  = []string{"read", "write", "generate"}
	validEntities = []string{
		"onchain", "offchain", "address", "message",
		"peers", "info", "invoices", "signer", "macaroon",
	}
)

// stringInSlice returns true if a string is contained in the given slice.
func stringInSlice(a string, slice []string) bool {
	for _, b := range slice {
		if b == a {
			return true
		}
	}
	return false
}

// mainRPCServerPermissions returns a mapping of the main RPC server calls to
// the permissions they require.
func mainRPCServerPermissions() map[string][]bakery.Op {
	return map[string][]bakery.Op{
		"/lnrpc.Lightning/SendCoins": {{
			Entity: "onchain",
			Action: "write",
		}},
		"/lnrpc.Lightning/ListUnspent": {{
			Entity: "onchain",
			Action: "read",
		}},
		"/lnrpc.Lightning/SendMany": {{
			Entity: "onchain",
			Action: "write",
		}},
		"/lnrpc.Lightning/NewAddress": {{
			Entity: "address",
			Action: "write",
		}},
		"/lnrpc.Lightning/SignMessage": {{
			Entity: "message",
			Action: "write",
		}},
		"/lnrpc.Lightning/VerifyMessage": {{
			Entity: "message",
			Action: "read",
		}},
		"/lnrpc.Lightning/ConnectPeer": {{
			Entity: "peers",
			Action: "write",
		}},
		"/lnrpc.Lightning/DisconnectPeer": {{
			Entity: "peers",
			Action: "write",
		}},
		"/lnrpc.Lightning/OpenChannel": {{
			Entity: "onchain",
			Action: "write",
		}, {
			Entity: "offchain",
			Action: "write",
		}},
		"/lnrpc.Lightning/OpenChannelSync": {{
			Entity: "onchain",
			Action: "write",
		}, {
			Entity: "offchain",
			Action: "write",
		}},
		"/lnrpc.Lightning/CloseChannel": {{
			Entity: "onchain",
			Action: "write",
		}, {
			Entity: "offchain",
			Action: "write",
		}},
		"/lnrpc.Lightning/AbandonChannel": {{
			Entity: "offchain",
			Action: "write",
		}},
		"/lnrpc.Lightning/GetInfo": {{
			Entity: "info",
			Action: "read",
		}},
		"/lnrpc.Lightning/GetRecoveryInfo": {{
			Entity: "info",
			Action: "read",
		}},
		"/lnrpc.Lightning/ListPeers": {{
			Entity: "peers",
			Action: "read",
		}},
		"/lnrpc.Lightning/WalletBalance": {{
			Entity: "onchain",
			Action: "read",
		}},
		"/lnrpc.Lightning/EstimateFee": {{
			Entity: "onchain",
			Action: "read",
		}},
		"/lnrpc.Lightning/ChannelBalance": {{
			Entity: "offchain",
			Action: "read",
		}},
		"/lnrpc.Lightning/PendingChannels": {{
			Entity: "offchain",
			Action: "read",
		}},
		"/lnrpc.Lightning/ListChannels": {{
			Entity: "offchain",
			Action: "read",
		}},
		"/lnrpc.Lightning/SubscribeChannelEvents": {{
			Entity: "offchain",
			Action: "read",
		}},
		"/lnrpc.Lightning/ClosedChannels": {{
			Entity: "offchain",
			Action: "read",
		}},
		"/lnrpc.Lightning/SendPayment": {{
			Entity: "offchain",
			Action: "write",
		}},
		"/lnrpc.Lightning/SendPaymentSync": {{
			Entity: "offchain",
			Action: "write",
		}},
		"/lnrpc.Lightning/SendToRoute": {{
			Entity: "offchain",
			Action: "write",
		}},
		"/lnrpc.Lightning/SendToRouteSync": {{
			Entity: "offchain",
			Action: "write",
		}},
		"/lnrpc.Lightning/AddInvoice": {{
			Entity: "invoices",
			Action: "write",
		}},
		"/lnrpc.Lightning/LookupInvoice": {{
			Entity: "invoices",
			Action: "read",
		}},
		"/lnrpc.Lightning/ListInvoices": {{
			Entity: "invoices",
			Action: "read",
		}},
		"/lnrpc.Lightning/SubscribeInvoices": {{
			Entity: "invoices",
			Action: "read",
		}},
		"/lnrpc.Lightning/SubscribeTransactions": {{
			Entity: "onchain",
			Action: "read",
		}},
		"/lnrpc.Lightning/GetTransactions": {{
			Entity: "onchain",
			Action: "read",
		}},
		"/lnrpc.Lightning/DescribeGraph": {{
			Entity: "info",
			Action: "read",
		}},
		"/lnrpc.Lightning/GetNodeMetrics": {{
			Entity: "info",
			Action: "read",
		}},
		"/lnrpc.Lightning/GetChanInfo": {{
			Entity: "info",
			Action: "read",
		}},
		"/lnrpc.Lightning/GetNodeInfo": {{
			Entity: "info",
			Action: "read",
		}},
		"/lnrpc.Lightning/QueryRoutes": {{
			Entity: "info",
			Action: "read",
		}},
		"/lnrpc.Lightning/GetNetworkInfo": {{
			Entity: "info",
			Action: "read",
		}},
		"/lnrpc.Lightning/StopDaemon": {{
			Entity: "info",
			Action: "write",
		}},
		"/lnrpc.Lightning/SubscribeChannelGraph": {{
			Entity: "info",
			Action: "read",
		}},
		"/lnrpc.Lightning/ListPayments": {{
			Entity: "offchain",
			Action: "read",
		}},
		"/lnrpc.Lightning/DeleteAllPayments": {{
			Entity: "offchain",
			Action: "write",
		}},
		"/lnrpc.Lightning/DebugLevel": {{
			Entity: "info",
			Action: "write",
		}},
		"/lnrpc.Lightning/DecodePayReq": {{
			Entity: "offchain",
			Action: "read",
		}},
		"/lnrpc.Lightning/FeeReport": {{
			Entity: "offchain",
			Action: "read",
		}},
		"/lnrpc.Lightning/UpdateChannelPolicy": {{
			Entity: "offchain",
			Action: "write",
		}},
		"/lnrpc.Lightning/ForwardingHistory": {{
			Entity: "offchain",
			Action: "read",
		}},
		"/lnrpc.Lightning/RestoreChannelBackups": {{
			Entity: "offchain",
			Action: "write",
		}},
		"/lnrpc.Lightning/ExportChannelBackup": {{
			Entity: "offchain",
			Action: "read",
		}},
		"/lnrpc.Lightning/VerifyChanBackup": {{
			Entity: "offchain",
			Action: "read",
		}},
		"/lnrpc.Lightning/ExportAllChannelBackups": {{
			Entity: "offchain",
			Action: "read",
		}},
		"/lnrpc.Lightning/SubscribeChannelBackups": {{
			Entity: "offchain",
			Action: "read",
		}},
		"/lnrpc.Lightning/ChannelAcceptor": {{
			Entity: "onchain",
			Action: "write",
		}, {
			Entity: "offchain",
			Action: "write",
		}},
		"/lnrpc.Lightning/BakeMacaroon": {{
			Entity: "macaroon",
			Action: "generate",
		}},
		"/lnrpc.Lightning/SubscribePeerEvents": {{
			Entity: "peers",
			Action: "read",
		}},
		"/lnrpc.Lightning/FundingStateStep": {{
			Entity: "onchain",
			Action: "write",
		}, {
			Entity: "offchain",
			Action: "write",
		}},
	}
}

// rpcServer is a gRPC, RPC front end to the lnd daemon.
// TODO(roasbeef): pagination support for the list-style calls
type rpcServer struct {
	started  int32 // To be used atomically.
	shutdown int32 // To be used atomically.

	server *server

	cfg *Config

	// subServers are a set of sub-RPC servers that use the same gRPC and
	// listening sockets as the main RPC server, but which maintain their
	// own independent service. This allows us to expose a set of
	// micro-service like abstractions to the outside world for users to
	// consume.
	subServers []lnrpc.SubServer

	// grpcServer is the main gRPC server that this RPC server, and all the
	// sub-servers will use to register themselves and accept client
	// requests from.
	grpcServer *grpc.Server

	// listeners is a list of listeners to use when starting the grpc
	// server. We make it configurable such that the grpc server can listen
	// on custom interfaces.
	listeners []*ListenerWithSignal

	// listenerCleanUp are a set of closures functions that will allow this
	// main RPC server to clean up all the listening socket created for the
	// server.
	listenerCleanUp []func()

	// restDialOpts are a set of gRPC dial options that the REST server
	// proxy will use to connect to the main gRPC server.
	restDialOpts []grpc.DialOption

	// restProxyDest is the address to forward REST requests to.
	restProxyDest string

	// tlsCfg is the TLS config that allows the REST server proxy to
	// connect to the main gRPC server to proxy all incoming requests.
	tlsCfg *tls.Config

	// routerBackend contains the backend implementation of the router
	// rpc sub server.
	routerBackend *routerrpc.RouterBackend

	// chanPredicate is used in the bidirectional ChannelAcceptor streaming
	// method.
	chanPredicate *chanacceptor.ChainedAcceptor

	quit chan struct{}

	// macService is the macaroon service that we need to mint new
	// macaroons.
	macService *macaroons.Service

	// selfNode is our own pubkey.
	selfNode route.Vertex
}

// A compile time check to ensure that rpcServer fully implements the
// LightningServer gRPC service.
var _ lnrpc.LightningServer = (*rpcServer)(nil)

// newRPCServer creates and returns a new instance of the rpcServer. The
// rpcServer will handle creating all listening sockets needed by it, and any
// of the sub-servers that it maintains. The set of serverOpts should be the
// base level options passed to the grPC server. This typically includes things
// like requiring TLS, etc.
func newRPCServer(cfg *Config, s *server, macService *macaroons.Service,
	subServerCgs *subRPCServerConfigs, serverOpts []grpc.ServerOption,
	restDialOpts []grpc.DialOption, restProxyDest string,
	atpl *autopilot.Manager, invoiceRegistry *invoices.InvoiceRegistry,
	tower *watchtower.Standalone, tlsCfg *tls.Config,
	getListeners rpcListeners,
	chanPredicate *chanacceptor.ChainedAcceptor) (*rpcServer, error) {

	// Set up router rpc backend.
	channelGraph := s.localChanDB.ChannelGraph()
	selfNode, err := channelGraph.SourceNode()
	if err != nil {
		return nil, err
	}
	graph := s.localChanDB.ChannelGraph()
	routerBackend := &routerrpc.RouterBackend{
		SelfNode: selfNode.PubKeyBytes,
		FetchChannelCapacity: func(chanID uint64) (btcutil.Amount,
			error) {

			info, _, _, err := graph.FetchChannelEdgesByID(chanID)
			if err != nil {
				return 0, err
			}
			return info.Capacity, nil
		},
		FetchChannelEndpoints: func(chanID uint64) (route.Vertex,
			route.Vertex, error) {

			info, _, _, err := graph.FetchChannelEdgesByID(
				chanID,
			)
			if err != nil {
				return route.Vertex{}, route.Vertex{},
					fmt.Errorf("unable to fetch channel "+
						"edges by channel ID %d: %v",
						chanID, err)
			}

			return info.NodeKey1Bytes, info.NodeKey2Bytes, nil
		},
		FindRoute:              s.chanRouter.FindRoute,
		MissionControl:         s.missionControl,
		ActiveNetParams:        activeNetParams.Params,
		Tower:                  s.controlTower,
		MaxTotalTimelock:       cfg.MaxOutgoingCltvExpiry,
		DefaultFinalCltvDelta:  uint16(cfg.Bitcoin.TimeLockDelta),
		SubscribeHtlcEvents:    s.htlcNotifier.SubscribeHtlcEvents,
		InterceptableForwarder: s.interceptableSwitch,
	}

	genInvoiceFeatures := func() *lnwire.FeatureVector {
		return s.featureMgr.Get(feature.SetInvoice)
	}

	var (
		subServers     []lnrpc.SubServer
		subServerPerms []lnrpc.MacaroonPerms
	)

	// Before we create any of the sub-servers, we need to ensure that all
	// the dependencies they need are properly populated within each sub
	// server configuration struct.
	//
	// TODO(roasbeef): extend sub-sever config to have both (local vs remote) DB
	err = subServerCgs.PopulateDependencies(
		cfg, s.cc, cfg.networkDir, macService, atpl, invoiceRegistry,
		s.htlcSwitch, activeNetParams.Params, s.chanRouter,
		routerBackend, s.nodeSigner, s.remoteChanDB, s.sweeper, tower,
		s.towerClient, cfg.net.ResolveTCPAddr, genInvoiceFeatures,
		rpcsLog,
	)
	if err != nil {
		return nil, err
	}

	// Now that the sub-servers have all their dependencies in place, we
	// can create each sub-server!
	registeredSubServers := lnrpc.RegisteredSubServers()
	for _, subServer := range registeredSubServers {
		subServerInstance, macPerms, err := subServer.New(subServerCgs)
		if err != nil {
			return nil, err
		}

		// We'll collect the sub-server, and also the set of
		// permissions it needs for macaroons so we can apply the
		// interceptors below.
		subServers = append(subServers, subServerInstance)
		subServerPerms = append(subServerPerms, macPerms)
	}

	// Next, we need to merge the set of sub server macaroon permissions
	// with the main RPC server permissions so we can unite them under a
	// single set of interceptors.
	permissions := mainRPCServerPermissions()
	for _, subServerPerm := range subServerPerms {
		for method, ops := range subServerPerm {
			// For each new method:ops combo, we also ensure that
			// non of the sub-servers try to override each other.
			if _, ok := permissions[method]; ok {
				return nil, fmt.Errorf("detected duplicate "+
					"macaroon constraints for path: %v",
					method)
			}

			permissions[method] = ops
		}
	}

	// Get the listeners and server options to use for this rpc server.
	listeners, cleanup, err := getListeners()
	if err != nil {
		return nil, err
	}

	// External subserver possibly need to register their own permissions.
	for _, lis := range listeners {
		extSubserver := lis.ExternalRPCSubserverCfg
		if extSubserver != nil {
			for method, ops := range extSubserver.Permissions {
				// For each new method:ops combo, we also ensure
				// that non of the sub-servers try to override
				// each other.
				if _, ok := permissions[method]; ok {
					return nil, fmt.Errorf("detected "+
						"duplicate macaroon "+
						"constraints for path: %v",
						method)
				}

				permissions[method] = ops
			}
		}
	}

	// If macaroons aren't disabled (a non-nil service), then we'll set up
	// our set of interceptors which will allow us to handle the macaroon
	// authentication in a single location.
	macUnaryInterceptors := []grpc.UnaryServerInterceptor{}
	macStrmInterceptors := []grpc.StreamServerInterceptor{}
	if macService != nil {
		unaryInterceptor := macService.UnaryServerInterceptor(permissions)
		macUnaryInterceptors = append(macUnaryInterceptors, unaryInterceptor)

		strmInterceptor := macService.StreamServerInterceptor(permissions)
		macStrmInterceptors = append(macStrmInterceptors, strmInterceptor)
	}

	// Get interceptors for Prometheus to gather gRPC performance metrics.
	// If monitoring is disabled, GetPromInterceptors() will return empty
	// slices.
	promUnaryInterceptors, promStrmInterceptors := monitoring.GetPromInterceptors()

	// Concatenate the slices of unary and stream interceptors respectively.
	unaryInterceptors := append(macUnaryInterceptors, promUnaryInterceptors...)
	strmInterceptors := append(macStrmInterceptors, promStrmInterceptors...)

	// We'll also add our logging interceptors as well, so we can
	// automatically log all errors that happen during RPC calls.
	unaryInterceptors = append(
		unaryInterceptors, errorLogUnaryServerInterceptor(rpcsLog),
	)
	strmInterceptors = append(
		strmInterceptors, errorLogStreamServerInterceptor(rpcsLog),
	)

	// If any interceptors have been set up, add them to the server options.
	if len(unaryInterceptors) != 0 && len(strmInterceptors) != 0 {
		chainedUnary := grpc_middleware.WithUnaryServerChain(
			unaryInterceptors...,
		)
		chainedStream := grpc_middleware.WithStreamServerChain(
			strmInterceptors...,
		)
		serverOpts = append(serverOpts, chainedUnary, chainedStream)
	}

	// Finally, with all the pre-set up complete,  we can create the main
	// gRPC server, and register the main lnrpc server along side.
	grpcServer := grpc.NewServer(serverOpts...)
	rootRPCServer := &rpcServer{
		cfg:             cfg,
		restDialOpts:    restDialOpts,
		listeners:       listeners,
		listenerCleanUp: []func(){cleanup},
		restProxyDest:   restProxyDest,
		subServers:      subServers,
		tlsCfg:          tlsCfg,
		grpcServer:      grpcServer,
		server:          s,
		routerBackend:   routerBackend,
		chanPredicate:   chanPredicate,
		quit:            make(chan struct{}, 1),
		macService:      macService,
		selfNode:        selfNode.PubKeyBytes,
	}
	lnrpc.RegisterLightningServer(grpcServer, rootRPCServer)

	// Now the main RPC server has been registered, we'll iterate through
	// all the sub-RPC servers and register them to ensure that requests
	// are properly routed towards them.
	for _, subServer := range subServers {
		err := subServer.RegisterWithRootServer(grpcServer)
		if err != nil {
			return nil, fmt.Errorf("unable to register "+
				"sub-server %v with root: %v",
				subServer.Name(), err)
		}
	}

	return rootRPCServer, nil
}

// Start launches any helper goroutines required for the rpcServer to function.
func (r *rpcServer) Start() error {
	if atomic.AddInt32(&r.started, 1) != 1 {
		return nil
	}

	// First, we'll start all the sub-servers to ensure that they're ready
	// to take new requests in.
	//
	// TODO(roasbeef): some may require that the entire daemon be started
	// at that point
	for _, subServer := range r.subServers {
		rpcsLog.Debugf("Starting sub RPC server: %v", subServer.Name())

		if err := subServer.Start(); err != nil {
			return err
		}
	}

	// With all the sub-servers started, we'll spin up the listeners for
	// the main RPC server itself.
	for _, lis := range r.listeners {
		go func(lis *ListenerWithSignal) {
			rpcsLog.Infof("RPC server listening on %s", lis.Addr())

			// Before actually listening on the gRPC listener, give
			// external subservers the chance to register to our
			// gRPC server. Those external subservers (think GrUB)
			// are responsible for starting/stopping on their own,
			// we just let them register their services to the same
			// server instance so all of them can be exposed on the
			// same port/listener.
			extSubCfg := lis.ExternalRPCSubserverCfg
			if extSubCfg != nil && extSubCfg.Registrar != nil {
				registerer := extSubCfg.Registrar
				err := registerer.RegisterGrpcSubserver(
					r.grpcServer,
				)
				if err != nil {
					rpcsLog.Errorf("error registering "+
						"external gRPC subserver: %v",
						err)
				}
			}

			// Close the ready chan to indicate we are listening.
			close(lis.Ready)
			_ = r.grpcServer.Serve(lis)
		}(lis)
	}

	// If Prometheus monitoring is enabled, start the Prometheus exporter.
	if r.cfg.Prometheus.Enabled() {
		err := monitoring.ExportPrometheusMetrics(
			r.grpcServer, r.cfg.Prometheus,
		)
		if err != nil {
			return err
		}
	}

	// The default JSON marshaler of the REST proxy only sets OrigName to
	// true, which instructs it to use the same field names as specified in
	// the proto file and not switch to camel case. What we also want is
	// that the marshaler prints all values, even if they are falsey.
	customMarshalerOption := proxy.WithMarshalerOption(
		proxy.MIMEWildcard, &proxy.JSONPb{
			OrigName:     true,
			EmitDefaults: true,
		},
	)

	// Now start the REST proxy for our gRPC server above. We'll ensure
	// we direct LND to connect to its loopback address rather than a
	// wildcard to prevent certificate issues when accessing the proxy
	// externally.
	restMux := proxy.NewServeMux(customMarshalerOption)
	restCtx, restCancel := context.WithCancel(context.Background())
	r.listenerCleanUp = append(r.listenerCleanUp, restCancel)

	// Wrap the default grpc-gateway handler with the WebSocket handler.
	restHandler := lnrpc.NewWebSocketProxy(restMux, rpcsLog)

	// Set the CORS headers if configured. This wraps the HTTP handler with
	// another handler.
	if len(r.cfg.RestCORS) > 0 {
		restHandler = allowCORS(restHandler, r.cfg.RestCORS)
	}

	// With our custom REST proxy mux created, register our main RPC and
	// give all subservers a chance to register as well.
	err := lnrpc.RegisterLightningHandlerFromEndpoint(
		restCtx, restMux, r.restProxyDest, r.restDialOpts,
	)
	if err != nil {
		return err
	}
<<<<<<< HEAD
	for _, restEndpoint := range cfg.RESTListeners {
		var (
			lis net.Listener
			err error
		)
		if !cfg.DisableTLS {
			lis, err = lncfg.TLSListenOnAddress(restEndpoint, r.tlsCfg)
		} else {
			lis, err = net.Listen("tcp", restEndpoint.String())
		}
=======
	for _, subServer := range r.subServers {
		err := subServer.RegisterWithRestServer(
			restCtx, restMux, r.restProxyDest, r.restDialOpts,
		)
>>>>>>> 4a437400
		if err != nil {
			return fmt.Errorf("unable to register REST sub-server "+
				"%v with root: %v", subServer.Name(), err)
		}
	}

	// Before listening on any of the interfaces, we also want to give the
	// external subservers a chance to register their own REST proxy stub
	// with our mux instance.
	for _, lis := range r.listeners {
		if lis.ExternalRestRegistrar != nil {
			err := lis.ExternalRestRegistrar.RegisterRestSubserver(
				restCtx, restMux, r.restProxyDest,
				r.restDialOpts,
			)
			if err != nil {
				rpcsLog.Errorf("error registering "+
					"external REST subserver: %v", err)
			}
		}
	}

	// Now spin up a network listener for each requested port and start a
	// goroutine that serves REST with the created mux there.
	for _, restEndpoint := range r.cfg.RESTListeners {
		var (
			lis net.Listener
			err error
		)
		if !r.cfg.DisableTLS {
			lis, err = lncfg.TLSListenOnAddress(restEndpoint, r.tlsCfg)
		} else {
			lis, err = net.Listen("tcp", restEndpoint.String())
		}
		if err != nil {
			ltndLog.Errorf("gRPC proxy unable to listen on %s",
				restEndpoint)
			return err
		}

		r.listenerCleanUp = append(r.listenerCleanUp, func() {
			_ = lis.Close()
		})

		go func() {
			rpcsLog.Infof("gRPC proxy started at %s", lis.Addr())

			// Create our proxy chain now. A request will pass
			// through the following chain:
			// req ---> CORS handler --> WS proxy --->
			//   REST proxy --> gRPC endpoint
			err := http.Serve(lis, restHandler)
			if err != nil && !lnrpc.IsClosedConnError(err) {
				rpcsLog.Error(err)
			}
		}()
	}

	return nil
}

// Stop signals any active goroutines for a graceful closure.
func (r *rpcServer) Stop() error {
	if atomic.AddInt32(&r.shutdown, 1) != 1 {
		return nil
	}

	rpcsLog.Infof("Stopping RPC Server")

	close(r.quit)

	// After we've signalled all of our active goroutines to exit, we'll
	// then do the same to signal a graceful shutdown of all the sub
	// servers.
	for _, subServer := range r.subServers {
		rpcsLog.Infof("Stopping %v Sub-RPC Server",
			subServer.Name())

		if err := subServer.Stop(); err != nil {
			rpcsLog.Errorf("unable to stop sub-server %v: %v",
				subServer.Name(), err)
			continue
		}
	}

	// Finally, we can clean up all the listening sockets to ensure that we
	// give the file descriptors back to the OS.
	for _, cleanUp := range r.listenerCleanUp {
		cleanUp()
	}

	return nil
}

// addrPairsToOutputs converts a map describing a set of outputs to be created,
// the outputs themselves. The passed map pairs up an address, to a desired
// output value amount. Each address is converted to its corresponding pkScript
// to be used within the constructed output(s).
func addrPairsToOutputs(addrPairs map[string]int64) ([]*wire.TxOut, error) {
	outputs := make([]*wire.TxOut, 0, len(addrPairs))
	for addr, amt := range addrPairs {
		addr, err := btcutil.DecodeAddress(addr, activeNetParams.Params)
		if err != nil {
			return nil, err
		}

		pkscript, err := txscript.PayToAddrScript(addr)
		if err != nil {
			return nil, err
		}

		outputs = append(outputs, wire.NewTxOut(amt, pkscript))
	}

	return outputs, nil
}

// allowCORS wraps the given http.Handler with a function that adds the
// Access-Control-Allow-Origin header to the response.
func allowCORS(handler http.Handler, origins []string) http.Handler {
	allowHeaders := "Access-Control-Allow-Headers"
	allowMethods := "Access-Control-Allow-Methods"
	allowOrigin := "Access-Control-Allow-Origin"

	return http.HandlerFunc(func(w http.ResponseWriter, r *http.Request) {
		origin := r.Header.Get("Origin")

		// Skip everything if the browser doesn't send the Origin field.
		if origin == "" {
			handler.ServeHTTP(w, r)
			return
		}

		// Set the static header fields first.
		w.Header().Set(
			allowHeaders,
			"Content-Type, Accept, Grpc-Metadata-Macaroon",
		)
		w.Header().Set(allowMethods, "GET, POST, DELETE")

		// Either we allow all origins or the incoming request matches
		// a specific origin in our list of allowed origins.
		for _, allowedOrigin := range origins {
			if allowedOrigin == "*" || origin == allowedOrigin {
				// Only set allowed origin to requested origin.
				w.Header().Set(allowOrigin, origin)

				break
			}
		}

		// For a pre-flight request we only need to send the headers
		// back. No need to call the rest of the chain.
		if r.Method == "OPTIONS" {
			return
		}

		// Everything's prepared now, we can pass the request along the
		// chain of handlers.
		handler.ServeHTTP(w, r)
	})
}

// sendCoinsOnChain makes an on-chain transaction in or to send coins to one or
// more addresses specified in the passed payment map. The payment map maps an
// address to a specified output value to be sent to that address.
func (r *rpcServer) sendCoinsOnChain(paymentMap map[string]int64,
	feeRate chainfee.SatPerKWeight, label string) (*chainhash.Hash, error) {

	outputs, err := addrPairsToOutputs(paymentMap)
	if err != nil {
		return nil, err
	}

	tx, err := r.server.cc.wallet.SendOutputs(outputs, feeRate, label)
	if err != nil {
		return nil, err
	}

	txHash := tx.TxHash()
	return &txHash, nil
}

// ListUnspent returns useful information about each unspent output owned by the
// wallet, as reported by the underlying `ListUnspentWitness`; the information
// returned is: outpoint, amount in satoshis, address, address type,
// scriptPubKey in hex and number of confirmations.  The result is filtered to
// contain outputs whose number of confirmations is between a minimum and
// maximum number of confirmations specified by the user, with 0 meaning
// unconfirmed.
func (r *rpcServer) ListUnspent(ctx context.Context,
	in *lnrpc.ListUnspentRequest) (*lnrpc.ListUnspentResponse, error) {

	// Validate the confirmation arguments.
	minConfs, maxConfs, err := lnrpc.ParseConfs(in.MinConfs, in.MaxConfs)
	if err != nil {
		return nil, err
	}

	// With our arguments validated, we'll query the internal wallet for
	// the set of UTXOs that match our query.
	//
	// We'll acquire the global coin selection lock to ensure there aren't
	// any other concurrent processes attempting to lock any UTXOs which may
	// be shown available to us.
	var utxos []*lnwallet.Utxo
	err = r.server.cc.wallet.WithCoinSelectLock(func() error {
		utxos, err = r.server.cc.wallet.ListUnspentWitness(
			minConfs, maxConfs,
		)
		return err
	})
	if err != nil {
		return nil, err
	}

	rpcUtxos, err := lnrpc.MarshalUtxos(utxos, activeNetParams.Params)
	if err != nil {
		return nil, err
	}

	maxStr := ""
	if maxConfs != math.MaxInt32 {
		maxStr = " max=" + fmt.Sprintf("%d", maxConfs)
	}

	rpcsLog.Debugf("[listunspent] min=%v%v, generated utxos: %v", minConfs,
		maxStr, utxos)

	return &lnrpc.ListUnspentResponse{
		Utxos: rpcUtxos,
	}, nil
}

// EstimateFee handles a request for estimating the fee for sending a
// transaction spending to multiple specified outputs in parallel.
func (r *rpcServer) EstimateFee(ctx context.Context,
	in *lnrpc.EstimateFeeRequest) (*lnrpc.EstimateFeeResponse, error) {

	// Create the list of outputs we are spending to.
	outputs, err := addrPairsToOutputs(in.AddrToAmount)
	if err != nil {
		return nil, err
	}

	// Query the fee estimator for the fee rate for the given confirmation
	// target.
	target := in.TargetConf
	feePerKw, err := sweep.DetermineFeePerKw(
		r.server.cc.feeEstimator, sweep.FeePreference{
			ConfTarget: uint32(target),
		},
	)
	if err != nil {
		return nil, err
	}

	// We will ask the wallet to create a tx using this fee rate. We set
	// dryRun=true to avoid inflating the change addresses in the db.
	var tx *txauthor.AuthoredTx
	wallet := r.server.cc.wallet
	err = wallet.WithCoinSelectLock(func() error {
		tx, err = wallet.CreateSimpleTx(outputs, feePerKw, true)
		return err
	})
	if err != nil {
		return nil, err
	}

	// Use the created tx to calculate the total fee.
	totalOutput := int64(0)
	for _, out := range tx.Tx.TxOut {
		totalOutput += out.Value
	}
	totalFee := int64(tx.TotalInput) - totalOutput

	resp := &lnrpc.EstimateFeeResponse{
		FeeSat:            totalFee,
		FeerateSatPerByte: int64(feePerKw.FeePerKVByte() / 1000),
	}

	rpcsLog.Debugf("[estimatefee] fee estimate for conf target %d: %v",
		target, resp)

	return resp, nil
}

// SendCoins executes a request to send coins to a particular address. Unlike
// SendMany, this RPC call only allows creating a single output at a time.
func (r *rpcServer) SendCoins(ctx context.Context,
	in *lnrpc.SendCoinsRequest) (*lnrpc.SendCoinsResponse, error) {

	// Based on the passed fee related parameters, we'll determine an
	// appropriate fee rate for this transaction.
	satPerKw := chainfee.SatPerKVByte(in.SatPerByte * 1000).FeePerKWeight()
	feePerKw, err := sweep.DetermineFeePerKw(
		r.server.cc.feeEstimator, sweep.FeePreference{
			ConfTarget: uint32(in.TargetConf),
			FeeRate:    satPerKw,
		},
	)
	if err != nil {
		return nil, err
	}

	rpcsLog.Infof("[sendcoins] addr=%v, amt=%v, sat/kw=%v, sweep_all=%v",
		in.Addr, btcutil.Amount(in.Amount), int64(feePerKw),
		in.SendAll)

	// Decode the address receiving the coins, we need to check whether the
	// address is valid for this network.
	targetAddr, err := btcutil.DecodeAddress(in.Addr, activeNetParams.Params)
	if err != nil {
		return nil, err
	}

	// Make the check on the decoded address according to the active network.
	if !targetAddr.IsForNet(activeNetParams.Params) {
		return nil, fmt.Errorf("address: %v is not valid for this "+
			"network: %v", targetAddr.String(),
			activeNetParams.Params.Name)
	}

	// If the destination address parses to a valid pubkey, we assume the user
	// accidentally tried to send funds to a bare pubkey address. This check is
	// here to prevent unintended transfers.
	decodedAddr, _ := hex.DecodeString(in.Addr)
	_, err = btcec.ParsePubKey(decodedAddr, btcec.S256())
	if err == nil {
		return nil, fmt.Errorf("cannot send coins to pubkeys")
	}

	label, err := labels.ValidateAPI(in.Label)
	if err != nil {
		return nil, err
	}

	var txid *chainhash.Hash

	wallet := r.server.cc.wallet

	// If the send all flag is active, then we'll attempt to sweep all the
	// coins in the wallet in a single transaction (if possible),
	// otherwise, we'll respect the amount, and attempt a regular 2-output
	// send.
	if in.SendAll {
		// At this point, the amount shouldn't be set since we've been
		// instructed to sweep all the coins from the wallet.
		if in.Amount != 0 {
			return nil, fmt.Errorf("amount set while SendAll is " +
				"active")
		}

		_, bestHeight, err := r.server.cc.chainIO.GetBestBlock()
		if err != nil {
			return nil, err
		}

		// With the sweeper instance created, we can now generate a
		// transaction that will sweep ALL outputs from the wallet in a
		// single transaction. This will be generated in a concurrent
		// safe manner, so no need to worry about locking.
		sweepTxPkg, err := sweep.CraftSweepAllTx(
			feePerKw, uint32(bestHeight), targetAddr, wallet,
			wallet.WalletController, wallet.WalletController,
			r.server.cc.feeEstimator, r.server.cc.signer,
		)
		if err != nil {
			return nil, err
		}

		rpcsLog.Debugf("Sweeping all coins from wallet to addr=%v, "+
			"with tx=%v", in.Addr, spew.Sdump(sweepTxPkg.SweepTx))

		// As our sweep transaction was created, successfully, we'll
		// now attempt to publish it, cancelling the sweep pkg to
		// return all outputs if it fails.
		err = wallet.PublishTransaction(sweepTxPkg.SweepTx, label)
		if err != nil {
			sweepTxPkg.CancelSweepAttempt()

			return nil, fmt.Errorf("unable to broadcast sweep "+
				"transaction: %v", err)
		}

		sweepTXID := sweepTxPkg.SweepTx.TxHash()
		txid = &sweepTXID
	} else {

		// We'll now construct out payment map, and use the wallet's
		// coin selection synchronization method to ensure that no coin
		// selection (funding, sweep alls, other sends) can proceed
		// while we instruct the wallet to send this transaction.
		paymentMap := map[string]int64{targetAddr.String(): in.Amount}
		err := wallet.WithCoinSelectLock(func() error {
			newTXID, err := r.sendCoinsOnChain(
				paymentMap, feePerKw, label,
			)
			if err != nil {
				return err
			}

			txid = newTXID

			return nil
		})
		if err != nil {
			return nil, err
		}
	}

	rpcsLog.Infof("[sendcoins] spend generated txid: %v", txid.String())

	return &lnrpc.SendCoinsResponse{Txid: txid.String()}, nil
}

// SendMany handles a request for a transaction create multiple specified
// outputs in parallel.
func (r *rpcServer) SendMany(ctx context.Context,
	in *lnrpc.SendManyRequest) (*lnrpc.SendManyResponse, error) {

	// Based on the passed fee related parameters, we'll determine an
	// appropriate fee rate for this transaction.
	satPerKw := chainfee.SatPerKVByte(in.SatPerByte * 1000).FeePerKWeight()
	feePerKw, err := sweep.DetermineFeePerKw(
		r.server.cc.feeEstimator, sweep.FeePreference{
			ConfTarget: uint32(in.TargetConf),
			FeeRate:    satPerKw,
		},
	)
	if err != nil {
		return nil, err
	}

	label, err := labels.ValidateAPI(in.Label)
	if err != nil {
		return nil, err
	}

	rpcsLog.Infof("[sendmany] outputs=%v, sat/kw=%v",
		spew.Sdump(in.AddrToAmount), int64(feePerKw))

	var txid *chainhash.Hash

	// We'll attempt to send to the target set of outputs, ensuring that we
	// synchronize with any other ongoing coin selection attempts which
	// happen to also be concurrently executing.
	wallet := r.server.cc.wallet
	err = wallet.WithCoinSelectLock(func() error {
		sendManyTXID, err := r.sendCoinsOnChain(
			in.AddrToAmount, feePerKw, label,
		)
		if err != nil {
			return err
		}

		txid = sendManyTXID

		return nil
	})
	if err != nil {
		return nil, err
	}

	rpcsLog.Infof("[sendmany] spend generated txid: %v", txid.String())

	return &lnrpc.SendManyResponse{Txid: txid.String()}, nil
}

// NewAddress creates a new address under control of the local wallet.
func (r *rpcServer) NewAddress(ctx context.Context,
	in *lnrpc.NewAddressRequest) (*lnrpc.NewAddressResponse, error) {

	// Translate the gRPC proto address type to the wallet controller's
	// available address types.
	var (
		addr btcutil.Address
		err  error
	)
	switch in.Type {
	case lnrpc.AddressType_WITNESS_PUBKEY_HASH:
		addr, err = r.server.cc.wallet.NewAddress(
			lnwallet.WitnessPubKey, false,
		)
		if err != nil {
			return nil, err
		}

	case lnrpc.AddressType_NESTED_PUBKEY_HASH:
		addr, err = r.server.cc.wallet.NewAddress(
			lnwallet.NestedWitnessPubKey, false,
		)
		if err != nil {
			return nil, err
		}

	case lnrpc.AddressType_UNUSED_WITNESS_PUBKEY_HASH:
		addr, err = r.server.cc.wallet.LastUnusedAddress(
			lnwallet.WitnessPubKey,
		)
		if err != nil {
			return nil, err
		}

	case lnrpc.AddressType_UNUSED_NESTED_PUBKEY_HASH:
		addr, err = r.server.cc.wallet.LastUnusedAddress(
			lnwallet.NestedWitnessPubKey,
		)
		if err != nil {
			return nil, err
		}
	}

	rpcsLog.Debugf("[newaddress] type=%v addr=%v", in.Type, addr.String())
	return &lnrpc.NewAddressResponse{Address: addr.String()}, nil
}

var (
	// signedMsgPrefix is a special prefix that we'll prepend to any
	// messages we sign/verify. We do this to ensure that we don't
	// accidentally sign a sighash, or other sensitive material. By
	// prepending this fragment, we mind message signing to our particular
	// context.
	signedMsgPrefix = []byte("Lightning Signed Message:")
)

// SignMessage signs a message with the resident node's private key. The
// returned signature string is zbase32 encoded and pubkey recoverable, meaning
// that only the message digest and signature are needed for verification.
func (r *rpcServer) SignMessage(ctx context.Context,
	in *lnrpc.SignMessageRequest) (*lnrpc.SignMessageResponse, error) {

	if in.Msg == nil {
		return nil, fmt.Errorf("need a message to sign")
	}

	in.Msg = append(signedMsgPrefix, in.Msg...)
	sigBytes, err := r.server.nodeSigner.SignCompact(in.Msg)
	if err != nil {
		return nil, err
	}

	sig := zbase32.EncodeToString(sigBytes)
	return &lnrpc.SignMessageResponse{Signature: sig}, nil
}

// VerifyMessage verifies a signature over a msg. The signature must be zbase32
// encoded and signed by an active node in the resident node's channel
// database. In addition to returning the validity of the signature,
// VerifyMessage also returns the recovered pubkey from the signature.
func (r *rpcServer) VerifyMessage(ctx context.Context,
	in *lnrpc.VerifyMessageRequest) (*lnrpc.VerifyMessageResponse, error) {

	if in.Msg == nil {
		return nil, fmt.Errorf("need a message to verify")
	}

	// The signature should be zbase32 encoded
	sig, err := zbase32.DecodeString(in.Signature)
	if err != nil {
		return nil, fmt.Errorf("failed to decode signature: %v", err)
	}

	// The signature is over the double-sha256 hash of the message.
	in.Msg = append(signedMsgPrefix, in.Msg...)
	digest := chainhash.DoubleHashB(in.Msg)

	// RecoverCompact both recovers the pubkey and validates the signature.
	pubKey, _, err := btcec.RecoverCompact(btcec.S256(), sig, digest)
	if err != nil {
		return &lnrpc.VerifyMessageResponse{Valid: false}, nil
	}
	pubKeyHex := hex.EncodeToString(pubKey.SerializeCompressed())

	var pub [33]byte
	copy(pub[:], pubKey.SerializeCompressed())

	// Query the channel graph to ensure a node in the network with active
	// channels signed the message.
	//
	// TODO(phlip9): Require valid nodes to have capital in active channels.
	graph := r.server.localChanDB.ChannelGraph()
	_, active, err := graph.HasLightningNode(pub)
	if err != nil {
		return nil, fmt.Errorf("failed to query graph: %v", err)
	}

	return &lnrpc.VerifyMessageResponse{
		Valid:  active,
		Pubkey: pubKeyHex,
	}, nil
}

// ConnectPeer attempts to establish a connection to a remote peer.
func (r *rpcServer) ConnectPeer(ctx context.Context,
	in *lnrpc.ConnectPeerRequest) (*lnrpc.ConnectPeerResponse, error) {

	// The server hasn't yet started, so it won't be able to service any of
	// our requests, so we'll bail early here.
	if !r.server.Started() {
		return nil, ErrServerNotActive
	}

	if in.Addr == nil {
		return nil, fmt.Errorf("need: lnc pubkeyhash@hostname")
	}

	pubkeyHex, err := hex.DecodeString(in.Addr.Pubkey)
	if err != nil {
		return nil, err
	}
	pubKey, err := btcec.ParsePubKey(pubkeyHex, btcec.S256())
	if err != nil {
		return nil, err
	}

	// Connections to ourselves are disallowed for obvious reasons.
	if pubKey.IsEqual(r.server.identityECDH.PubKey()) {
		return nil, fmt.Errorf("cannot make connection to self")
	}

	addr, err := parseAddr(in.Addr.Host, r.cfg.net)
	if err != nil {
		return nil, err
	}

	peerAddr := &lnwire.NetAddress{
		IdentityKey: pubKey,
		Address:     addr,
		ChainNet:    activeNetParams.Net,
	}

	rpcsLog.Debugf("[connectpeer] requested connection to %x@%s",
		peerAddr.IdentityKey.SerializeCompressed(), peerAddr.Address)

	if err := r.server.ConnectToPeer(peerAddr, in.Perm); err != nil {
		rpcsLog.Errorf("[connectpeer]: error connecting to peer: %v", err)
		return nil, err
	}

	rpcsLog.Debugf("Connected to peer: %v", peerAddr.String())
	return &lnrpc.ConnectPeerResponse{}, nil
}

// DisconnectPeer attempts to disconnect one peer from another identified by a
// given pubKey. In the case that we currently have a pending or active channel
// with the target peer, this action will be disallowed.
func (r *rpcServer) DisconnectPeer(ctx context.Context,
	in *lnrpc.DisconnectPeerRequest) (*lnrpc.DisconnectPeerResponse, error) {

	rpcsLog.Debugf("[disconnectpeer] from peer(%s)", in.PubKey)

	if !r.server.Started() {
		return nil, ErrServerNotActive
	}

	// First we'll validate the string passed in within the request to
	// ensure that it's a valid hex-string, and also a valid compressed
	// public key.
	pubKeyBytes, err := hex.DecodeString(in.PubKey)
	if err != nil {
		return nil, fmt.Errorf("unable to decode pubkey bytes: %v", err)
	}
	peerPubKey, err := btcec.ParsePubKey(pubKeyBytes, btcec.S256())
	if err != nil {
		return nil, fmt.Errorf("unable to parse pubkey: %v", err)
	}

	// Next, we'll fetch the pending/active channels we have with a
	// particular peer.
	nodeChannels, err := r.server.remoteChanDB.FetchOpenChannels(peerPubKey)
	if err != nil {
		return nil, fmt.Errorf("unable to fetch channels for peer: %v", err)
	}

	// In order to avoid erroneously disconnecting from a peer that we have
	// an active channel with, if we have any channels active with this
	// peer, then we'll disallow disconnecting from them.
	if len(nodeChannels) > 0 && !r.cfg.UnsafeDisconnect {
		return nil, fmt.Errorf("cannot disconnect from peer(%x), "+
			"all active channels with the peer need to be closed "+
			"first", pubKeyBytes)
	}

	// With all initial validation complete, we'll now request that the
	// server disconnects from the peer.
	if err := r.server.DisconnectPeer(peerPubKey); err != nil {
		return nil, fmt.Errorf("unable to disconnect peer: %v", err)
	}

	return &lnrpc.DisconnectPeerResponse{}, nil
}

// extractOpenChannelMinConfs extracts the minimum number of confirmations from
// the OpenChannelRequest that each output used to fund the channel's funding
// transaction should satisfy.
func extractOpenChannelMinConfs(in *lnrpc.OpenChannelRequest) (int32, error) {
	switch {
	// Ensure that the MinConfs parameter is non-negative.
	case in.MinConfs < 0:
		return 0, errors.New("minimum number of confirmations must " +
			"be a non-negative number")

	// The funding transaction should not be funded with unconfirmed outputs
	// unless explicitly specified by SpendUnconfirmed. We do this to
	// provide sane defaults to the OpenChannel RPC, as otherwise, if the
	// MinConfs field isn't explicitly set by the caller, we'll use
	// unconfirmed outputs without the caller being aware.
	case in.MinConfs == 0 && !in.SpendUnconfirmed:
		return 1, nil

	// In the event that the caller set MinConfs > 0 and SpendUnconfirmed to
	// true, we'll return an error to indicate the conflict.
	case in.MinConfs > 0 && in.SpendUnconfirmed:
		return 0, errors.New("SpendUnconfirmed set to true with " +
			"MinConfs > 0")

	// The funding transaction of the new channel to be created can be
	// funded with unconfirmed outputs.
	case in.SpendUnconfirmed:
		return 0, nil

	// If none of the above cases matched, we'll return the value set
	// explicitly by the caller.
	default:
		return in.MinConfs, nil
	}
}

// newFundingShimAssembler returns a new fully populated
// chanfunding.CannedAssembler using a FundingShim obtained from an RPC caller.
func newFundingShimAssembler(chanPointShim *lnrpc.ChanPointShim, initiator bool,
	keyRing keychain.KeyRing) (chanfunding.Assembler, error) {

	// Perform some basic sanity checks to ensure that all the expected
	// fields are populated.
	switch {
	case chanPointShim.RemoteKey == nil:
		return nil, fmt.Errorf("remote key not set")

	case chanPointShim.LocalKey == nil:
		return nil, fmt.Errorf("local key desc not set")

	case chanPointShim.LocalKey.RawKeyBytes == nil:
		return nil, fmt.Errorf("local raw key bytes not set")

	case chanPointShim.LocalKey.KeyLoc == nil:
		return nil, fmt.Errorf("local key loc not set")

	case chanPointShim.ChanPoint == nil:
		return nil, fmt.Errorf("chan point not set")

	case len(chanPointShim.PendingChanId) != 32:
		return nil, fmt.Errorf("pending chan ID not set")
	}

	// First, we'll map the RPC's channel point to one we can actually use.
	index := chanPointShim.ChanPoint.OutputIndex
	txid, err := GetChanPointFundingTxid(chanPointShim.ChanPoint)
	if err != nil {
		return nil, err
	}
	chanPoint := wire.NewOutPoint(txid, index)

	// Next we'll parse out the remote party's funding key, as well as our
	// full key descriptor.
	remoteKey, err := btcec.ParsePubKey(
		chanPointShim.RemoteKey, btcec.S256(),
	)
	if err != nil {
		return nil, err
	}

	shimKeyDesc := chanPointShim.LocalKey
	localKey, err := btcec.ParsePubKey(
		shimKeyDesc.RawKeyBytes, btcec.S256(),
	)
	if err != nil {
		return nil, err
	}
	localKeyDesc := keychain.KeyDescriptor{
		PubKey: localKey,
		KeyLocator: keychain.KeyLocator{
			Family: keychain.KeyFamily(
				shimKeyDesc.KeyLoc.KeyFamily,
			),
			Index: uint32(shimKeyDesc.KeyLoc.KeyIndex),
		},
	}

	// Verify that if we re-derive this key according to the passed
	// KeyLocator, that we get the exact same key back. Otherwise, we may
	// end up in a situation where we aren't able to actually sign for this
	// newly created channel.
	derivedKey, err := keyRing.DeriveKey(localKeyDesc.KeyLocator)
	if err != nil {
		return nil, err
	}
	if !derivedKey.PubKey.IsEqual(localKey) {
		return nil, fmt.Errorf("KeyLocator does not match attached " +
			"raw pubkey")
	}

	// With all the parts assembled, we can now make the canned assembler
	// to pass into the wallet.
	return chanfunding.NewCannedAssembler(
		chanPointShim.ThawHeight, *chanPoint,
		btcutil.Amount(chanPointShim.Amt), &localKeyDesc,
		remoteKey, initiator,
	), nil
}

// newFundingShimAssembler returns a new fully populated
// chanfunding.PsbtAssembler using a FundingShim obtained from an RPC caller.
func newPsbtAssembler(req *lnrpc.OpenChannelRequest, normalizedMinConfs int32,
	psbtShim *lnrpc.PsbtShim, netParams *chaincfg.Params) (
	chanfunding.Assembler, error) {

	var (
		packet *psbt.Packet
		err    error
	)

	// Perform some basic sanity checks to ensure that all the expected
	// fields are populated and none of the incompatible fields are.
	if len(psbtShim.PendingChanId) != 32 {
		return nil, fmt.Errorf("pending chan ID not set")
	}
	if normalizedMinConfs != 1 {
		return nil, fmt.Errorf("setting non-default values for " +
			"minimum confirmation is not supported for PSBT " +
			"funding")
	}
	if req.SatPerByte != 0 || req.TargetConf != 0 {
		return nil, fmt.Errorf("specifying fee estimation parameters " +
			"is not supported for PSBT funding")
	}

	// The base PSBT is optional. But if it's set, it has to be a valid,
	// binary serialized PSBT.
	if len(psbtShim.BasePsbt) > 0 {
		packet, err = psbt.NewFromRawBytes(
			bytes.NewReader(psbtShim.BasePsbt), false,
		)
		if err != nil {
			return nil, fmt.Errorf("error parsing base PSBT: %v",
				err)
		}
	}

	// With all the parts assembled, we can now make the canned assembler
	// to pass into the wallet.
	return chanfunding.NewPsbtAssembler(
		btcutil.Amount(req.LocalFundingAmount), packet, netParams,
		!psbtShim.NoPublish,
	), nil
}

// canOpenChannel returns an error if the necessary subsystems for channel
// funding are not ready.
func (r *rpcServer) canOpenChannel() error {
	// We can't open a channel until the main server has started.
	if !r.server.Started() {
		return ErrServerNotActive
	}

	// Creation of channels before the wallet syncs up is currently
	// disallowed.
	isSynced, _, err := r.server.cc.wallet.IsSynced()
	if err != nil {
		return err
	}
	if !isSynced {
		return errors.New("channels cannot be created before the " +
			"wallet is fully synced")
	}

	return nil
}

// praseOpenChannelReq parses an OpenChannelRequest message into the server's
// native openChanReq struct. The logic is abstracted so that it can be shared
// between OpenChannel and OpenChannelSync.
func (r *rpcServer) parseOpenChannelReq(in *lnrpc.OpenChannelRequest,
	isSync bool) (*openChanReq, error) {

	rpcsLog.Debugf("[openchannel] request to NodeKey(%x) "+
		"allocation(us=%v, them=%v)", in.NodePubkey,
		in.LocalFundingAmount, in.PushSat)

	localFundingAmt := btcutil.Amount(in.LocalFundingAmount)
	remoteInitialBalance := btcutil.Amount(in.PushSat)
	minHtlcIn := lnwire.MilliSatoshi(in.MinHtlcMsat)
	remoteCsvDelay := uint16(in.RemoteCsvDelay)
	maxValue := lnwire.MilliSatoshi(in.RemoteMaxValueInFlightMsat)

	globalFeatureSet := r.server.featureMgr.Get(feature.SetNodeAnn)

	// Ensure that the initial balance of the remote party (if pushing
	// satoshis) does not exceed the amount the local party has requested
	// for funding.
	//
	// TODO(roasbeef): incorporate base fee?
	if remoteInitialBalance >= localFundingAmt {
		return nil, fmt.Errorf("amount pushed to remote peer for " +
			"initial state must be below the local funding amount")
	}

	// Ensure that the user doesn't exceed the current soft-limit for
	// channel size. If the funding amount is above the soft-limit, then
	// we'll reject the request.
	wumboEnabled := globalFeatureSet.HasFeature(
		lnwire.WumboChannelsOptional,
	)
	if !wumboEnabled && localFundingAmt > MaxFundingAmount {
		return nil, fmt.Errorf("funding amount is too large, the max "+
			"channel size is: %v", MaxFundingAmount)
	}

	// Restrict the size of the channel we'll actually open. At a later
	// level, we'll ensure that the output we create after accounting for
	// fees that a dust output isn't created.
	if localFundingAmt < minChanFundingSize {
		return nil, fmt.Errorf("channel is too small, the minimum "+
			"channel size is: %v SAT", int64(minChanFundingSize))
	}

	// Then, we'll extract the minimum number of confirmations that each
	// output we use to fund the channel's funding transaction should
	// satisfy.
	minConfs, err := extractOpenChannelMinConfs(in)
	if err != nil {
		return nil, err
	}

	// TODO(roasbeef): also return channel ID?

	var nodePubKey *btcec.PublicKey

	// Parse the remote pubkey the NodePubkey field of the request. If it's
	// not present, we'll fallback to the deprecated version that parses the
	// key from a hex string if this is for REST for backwards compatibility.
	switch {

	// Parse the raw bytes of the node key into a pubkey object so we can
	// easily manipulate it.
	case len(in.NodePubkey) > 0:
		nodePubKey, err = btcec.ParsePubKey(in.NodePubkey, btcec.S256())
		if err != nil {
			return nil, err
		}

	// Decode the provided target node's public key, parsing it into a pub
	// key object. For all sync call, byte slices are expected to be encoded
	// as hex strings.
	case isSync:
		keyBytes, err := hex.DecodeString(in.NodePubkeyString)
		if err != nil {
			return nil, err
		}

		nodePubKey, err = btcec.ParsePubKey(keyBytes, btcec.S256())
		if err != nil {
			return nil, err
		}

	default:
		return nil, fmt.Errorf("NodePubkey is not set")
	}

	// Making a channel to ourselves wouldn't be of any use, so we
	// explicitly disallow them.
	if nodePubKey.IsEqual(r.server.identityECDH.PubKey()) {
		return nil, fmt.Errorf("cannot open channel to self")
	}

	// Based on the passed fee related parameters, we'll determine an
	// appropriate fee rate for the funding transaction.
	satPerKw := chainfee.SatPerKVByte(in.SatPerByte * 1000).FeePerKWeight()
	feeRate, err := sweep.DetermineFeePerKw(
		r.server.cc.feeEstimator, sweep.FeePreference{
			ConfTarget: uint32(in.TargetConf),
			FeeRate:    satPerKw,
		},
	)
	if err != nil {
		return nil, err
	}

	rpcsLog.Debugf("[openchannel]: using fee of %v sat/kw for funding tx",
		int64(feeRate))

	script, err := parseUpfrontShutdownAddress(in.CloseAddress)
	if err != nil {
		return nil, fmt.Errorf("error parsing upfront shutdown: %v",
			err)
	}

	// Instruct the server to trigger the necessary events to attempt to
	// open a new channel. A stream is returned in place, this stream will
	// be used to consume updates of the state of the pending channel.
	return &openChanReq{
		targetPubkey:     nodePubKey,
		chainHash:        *activeNetParams.GenesisHash,
		localFundingAmt:  localFundingAmt,
		pushAmt:          lnwire.NewMSatFromSatoshis(remoteInitialBalance),
		minHtlcIn:        minHtlcIn,
		fundingFeePerKw:  feeRate,
		private:          in.Private,
		remoteCsvDelay:   remoteCsvDelay,
		minConfs:         minConfs,
		shutdownScript:   script,
		maxValueInFlight: maxValue,
	}, nil
}

// OpenChannel attempts to open a singly funded channel specified in the
// request to a remote peer.
func (r *rpcServer) OpenChannel(in *lnrpc.OpenChannelRequest,
	updateStream lnrpc.Lightning_OpenChannelServer) error {

	if err := r.canOpenChannel(); err != nil {
		return err
	}

	req, err := r.parseOpenChannelReq(in, false)
	if err != nil {
		return err
	}

	// If the user has provided a shim, then we'll now augment the based
	// open channel request with this additional logic.
	if in.FundingShim != nil {
		switch {
		// If we have a chan point shim, then this means the funding
		// transaction was crafted externally. In this case we only
		// need to hand a channel point down into the wallet.
		case in.FundingShim.GetChanPointShim() != nil:
			chanPointShim := in.FundingShim.GetChanPointShim()

			// Map the channel point shim into a new
			// chanfunding.CannedAssembler that the wallet will use
			// to obtain the channel point details.
			copy(req.pendingChanID[:], chanPointShim.PendingChanId)
			req.chanFunder, err = newFundingShimAssembler(
				chanPointShim, true, r.server.cc.keyRing,
			)
			if err != nil {
				return err
			}

		// If we have a PSBT shim, then this means the funding
		// transaction will be crafted outside of the wallet, once the
		// funding multisig output script is known. We'll create an
		// intent that will supervise the multi-step process.
		case in.FundingShim.GetPsbtShim() != nil:
			psbtShim := in.FundingShim.GetPsbtShim()

			// Instruct the wallet to use the new
			// chanfunding.PsbtAssembler to construct the funding
			// transaction.
			copy(req.pendingChanID[:], psbtShim.PendingChanId)
			req.chanFunder, err = newPsbtAssembler(
				in, req.minConfs, psbtShim,
				&r.server.cc.wallet.Cfg.NetParams,
			)
			if err != nil {
				return err
			}
		}
	}

	updateChan, errChan := r.server.OpenChannel(req)

	var outpoint wire.OutPoint
out:
	for {
		select {
		case err := <-errChan:
			rpcsLog.Errorf("unable to open channel to NodeKey(%x): %v",
				req.targetPubkey.SerializeCompressed(), err)
			return err
		case fundingUpdate := <-updateChan:
			rpcsLog.Tracef("[openchannel] sending update: %v",
				fundingUpdate)
			if err := updateStream.Send(fundingUpdate); err != nil {
				return err
			}

			// If a final channel open update is being sent, then
			// we can break out of our recv loop as we no longer
			// need to process any further updates.
			switch update := fundingUpdate.Update.(type) {
			case *lnrpc.OpenStatusUpdate_ChanOpen:
				chanPoint := update.ChanOpen.ChannelPoint
				txid, err := GetChanPointFundingTxid(chanPoint)
				if err != nil {
					return err
				}
				outpoint = wire.OutPoint{
					Hash:  *txid,
					Index: chanPoint.OutputIndex,
				}

				break out
			}
		case <-r.quit:
			return nil
		}
	}

	rpcsLog.Tracef("[openchannel] success NodeKey(%x), ChannelPoint(%v)",
		req.targetPubkey.SerializeCompressed(), outpoint)
	return nil
}

// OpenChannelSync is a synchronous version of the OpenChannel RPC call. This
// call is meant to be consumed by clients to the REST proxy. As with all other
// sync calls, all byte slices are instead to be populated as hex encoded
// strings.
func (r *rpcServer) OpenChannelSync(ctx context.Context,
	in *lnrpc.OpenChannelRequest) (*lnrpc.ChannelPoint, error) {

	if err := r.canOpenChannel(); err != nil {
		return nil, err
	}

	req, err := r.parseOpenChannelReq(in, true)
	if err != nil {
		return nil, err
	}

	updateChan, errChan := r.server.OpenChannel(req)
	select {
	// If an error occurs them immediately return the error to the client.
	case err := <-errChan:
		rpcsLog.Errorf("unable to open channel to NodeKey(%x): %v",
			req.targetPubkey.SerializeCompressed(), err)
		return nil, err

	// Otherwise, wait for the first channel update. The first update sent
	// is when the funding transaction is broadcast to the network.
	case fundingUpdate := <-updateChan:
		rpcsLog.Tracef("[openchannel] sending update: %v",
			fundingUpdate)

		// Parse out the txid of the pending funding transaction. The
		// sync client can use this to poll against the list of
		// PendingChannels.
		openUpdate := fundingUpdate.Update.(*lnrpc.OpenStatusUpdate_ChanPending)
		chanUpdate := openUpdate.ChanPending

		return &lnrpc.ChannelPoint{
			FundingTxid: &lnrpc.ChannelPoint_FundingTxidBytes{
				FundingTxidBytes: chanUpdate.Txid,
			},
			OutputIndex: chanUpdate.OutputIndex,
		}, nil
	case <-r.quit:
		return nil, nil
	}
}

// parseUpfrontShutdownScript attempts to parse an upfront shutdown address.
// If the address is empty, it returns nil. If it successfully decoded the
// address, it returns a script that pays out to the address.
func parseUpfrontShutdownAddress(address string) (lnwire.DeliveryAddress, error) {
	if len(address) == 0 {
		return nil, nil
	}

	addr, err := btcutil.DecodeAddress(
		address, activeNetParams.Params,
	)
	if err != nil {
		return nil, fmt.Errorf("invalid address: %v", err)
	}

	return txscript.PayToAddrScript(addr)
}

// GetChanPointFundingTxid returns the given channel point's funding txid in
// raw bytes.
func GetChanPointFundingTxid(chanPoint *lnrpc.ChannelPoint) (*chainhash.Hash, error) {
	var txid []byte

	// A channel point's funding txid can be get/set as a byte slice or a
	// string. In the case it is a string, decode it.
	switch chanPoint.GetFundingTxid().(type) {
	case *lnrpc.ChannelPoint_FundingTxidBytes:
		txid = chanPoint.GetFundingTxidBytes()
	case *lnrpc.ChannelPoint_FundingTxidStr:
		s := chanPoint.GetFundingTxidStr()
		h, err := chainhash.NewHashFromStr(s)
		if err != nil {
			return nil, err
		}

		txid = h[:]
	}

	return chainhash.NewHash(txid)
}

// CloseChannel attempts to close an active channel identified by its channel
// point. The actions of this method can additionally be augmented to attempt
// a force close after a timeout period in the case of an inactive peer.
func (r *rpcServer) CloseChannel(in *lnrpc.CloseChannelRequest,
	updateStream lnrpc.Lightning_CloseChannelServer) error {

	if !r.server.Started() {
		return ErrServerNotActive
	}

	// If the user didn't specify a channel point, then we'll reject this
	// request all together.
	if in.GetChannelPoint() == nil {
		return fmt.Errorf("must specify channel point in close channel")
	}

	// If force closing a channel, the fee set in the commitment transaction
	// is used.
	if in.Force && (in.SatPerByte != 0 || in.TargetConf != 0) {
		return fmt.Errorf("force closing a channel uses a pre-defined fee")
	}

	force := in.Force
	index := in.ChannelPoint.OutputIndex
	txid, err := GetChanPointFundingTxid(in.GetChannelPoint())
	if err != nil {
		rpcsLog.Errorf("[closechannel] unable to get funding txid: %v", err)
		return err
	}
	chanPoint := wire.NewOutPoint(txid, index)

	rpcsLog.Tracef("[closechannel] request for ChannelPoint(%v), force=%v",
		chanPoint, force)

	var (
		updateChan chan interface{}
		errChan    chan error
	)

	// TODO(roasbeef): if force and peer online then don't force?

	// First, we'll fetch the channel as is, as we'll need to examine it
	// regardless of if this is a force close or not.
	channel, err := r.server.remoteChanDB.FetchChannel(*chanPoint)
	if err != nil {
		return err
	}

	// We can't coop or force close restored channels or channels that have
	// experienced local data loss. Normally we would detect this in the
	// channel arbitrator if the channel has the status
	// ChanStatusLocalDataLoss after connecting to its peer. But if no
	// connection can be established, the channel arbitrator doesn't know it
	// can't be force closed yet.
	if channel.HasChanStatus(channeldb.ChanStatusRestored) ||
		channel.HasChanStatus(channeldb.ChanStatusLocalDataLoss) {

		return fmt.Errorf("cannot close channel with state: %v",
			channel.ChanStatus())
	}

	// Retrieve the best height of the chain, which we'll use to complete
	// either closing flow.
	_, bestHeight, err := r.server.cc.chainIO.GetBestBlock()
	if err != nil {
		return err
	}

	// If a force closure was requested, then we'll handle all the details
	// around the creation and broadcast of the unilateral closure
	// transaction here rather than going to the switch as we don't require
	// interaction from the peer.
	if force {

		// As we're force closing this channel, as a precaution, we'll
		// ensure that the switch doesn't continue to see this channel
		// as eligible for forwarding HTLC's. If the peer is online,
		// then we'll also purge all of its indexes.
		remotePub := channel.IdentityPub
		if peer, err := r.server.FindPeer(remotePub); err == nil {
			// TODO(roasbeef): actually get the active channel
			// instead too?
			//  * so only need to grab from database
			peer.WipeChannel(&channel.FundingOutpoint)
		} else {
			chanID := lnwire.NewChanIDFromOutPoint(&channel.FundingOutpoint)
			r.server.htlcSwitch.RemoveLink(chanID)
		}

		// With the necessary indexes cleaned up, we'll now force close
		// the channel.
		chainArbitrator := r.server.chainArb
		closingTx, err := chainArbitrator.ForceCloseContract(
			*chanPoint,
		)
		if err != nil {
			rpcsLog.Errorf("unable to force close transaction: %v", err)
			return err
		}

		closingTxid := closingTx.TxHash()

		// With the transaction broadcast, we send our first update to
		// the client.
		updateChan = make(chan interface{}, 2)
		updateChan <- &peer.PendingUpdate{
			Txid: closingTxid[:],
		}

		errChan = make(chan error, 1)
		notifier := r.server.cc.chainNotifier
		go peer.WaitForChanToClose(uint32(bestHeight), notifier, errChan, chanPoint,
			&closingTxid, closingTx.TxOut[0].PkScript, func() {
				// Respond to the local subsystem which
				// requested the channel closure.
				updateChan <- &peer.ChannelCloseUpdate{
					ClosingTxid: closingTxid[:],
					Success:     true,
				}
			})
	} else {
		// If this is a frozen channel, then we only allow the co-op
		// close to proceed if we were the responder to this channel if
		// the absolute thaw height has not been met.
		if channel.IsInitiator {
			absoluteThawHeight, err := channel.AbsoluteThawHeight()
			if err != nil {
				return err
			}
			if uint32(bestHeight) < absoluteThawHeight {
				return fmt.Errorf("cannot co-op close frozen "+
					"channel as initiator until height=%v, "+
					"(current_height=%v)",
					absoluteThawHeight, bestHeight)
			}
		}

		// If the link is not known by the switch, we cannot gracefully close
		// the channel.
		channelID := lnwire.NewChanIDFromOutPoint(chanPoint)
		if _, err := r.server.htlcSwitch.GetLink(channelID); err != nil {
			rpcsLog.Debugf("Trying to non-force close offline channel with "+
				"chan_point=%v", chanPoint)
			return fmt.Errorf("unable to gracefully close channel while peer "+
				"is offline (try force closing it instead): %v", err)
		}

		// Based on the passed fee related parameters, we'll determine
		// an appropriate fee rate for the cooperative closure
		// transaction.
		satPerKw := chainfee.SatPerKVByte(
			in.SatPerByte * 1000,
		).FeePerKWeight()
		feeRate, err := sweep.DetermineFeePerKw(
			r.server.cc.feeEstimator, sweep.FeePreference{
				ConfTarget: uint32(in.TargetConf),
				FeeRate:    satPerKw,
			},
		)
		if err != nil {
			return err
		}

		rpcsLog.Debugf("Target sat/kw for closing transaction: %v",
			int64(feeRate))

		// Before we attempt the cooperative channel closure, we'll
		// examine the channel to ensure that it doesn't have a
		// lingering HTLC.
		if len(channel.ActiveHtlcs()) != 0 {
			return fmt.Errorf("cannot co-op close channel " +
				"with active htlcs")
		}

		// Otherwise, the caller has requested a regular interactive
		// cooperative channel closure. So we'll forward the request to
		// the htlc switch which will handle the negotiation and
		// broadcast details.

		var deliveryScript lnwire.DeliveryAddress

		// If a delivery address to close out to was specified, decode it.
		if len(in.DeliveryAddress) > 0 {
			// Decode the address provided.
			addr, err := btcutil.DecodeAddress(
				in.DeliveryAddress, activeNetParams.Params,
			)
			if err != nil {
				return fmt.Errorf("invalid delivery address: %v", err)
			}

			// Create a script to pay out to the address provided.
			deliveryScript, err = txscript.PayToAddrScript(addr)
			if err != nil {
				return err
			}
		}

		updateChan, errChan = r.server.htlcSwitch.CloseLink(
			chanPoint, htlcswitch.CloseRegular, feeRate, deliveryScript,
		)
	}
out:
	for {
		select {
		case err := <-errChan:
			rpcsLog.Errorf("[closechannel] unable to close "+
				"ChannelPoint(%v): %v", chanPoint, err)
			return err
		case closingUpdate := <-updateChan:
			rpcClosingUpdate, err := createRPCCloseUpdate(
				closingUpdate,
			)
			if err != nil {
				return err
			}

			rpcsLog.Tracef("[closechannel] sending update: %v",
				rpcClosingUpdate)

			if err := updateStream.Send(rpcClosingUpdate); err != nil {
				return err
			}

			// If a final channel closing updates is being sent,
			// then we can break out of our dispatch loop as we no
			// longer need to process any further updates.
			switch closeUpdate := closingUpdate.(type) {
			case *peer.ChannelCloseUpdate:
				h, _ := chainhash.NewHash(closeUpdate.ClosingTxid)
				rpcsLog.Infof("[closechannel] close completed: "+
					"txid(%v)", h)
				break out
			}
		case <-r.quit:
			return nil
		}
	}

	return nil
}

func createRPCCloseUpdate(update interface{}) (
	*lnrpc.CloseStatusUpdate, error) {

	switch u := update.(type) {
	case *peer.ChannelCloseUpdate:
		return &lnrpc.CloseStatusUpdate{
			Update: &lnrpc.CloseStatusUpdate_ChanClose{
				ChanClose: &lnrpc.ChannelCloseUpdate{
					ClosingTxid: u.ClosingTxid,
				},
			},
		}, nil
	case *peer.PendingUpdate:
		return &lnrpc.CloseStatusUpdate{
			Update: &lnrpc.CloseStatusUpdate_ClosePending{
				ClosePending: &lnrpc.PendingUpdate{
					Txid:        u.Txid,
					OutputIndex: u.OutputIndex,
				},
			},
		}, nil
	}

	return nil, errors.New("unknown close status update")
}

// abandonChanFromGraph attempts to remove a channel from the channel graph. If
// we can't find the chanID in the graph, then we assume it has already been
// removed, and will return a nop.
func abandonChanFromGraph(chanGraph *channeldb.ChannelGraph,
	chanPoint *wire.OutPoint) error {

	// First, we'll obtain the channel ID. If we can't locate this, then
	// it's the case that the channel may have already been removed from
	// the graph, so we'll return a nil error.
	chanID, err := chanGraph.ChannelID(chanPoint)
	switch {
	case err == channeldb.ErrEdgeNotFound:
		return nil
	case err != nil:
		return err
	}

	// If the channel ID is still in the graph, then that means the channel
	// is still open, so we'll now move to purge it from the graph.
	return chanGraph.DeleteChannelEdges(chanID)
}

// AbandonChannel removes all channel state from the database except for a
// close summary. This method can be used to get rid of permanently unusable
// channels due to bugs fixed in newer versions of lnd.
func (r *rpcServer) AbandonChannel(ctx context.Context,
	in *lnrpc.AbandonChannelRequest) (*lnrpc.AbandonChannelResponse, error) {

	// If this isn't the dev build, then we won't allow the RPC to be
	// executed, as it's an advanced feature and won't be activated in
	// regular production/release builds.
	if !build.IsDevBuild() {
		return nil, fmt.Errorf("AbandonChannel RPC call only " +
			"available in dev builds")
	}

	// We'll parse out the arguments to we can obtain the chanPoint of the
	// target channel.
	txid, err := GetChanPointFundingTxid(in.GetChannelPoint())
	if err != nil {
		return nil, err
	}
	index := in.ChannelPoint.OutputIndex
	chanPoint := wire.NewOutPoint(txid, index)

	// When we remove the channel from the database, we need to set a close
	// height, so we'll just use the current best known height.
	_, bestHeight, err := r.server.cc.chainIO.GetBestBlock()
	if err != nil {
		return nil, err
	}

	dbChan, err := r.server.remoteChanDB.FetchChannel(*chanPoint)
	switch {
	// If the channel isn't found in the set of open channels, then we can
	// continue on as it can't be loaded into the link/peer.
	case err == channeldb.ErrChannelNotFound:
		break

	// If the channel is still known to be open, then before we modify any
	// on-disk state, we'll remove the channel from the switch and peer
	// state if it's been loaded in.
	case err == nil:
		// We'll mark the channel as borked before we remove the state
		// from the switch/peer so it won't be loaded back in if the
		// peer reconnects.
		if err := dbChan.MarkBorked(); err != nil {
			return nil, err
		}
		remotePub := dbChan.IdentityPub
		if peer, err := r.server.FindPeer(remotePub); err == nil {
			peer.WipeChannel(chanPoint)
		}

	default:
		return nil, err
	}

	// Abandoning a channel is a three step process: remove from the open
	// channel state, remove from the graph, remove from the contract
	// court. Between any step it's possible that the users restarts the
	// process all over again. As a result, each of the steps below are
	// intended to be idempotent.
	err = r.server.remoteChanDB.AbandonChannel(chanPoint, uint32(bestHeight))
	if err != nil {
		return nil, err
	}
	err = abandonChanFromGraph(
		r.server.localChanDB.ChannelGraph(), chanPoint,
	)
	if err != nil {
		return nil, err
	}
	err = r.server.chainArb.ResolveContract(*chanPoint)
	if err != nil {
		return nil, err
	}

	// If this channel was in the process of being closed, but didn't fully
	// close, then it's possible that the nursery is hanging on to some
	// state. To err on the side of caution, we'll now attempt to wipe any
	// state for this channel from the nursery.
	err = r.server.utxoNursery.cfg.Store.RemoveChannel(chanPoint)
	if err != nil && err != ErrContractNotFound {
		return nil, err
	}

	// Finally, notify the backup listeners that the channel can be removed
	// from any channel backups.
	r.server.channelNotifier.NotifyClosedChannelEvent(*chanPoint)

	return &lnrpc.AbandonChannelResponse{}, nil
}

// GetInfo returns general information concerning the lightning node including
// its identity pubkey, alias, the chains it is connected to, and information
// concerning the number of open+pending channels.
func (r *rpcServer) GetInfo(ctx context.Context,
	in *lnrpc.GetInfoRequest) (*lnrpc.GetInfoResponse, error) {

	serverPeers := r.server.Peers()

	openChannels, err := r.server.remoteChanDB.FetchAllOpenChannels()
	if err != nil {
		return nil, err
	}

	var activeChannels uint32
	for _, channel := range openChannels {
		chanID := lnwire.NewChanIDFromOutPoint(&channel.FundingOutpoint)
		if r.server.htlcSwitch.HasActiveLink(chanID) {
			activeChannels++
		}
	}

	inactiveChannels := uint32(len(openChannels)) - activeChannels

	pendingChannels, err := r.server.remoteChanDB.FetchPendingChannels()
	if err != nil {
		return nil, fmt.Errorf("unable to get retrieve pending "+
			"channels: %v", err)
	}
	nPendingChannels := uint32(len(pendingChannels))

	idPub := r.server.identityECDH.PubKey().SerializeCompressed()
	encodedIDPub := hex.EncodeToString(idPub)

	bestHash, bestHeight, err := r.server.cc.chainIO.GetBestBlock()
	if err != nil {
		return nil, fmt.Errorf("unable to get best block info: %v", err)
	}

	isSynced, bestHeaderTimestamp, err := r.server.cc.wallet.IsSynced()
	if err != nil {
		return nil, fmt.Errorf("unable to sync PoV of the wallet "+
			"with current best block in the main chain: %v", err)
	}

	network := normalizeNetwork(activeNetParams.Name)
	activeChains := make([]*lnrpc.Chain, r.cfg.registeredChains.NumActiveChains())
	for i, chain := range r.cfg.registeredChains.ActiveChains() {
		activeChains[i] = &lnrpc.Chain{
			Chain:   chain.String(),
			Network: network,
		}

	}

	// Check if external IP addresses were provided to lnd and use them
	// to set the URIs.
	nodeAnn, err := r.server.genNodeAnnouncement(false)
	if err != nil {
		return nil, fmt.Errorf("unable to retrieve current fully signed "+
			"node announcement: %v", err)
	}
	addrs := nodeAnn.Addresses
	uris := make([]string, len(addrs))
	for i, addr := range addrs {
		uris[i] = fmt.Sprintf("%s@%s", encodedIDPub, addr.String())
	}

	isGraphSynced := r.server.authGossiper.SyncManager().IsGraphSynced()

	features := make(map[uint32]*lnrpc.Feature)
	sets := r.server.featureMgr.ListSets()

	for _, set := range sets {
		// Get the a list of lnrpc features for each set we support.
		featureVector := r.server.featureMgr.Get(set)
		rpcFeatures := invoicesrpc.CreateRPCFeatures(featureVector)

		// Add the features to our map of features, allowing over writing of
		// existing values because features in different sets with the same bit
		// are duplicated across sets.
		for bit, feature := range rpcFeatures {
			features[bit] = feature
		}
	}

	// TODO(roasbeef): add synced height n stuff
	return &lnrpc.GetInfoResponse{
		IdentityPubkey:      encodedIDPub,
		NumPendingChannels:  nPendingChannels,
		NumActiveChannels:   activeChannels,
		NumInactiveChannels: inactiveChannels,
		NumPeers:            uint32(len(serverPeers)),
		BlockHeight:         uint32(bestHeight),
		BlockHash:           bestHash.String(),
		SyncedToChain:       isSynced,
		Testnet:             isTestnet(&activeNetParams),
		Chains:              activeChains,
		Uris:                uris,
		Alias:               nodeAnn.Alias.String(),
		Color:               routing.EncodeHexColor(nodeAnn.RGBColor),
		BestHeaderTimestamp: int64(bestHeaderTimestamp),
		Version:             build.Version() + " commit=" + build.Commit,
		CommitHash:          build.CommitHash,
		SyncedToGraph:       isGraphSynced,
		Features:            features,
	}, nil
}

// GetRecoveryInfo returns a boolean indicating whether the wallet is started
// in recovery mode, whether the recovery is finished, and the progress made
// so far.
func (r *rpcServer) GetRecoveryInfo(ctx context.Context,
	in *lnrpc.GetRecoveryInfoRequest) (*lnrpc.GetRecoveryInfoResponse, error) {

	isRecoveryMode, progress, err := r.server.cc.wallet.GetRecoveryInfo()
	if err != nil {
		return nil, fmt.Errorf("unable to get wallet recovery info: %v", err)
	}

	rpcsLog.Debugf("[getrecoveryinfo] is recovery mode=%v, progress=%v",
		isRecoveryMode, progress)

	return &lnrpc.GetRecoveryInfoResponse{
		RecoveryMode:     isRecoveryMode,
		RecoveryFinished: progress == 1,
		Progress:         progress,
	}, nil
}

// ListPeers returns a verbose listing of all currently active peers.
func (r *rpcServer) ListPeers(ctx context.Context,
	in *lnrpc.ListPeersRequest) (*lnrpc.ListPeersResponse, error) {

	rpcsLog.Tracef("[listpeers] request")

	serverPeers := r.server.Peers()
	resp := &lnrpc.ListPeersResponse{
		Peers: make([]*lnrpc.Peer, 0, len(serverPeers)),
	}

	for _, serverPeer := range serverPeers {
		var (
			satSent int64
			satRecv int64
		)

		// In order to display the total number of satoshis of outbound
		// (sent) and inbound (recv'd) satoshis that have been
		// transported through this peer, we'll sum up the sent/recv'd
		// values for each of the active channels we have with the
		// peer.
		chans := serverPeer.ChannelSnapshots()
		for _, c := range chans {
			satSent += int64(c.TotalMSatSent.ToSatoshis())
			satRecv += int64(c.TotalMSatReceived.ToSatoshis())
		}

		nodePub := serverPeer.PubKey()

		// Retrieve the peer's sync type. If we don't currently have a
		// syncer for the peer, then we'll default to a passive sync.
		// This can happen if the RPC is called while a peer is
		// initializing.
		syncer, ok := r.server.authGossiper.SyncManager().GossipSyncer(
			nodePub,
		)

		var lnrpcSyncType lnrpc.Peer_SyncType
		if !ok {
			rpcsLog.Warnf("Gossip syncer for peer=%x not found",
				nodePub)
			lnrpcSyncType = lnrpc.Peer_UNKNOWN_SYNC
		} else {
			syncType := syncer.SyncType()
			switch syncType {
			case discovery.ActiveSync:
				lnrpcSyncType = lnrpc.Peer_ACTIVE_SYNC
			case discovery.PassiveSync:
				lnrpcSyncType = lnrpc.Peer_PASSIVE_SYNC
			default:
				return nil, fmt.Errorf("unhandled sync type %v",
					syncType)
			}
		}

		features := invoicesrpc.CreateRPCFeatures(
			serverPeer.RemoteFeatures(),
		)

		rpcPeer := &lnrpc.Peer{
			PubKey:    hex.EncodeToString(nodePub[:]),
			Address:   serverPeer.Conn().RemoteAddr().String(),
			Inbound:   serverPeer.Inbound(),
			BytesRecv: serverPeer.BytesReceived(),
			BytesSent: serverPeer.BytesSent(),
			SatSent:   satSent,
			SatRecv:   satRecv,
			PingTime:  serverPeer.PingTime(),
			SyncType:  lnrpcSyncType,
			Features:  features,
		}

		var peerErrors []interface{}

		// If we only want the most recent error, get the most recent
		// error from the buffer and add it to our list of errors if
		// it is non-nil. If we want all the stored errors, simply
		// add the full list to our set of errors.
		if in.LatestError {
			latestErr := serverPeer.ErrorBuffer().Latest()
			if latestErr != nil {
				peerErrors = []interface{}{latestErr}
			}
		} else {
			peerErrors = serverPeer.ErrorBuffer().List()
		}

		// Add the relevant peer errors to our response.
		for _, error := range peerErrors {
			tsError := error.(*peer.TimestampedError)

			rpcErr := &lnrpc.TimestampedError{
				Timestamp: uint64(tsError.Timestamp.Unix()),
				Error:     tsError.Error.Error(),
			}

			rpcPeer.Errors = append(rpcPeer.Errors, rpcErr)
		}

		resp.Peers = append(resp.Peers, rpcPeer)
	}

	rpcsLog.Debugf("[listpeers] yielded %v peers", serverPeers)

	return resp, nil
}

// SubscribePeerEvents returns a uni-directional stream (server -> client)
// for notifying the client of peer online and offline events.
func (r *rpcServer) SubscribePeerEvents(req *lnrpc.PeerEventSubscription,
	eventStream lnrpc.Lightning_SubscribePeerEventsServer) error {

	peerEventSub, err := r.server.peerNotifier.SubscribePeerEvents()
	if err != nil {
		return err
	}
	defer peerEventSub.Cancel()

	for {
		select {
		// A new update has been sent by the peer notifier, we'll
		// marshal it into the form expected by the gRPC client, then
		// send it off to the client.
		case e := <-peerEventSub.Updates():
			var event *lnrpc.PeerEvent

			switch peerEvent := e.(type) {
			case peernotifier.PeerOfflineEvent:
				event = &lnrpc.PeerEvent{
					PubKey: hex.EncodeToString(peerEvent.PubKey[:]),
					Type:   lnrpc.PeerEvent_PEER_OFFLINE,
				}

			case peernotifier.PeerOnlineEvent:
				event = &lnrpc.PeerEvent{
					PubKey: hex.EncodeToString(peerEvent.PubKey[:]),
					Type:   lnrpc.PeerEvent_PEER_ONLINE,
				}

			default:
				return fmt.Errorf("unexpected peer event: %v", event)
			}

			if err := eventStream.Send(event); err != nil {
				return err
			}
		case <-r.quit:
			return nil
		}
	}
}

// WalletBalance returns total unspent outputs(confirmed and unconfirmed), all
// confirmed unspent outputs and all unconfirmed unspent outputs under control
// by the wallet. This method can be modified by having the request specify
// only witness outputs should be factored into the final output sum.
// TODO(roasbeef): add async hooks into wallet balance changes
func (r *rpcServer) WalletBalance(ctx context.Context,
	in *lnrpc.WalletBalanceRequest) (*lnrpc.WalletBalanceResponse, error) {

	// Get total balance, from txs that have >= 0 confirmations.
	totalBal, err := r.server.cc.wallet.ConfirmedBalance(0)
	if err != nil {
		return nil, err
	}

	// Get confirmed balance, from txs that have >= 1 confirmations.
	// TODO(halseth): get both unconfirmed and confirmed balance in one
	// call, as this is racy.
	confirmedBal, err := r.server.cc.wallet.ConfirmedBalance(1)
	if err != nil {
		return nil, err
	}

	// Get unconfirmed balance, from txs with 0 confirmations.
	unconfirmedBal := totalBal - confirmedBal

	rpcsLog.Debugf("[walletbalance] Total balance=%v (confirmed=%v, "+
		"unconfirmed=%v)", totalBal, confirmedBal, unconfirmedBal)

	return &lnrpc.WalletBalanceResponse{
		TotalBalance:       int64(totalBal),
		ConfirmedBalance:   int64(confirmedBal),
		UnconfirmedBalance: int64(unconfirmedBal),
	}, nil
}

// ChannelBalance returns the total available channel flow across all open
// channels in satoshis.
func (r *rpcServer) ChannelBalance(ctx context.Context,
	in *lnrpc.ChannelBalanceRequest) (*lnrpc.ChannelBalanceResponse, error) {

	openChannels, err := r.server.remoteChanDB.FetchAllOpenChannels()
	if err != nil {
		return nil, err
	}

	var balance btcutil.Amount
	for _, channel := range openChannels {
		balance += channel.LocalCommitment.LocalBalance.ToSatoshis()
	}

	pendingChannels, err := r.server.remoteChanDB.FetchPendingChannels()
	if err != nil {
		return nil, err
	}

	var pendingOpenBalance btcutil.Amount
	for _, channel := range pendingChannels {
		pendingOpenBalance += channel.LocalCommitment.LocalBalance.ToSatoshis()
	}

	rpcsLog.Debugf("[channelbalance] balance=%v pending-open=%v",
		balance, pendingOpenBalance)

	return &lnrpc.ChannelBalanceResponse{
		Balance:            int64(balance),
		PendingOpenBalance: int64(pendingOpenBalance),
	}, nil
}

// PendingChannels returns a list of all the channels that are currently
// considered "pending". A channel is pending if it has finished the funding
// workflow and is waiting for confirmations for the funding txn, or is in the
// process of closure, either initiated cooperatively or non-cooperatively.
func (r *rpcServer) PendingChannels(ctx context.Context,
	in *lnrpc.PendingChannelsRequest) (*lnrpc.PendingChannelsResponse, error) {

	rpcsLog.Debugf("[pendingchannels]")

	resp := &lnrpc.PendingChannelsResponse{}

	// rpcInitiator returns the correct lnrpc initiator for channels where
	// we have a record of the opening channel.
	rpcInitiator := func(isInitiator bool) lnrpc.Initiator {
		if isInitiator {
			return lnrpc.Initiator_INITIATOR_LOCAL
		}

		return lnrpc.Initiator_INITIATOR_REMOTE
	}

	// First, we'll populate the response with all the channels that are
	// soon to be opened. We can easily fetch this data from the database
	// and map the db struct to the proto response.
	pendingOpenChannels, err := r.server.remoteChanDB.FetchPendingChannels()
	if err != nil {
		rpcsLog.Errorf("unable to fetch pending channels: %v", err)
		return nil, err
	}
	resp.PendingOpenChannels = make([]*lnrpc.PendingChannelsResponse_PendingOpenChannel,
		len(pendingOpenChannels))
	for i, pendingChan := range pendingOpenChannels {
		pub := pendingChan.IdentityPub.SerializeCompressed()

		// As this is required for display purposes, we'll calculate
		// the weight of the commitment transaction. We also add on the
		// estimated weight of the witness to calculate the weight of
		// the transaction if it were to be immediately unilaterally
		// broadcast.
		// TODO(roasbeef): query for funding tx from wallet, display
		// that also?
		localCommitment := pendingChan.LocalCommitment
		utx := btcutil.NewTx(localCommitment.CommitTx)
		commitBaseWeight := blockchain.GetTransactionWeight(utx)
		commitWeight := commitBaseWeight + input.WitnessCommitmentTxWeight

		resp.PendingOpenChannels[i] = &lnrpc.PendingChannelsResponse_PendingOpenChannel{
			Channel: &lnrpc.PendingChannelsResponse_PendingChannel{
				RemoteNodePub:        hex.EncodeToString(pub),
				ChannelPoint:         pendingChan.FundingOutpoint.String(),
				Capacity:             int64(pendingChan.Capacity),
				LocalBalance:         int64(localCommitment.LocalBalance.ToSatoshis()),
				RemoteBalance:        int64(localCommitment.RemoteBalance.ToSatoshis()),
				LocalChanReserveSat:  int64(pendingChan.LocalChanCfg.ChanReserve),
				RemoteChanReserveSat: int64(pendingChan.RemoteChanCfg.ChanReserve),
				Initiator:            rpcInitiator(pendingChan.IsInitiator),
				CommitmentType:       rpcCommitmentType(pendingChan.ChanType),
			},
			CommitWeight: commitWeight,
			CommitFee:    int64(localCommitment.CommitFee),
			FeePerKw:     int64(localCommitment.FeePerKw),
			// TODO(roasbeef): need to track confirmation height
		}
	}

	_, currentHeight, err := r.server.cc.chainIO.GetBestBlock()
	if err != nil {
		return nil, err
	}

	// Next, we'll examine the channels that are soon to be closed so we
	// can populate these fields within the response.
	pendingCloseChannels, err := r.server.remoteChanDB.FetchClosedChannels(true)
	if err != nil {
		rpcsLog.Errorf("unable to fetch closed channels: %v", err)
		return nil, err
	}
	for _, pendingClose := range pendingCloseChannels {
		// First construct the channel struct itself, this will be
		// needed regardless of how this channel was closed.
		pub := pendingClose.RemotePub.SerializeCompressed()
		chanPoint := pendingClose.ChanPoint

		// Create the pending channel. If this channel was closed before
		// we started storing historical channel data, we will not know
		// who initiated the channel, so we set the initiator field to
		// unknown.
		channel := &lnrpc.PendingChannelsResponse_PendingChannel{
			RemoteNodePub:  hex.EncodeToString(pub),
			ChannelPoint:   chanPoint.String(),
			Capacity:       int64(pendingClose.Capacity),
			LocalBalance:   int64(pendingClose.SettledBalance),
			CommitmentType: lnrpc.CommitmentType_UNKNOWN_COMMITMENT_TYPE,
			Initiator:      lnrpc.Initiator_INITIATOR_UNKNOWN,
		}

		// Lookup the channel in the historical channel bucket to obtain
		// initiator information. If the historical channel bucket was
		// not found, or the channel itself, this channel was closed
		// in a version before we started persisting historical
		// channels, so we silence the error.
		historical, err := r.server.remoteChanDB.FetchHistoricalChannel(
			&pendingClose.ChanPoint,
		)
		switch err {
		// If the channel was closed in a version that did not record
		// historical channels, ignore the error.
		case channeldb.ErrNoHistoricalBucket:
		case channeldb.ErrChannelNotFound:

		case nil:
			channel.Initiator = rpcInitiator(historical.IsInitiator)
			channel.CommitmentType = rpcCommitmentType(
				historical.ChanType,
			)

		// If the error is non-nil, and not due to older versions of lnd
		// not persisting historical channels, return it.
		default:
			return nil, err
		}

		closeTXID := pendingClose.ClosingTXID.String()

		switch pendingClose.CloseType {

		// A coop closed channel should never be in the "pending close"
		// state. If a node upgraded from an older lnd version in the
		// middle of a their channel confirming, it will be in this
		// state. We log a warning that the channel will not be included
		// in the now deprecated pending close channels field.
		case channeldb.CooperativeClose:
			rpcsLog.Warn("channel %v cooperatively closed and "+
				"in pending close state",
				pendingClose.ChanPoint)

		// If the channel was force closed, then we'll need to query
		// the utxoNursery for additional information.
		// TODO(halseth): distinguish remote and local case?
		case channeldb.LocalForceClose, channeldb.RemoteForceClose:
			forceClose := &lnrpc.PendingChannelsResponse_ForceClosedChannel{
				Channel:     channel,
				ClosingTxid: closeTXID,
			}

			// Fetch reports from both nursery and resolvers. At the
			// moment this is not an atomic snapshot. This is
			// planned to be resolved when the nursery is removed
			// and channel arbitrator will be the single source for
			// these kind of reports.
			err := r.nurseryPopulateForceCloseResp(
				&chanPoint, currentHeight, forceClose,
			)
			if err != nil {
				return nil, err
			}

			err = r.arbitratorPopulateForceCloseResp(
				&chanPoint, currentHeight, forceClose,
			)
			if err != nil {
				return nil, err
			}

			resp.TotalLimboBalance += int64(forceClose.LimboBalance)

			resp.PendingForceClosingChannels = append(
				resp.PendingForceClosingChannels,
				forceClose,
			)
		}
	}

	// We'll also fetch all channels that are open, but have had their
	// commitment broadcasted, meaning they are waiting for the closing
	// transaction to confirm.
	waitingCloseChans, err := r.server.remoteChanDB.FetchWaitingCloseChannels()
	if err != nil {
		rpcsLog.Errorf("unable to fetch channels waiting close: %v",
			err)
		return nil, err
	}

	for _, waitingClose := range waitingCloseChans {
		pub := waitingClose.IdentityPub.SerializeCompressed()
		chanPoint := waitingClose.FundingOutpoint

		var commitments lnrpc.PendingChannelsResponse_Commitments

		// Report local commit. May not be present when DLP is active.
		if waitingClose.LocalCommitment.CommitTx != nil {
			commitments.LocalTxid =
				waitingClose.LocalCommitment.CommitTx.TxHash().
					String()

			commitments.LocalCommitFeeSat = uint64(
				waitingClose.LocalCommitment.CommitFee,
			)
		}

		// Report remote commit. May not be present when DLP is active.
		if waitingClose.RemoteCommitment.CommitTx != nil {
			commitments.RemoteTxid =
				waitingClose.RemoteCommitment.CommitTx.TxHash().
					String()

			commitments.RemoteCommitFeeSat = uint64(
				waitingClose.RemoteCommitment.CommitFee,
			)
		}

		// Report the remote pending commit if any.
		remoteCommitDiff, err := waitingClose.RemoteCommitChainTip()

		switch {

		// Don't set hash if there is no pending remote commit.
		case err == channeldb.ErrNoPendingCommit:

		// An unexpected error occurred.
		case err != nil:
			return nil, err

		// There is a pending remote commit. Set its hash in the
		// response.
		default:
			hash := remoteCommitDiff.Commitment.CommitTx.TxHash()
			commitments.RemotePendingTxid = hash.String()
			commitments.RemoteCommitFeeSat = uint64(
				remoteCommitDiff.Commitment.CommitFee,
			)
		}

		channel := &lnrpc.PendingChannelsResponse_PendingChannel{
			RemoteNodePub:        hex.EncodeToString(pub),
			ChannelPoint:         chanPoint.String(),
			Capacity:             int64(waitingClose.Capacity),
			LocalBalance:         int64(waitingClose.LocalCommitment.LocalBalance.ToSatoshis()),
			RemoteBalance:        int64(waitingClose.LocalCommitment.RemoteBalance.ToSatoshis()),
			LocalChanReserveSat:  int64(waitingClose.LocalChanCfg.ChanReserve),
			RemoteChanReserveSat: int64(waitingClose.RemoteChanCfg.ChanReserve),
			Initiator:            rpcInitiator(waitingClose.IsInitiator),
			CommitmentType:       rpcCommitmentType(waitingClose.ChanType),
		}

		waitingCloseResp := &lnrpc.PendingChannelsResponse_WaitingCloseChannel{
			Channel:      channel,
			LimboBalance: channel.LocalBalance,
			Commitments:  &commitments,
		}

		// A close tx has been broadcasted, all our balance will be in
		// limbo until it confirms.
		resp.WaitingCloseChannels = append(
			resp.WaitingCloseChannels, waitingCloseResp,
		)

		resp.TotalLimboBalance += channel.LocalBalance
	}

	return resp, nil
}

// arbitratorPopulateForceCloseResp populates the pending channels response
// message with channel resolution information from the contract resolvers.
func (r *rpcServer) arbitratorPopulateForceCloseResp(chanPoint *wire.OutPoint,
	currentHeight int32,
	forceClose *lnrpc.PendingChannelsResponse_ForceClosedChannel) error {

	// Query for contract resolvers state.
	arbitrator, err := r.server.chainArb.GetChannelArbitrator(*chanPoint)
	if err != nil {
		return err
	}
	reports := arbitrator.Report()

	for _, report := range reports {
		switch report.Type {

		// For a direct output, populate/update the top level
		// response properties.
		case contractcourt.ReportOutputUnencumbered:
			// Populate the maturity height fields for the direct
			// commitment output to us.
			forceClose.MaturityHeight = report.MaturityHeight

			// If the transaction has been confirmed, then we can
			// compute how many blocks it has left.
			if forceClose.MaturityHeight != 0 {
				forceClose.BlocksTilMaturity =
					int32(forceClose.MaturityHeight) -
						currentHeight
			}

		// Add htlcs to the PendingHtlcs response property.
		case contractcourt.ReportOutputIncomingHtlc,
			contractcourt.ReportOutputOutgoingHtlc:

			// Don't report details on htlcs that are no longer in
			// limbo.
			if report.LimboBalance == 0 {
				break
			}

			incoming := report.Type == contractcourt.ReportOutputIncomingHtlc
			htlc := &lnrpc.PendingHTLC{
				Incoming:       incoming,
				Amount:         int64(report.Amount),
				Outpoint:       report.Outpoint.String(),
				MaturityHeight: report.MaturityHeight,
				Stage:          report.Stage,
			}

			if htlc.MaturityHeight != 0 {
				htlc.BlocksTilMaturity =
					int32(htlc.MaturityHeight) - currentHeight
			}

			forceClose.PendingHtlcs = append(forceClose.PendingHtlcs, htlc)

		case contractcourt.ReportOutputAnchor:
			// There are three resolution states for the anchor:
			// limbo, lost and recovered. Derive the current state
			// from the limbo and recovered balances.
			switch {

			case report.RecoveredBalance != 0:
				forceClose.Anchor = lnrpc.PendingChannelsResponse_ForceClosedChannel_RECOVERED

			case report.LimboBalance != 0:
				forceClose.Anchor = lnrpc.PendingChannelsResponse_ForceClosedChannel_LIMBO

			default:
				forceClose.Anchor = lnrpc.PendingChannelsResponse_ForceClosedChannel_LOST
			}

		default:
			return fmt.Errorf("unknown report output type: %v",
				report.Type)
		}

		forceClose.LimboBalance += int64(report.LimboBalance)
		forceClose.RecoveredBalance += int64(report.RecoveredBalance)
	}

	return nil
}

// nurseryPopulateForceCloseResp populates the pending channels response
// message with contract resolution information from utxonursery.
func (r *rpcServer) nurseryPopulateForceCloseResp(chanPoint *wire.OutPoint,
	currentHeight int32,
	forceClose *lnrpc.PendingChannelsResponse_ForceClosedChannel) error {

	// Query for the maturity state for this force closed channel. If we
	// didn't have any time-locked outputs, then the nursery may not know of
	// the contract.
	nurseryInfo, err := r.server.utxoNursery.NurseryReport(chanPoint)
	if err == ErrContractNotFound {
		return nil
	}
	if err != nil {
		return fmt.Errorf("unable to obtain "+
			"nursery report for ChannelPoint(%v): %v",
			chanPoint, err)
	}

	// If the nursery knows of this channel, then we can populate
	// information detailing exactly how much funds are time locked and also
	// the height in which we can ultimately sweep the funds into the
	// wallet.
	forceClose.LimboBalance = int64(nurseryInfo.limboBalance)
	forceClose.RecoveredBalance = int64(nurseryInfo.recoveredBalance)

	for _, htlcReport := range nurseryInfo.htlcs {
		// TODO(conner) set incoming flag appropriately after handling
		// incoming incubation
		htlc := &lnrpc.PendingHTLC{
			Incoming:       false,
			Amount:         int64(htlcReport.amount),
			Outpoint:       htlcReport.outpoint.String(),
			MaturityHeight: htlcReport.maturityHeight,
			Stage:          htlcReport.stage,
		}

		if htlc.MaturityHeight != 0 {
			htlc.BlocksTilMaturity =
				int32(htlc.MaturityHeight) -
					currentHeight
		}

		forceClose.PendingHtlcs = append(forceClose.PendingHtlcs,
			htlc)
	}

	return nil
}

// ClosedChannels returns a list of all the channels have been closed.
// This does not include channels that are still in the process of closing.
func (r *rpcServer) ClosedChannels(ctx context.Context,
	in *lnrpc.ClosedChannelsRequest) (*lnrpc.ClosedChannelsResponse,
	error) {

	// Show all channels when no filter flags are set.
	filterResults := in.Cooperative || in.LocalForce ||
		in.RemoteForce || in.Breach || in.FundingCanceled ||
		in.Abandoned

	resp := &lnrpc.ClosedChannelsResponse{}

	dbChannels, err := r.server.remoteChanDB.FetchClosedChannels(false)
	if err != nil {
		return nil, err
	}

	// In order to make the response easier to parse for clients, we'll
	// sort the set of closed channels by their closing height before
	// serializing the proto response.
	sort.Slice(dbChannels, func(i, j int) bool {
		return dbChannels[i].CloseHeight < dbChannels[j].CloseHeight
	})

	for _, dbChannel := range dbChannels {
		if dbChannel.IsPending {
			continue
		}

		switch dbChannel.CloseType {
		case channeldb.CooperativeClose:
			if filterResults && !in.Cooperative {
				continue
			}
		case channeldb.LocalForceClose:
			if filterResults && !in.LocalForce {
				continue
			}
		case channeldb.RemoteForceClose:
			if filterResults && !in.RemoteForce {
				continue
			}
		case channeldb.BreachClose:
			if filterResults && !in.Breach {
				continue
			}
		case channeldb.FundingCanceled:
			if filterResults && !in.FundingCanceled {
				continue
			}
		case channeldb.Abandoned:
			if filterResults && !in.Abandoned {
				continue
			}
		}

		channel, err := r.createRPCClosedChannel(dbChannel)
		if err != nil {
			return nil, err
		}

		resp.Channels = append(resp.Channels, channel)
	}

	return resp, nil
}

// ListChannels returns a description of all the open channels that this node
// is a participant in.
func (r *rpcServer) ListChannels(ctx context.Context,
	in *lnrpc.ListChannelsRequest) (*lnrpc.ListChannelsResponse, error) {

	if in.ActiveOnly && in.InactiveOnly {
		return nil, fmt.Errorf("either `active_only` or " +
			"`inactive_only` can be set, but not both")
	}

	if in.PublicOnly && in.PrivateOnly {
		return nil, fmt.Errorf("either `public_only` or " +
			"`private_only` can be set, but not both")
	}

	if len(in.Peer) > 0 && len(in.Peer) != 33 {
		_, err := route.NewVertexFromBytes(in.Peer)
		return nil, fmt.Errorf("invalid `peer` key: %v", err)
	}

	resp := &lnrpc.ListChannelsResponse{}

	graph := r.server.localChanDB.ChannelGraph()

	dbChannels, err := r.server.remoteChanDB.FetchAllOpenChannels()
	if err != nil {
		return nil, err
	}

	rpcsLog.Debugf("[listchannels] fetched %v channels from DB",
		len(dbChannels))

	for _, dbChannel := range dbChannels {
		nodePub := dbChannel.IdentityPub
		nodePubBytes := nodePub.SerializeCompressed()
		chanPoint := dbChannel.FundingOutpoint

		// If the caller requested channels for a target node, skip any
		// that don't match the provided pubkey.
		if len(in.Peer) > 0 && !bytes.Equal(nodePubBytes, in.Peer) {
			continue
		}

		var peerOnline bool
		if _, err := r.server.FindPeer(nodePub); err == nil {
			peerOnline = true
		}

		channelID := lnwire.NewChanIDFromOutPoint(&chanPoint)
		var linkActive bool
		if link, err := r.server.htlcSwitch.GetLink(channelID); err == nil {
			// A channel is only considered active if it is known
			// by the switch *and* able to forward
			// incoming/outgoing payments.
			linkActive = link.EligibleToForward()
		}

		// Next, we'll determine whether we should add this channel to
		// our list depending on the type of channels requested to us.
		isActive := peerOnline && linkActive
		channel, err := createRPCOpenChannel(r, graph, dbChannel, isActive)
		if err != nil {
			return nil, err
		}

		// We'll only skip returning this channel if we were requested
		// for a specific kind and this channel doesn't satisfy it.
		switch {
		case in.ActiveOnly && !isActive:
			continue
		case in.InactiveOnly && isActive:
			continue
		case in.PublicOnly && channel.Private:
			continue
		case in.PrivateOnly && !channel.Private:
			continue
		}

		resp.Channels = append(resp.Channels, channel)
	}

	return resp, nil
}

// rpcCommitmentType takes the channel type and converts it to an rpc commitment
// type value.
func rpcCommitmentType(chanType channeldb.ChannelType) lnrpc.CommitmentType {
	// Extract the commitment type from the channel type flags. We must
	// first check whether it has anchors, since in that case it would also
	// be tweakless.
	if chanType.HasAnchors() {
		return lnrpc.CommitmentType_ANCHORS
	}

	if chanType.IsTweakless() {
		return lnrpc.CommitmentType_STATIC_REMOTE_KEY
	}

	return lnrpc.CommitmentType_LEGACY
}

// createChannelConstraint creates a *lnrpc.ChannelConstraints using the
// *Channeldb.ChannelConfig.
func createChannelConstraint(
	chanCfg *channeldb.ChannelConfig) *lnrpc.ChannelConstraints {

	return &lnrpc.ChannelConstraints{
		CsvDelay:          uint32(chanCfg.CsvDelay),
		ChanReserveSat:    uint64(chanCfg.ChanReserve),
		DustLimitSat:      uint64(chanCfg.DustLimit),
		MaxPendingAmtMsat: uint64(chanCfg.MaxPendingAmount),
		MinHtlcMsat:       uint64(chanCfg.MinHTLC),
		MaxAcceptedHtlcs:  uint32(chanCfg.MaxAcceptedHtlcs),
	}
}

// createRPCOpenChannel creates an *lnrpc.Channel from the *channeldb.Channel.
func createRPCOpenChannel(r *rpcServer, graph *channeldb.ChannelGraph,
	dbChannel *channeldb.OpenChannel, isActive bool) (*lnrpc.Channel, error) {

	nodePub := dbChannel.IdentityPub
	nodeID := hex.EncodeToString(nodePub.SerializeCompressed())
	chanPoint := dbChannel.FundingOutpoint

	// Next, we'll determine whether the channel is public or not.
	isPublic := dbChannel.ChannelFlags&lnwire.FFAnnounceChannel != 0

	// As this is required for display purposes, we'll calculate
	// the weight of the commitment transaction. We also add on the
	// estimated weight of the witness to calculate the weight of
	// the transaction if it were to be immediately unilaterally
	// broadcast.
	localCommit := dbChannel.LocalCommitment
	utx := btcutil.NewTx(localCommit.CommitTx)
	commitBaseWeight := blockchain.GetTransactionWeight(utx)
	commitWeight := commitBaseWeight + input.WitnessCommitmentTxWeight

	localBalance := localCommit.LocalBalance
	remoteBalance := localCommit.RemoteBalance

	// As an artifact of our usage of mSAT internally, either party
	// may end up in a state where they're holding a fractional
	// amount of satoshis which can't be expressed within the
	// actual commitment output. Since we round down when going
	// from mSAT -> SAT, we may at any point be adding an
	// additional SAT to miners fees. As a result, we display a
	// commitment fee that accounts for this externally.
	var sumOutputs btcutil.Amount
	for _, txOut := range localCommit.CommitTx.TxOut {
		sumOutputs += btcutil.Amount(txOut.Value)
	}
	externalCommitFee := dbChannel.Capacity - sumOutputs

	// Extract the commitment type from the channel type flags.
	commitmentType := rpcCommitmentType(dbChannel.ChanType)

	channel := &lnrpc.Channel{
		Active:                isActive,
		Private:               !isPublic,
		RemotePubkey:          nodeID,
		ChannelPoint:          chanPoint.String(),
		ChanId:                dbChannel.ShortChannelID.ToUint64(),
		Capacity:              int64(dbChannel.Capacity),
		LocalBalance:          int64(localBalance.ToSatoshis()),
		RemoteBalance:         int64(remoteBalance.ToSatoshis()),
		CommitFee:             int64(externalCommitFee),
		CommitWeight:          commitWeight,
		FeePerKw:              int64(localCommit.FeePerKw),
		TotalSatoshisSent:     int64(dbChannel.TotalMSatSent.ToSatoshis()),
		TotalSatoshisReceived: int64(dbChannel.TotalMSatReceived.ToSatoshis()),
		NumUpdates:            localCommit.CommitHeight,
		PendingHtlcs:          make([]*lnrpc.HTLC, len(localCommit.Htlcs)),
		Initiator:             dbChannel.IsInitiator,
		ChanStatusFlags:       dbChannel.ChanStatus().String(),
		StaticRemoteKey:       commitmentType == lnrpc.CommitmentType_STATIC_REMOTE_KEY,
		CommitmentType:        commitmentType,
		ThawHeight:            dbChannel.ThawHeight,
		LocalConstraints: createChannelConstraint(
			&dbChannel.LocalChanCfg,
		),
		RemoteConstraints: createChannelConstraint(
			&dbChannel.RemoteChanCfg,
		),
		// TODO: remove the following deprecated fields
		CsvDelay:             uint32(dbChannel.LocalChanCfg.CsvDelay),
		LocalChanReserveSat:  int64(dbChannel.LocalChanCfg.ChanReserve),
		RemoteChanReserveSat: int64(dbChannel.RemoteChanCfg.ChanReserve),
	}

	for i, htlc := range localCommit.Htlcs {
		var rHash [32]byte
		copy(rHash[:], htlc.RHash[:])
		channel.PendingHtlcs[i] = &lnrpc.HTLC{
			Incoming:         htlc.Incoming,
			Amount:           int64(htlc.Amt.ToSatoshis()),
			HashLock:         rHash[:],
			ExpirationHeight: htlc.RefundTimeout,
		}

		// Add the Pending Htlc Amount to UnsettledBalance field.
		channel.UnsettledBalance += channel.PendingHtlcs[i].Amount
	}

	// Lookup our balances at height 0, because they will reflect any
	// push amounts that may have been present when this channel was
	// created.
	localBalance, remoteBalance, err := dbChannel.BalancesAtHeight(0)
	if err != nil {
		return nil, err
	}

	// If we initiated opening the channel, the zero height remote balance
	// is the push amount. Otherwise, our starting balance is the push
	// amount. If there is no push amount, these values will simply be zero.
	if dbChannel.IsInitiator {
		channel.PushAmountSat = uint64(remoteBalance.ToSatoshis())
	} else {
		channel.PushAmountSat = uint64(localBalance.ToSatoshis())
	}

	if len(dbChannel.LocalShutdownScript) > 0 {
		_, addresses, _, err := txscript.ExtractPkScriptAddrs(
			dbChannel.LocalShutdownScript, activeNetParams.Params,
		)
		if err != nil {
			return nil, err
		}

		// We only expect one upfront shutdown address for a channel. If
		// LocalShutdownScript is non-zero, there should be one payout
		// address set.
		if len(addresses) != 1 {
			return nil, fmt.Errorf("expected one upfront shutdown "+
				"address, got: %v", len(addresses))
		}

		channel.CloseAddress = addresses[0].String()
	}

	// If the server hasn't fully started yet, it's possible that the
	// channel event store hasn't either, so it won't be able to consume any
	// requests until then. To prevent blocking, we'll just omit the uptime
	// related fields for now.
	if !r.server.Started() {
		return channel, nil
	}

	// Get the lifespan observed by the channel event store. If the channel is
	// not known to the channel event store, return early because we cannot
	// calculate any further uptime information.
	outpoint := dbChannel.FundingOutpoint
	startTime, endTime, err := r.server.chanEventStore.GetLifespan(outpoint)
	switch err {
	case chanfitness.ErrChannelNotFound:
		rpcsLog.Infof("channel: %v not found by channel event store",
			outpoint)

		return channel, nil
	case nil:
		// If there is no error getting lifespan, continue to uptime
		// calculation.
	default:
		return nil, err
	}

	// If endTime is zero, the channel is still open, progress endTime to
	// the present so we can calculate lifetime.
	if endTime.IsZero() {
		endTime = time.Now()
	}
	channel.Lifetime = int64(endTime.Sub(startTime).Seconds())

	// Once we have successfully obtained channel lifespan, we know that the
	// channel is known to the event store, so we can return any non-nil error
	// that occurs.
	uptime, err := r.server.chanEventStore.GetUptime(
		outpoint, startTime, endTime,
	)
	if err != nil {
		return nil, err
	}
	channel.Uptime = int64(uptime.Seconds())

	return channel, nil
}

// createRPCClosedChannel creates an *lnrpc.ClosedChannelSummary from a
// *channeldb.ChannelCloseSummary.
func (r *rpcServer) createRPCClosedChannel(
	dbChannel *channeldb.ChannelCloseSummary) (*lnrpc.ChannelCloseSummary, error) {

	nodePub := dbChannel.RemotePub
	nodeID := hex.EncodeToString(nodePub.SerializeCompressed())

	var (
		closeType      lnrpc.ChannelCloseSummary_ClosureType
		openInit       lnrpc.Initiator
		closeInitiator lnrpc.Initiator
		err            error
	)

	// Lookup local and remote cooperative initiators. If these values
	// are not known they will just return unknown.
	openInit, closeInitiator, err = r.getInitiators(
		&dbChannel.ChanPoint,
	)
	if err != nil {
		return nil, err
	}

	// Convert the close type to rpc type.
	switch dbChannel.CloseType {
	case channeldb.CooperativeClose:
		closeType = lnrpc.ChannelCloseSummary_COOPERATIVE_CLOSE
	case channeldb.LocalForceClose:
		closeType = lnrpc.ChannelCloseSummary_LOCAL_FORCE_CLOSE
	case channeldb.RemoteForceClose:
		closeType = lnrpc.ChannelCloseSummary_REMOTE_FORCE_CLOSE
	case channeldb.BreachClose:
		closeType = lnrpc.ChannelCloseSummary_BREACH_CLOSE
	case channeldb.FundingCanceled:
		closeType = lnrpc.ChannelCloseSummary_FUNDING_CANCELED
	case channeldb.Abandoned:
		closeType = lnrpc.ChannelCloseSummary_ABANDONED
	}

	channel := &lnrpc.ChannelCloseSummary{
		Capacity:          int64(dbChannel.Capacity),
		RemotePubkey:      nodeID,
		CloseHeight:       dbChannel.CloseHeight,
		CloseType:         closeType,
		ChannelPoint:      dbChannel.ChanPoint.String(),
		ChanId:            dbChannel.ShortChanID.ToUint64(),
		SettledBalance:    int64(dbChannel.SettledBalance),
		TimeLockedBalance: int64(dbChannel.TimeLockedBalance),
		ChainHash:         dbChannel.ChainHash.String(),
		ClosingTxHash:     dbChannel.ClosingTXID.String(),
		OpenInitiator:     openInit,
		CloseInitiator:    closeInitiator,
	}

	reports, err := r.server.remoteChanDB.FetchChannelReports(

		*activeNetParams.GenesisHash, &dbChannel.ChanPoint,
	)
	switch err {
	// If the channel does not have its resolver outcomes stored,
	// ignore it.
	case channeldb.ErrNoChainHashBucket:
		fallthrough
	case channeldb.ErrNoChannelSummaries:
		return channel, nil

	// If there is no error, fallthrough the switch to process reports.
	case nil:

	// If another error occurred, return it.
	default:
		return nil, err
	}

	for _, report := range reports {
		rpcResolution, err := rpcChannelResolution(report)
		if err != nil {
			return nil, err
		}

		channel.Resolutions = append(channel.Resolutions, rpcResolution)
	}

	return channel, nil
}

func rpcChannelResolution(report *channeldb.ResolverReport) (*lnrpc.Resolution,
	error) {

	res := &lnrpc.Resolution{
		AmountSat: uint64(report.Amount),
		Outpoint: &lnrpc.OutPoint{
			OutputIndex: report.OutPoint.Index,
			TxidStr:     report.OutPoint.Hash.String(),
			TxidBytes:   report.OutPoint.Hash[:],
		},
	}

	if report.SpendTxID != nil {
		res.SweepTxid = report.SpendTxID.String()
	}

	switch report.ResolverType {
	case channeldb.ResolverTypeAnchor:
		res.ResolutionType = lnrpc.ResolutionType_ANCHOR

	case channeldb.ResolverTypeIncomingHtlc:
		res.ResolutionType = lnrpc.ResolutionType_INCOMING_HTLC

	case channeldb.ResolverTypeOutgoingHtlc:
		res.ResolutionType = lnrpc.ResolutionType_OUTGOING_HTLC

	case channeldb.ResolverTypeCommit:
		res.ResolutionType = lnrpc.ResolutionType_COMMIT

	default:
		return nil, fmt.Errorf("unknown resolver type: %v",
			report.ResolverType)
	}

	switch report.ResolverOutcome {
	case channeldb.ResolverOutcomeClaimed:
		res.Outcome = lnrpc.ResolutionOutcome_CLAIMED

	case channeldb.ResolverOutcomeUnclaimed:
		res.Outcome = lnrpc.ResolutionOutcome_UNCLAIMED

	case channeldb.ResolverOutcomeAbandoned:
		res.Outcome = lnrpc.ResolutionOutcome_ABANDONED

	case channeldb.ResolverOutcomeFirstStage:
		res.Outcome = lnrpc.ResolutionOutcome_FIRST_STAGE

	case channeldb.ResolverOutcomeTimeout:
		res.Outcome = lnrpc.ResolutionOutcome_TIMEOUT

	default:
		return nil, fmt.Errorf("unknown outcome: %v",
			report.ResolverOutcome)
	}

	return res, nil
}

// getInitiators returns an initiator enum that provides information about the
// party that initiated channel's open and close. This information is obtained
// from the historical channel bucket, so unknown values are returned when the
// channel is not present (which indicates that it was closed before we started
// writing channels to the historical close bucket).
func (r *rpcServer) getInitiators(chanPoint *wire.OutPoint) (
	lnrpc.Initiator,
	lnrpc.Initiator, error) {

	var (
		openInitiator  = lnrpc.Initiator_INITIATOR_UNKNOWN
		closeInitiator = lnrpc.Initiator_INITIATOR_UNKNOWN
	)

	// To get the close initiator for cooperative closes, we need
	// to get the channel status from the historical channel bucket.
	histChan, err := r.server.remoteChanDB.FetchHistoricalChannel(chanPoint)
	switch {
	// The node has upgraded from a version where we did not store
	// historical channels, and has not closed a channel since. Do
	// not return an error, initiator values are unknown.
	case err == channeldb.ErrNoHistoricalBucket:
		return openInitiator, closeInitiator, nil

	// The channel was closed before we started storing historical
	// channels. Do  not return an error, initiator values are unknown.
	case err == channeldb.ErrChannelNotFound:
		return openInitiator, closeInitiator, nil

	case err != nil:
		return 0, 0, err
	}

	// If we successfully looked up the channel, determine initiator based
	// on channels status.
	if histChan.IsInitiator {
		openInitiator = lnrpc.Initiator_INITIATOR_LOCAL
	} else {
		openInitiator = lnrpc.Initiator_INITIATOR_REMOTE
	}

	localInit := histChan.HasChanStatus(
		channeldb.ChanStatusLocalCloseInitiator,
	)

	remoteInit := histChan.HasChanStatus(
		channeldb.ChanStatusRemoteCloseInitiator,
	)

	switch {
	// There is a possible case where closes were attempted by both parties.
	// We return the initiator as both in this case to provide full
	// information about the close.
	case localInit && remoteInit:
		closeInitiator = lnrpc.Initiator_INITIATOR_BOTH

	case localInit:
		closeInitiator = lnrpc.Initiator_INITIATOR_LOCAL

	case remoteInit:
		closeInitiator = lnrpc.Initiator_INITIATOR_REMOTE
	}

	return openInitiator, closeInitiator, nil
}

// SubscribeChannelEvents returns a uni-directional stream (server -> client)
// for notifying the client of newly active, inactive or closed channels.
func (r *rpcServer) SubscribeChannelEvents(req *lnrpc.ChannelEventSubscription,
	updateStream lnrpc.Lightning_SubscribeChannelEventsServer) error {

	channelEventSub, err := r.server.channelNotifier.SubscribeChannelEvents()
	if err != nil {
		return err
	}

	// Ensure that the resources for the client is cleaned up once either
	// the server, or client exits.
	defer channelEventSub.Cancel()

	graph := r.server.localChanDB.ChannelGraph()

	for {
		select {
		// A new update has been sent by the channel router, we'll
		// marshal it into the form expected by the gRPC client, then
		// send it off to the client(s).
		case e := <-channelEventSub.Updates():
			var update *lnrpc.ChannelEventUpdate
			switch event := e.(type) {
			case channelnotifier.PendingOpenChannelEvent:
				update = &lnrpc.ChannelEventUpdate{
					Type: lnrpc.ChannelEventUpdate_PENDING_OPEN_CHANNEL,
					Channel: &lnrpc.ChannelEventUpdate_PendingOpenChannel{
						PendingOpenChannel: &lnrpc.PendingUpdate{
							Txid:        event.ChannelPoint.Hash[:],
							OutputIndex: event.ChannelPoint.Index,
						},
					},
				}
			case channelnotifier.OpenChannelEvent:
				channel, err := createRPCOpenChannel(r, graph,
					event.Channel, true)
				if err != nil {
					return err
				}

				update = &lnrpc.ChannelEventUpdate{
					Type: lnrpc.ChannelEventUpdate_OPEN_CHANNEL,
					Channel: &lnrpc.ChannelEventUpdate_OpenChannel{
						OpenChannel: channel,
					},
				}

			case channelnotifier.ClosedChannelEvent:
				closedChannel, err := r.createRPCClosedChannel(
					event.CloseSummary,
				)
				if err != nil {
					return err
				}

				update = &lnrpc.ChannelEventUpdate{
					Type: lnrpc.ChannelEventUpdate_CLOSED_CHANNEL,
					Channel: &lnrpc.ChannelEventUpdate_ClosedChannel{
						ClosedChannel: closedChannel,
					},
				}

			case channelnotifier.ActiveChannelEvent:
				update = &lnrpc.ChannelEventUpdate{
					Type: lnrpc.ChannelEventUpdate_ACTIVE_CHANNEL,
					Channel: &lnrpc.ChannelEventUpdate_ActiveChannel{
						ActiveChannel: &lnrpc.ChannelPoint{
							FundingTxid: &lnrpc.ChannelPoint_FundingTxidBytes{
								FundingTxidBytes: event.ChannelPoint.Hash[:],
							},
							OutputIndex: event.ChannelPoint.Index,
						},
					},
				}

			case channelnotifier.InactiveChannelEvent:
				update = &lnrpc.ChannelEventUpdate{
					Type: lnrpc.ChannelEventUpdate_INACTIVE_CHANNEL,
					Channel: &lnrpc.ChannelEventUpdate_InactiveChannel{
						InactiveChannel: &lnrpc.ChannelPoint{
							FundingTxid: &lnrpc.ChannelPoint_FundingTxidBytes{
								FundingTxidBytes: event.ChannelPoint.Hash[:],
							},
							OutputIndex: event.ChannelPoint.Index,
						},
					},
				}

			// Completely ignore ActiveLinkEvent as this is explicitly not
			// exposed to the RPC.
			case channelnotifier.ActiveLinkEvent:
				continue

			default:
				return fmt.Errorf("unexpected channel event update: %v", event)
			}

			if err := updateStream.Send(update); err != nil {
				return err
			}
		case <-r.quit:
			return nil
		}
	}
}

// paymentStream enables different types of payment streams, such as:
// lnrpc.Lightning_SendPaymentServer and lnrpc.Lightning_SendToRouteServer to
// execute sendPayment. We use this struct as a sort of bridge to enable code
// re-use between SendPayment and SendToRoute.
type paymentStream struct {
	recv func() (*rpcPaymentRequest, error)
	send func(*lnrpc.SendResponse) error
}

// rpcPaymentRequest wraps lnrpc.SendRequest so that routes from
// lnrpc.SendToRouteRequest can be passed to sendPayment.
type rpcPaymentRequest struct {
	*lnrpc.SendRequest
	route *route.Route
}

// SendPayment dispatches a bi-directional streaming RPC for sending payments
// through the Lightning Network. A single RPC invocation creates a persistent
// bi-directional stream allowing clients to rapidly send payments through the
// Lightning Network with a single persistent connection.
func (r *rpcServer) SendPayment(stream lnrpc.Lightning_SendPaymentServer) error {
	var lock sync.Mutex

	return r.sendPayment(&paymentStream{
		recv: func() (*rpcPaymentRequest, error) {
			req, err := stream.Recv()
			if err != nil {
				return nil, err
			}

			return &rpcPaymentRequest{
				SendRequest: req,
			}, nil
		},
		send: func(r *lnrpc.SendResponse) error {
			// Calling stream.Send concurrently is not safe.
			lock.Lock()
			defer lock.Unlock()
			return stream.Send(r)
		},
	})
}

// SendToRoute dispatches a bi-directional streaming RPC for sending payments
// through the Lightning Network via predefined routes passed in. A single RPC
// invocation creates a persistent bi-directional stream allowing clients to
// rapidly send payments through the Lightning Network with a single persistent
// connection.
func (r *rpcServer) SendToRoute(stream lnrpc.Lightning_SendToRouteServer) error {
	var lock sync.Mutex

	return r.sendPayment(&paymentStream{
		recv: func() (*rpcPaymentRequest, error) {
			req, err := stream.Recv()
			if err != nil {
				return nil, err
			}

			return r.unmarshallSendToRouteRequest(req)
		},
		send: func(r *lnrpc.SendResponse) error {
			// Calling stream.Send concurrently is not safe.
			lock.Lock()
			defer lock.Unlock()
			return stream.Send(r)
		},
	})
}

// unmarshallSendToRouteRequest unmarshalls an rpc sendtoroute request
func (r *rpcServer) unmarshallSendToRouteRequest(
	req *lnrpc.SendToRouteRequest) (*rpcPaymentRequest, error) {

	if req.Route == nil {
		return nil, fmt.Errorf("unable to send, no route provided")
	}

	route, err := r.routerBackend.UnmarshallRoute(req.Route)
	if err != nil {
		return nil, err
	}

	return &rpcPaymentRequest{
		SendRequest: &lnrpc.SendRequest{
			PaymentHash:       req.PaymentHash,
			PaymentHashString: req.PaymentHashString,
		},
		route: route,
	}, nil
}

// rpcPaymentIntent is a small wrapper struct around the of values we can
// receive from a client over RPC if they wish to send a payment. We'll either
// extract these fields from a payment request (which may include routing
// hints), or we'll get a fully populated route from the user that we'll pass
// directly to the channel router for dispatching.
type rpcPaymentIntent struct {
	msat               lnwire.MilliSatoshi
	feeLimit           lnwire.MilliSatoshi
	cltvLimit          uint32
	dest               route.Vertex
	rHash              [32]byte
	cltvDelta          uint16
	routeHints         [][]zpay32.HopHint
	outgoingChannelIDs []uint64
	lastHop            *route.Vertex
	destFeatures       *lnwire.FeatureVector
	paymentAddr        *[32]byte
	payReq             []byte

	destCustomRecords record.CustomSet

	route *route.Route
}

// extractPaymentIntent attempts to parse the complete details required to
// dispatch a client from the information presented by an RPC client. There are
// three ways a client can specify their payment details: a payment request,
// via manual details, or via a complete route.
func (r *rpcServer) extractPaymentIntent(rpcPayReq *rpcPaymentRequest) (rpcPaymentIntent, error) {
	payIntent := rpcPaymentIntent{}

	// If a route was specified, then we can use that directly.
	if rpcPayReq.route != nil {
		// If the user is using the REST interface, then they'll be
		// passing the payment hash as a hex encoded string.
		if rpcPayReq.PaymentHashString != "" {
			paymentHash, err := hex.DecodeString(
				rpcPayReq.PaymentHashString,
			)
			if err != nil {
				return payIntent, err
			}

			copy(payIntent.rHash[:], paymentHash)
		} else {
			copy(payIntent.rHash[:], rpcPayReq.PaymentHash)
		}

		payIntent.route = rpcPayReq.route
		return payIntent, nil
	}

	// If there are no routes specified, pass along a outgoing channel
	// restriction if specified. The main server rpc does not support
	// multiple channel restrictions.
	if rpcPayReq.OutgoingChanId != 0 {
		payIntent.outgoingChannelIDs = []uint64{
			rpcPayReq.OutgoingChanId,
		}
	}

	// Pass along a last hop restriction if specified.
	if len(rpcPayReq.LastHopPubkey) > 0 {
		lastHop, err := route.NewVertexFromBytes(
			rpcPayReq.LastHopPubkey,
		)
		if err != nil {
			return payIntent, err
		}
		payIntent.lastHop = &lastHop
	}

	// Take the CLTV limit from the request if set, otherwise use the max.
	cltvLimit, err := routerrpc.ValidateCLTVLimit(
		rpcPayReq.CltvLimit, r.cfg.MaxOutgoingCltvExpiry,
	)
	if err != nil {
		return payIntent, err
	}
	payIntent.cltvLimit = cltvLimit

	customRecords := record.CustomSet(rpcPayReq.DestCustomRecords)
	if err := customRecords.Validate(); err != nil {
		return payIntent, err
	}
	payIntent.destCustomRecords = customRecords

	validateDest := func(dest route.Vertex) error {
		if rpcPayReq.AllowSelfPayment {
			return nil
		}

		if dest == r.selfNode {
			return errors.New("self-payments not allowed")
		}

		return nil
	}

	// If the payment request field isn't blank, then the details of the
	// invoice are encoded entirely within the encoded payReq.  So we'll
	// attempt to decode it, populating the payment accordingly.
	if rpcPayReq.PaymentRequest != "" {
		payReq, err := zpay32.Decode(
			rpcPayReq.PaymentRequest, activeNetParams.Params,
		)
		if err != nil {
			return payIntent, err
		}

		// Next, we'll ensure that this payreq hasn't already expired.
		err = routerrpc.ValidatePayReqExpiry(payReq)
		if err != nil {
			return payIntent, err
		}

		// If the amount was not included in the invoice, then we let
		// the payee specify the amount of satoshis they wish to send.
		// We override the amount to pay with the amount provided from
		// the payment request.
		if payReq.MilliSat == nil {
			amt, err := lnrpc.UnmarshallAmt(
				rpcPayReq.Amt, rpcPayReq.AmtMsat,
			)
			if err != nil {
				return payIntent, err
			}
			if amt == 0 {
				return payIntent, errors.New("amount must be " +
					"specified when paying a zero amount " +
					"invoice")
			}

			payIntent.msat = amt
		} else {
			payIntent.msat = *payReq.MilliSat
		}

		// Calculate the fee limit that should be used for this payment.
		payIntent.feeLimit = lnrpc.CalculateFeeLimit(
			rpcPayReq.FeeLimit, payIntent.msat,
		)

		copy(payIntent.rHash[:], payReq.PaymentHash[:])
		destKey := payReq.Destination.SerializeCompressed()
		copy(payIntent.dest[:], destKey)
		payIntent.cltvDelta = uint16(payReq.MinFinalCLTVExpiry())
		payIntent.routeHints = payReq.RouteHints
		payIntent.payReq = []byte(rpcPayReq.PaymentRequest)
		payIntent.destFeatures = payReq.Features
		payIntent.paymentAddr = payReq.PaymentAddr

		if err := validateDest(payIntent.dest); err != nil {
			return payIntent, err
		}

		return payIntent, nil
	}

	// At this point, a destination MUST be specified, so we'll convert it
	// into the proper representation now. The destination will either be
	// encoded as raw bytes, or via a hex string.
	var pubBytes []byte
	if len(rpcPayReq.Dest) != 0 {
		pubBytes = rpcPayReq.Dest
	} else {
		var err error
		pubBytes, err = hex.DecodeString(rpcPayReq.DestString)
		if err != nil {
			return payIntent, err
		}
	}
	if len(pubBytes) != 33 {
		return payIntent, errors.New("invalid key length")
	}
	copy(payIntent.dest[:], pubBytes)

	if err := validateDest(payIntent.dest); err != nil {
		return payIntent, err
	}

	// Otherwise, If the payment request field was not specified
	// (and a custom route wasn't specified), construct the payment
	// from the other fields.
	payIntent.msat, err = lnrpc.UnmarshallAmt(
		rpcPayReq.Amt, rpcPayReq.AmtMsat,
	)
	if err != nil {
		return payIntent, err
	}

	// Calculate the fee limit that should be used for this payment.
	payIntent.feeLimit = lnrpc.CalculateFeeLimit(
		rpcPayReq.FeeLimit, payIntent.msat,
	)

	if rpcPayReq.FinalCltvDelta != 0 {
		payIntent.cltvDelta = uint16(rpcPayReq.FinalCltvDelta)
	} else {
		// If no final cltv delta is given, assume the default that we
		// use when creating an invoice. We do not assume the default of
		// 9 blocks that is defined in BOLT-11, because this is never
		// enough for other lnd nodes.
		payIntent.cltvDelta = uint16(r.cfg.Bitcoin.TimeLockDelta)
	}

	// If the user is manually specifying payment details, then the payment
	// hash may be encoded as a string.
	switch {
	case rpcPayReq.PaymentHashString != "":
		paymentHash, err := hex.DecodeString(
			rpcPayReq.PaymentHashString,
		)
		if err != nil {
			return payIntent, err
		}

		copy(payIntent.rHash[:], paymentHash)

	default:
		copy(payIntent.rHash[:], rpcPayReq.PaymentHash)
	}

	// Unmarshal any custom destination features.
	payIntent.destFeatures, err = routerrpc.UnmarshalFeatures(
		rpcPayReq.DestFeatures,
	)
	if err != nil {
		return payIntent, err
	}

	return payIntent, nil
}

type paymentIntentResponse struct {
	Route    *route.Route
	Preimage [32]byte
	Err      error
}

// dispatchPaymentIntent attempts to fully dispatch an RPC payment intent.
// We'll either pass the payment as a whole to the channel router, or give it a
// pre-built route. The first error this method returns denotes if we were
// unable to save the payment. The second error returned denotes if the payment
// didn't succeed.
func (r *rpcServer) dispatchPaymentIntent(
	payIntent *rpcPaymentIntent) (*paymentIntentResponse, error) {

	// Construct a payment request to send to the channel router. If the
	// payment is successful, the route chosen will be returned. Otherwise,
	// we'll get a non-nil error.
	var (
		preImage  [32]byte
		route     *route.Route
		routerErr error
	)

	// If a route was specified, then we'll pass the route directly to the
	// router, otherwise we'll create a payment session to execute it.
	if payIntent.route == nil {
		payment := &routing.LightningPayment{
			Target:             payIntent.dest,
			Amount:             payIntent.msat,
			FinalCLTVDelta:     payIntent.cltvDelta,
			FeeLimit:           payIntent.feeLimit,
			CltvLimit:          payIntent.cltvLimit,
			PaymentHash:        payIntent.rHash,
			RouteHints:         payIntent.routeHints,
			OutgoingChannelIDs: payIntent.outgoingChannelIDs,
			LastHop:            payIntent.lastHop,
			PaymentRequest:     payIntent.payReq,
			PayAttemptTimeout:  routing.DefaultPayAttemptTimeout,
			DestCustomRecords:  payIntent.destCustomRecords,
			DestFeatures:       payIntent.destFeatures,
			PaymentAddr:        payIntent.paymentAddr,

			// Don't enable multi-part payments on the main rpc.
			// Users need to use routerrpc for that.
			MaxParts: 1,
		}

		preImage, route, routerErr = r.server.chanRouter.SendPayment(
			payment,
		)
	} else {
		var attempt *channeldb.HTLCAttempt
		attempt, routerErr = r.server.chanRouter.SendToRoute(
			payIntent.rHash, payIntent.route,
		)

		if routerErr == nil {
			preImage = attempt.Settle.Preimage
		}

		route = payIntent.route
	}

	// If the route failed, then we'll return a nil save err, but a non-nil
	// routing err.
	if routerErr != nil {
		rpcsLog.Warnf("Unable to send payment: %v", routerErr)

		return &paymentIntentResponse{
			Err: routerErr,
		}, nil
	}

	return &paymentIntentResponse{
		Route:    route,
		Preimage: preImage,
	}, nil
}

// sendPayment takes a paymentStream (a source of pre-built routes or payment
// requests) and continually attempt to dispatch payment requests written to
// the write end of the stream. Responses will also be streamed back to the
// client via the write end of the stream. This method is by both SendToRoute
// and SendPayment as the logic is virtually identical.
func (r *rpcServer) sendPayment(stream *paymentStream) error {
	payChan := make(chan *rpcPaymentIntent)
	errChan := make(chan error, 1)

	// We don't allow payments to be sent while the daemon itself is still
	// syncing as we may be trying to sent a payment over a "stale"
	// channel.
	if !r.server.Started() {
		return ErrServerNotActive
	}

	// TODO(roasbeef): check payment filter to see if already used?

	// In order to limit the level of concurrency and prevent a client from
	// attempting to OOM the server, we'll set up a semaphore to create an
	// upper ceiling on the number of outstanding payments.
	const numOutstandingPayments = 2000
	htlcSema := make(chan struct{}, numOutstandingPayments)
	for i := 0; i < numOutstandingPayments; i++ {
		htlcSema <- struct{}{}
	}

	// We keep track of the running goroutines and set up a quit signal we
	// can use to request them to exit if the method returns because of an
	// encountered error.
	var wg sync.WaitGroup
	reqQuit := make(chan struct{})
	defer close(reqQuit)

	// Launch a new goroutine to handle reading new payment requests from
	// the client. This way we can handle errors independently of blocking
	// and waiting for the next payment request to come through.
	// TODO(joostjager): Callers expect result to come in in the same order
	// as the request were sent, but this is far from guarantueed in the
	// code below.
	wg.Add(1)
	go func() {
		defer wg.Done()

		for {
			select {
			case <-reqQuit:
				return

			default:
				// Receive the next pending payment within the
				// stream sent by the client. If we read the
				// EOF sentinel, then the client has closed the
				// stream, and we can exit normally.
				nextPayment, err := stream.recv()
				if err == io.EOF {
					close(payChan)
					return
				} else if err != nil {
					rpcsLog.Errorf("Failed receiving from "+
						"stream: %v", err)

					select {
					case errChan <- err:
					default:
					}
					return
				}

				// Populate the next payment, either from the
				// payment request, or from the explicitly set
				// fields. If the payment proto wasn't well
				// formed, then we'll send an error reply and
				// wait for the next payment.
				payIntent, err := r.extractPaymentIntent(
					nextPayment,
				)
				if err != nil {
					if err := stream.send(&lnrpc.SendResponse{
						PaymentError: err.Error(),
						PaymentHash:  payIntent.rHash[:],
					}); err != nil {
						rpcsLog.Errorf("Failed "+
							"sending on "+
							"stream: %v", err)

						select {
						case errChan <- err:
						default:
						}
						return
					}
					continue
				}

				// If the payment was well formed, then we'll
				// send to the dispatch goroutine, or exit,
				// which ever comes first.
				select {
				case payChan <- &payIntent:
				case <-reqQuit:
					return
				}
			}
		}
	}()

sendLoop:
	for {
		select {

		// If we encounter and error either during sending or
		// receiving, we return directly, closing the stream.
		case err := <-errChan:
			return err

		case <-r.quit:
			return errors.New("rpc server shutting down")

		case payIntent, ok := <-payChan:
			// If the receive loop is done, we break the send loop
			// and wait for the ongoing payments to finish before
			// exiting.
			if !ok {
				break sendLoop
			}

			// We launch a new goroutine to execute the current
			// payment so we can continue to serve requests while
			// this payment is being dispatched.
			wg.Add(1)
			go func() {
				defer wg.Done()

				// Attempt to grab a free semaphore slot, using
				// a defer to eventually release the slot
				// regardless of payment success.
				select {
				case <-htlcSema:
				case <-reqQuit:
					return
				}
				defer func() {
					htlcSema <- struct{}{}
				}()

				resp, saveErr := r.dispatchPaymentIntent(
					payIntent,
				)

				switch {
				// If we were unable to save the state of the
				// payment, then we'll return the error to the
				// user, and terminate.
				case saveErr != nil:
					rpcsLog.Errorf("Failed dispatching "+
						"payment intent: %v", saveErr)

					select {
					case errChan <- saveErr:
					default:
					}
					return

				// If we receive payment error than, instead of
				// terminating the stream, send error response
				// to the user.
				case resp.Err != nil:
					err := stream.send(&lnrpc.SendResponse{
						PaymentError: resp.Err.Error(),
						PaymentHash:  payIntent.rHash[:],
					})
					if err != nil {
						rpcsLog.Errorf("Failed "+
							"sending error "+
							"response: %v", err)

						select {
						case errChan <- err:
						default:
						}
					}
					return
				}

				backend := r.routerBackend
				marshalledRouted, err := backend.MarshallRoute(
					resp.Route,
				)
				if err != nil {
					errChan <- err
					return
				}

				err = stream.send(&lnrpc.SendResponse{
					PaymentHash:     payIntent.rHash[:],
					PaymentPreimage: resp.Preimage[:],
					PaymentRoute:    marshalledRouted,
				})
				if err != nil {
					rpcsLog.Errorf("Failed sending "+
						"response: %v", err)

					select {
					case errChan <- err:
					default:
					}
					return
				}
			}()
		}
	}

	// Wait for all goroutines to finish before closing the stream.
	wg.Wait()
	return nil
}

// SendPaymentSync is the synchronous non-streaming version of SendPayment.
// This RPC is intended to be consumed by clients of the REST proxy.
// Additionally, this RPC expects the destination's public key and the payment
// hash (if any) to be encoded as hex strings.
func (r *rpcServer) SendPaymentSync(ctx context.Context,
	nextPayment *lnrpc.SendRequest) (*lnrpc.SendResponse, error) {

	return r.sendPaymentSync(ctx, &rpcPaymentRequest{
		SendRequest: nextPayment,
	})
}

// SendToRouteSync is the synchronous non-streaming version of SendToRoute.
// This RPC is intended to be consumed by clients of the REST proxy.
// Additionally, this RPC expects the payment hash (if any) to be encoded as
// hex strings.
func (r *rpcServer) SendToRouteSync(ctx context.Context,
	req *lnrpc.SendToRouteRequest) (*lnrpc.SendResponse, error) {

	if req.Route == nil {
		return nil, fmt.Errorf("unable to send, no routes provided")
	}

	paymentRequest, err := r.unmarshallSendToRouteRequest(req)
	if err != nil {
		return nil, err
	}

	return r.sendPaymentSync(ctx, paymentRequest)
}

// sendPaymentSync is the synchronous variant of sendPayment. It will block and
// wait until the payment has been fully completed.
func (r *rpcServer) sendPaymentSync(ctx context.Context,
	nextPayment *rpcPaymentRequest) (*lnrpc.SendResponse, error) {

	// We don't allow payments to be sent while the daemon itself is still
	// syncing as we may be trying to sent a payment over a "stale"
	// channel.
	if !r.server.Started() {
		return nil, ErrServerNotActive
	}

	// First we'll attempt to map the proto describing the next payment to
	// an intent that we can pass to local sub-systems.
	payIntent, err := r.extractPaymentIntent(nextPayment)
	if err != nil {
		return nil, err
	}

	// With the payment validated, we'll now attempt to dispatch the
	// payment.
	resp, saveErr := r.dispatchPaymentIntent(&payIntent)
	switch {
	case saveErr != nil:
		return nil, saveErr

	case resp.Err != nil:
		return &lnrpc.SendResponse{
			PaymentError: resp.Err.Error(),
			PaymentHash:  payIntent.rHash[:],
		}, nil
	}

	rpcRoute, err := r.routerBackend.MarshallRoute(resp.Route)
	if err != nil {
		return nil, err
	}

	return &lnrpc.SendResponse{
		PaymentHash:     payIntent.rHash[:],
		PaymentPreimage: resp.Preimage[:],
		PaymentRoute:    rpcRoute,
	}, nil
}

// AddInvoice attempts to add a new invoice to the invoice database. Any
// duplicated invoices are rejected, therefore all invoices *must* have a
// unique payment preimage.
func (r *rpcServer) AddInvoice(ctx context.Context,
	invoice *lnrpc.Invoice) (*lnrpc.AddInvoiceResponse, error) {

	defaultDelta := r.cfg.Bitcoin.TimeLockDelta
	if r.cfg.registeredChains.PrimaryChain() == litecoinChain {
		defaultDelta = r.cfg.Litecoin.TimeLockDelta
	}

	addInvoiceCfg := &invoicesrpc.AddInvoiceConfig{
		AddInvoice:        r.server.invoices.AddInvoice,
		IsChannelActive:   r.server.htlcSwitch.HasActiveLink,
		ChainParams:       activeNetParams.Params,
		NodeSigner:        r.server.nodeSigner,
		DefaultCLTVExpiry: defaultDelta,
		ChanDB:            r.server.remoteChanDB,
		GenInvoiceFeatures: func() *lnwire.FeatureVector {
			return r.server.featureMgr.Get(feature.SetInvoice)
		},
	}

	value, err := lnrpc.UnmarshallAmt(invoice.Value, invoice.ValueMsat)
	if err != nil {
		return nil, err
	}

	addInvoiceData := &invoicesrpc.AddInvoiceData{
		Memo:            invoice.Memo,
		Value:           value,
		DescriptionHash: invoice.DescriptionHash,
		Expiry:          invoice.Expiry,
		FallbackAddr:    invoice.FallbackAddr,
		CltvExpiry:      invoice.CltvExpiry,
		Private:         invoice.Private,
	}

	if invoice.RPreimage != nil {
		preimage, err := lntypes.MakePreimage(invoice.RPreimage)
		if err != nil {
			return nil, err
		}
		addInvoiceData.Preimage = &preimage
	}

	hash, dbInvoice, err := invoicesrpc.AddInvoice(
		ctx, addInvoiceCfg, addInvoiceData,
	)
	if err != nil {
		return nil, err
	}

	return &lnrpc.AddInvoiceResponse{
		AddIndex:       dbInvoice.AddIndex,
		PaymentRequest: string(dbInvoice.PaymentRequest),
		RHash:          hash[:],
	}, nil
}

// LookupInvoice attempts to look up an invoice according to its payment hash.
// The passed payment hash *must* be exactly 32 bytes, if not an error is
// returned.
func (r *rpcServer) LookupInvoice(ctx context.Context,
	req *lnrpc.PaymentHash) (*lnrpc.Invoice, error) {

	var (
		payHash [32]byte
		rHash   []byte
		err     error
	)

	// If the RHash as a raw string was provided, then decode that and use
	// that directly. Otherwise, we use the raw bytes provided.
	if req.RHashStr != "" {
		rHash, err = hex.DecodeString(req.RHashStr)
		if err != nil {
			return nil, err
		}
	} else {
		rHash = req.RHash
	}

	// Ensure that the payment hash is *exactly* 32-bytes.
	if len(rHash) != 0 && len(rHash) != 32 {
		return nil, fmt.Errorf("payment hash must be exactly "+
			"32 bytes, is instead %v", len(rHash))
	}
	copy(payHash[:], rHash)

	rpcsLog.Tracef("[lookupinvoice] searching for invoice %x", payHash[:])

	invoice, err := r.server.invoices.LookupInvoice(payHash)
	if err != nil {
		return nil, err
	}

	rpcsLog.Tracef("[lookupinvoice] located invoice %v",
		newLogClosure(func() string {
			return spew.Sdump(invoice)
		}))

	rpcInvoice, err := invoicesrpc.CreateRPCInvoice(
		&invoice, activeNetParams.Params,
	)
	if err != nil {
		return nil, err
	}

	return rpcInvoice, nil
}

// ListInvoices returns a list of all the invoices currently stored within the
// database. Any active debug invoices are ignored.
func (r *rpcServer) ListInvoices(ctx context.Context,
	req *lnrpc.ListInvoiceRequest) (*lnrpc.ListInvoiceResponse, error) {

	// If the number of invoices was not specified, then we'll default to
	// returning the latest 100 invoices.
	if req.NumMaxInvoices == 0 {
		req.NumMaxInvoices = 100
	}

	// Next, we'll map the proto request into a format that is understood by
	// the database.
	q := channeldb.InvoiceQuery{
		IndexOffset:    req.IndexOffset,
		NumMaxInvoices: req.NumMaxInvoices,
		PendingOnly:    req.PendingOnly,
		Reversed:       req.Reversed,
	}
	invoiceSlice, err := r.server.remoteChanDB.QueryInvoices(q)
	if err != nil {
		return nil, fmt.Errorf("unable to query invoices: %v", err)
	}

	// Before returning the response, we'll need to convert each invoice
	// into it's proto representation.
	resp := &lnrpc.ListInvoiceResponse{
		Invoices:         make([]*lnrpc.Invoice, len(invoiceSlice.Invoices)),
		FirstIndexOffset: invoiceSlice.FirstIndexOffset,
		LastIndexOffset:  invoiceSlice.LastIndexOffset,
	}
	for i, invoice := range invoiceSlice.Invoices {
		resp.Invoices[i], err = invoicesrpc.CreateRPCInvoice(
			&invoice, activeNetParams.Params,
		)
		if err != nil {
			return nil, err
		}
	}

	return resp, nil
}

// SubscribeInvoices returns a uni-directional stream (server -> client) for
// notifying the client of newly added/settled invoices.
func (r *rpcServer) SubscribeInvoices(req *lnrpc.InvoiceSubscription,
	updateStream lnrpc.Lightning_SubscribeInvoicesServer) error {

	invoiceClient, err := r.server.invoices.SubscribeNotifications(
		req.AddIndex, req.SettleIndex,
	)
	if err != nil {
		return err
	}
	defer invoiceClient.Cancel()

	for {
		select {
		case newInvoice := <-invoiceClient.NewInvoices:
			rpcInvoice, err := invoicesrpc.CreateRPCInvoice(
				newInvoice, activeNetParams.Params,
			)
			if err != nil {
				return err
			}

			if err := updateStream.Send(rpcInvoice); err != nil {
				return err
			}

		case settledInvoice := <-invoiceClient.SettledInvoices:
			rpcInvoice, err := invoicesrpc.CreateRPCInvoice(
				settledInvoice, activeNetParams.Params,
			)
			if err != nil {
				return err
			}

			if err := updateStream.Send(rpcInvoice); err != nil {
				return err
			}

		case <-r.quit:
			return nil
		}
	}
}

// SubscribeTransactions creates a uni-directional stream (server -> client) in
// which any newly discovered transactions relevant to the wallet are sent
// over.
func (r *rpcServer) SubscribeTransactions(req *lnrpc.GetTransactionsRequest,
	updateStream lnrpc.Lightning_SubscribeTransactionsServer) error {

	txClient, err := r.server.cc.wallet.SubscribeTransactions()
	if err != nil {
		return err
	}
	defer txClient.Cancel()

	for {
		select {
		case tx := <-txClient.ConfirmedTransactions():
			destAddresses := make([]string, 0, len(tx.DestAddresses))
			for _, destAddress := range tx.DestAddresses {
				destAddresses = append(destAddresses, destAddress.EncodeAddress())
			}
			detail := &lnrpc.Transaction{
				TxHash:           tx.Hash.String(),
				Amount:           int64(tx.Value),
				NumConfirmations: tx.NumConfirmations,
				BlockHash:        tx.BlockHash.String(),
				BlockHeight:      tx.BlockHeight,
				TimeStamp:        tx.Timestamp,
				TotalFees:        tx.TotalFees,
				DestAddresses:    destAddresses,
				RawTxHex:         hex.EncodeToString(tx.RawTx),
			}
			if err := updateStream.Send(detail); err != nil {
				return err
			}

		case tx := <-txClient.UnconfirmedTransactions():
			var destAddresses []string
			for _, destAddress := range tx.DestAddresses {
				destAddresses = append(destAddresses, destAddress.EncodeAddress())
			}
			detail := &lnrpc.Transaction{
				TxHash:        tx.Hash.String(),
				Amount:        int64(tx.Value),
				TimeStamp:     tx.Timestamp,
				TotalFees:     tx.TotalFees,
				DestAddresses: destAddresses,
				RawTxHex:      hex.EncodeToString(tx.RawTx),
			}
			if err := updateStream.Send(detail); err != nil {
				return err
			}

		case <-r.quit:
			return nil
		}
	}
}

// GetTransactions returns a list of describing all the known transactions
// relevant to the wallet.
func (r *rpcServer) GetTransactions(ctx context.Context,
	req *lnrpc.GetTransactionsRequest) (*lnrpc.TransactionDetails, error) {

	// To remain backwards compatible with the old api, default to the
	// special case end height which will return transactions from the start
	// height until the chain tip, including unconfirmed transactions.
	var endHeight = btcwallet.UnconfirmedHeight

	// If the user has provided an end height, we overwrite our default.
	if req.EndHeight != 0 {
		endHeight = req.EndHeight
	}

	transactions, err := r.server.cc.wallet.ListTransactionDetails(
		req.StartHeight, endHeight,
	)
	if err != nil {
		return nil, err
	}

	return lnrpc.RPCTransactionDetails(transactions), nil
}

// DescribeGraph returns a description of the latest graph state from the PoV
// of the node. The graph information is partitioned into two components: all
// the nodes/vertexes, and all the edges that connect the vertexes themselves.
// As this is a directed graph, the edges also contain the node directional
// specific routing policy which includes: the time lock delta, fee
// information, etc.
func (r *rpcServer) DescribeGraph(ctx context.Context,
	req *lnrpc.ChannelGraphRequest) (*lnrpc.ChannelGraph, error) {

	resp := &lnrpc.ChannelGraph{}
	includeUnannounced := req.IncludeUnannounced

	// Obtain the pointer to the global singleton channel graph, this will
	// provide a consistent view of the graph due to bolt db's
	// transactional model.
	graph := r.server.localChanDB.ChannelGraph()

	// First iterate through all the known nodes (connected or unconnected
	// within the graph), collating their current state into the RPC
	// response.
	err := graph.ForEachNode(func(_ kvdb.RTx, node *channeldb.LightningNode) error {
		nodeAddrs := make([]*lnrpc.NodeAddress, 0)
		for _, addr := range node.Addresses {
			nodeAddr := &lnrpc.NodeAddress{
				Network: addr.Network(),
				Addr:    addr.String(),
			}
			nodeAddrs = append(nodeAddrs, nodeAddr)
		}

		lnNode := &lnrpc.LightningNode{
			LastUpdate: uint32(node.LastUpdate.Unix()),
			PubKey:     hex.EncodeToString(node.PubKeyBytes[:]),
			Addresses:  nodeAddrs,
			Alias:      node.Alias,
			Color:      routing.EncodeHexColor(node.Color),
			Features:   invoicesrpc.CreateRPCFeatures(node.Features),
		}

		resp.Nodes = append(resp.Nodes, lnNode)

		return nil
	})
	if err != nil {
		return nil, err
	}

	// Next, for each active channel we know of within the graph, create a
	// similar response which details both the edge information as well as
	// the routing policies of th nodes connecting the two edges.
	err = graph.ForEachChannel(func(edgeInfo *channeldb.ChannelEdgeInfo,
		c1, c2 *channeldb.ChannelEdgePolicy) error {

		// Do not include unannounced channels unless specifically
		// requested. Unannounced channels include both private channels as
		// well as public channels whose authentication proof were not
		// confirmed yet, hence were not announced.
		if !includeUnannounced && edgeInfo.AuthProof == nil {
			return nil
		}

		edge := marshalDbEdge(edgeInfo, c1, c2)
		resp.Edges = append(resp.Edges, edge)

		return nil
	})
	if err != nil && err != channeldb.ErrGraphNoEdgesFound {
		return nil, err
	}

	return resp, nil
}

func marshalDbEdge(edgeInfo *channeldb.ChannelEdgeInfo,
	c1, c2 *channeldb.ChannelEdgePolicy) *lnrpc.ChannelEdge {

	// Order the edges by increasing pubkey.
	if bytes.Compare(edgeInfo.NodeKey2Bytes[:],
		edgeInfo.NodeKey1Bytes[:]) < 0 {

		c2, c1 = c1, c2
	}

	var lastUpdate int64
	if c1 != nil {
		lastUpdate = c1.LastUpdate.Unix()
	}
	if c2 != nil && c2.LastUpdate.Unix() > lastUpdate {
		lastUpdate = c2.LastUpdate.Unix()
	}

	edge := &lnrpc.ChannelEdge{
		ChannelId: edgeInfo.ChannelID,
		ChanPoint: edgeInfo.ChannelPoint.String(),
		// TODO(roasbeef): update should be on edge info itself
		LastUpdate: uint32(lastUpdate),
		Node1Pub:   hex.EncodeToString(edgeInfo.NodeKey1Bytes[:]),
		Node2Pub:   hex.EncodeToString(edgeInfo.NodeKey2Bytes[:]),
		Capacity:   int64(edgeInfo.Capacity),
	}

	if c1 != nil {
		edge.Node1Policy = &lnrpc.RoutingPolicy{
			TimeLockDelta:    uint32(c1.TimeLockDelta),
			MinHtlc:          int64(c1.MinHTLC),
			MaxHtlcMsat:      uint64(c1.MaxHTLC),
			FeeBaseMsat:      int64(c1.FeeBaseMSat),
			FeeRateMilliMsat: int64(c1.FeeProportionalMillionths),
			Disabled:         c1.ChannelFlags&lnwire.ChanUpdateDisabled != 0,
			LastUpdate:       uint32(c1.LastUpdate.Unix()),
		}
	}

	if c2 != nil {
		edge.Node2Policy = &lnrpc.RoutingPolicy{
			TimeLockDelta:    uint32(c2.TimeLockDelta),
			MinHtlc:          int64(c2.MinHTLC),
			MaxHtlcMsat:      uint64(c2.MaxHTLC),
			FeeBaseMsat:      int64(c2.FeeBaseMSat),
			FeeRateMilliMsat: int64(c2.FeeProportionalMillionths),
			Disabled:         c2.ChannelFlags&lnwire.ChanUpdateDisabled != 0,
			LastUpdate:       uint32(c2.LastUpdate.Unix()),
		}
	}

	return edge
}

// GetNodeMetrics returns all available node metrics calculated from the
// current channel graph.
func (r *rpcServer) GetNodeMetrics(ctx context.Context,
	req *lnrpc.NodeMetricsRequest) (*lnrpc.NodeMetricsResponse, error) {

	// Get requested metric types.
	getCentrality := false
	for _, t := range req.Types {
		if t == lnrpc.NodeMetricType_BETWEENNESS_CENTRALITY {
			getCentrality = true
		}
	}

	// Only centrality can be requested for now.
	if !getCentrality {
		return nil, nil
	}

	resp := &lnrpc.NodeMetricsResponse{
		BetweennessCentrality: make(map[string]*lnrpc.FloatMetric),
	}

	// Obtain the pointer to the global singleton channel graph, this will
	// provide a consistent view of the graph due to bolt db's
	// transactional model.
	graph := r.server.localChanDB.ChannelGraph()

	// Calculate betweenness centrality if requested. Note that depending on the
	// graph size, this may take up to a few minutes.
	channelGraph := autopilot.ChannelGraphFromDatabase(graph)
	centralityMetric, err := autopilot.NewBetweennessCentralityMetric(
		runtime.NumCPU(),
	)
	if err != nil {
		return nil, err
	}
	if err := centralityMetric.Refresh(channelGraph); err != nil {
		return nil, err
	}

	// Fill normalized and non normalized centrality.
	centrality := centralityMetric.GetMetric(true)
	for nodeID, val := range centrality {
		resp.BetweennessCentrality[hex.EncodeToString(nodeID[:])] =
			&lnrpc.FloatMetric{
				NormalizedValue: val,
			}
	}

	centrality = centralityMetric.GetMetric(false)
	for nodeID, val := range centrality {
		resp.BetweennessCentrality[hex.EncodeToString(nodeID[:])].Value = val
	}

	return resp, nil
}

// GetChanInfo returns the latest authenticated network announcement for the
// given channel identified by its channel ID: an 8-byte integer which uniquely
// identifies the location of transaction's funding output within the block
// chain.
func (r *rpcServer) GetChanInfo(ctx context.Context,
	in *lnrpc.ChanInfoRequest) (*lnrpc.ChannelEdge, error) {

	graph := r.server.localChanDB.ChannelGraph()

	edgeInfo, edge1, edge2, err := graph.FetchChannelEdgesByID(in.ChanId)
	if err != nil {
		return nil, err
	}

	// Convert the database's edge format into the network/RPC edge format
	// which couples the edge itself along with the directional node
	// routing policies of each node involved within the channel.
	channelEdge := marshalDbEdge(edgeInfo, edge1, edge2)

	return channelEdge, nil
}

// GetNodeInfo returns the latest advertised and aggregate authenticated
// channel information for the specified node identified by its public key.
func (r *rpcServer) GetNodeInfo(ctx context.Context,
	in *lnrpc.NodeInfoRequest) (*lnrpc.NodeInfo, error) {

	graph := r.server.localChanDB.ChannelGraph()

	// First, parse the hex-encoded public key into a full in-memory public
	// key object we can work with for querying.
	pubKey, err := route.NewVertexFromStr(in.PubKey)
	if err != nil {
		return nil, err
	}

	// With the public key decoded, attempt to fetch the node corresponding
	// to this public key. If the node cannot be found, then an error will
	// be returned.
	node, err := graph.FetchLightningNode(nil, pubKey)
	if err != nil {
		return nil, err
	}

	// With the node obtained, we'll now iterate through all its out going
	// edges to gather some basic statistics about its out going channels.
	var (
		numChannels   uint32
		totalCapacity btcutil.Amount
		channels      []*lnrpc.ChannelEdge
	)

	if err := node.ForEachChannel(nil, func(_ kvdb.RTx,
		edge *channeldb.ChannelEdgeInfo,
		c1, c2 *channeldb.ChannelEdgePolicy) error {

		numChannels++
		totalCapacity += edge.Capacity

		// Only populate the node's channels if the user requested them.
		if in.IncludeChannels {
			// Do not include unannounced channels - private
			// channels or public channels whose authentication
			// proof were not confirmed yet.
			if edge.AuthProof == nil {
				return nil
			}

			// Convert the database's edge format into the
			// network/RPC edge format.
			channelEdge := marshalDbEdge(edge, c1, c2)
			channels = append(channels, channelEdge)
		}

		return nil
	}); err != nil {
		return nil, err
	}

	nodeAddrs := make([]*lnrpc.NodeAddress, 0)
	for _, addr := range node.Addresses {
		nodeAddr := &lnrpc.NodeAddress{
			Network: addr.Network(),
			Addr:    addr.String(),
		}
		nodeAddrs = append(nodeAddrs, nodeAddr)
	}

	features := invoicesrpc.CreateRPCFeatures(node.Features)

	return &lnrpc.NodeInfo{
		Node: &lnrpc.LightningNode{
			LastUpdate: uint32(node.LastUpdate.Unix()),
			PubKey:     in.PubKey,
			Addresses:  nodeAddrs,
			Alias:      node.Alias,
			Color:      routing.EncodeHexColor(node.Color),
			Features:   features,
		},
		NumChannels:   numChannels,
		TotalCapacity: int64(totalCapacity),
		Channels:      channels,
	}, nil
}

// QueryRoutes attempts to query the daemons' Channel Router for a possible
// route to a target destination capable of carrying a specific amount of
// satoshis within the route's flow. The retuned route contains the full
// details required to craft and send an HTLC, also including the necessary
// information that should be present within the Sphinx packet encapsulated
// within the HTLC.
//
// TODO(roasbeef): should return a slice of routes in reality
//  * create separate PR to send based on well formatted route
func (r *rpcServer) QueryRoutes(ctx context.Context,
	in *lnrpc.QueryRoutesRequest) (*lnrpc.QueryRoutesResponse, error) {

	return r.routerBackend.QueryRoutes(ctx, in)
}

// GetNetworkInfo returns some basic stats about the known channel graph from
// the PoV of the node.
func (r *rpcServer) GetNetworkInfo(ctx context.Context,
	_ *lnrpc.NetworkInfoRequest) (*lnrpc.NetworkInfo, error) {

	graph := r.server.localChanDB.ChannelGraph()

	var (
		numNodes             uint32
		numChannels          uint32
		maxChanOut           uint32
		totalNetworkCapacity btcutil.Amount
		minChannelSize       btcutil.Amount = math.MaxInt64
		maxChannelSize       btcutil.Amount
		medianChanSize       btcutil.Amount
	)

	// We'll use this map to de-duplicate channels during our traversal.
	// This is needed since channels are directional, so there will be two
	// edges for each channel within the graph.
	seenChans := make(map[uint64]struct{})

	// We also keep a list of all encountered capacities, in order to
	// calculate the median channel size.
	var allChans []btcutil.Amount

	// We'll run through all the known nodes in the within our view of the
	// network, tallying up the total number of nodes, and also gathering
	// each node so we can measure the graph diameter and degree stats
	// below.
	if err := graph.ForEachNode(func(tx kvdb.RTx, node *channeldb.LightningNode) error {
		// Increment the total number of nodes with each iteration.
		numNodes++

		// For each channel we'll compute the out degree of each node,
		// and also update our running tallies of the min/max channel
		// capacity, as well as the total channel capacity. We pass
		// through the db transaction from the outer view so we can
		// re-use it within this inner view.
		var outDegree uint32
		if err := node.ForEachChannel(tx, func(_ kvdb.RTx,
			edge *channeldb.ChannelEdgeInfo, _, _ *channeldb.ChannelEdgePolicy) error {

			// Bump up the out degree for this node for each
			// channel encountered.
			outDegree++

			// If we've already seen this channel, then we'll
			// return early to ensure that we don't double-count
			// stats.
			if _, ok := seenChans[edge.ChannelID]; ok {
				return nil
			}

			// Compare the capacity of this channel against the
			// running min/max to see if we should update the
			// extrema.
			chanCapacity := edge.Capacity
			if chanCapacity < minChannelSize {
				minChannelSize = chanCapacity
			}
			if chanCapacity > maxChannelSize {
				maxChannelSize = chanCapacity
			}

			// Accumulate the total capacity of this channel to the
			// network wide-capacity.
			totalNetworkCapacity += chanCapacity

			numChannels++

			seenChans[edge.ChannelID] = struct{}{}
			allChans = append(allChans, edge.Capacity)
			return nil
		}); err != nil {
			return err
		}

		// Finally, if the out degree of this node is greater than what
		// we've seen so far, update the maxChanOut variable.
		if outDegree > maxChanOut {
			maxChanOut = outDegree
		}

		return nil
	}); err != nil {
		return nil, err
	}

	// Query the graph for the current number of zombie channels.
	numZombies, err := graph.NumZombies()
	if err != nil {
		return nil, err
	}

	// Find the median.
	medianChanSize = autopilot.Median(allChans)

	// If we don't have any channels, then reset the minChannelSize to zero
	// to avoid outputting NaN in encoded JSON.
	if numChannels == 0 {
		minChannelSize = 0
	}

	// TODO(roasbeef): graph diameter

	// TODO(roasbeef): also add oldest channel?
	netInfo := &lnrpc.NetworkInfo{
		MaxOutDegree:         maxChanOut,
		AvgOutDegree:         float64(2*numChannels) / float64(numNodes),
		NumNodes:             numNodes,
		NumChannels:          numChannels,
		TotalNetworkCapacity: int64(totalNetworkCapacity),
		AvgChannelSize:       float64(totalNetworkCapacity) / float64(numChannels),

		MinChannelSize:       int64(minChannelSize),
		MaxChannelSize:       int64(maxChannelSize),
		MedianChannelSizeSat: int64(medianChanSize),
		NumZombieChans:       numZombies,
	}

	// Similarly, if we don't have any channels, then we'll also set the
	// average channel size to zero in order to avoid weird JSON encoding
	// outputs.
	if numChannels == 0 {
		netInfo.AvgChannelSize = 0
	}

	return netInfo, nil
}

// StopDaemon will send a shutdown request to the interrupt handler, triggering
// a graceful shutdown of the daemon.
func (r *rpcServer) StopDaemon(ctx context.Context,
	_ *lnrpc.StopRequest) (*lnrpc.StopResponse, error) {

	signal.RequestShutdown()
	return &lnrpc.StopResponse{}, nil
}

// SubscribeChannelGraph launches a streaming RPC that allows the caller to
// receive notifications upon any changes the channel graph topology from the
// review of the responding node. Events notified include: new nodes coming
// online, nodes updating their authenticated attributes, new channels being
// advertised, updates in the routing policy for a directional channel edge,
// and finally when prior channels are closed on-chain.
func (r *rpcServer) SubscribeChannelGraph(req *lnrpc.GraphTopologySubscription,
	updateStream lnrpc.Lightning_SubscribeChannelGraphServer) error {

	// First, we start by subscribing to a new intent to receive
	// notifications from the channel router.
	client, err := r.server.chanRouter.SubscribeTopology()
	if err != nil {
		return err
	}

	// Ensure that the resources for the topology update client is cleaned
	// up once either the server, or client exists.
	defer client.Cancel()

	for {
		select {

		// A new update has been sent by the channel router, we'll
		// marshal it into the form expected by the gRPC client, then
		// send it off.
		case topChange, ok := <-client.TopologyChanges:
			// If the second value from the channel read is nil,
			// then this means that the channel router is exiting
			// or the notification client was canceled. So we'll
			// exit early.
			if !ok {
				return errors.New("server shutting down")
			}

			// Convert the struct from the channel router into the
			// form expected by the gRPC service then send it off
			// to the client.
			graphUpdate := marshallTopologyChange(topChange)
			if err := updateStream.Send(graphUpdate); err != nil {
				return err
			}

		// The server is quitting, so we'll exit immediately. Returning
		// nil will close the clients read end of the stream.
		case <-r.quit:
			return nil
		}
	}
}

// marshallTopologyChange performs a mapping from the topology change struct
// returned by the router to the form of notifications expected by the current
// gRPC service.
func marshallTopologyChange(topChange *routing.TopologyChange) *lnrpc.GraphTopologyUpdate {

	// encodeKey is a simple helper function that converts a live public
	// key into a hex-encoded version of the compressed serialization for
	// the public key.
	encodeKey := func(k *btcec.PublicKey) string {
		return hex.EncodeToString(k.SerializeCompressed())
	}

	nodeUpdates := make([]*lnrpc.NodeUpdate, len(topChange.NodeUpdates))
	for i, nodeUpdate := range topChange.NodeUpdates {
		addrs := make([]string, len(nodeUpdate.Addresses))
		for i, addr := range nodeUpdate.Addresses {
			addrs[i] = addr.String()
		}

		nodeUpdates[i] = &lnrpc.NodeUpdate{
			Addresses:      addrs,
			IdentityKey:    encodeKey(nodeUpdate.IdentityKey),
			GlobalFeatures: nodeUpdate.GlobalFeatures,
			Alias:          nodeUpdate.Alias,
			Color:          nodeUpdate.Color,
		}
	}

	channelUpdates := make([]*lnrpc.ChannelEdgeUpdate, len(topChange.ChannelEdgeUpdates))
	for i, channelUpdate := range topChange.ChannelEdgeUpdates {
		channelUpdates[i] = &lnrpc.ChannelEdgeUpdate{
			ChanId: channelUpdate.ChanID,
			ChanPoint: &lnrpc.ChannelPoint{
				FundingTxid: &lnrpc.ChannelPoint_FundingTxidBytes{
					FundingTxidBytes: channelUpdate.ChanPoint.Hash[:],
				},
				OutputIndex: channelUpdate.ChanPoint.Index,
			},
			Capacity: int64(channelUpdate.Capacity),
			RoutingPolicy: &lnrpc.RoutingPolicy{
				TimeLockDelta:    uint32(channelUpdate.TimeLockDelta),
				MinHtlc:          int64(channelUpdate.MinHTLC),
				MaxHtlcMsat:      uint64(channelUpdate.MaxHTLC),
				FeeBaseMsat:      int64(channelUpdate.BaseFee),
				FeeRateMilliMsat: int64(channelUpdate.FeeRate),
				Disabled:         channelUpdate.Disabled,
			},
			AdvertisingNode: encodeKey(channelUpdate.AdvertisingNode),
			ConnectingNode:  encodeKey(channelUpdate.ConnectingNode),
		}
	}

	closedChans := make([]*lnrpc.ClosedChannelUpdate, len(topChange.ClosedChannels))
	for i, closedChan := range topChange.ClosedChannels {
		closedChans[i] = &lnrpc.ClosedChannelUpdate{
			ChanId:       closedChan.ChanID,
			Capacity:     int64(closedChan.Capacity),
			ClosedHeight: closedChan.ClosedHeight,
			ChanPoint: &lnrpc.ChannelPoint{
				FundingTxid: &lnrpc.ChannelPoint_FundingTxidBytes{
					FundingTxidBytes: closedChan.ChanPoint.Hash[:],
				},
				OutputIndex: closedChan.ChanPoint.Index,
			},
		}
	}

	return &lnrpc.GraphTopologyUpdate{
		NodeUpdates:    nodeUpdates,
		ChannelUpdates: channelUpdates,
		ClosedChans:    closedChans,
	}
}

// ListPayments returns a list of outgoing payments determined by a paginated
// database query.
func (r *rpcServer) ListPayments(ctx context.Context,
	req *lnrpc.ListPaymentsRequest) (*lnrpc.ListPaymentsResponse, error) {

	rpcsLog.Debugf("[ListPayments]")

	query := channeldb.PaymentsQuery{
		IndexOffset:       req.IndexOffset,
		MaxPayments:       req.MaxPayments,
		Reversed:          req.Reversed,
		IncludeIncomplete: req.IncludeIncomplete,
	}

	// If the maximum number of payments wasn't specified, then we'll
	// default to return the maximal number of payments representable.
	if req.MaxPayments == 0 {
		query.MaxPayments = math.MaxUint64
	}

	paymentsQuerySlice, err := r.server.remoteChanDB.QueryPayments(query)
	if err != nil {
		return nil, err
	}

	paymentsResp := &lnrpc.ListPaymentsResponse{
		LastIndexOffset:  paymentsQuerySlice.LastIndexOffset,
		FirstIndexOffset: paymentsQuerySlice.FirstIndexOffset,
	}

	for _, payment := range paymentsQuerySlice.Payments {
		payment := payment

		rpcPayment, err := r.routerBackend.MarshallPayment(payment)
		if err != nil {
			return nil, err
		}

		paymentsResp.Payments = append(
			paymentsResp.Payments, rpcPayment,
		)
	}

	return paymentsResp, nil
}

// DeleteAllPayments deletes all outgoing payments from DB.
func (r *rpcServer) DeleteAllPayments(ctx context.Context,
	_ *lnrpc.DeleteAllPaymentsRequest) (*lnrpc.DeleteAllPaymentsResponse, error) {

	rpcsLog.Debugf("[DeleteAllPayments]")

	if err := r.server.remoteChanDB.DeletePayments(); err != nil {
		return nil, err
	}

	return &lnrpc.DeleteAllPaymentsResponse{}, nil
}

// DebugLevel allows a caller to programmatically set the logging verbosity of
// lnd. The logging can be targeted according to a coarse daemon-wide logging
// level, or in a granular fashion to specify the logging for a target
// sub-system.
func (r *rpcServer) DebugLevel(ctx context.Context,
	req *lnrpc.DebugLevelRequest) (*lnrpc.DebugLevelResponse, error) {

	// If show is set, then we simply print out the list of available
	// sub-systems.
	if req.Show {
		return &lnrpc.DebugLevelResponse{
			SubSystems: strings.Join(
				r.cfg.LogWriter.SupportedSubsystems(), " ",
			),
		}, nil
	}

	rpcsLog.Infof("[debuglevel] changing debug level to: %v", req.LevelSpec)

	// Otherwise, we'll attempt to set the logging level using the
	// specified level spec.
	err := build.ParseAndSetDebugLevels(req.LevelSpec, r.cfg.LogWriter)
	if err != nil {
		return nil, err
	}

	return &lnrpc.DebugLevelResponse{}, nil
}

// DecodePayReq takes an encoded payment request string and attempts to decode
// it, returning a full description of the conditions encoded within the
// payment request.
func (r *rpcServer) DecodePayReq(ctx context.Context,
	req *lnrpc.PayReqString) (*lnrpc.PayReq, error) {

	rpcsLog.Tracef("[decodepayreq] decoding: %v", req.PayReq)

	// Fist we'll attempt to decode the payment request string, if the
	// request is invalid or the checksum doesn't match, then we'll exit
	// here with an error.
	payReq, err := zpay32.Decode(req.PayReq, activeNetParams.Params)
	if err != nil {
		return nil, err
	}

	// Let the fields default to empty strings.
	desc := ""
	if payReq.Description != nil {
		desc = *payReq.Description
	}

	descHash := []byte("")
	if payReq.DescriptionHash != nil {
		descHash = payReq.DescriptionHash[:]
	}

	fallbackAddr := ""
	if payReq.FallbackAddr != nil {
		fallbackAddr = payReq.FallbackAddr.String()
	}

	// Expiry time will default to 3600 seconds if not specified
	// explicitly.
	expiry := int64(payReq.Expiry().Seconds())

	// Convert between the `lnrpc` and `routing` types.
	routeHints := invoicesrpc.CreateRPCRouteHints(payReq.RouteHints)

	var amtSat, amtMsat int64
	if payReq.MilliSat != nil {
		amtSat = int64(payReq.MilliSat.ToSatoshis())
		amtMsat = int64(*payReq.MilliSat)
	}

	// Extract the payment address from the payment request, if present.
	var paymentAddr []byte
	if payReq.PaymentAddr != nil {
		paymentAddr = payReq.PaymentAddr[:]
	}

	dest := payReq.Destination.SerializeCompressed()
	return &lnrpc.PayReq{
		Destination:     hex.EncodeToString(dest),
		PaymentHash:     hex.EncodeToString(payReq.PaymentHash[:]),
		NumSatoshis:     amtSat,
		NumMsat:         amtMsat,
		Timestamp:       payReq.Timestamp.Unix(),
		Description:     desc,
		DescriptionHash: hex.EncodeToString(descHash[:]),
		FallbackAddr:    fallbackAddr,
		Expiry:          expiry,
		CltvExpiry:      int64(payReq.MinFinalCLTVExpiry()),
		RouteHints:      routeHints,
		PaymentAddr:     paymentAddr,
		Features:        invoicesrpc.CreateRPCFeatures(payReq.Features),
	}, nil
}

// feeBase is the fixed point that fee rate computation are performed over.
// Nodes on the network advertise their fee rate using this point as a base.
// This means that the minimal possible fee rate if 1e-6, or 0.000001, or
// 0.0001%.
const feeBase = 1000000

// FeeReport allows the caller to obtain a report detailing the current fee
// schedule enforced by the node globally for each channel.
func (r *rpcServer) FeeReport(ctx context.Context,
	_ *lnrpc.FeeReportRequest) (*lnrpc.FeeReportResponse, error) {

	// TODO(roasbeef): use UnaryInterceptor to add automated logging

	rpcsLog.Debugf("[feereport]")

	channelGraph := r.server.localChanDB.ChannelGraph()
	selfNode, err := channelGraph.SourceNode()
	if err != nil {
		return nil, err
	}

	var feeReports []*lnrpc.ChannelFeeReport
	err = selfNode.ForEachChannel(nil, func(_ kvdb.RTx, chanInfo *channeldb.ChannelEdgeInfo,
		edgePolicy, _ *channeldb.ChannelEdgePolicy) error {

		// Self node should always have policies for its channels.
		if edgePolicy == nil {
			return fmt.Errorf("no policy for outgoing channel %v ",
				chanInfo.ChannelID)
		}

		// We'll compute the effective fee rate by converting from a
		// fixed point fee rate to a floating point fee rate. The fee
		// rate field in the database the amount of mSAT charged per
		// 1mil mSAT sent, so will divide by this to get the proper fee
		// rate.
		feeRateFixedPoint := edgePolicy.FeeProportionalMillionths
		feeRate := float64(feeRateFixedPoint) / float64(feeBase)

		// TODO(roasbeef): also add stats for revenue for each channel
		feeReports = append(feeReports, &lnrpc.ChannelFeeReport{
			ChanId:       chanInfo.ChannelID,
			ChannelPoint: chanInfo.ChannelPoint.String(),
			BaseFeeMsat:  int64(edgePolicy.FeeBaseMSat),
			FeePerMil:    int64(feeRateFixedPoint),
			FeeRate:      feeRate,
		})

		return nil
	})
	if err != nil {
		return nil, err
	}

	fwdEventLog := r.server.remoteChanDB.ForwardingLog()

	// computeFeeSum is a helper function that computes the total fees for
	// a particular time slice described by a forwarding event query.
	computeFeeSum := func(query channeldb.ForwardingEventQuery) (lnwire.MilliSatoshi, error) {

		var totalFees lnwire.MilliSatoshi

		// We'll continue to fetch the next query and accumulate the
		// fees until the next query returns no events.
		for {
			timeSlice, err := fwdEventLog.Query(query)
			if err != nil {
				return 0, err
			}

			// If the timeslice is empty, then we'll return as
			// we've retrieved all the entries in this range.
			if len(timeSlice.ForwardingEvents) == 0 {
				break
			}

			// Otherwise, we'll tally up an accumulate the total
			// fees for this time slice.
			for _, event := range timeSlice.ForwardingEvents {
				fee := event.AmtIn - event.AmtOut
				totalFees += fee
			}

			// We'll now take the last offset index returned as
			// part of this response, and modify our query to start
			// at this index. This has a pagination effect in the
			// case that our query bounds has more than 100k
			// entries.
			query.IndexOffset = timeSlice.LastIndexOffset
		}

		return totalFees, nil
	}

	now := time.Now()

	// Before we perform the queries below, we'll instruct the switch to
	// flush any pending events to disk. This ensure we get a complete
	// snapshot at this particular time.
	if err := r.server.htlcSwitch.FlushForwardingEvents(); err != nil {
		return nil, fmt.Errorf("unable to flush forwarding "+
			"events: %v", err)
	}

	// In addition to returning the current fee schedule for each channel.
	// We'll also perform a series of queries to obtain the total fees
	// earned over the past day, week, and month.
	dayQuery := channeldb.ForwardingEventQuery{
		StartTime:    now.Add(-time.Hour * 24),
		EndTime:      now,
		NumMaxEvents: 1000,
	}
	dayFees, err := computeFeeSum(dayQuery)
	if err != nil {
		return nil, fmt.Errorf("unable to retrieve day fees: %v", err)
	}

	weekQuery := channeldb.ForwardingEventQuery{
		StartTime:    now.Add(-time.Hour * 24 * 7),
		EndTime:      now,
		NumMaxEvents: 1000,
	}
	weekFees, err := computeFeeSum(weekQuery)
	if err != nil {
		return nil, fmt.Errorf("unable to retrieve day fees: %v", err)
	}

	monthQuery := channeldb.ForwardingEventQuery{
		StartTime:    now.Add(-time.Hour * 24 * 30),
		EndTime:      now,
		NumMaxEvents: 1000,
	}
	monthFees, err := computeFeeSum(monthQuery)
	if err != nil {
		return nil, fmt.Errorf("unable to retrieve day fees: %v", err)
	}

	return &lnrpc.FeeReportResponse{
		ChannelFees: feeReports,
		DayFeeSum:   uint64(dayFees.ToSatoshis()),
		WeekFeeSum:  uint64(weekFees.ToSatoshis()),
		MonthFeeSum: uint64(monthFees.ToSatoshis()),
	}, nil
}

// minFeeRate is the smallest permitted fee rate within the network. This is
// derived by the fact that fee rates are computed using a fixed point of
// 1,000,000. As a result, the smallest representable fee rate is 1e-6, or
// 0.000001, or 0.0001%.
const minFeeRate = 1e-6

// UpdateChannelPolicy allows the caller to update the channel forwarding policy
// for all channels globally, or a particular channel.
func (r *rpcServer) UpdateChannelPolicy(ctx context.Context,
	req *lnrpc.PolicyUpdateRequest) (*lnrpc.PolicyUpdateResponse, error) {

	var targetChans []wire.OutPoint
	switch scope := req.Scope.(type) {
	// If the request is targeting all active channels, then we don't need
	// target any channels by their channel point.
	case *lnrpc.PolicyUpdateRequest_Global:

	// Otherwise, we're targeting an individual channel by its channel
	// point.
	case *lnrpc.PolicyUpdateRequest_ChanPoint:
		txid, err := GetChanPointFundingTxid(scope.ChanPoint)
		if err != nil {
			return nil, err
		}
		targetChans = append(targetChans, wire.OutPoint{
			Hash:  *txid,
			Index: scope.ChanPoint.OutputIndex,
		})
	default:
		return nil, fmt.Errorf("unknown scope: %v", scope)
	}

	switch {
	// As a sanity check, if the fee isn't zero, we'll ensure that the
	// passed fee rate is below 1e-6, or the lowest allowed non-zero fee
	// rate expressible within the protocol.
	case req.FeeRate != 0 && req.FeeRate < minFeeRate:
		return nil, fmt.Errorf("fee rate of %v is too small, min fee "+
			"rate is %v", req.FeeRate, minFeeRate)

	// We'll also ensure that the user isn't setting a CLTV delta that
	// won't give outgoing HTLCs enough time to fully resolve if needed.
	case req.TimeLockDelta < minTimeLockDelta:
		return nil, fmt.Errorf("time lock delta of %v is too small, "+
			"minimum supported is %v", req.TimeLockDelta,
			minTimeLockDelta)
	}

	// We'll also need to convert the floating point fee rate we accept
	// over RPC to the fixed point rate that we use within the protocol. We
	// do this by multiplying the passed fee rate by the fee base. This
	// gives us the fixed point, scaled by 1 million that's used within the
	// protocol.
	feeRateFixed := uint32(req.FeeRate * feeBase)
	baseFeeMsat := lnwire.MilliSatoshi(req.BaseFeeMsat)
	feeSchema := routing.FeeSchema{
		BaseFee: baseFeeMsat,
		FeeRate: feeRateFixed,
	}

	maxHtlc := lnwire.MilliSatoshi(req.MaxHtlcMsat)
	var minHtlc *lnwire.MilliSatoshi
	if req.MinHtlcMsatSpecified {
		min := lnwire.MilliSatoshi(req.MinHtlcMsat)
		minHtlc = &min
	}

	chanPolicy := routing.ChannelPolicy{
		FeeSchema:     feeSchema,
		TimeLockDelta: req.TimeLockDelta,
		MaxHTLC:       maxHtlc,
		MinHTLC:       minHtlc,
	}

	rpcsLog.Debugf("[updatechanpolicy] updating channel policy base_fee=%v, "+
		"rate_float=%v, rate_fixed=%v, time_lock_delta: %v, "+
		"min_htlc=%v, max_htlc=%v, targets=%v",
		req.BaseFeeMsat, req.FeeRate, feeRateFixed, req.TimeLockDelta,
		minHtlc, maxHtlc,
		spew.Sdump(targetChans))

	// With the scope resolved, we'll now send this to the local channel
	// manager so it can propagate the new policy for our target channel(s).
	err := r.server.localChanMgr.UpdatePolicy(chanPolicy, targetChans...)
	if err != nil {
		return nil, err
	}

	return &lnrpc.PolicyUpdateResponse{}, nil
}

// ForwardingHistory allows the caller to query the htlcswitch for a record of
// all HTLC's forwarded within the target time range, and integer offset within
// that time range. If no time-range is specified, then the first chunk of the
// past 24 hrs of forwarding history are returned.

// A list of forwarding events are returned. The size of each forwarding event
// is 40 bytes, and the max message size able to be returned in gRPC is 4 MiB.
// In order to safely stay under this max limit, we'll return 50k events per
// response.  Each response has the index offset of the last entry. The index
// offset can be provided to the request to allow the caller to skip a series
// of records.
func (r *rpcServer) ForwardingHistory(ctx context.Context,
	req *lnrpc.ForwardingHistoryRequest) (*lnrpc.ForwardingHistoryResponse, error) {

	rpcsLog.Debugf("[forwardinghistory]")

	// Before we perform the queries below, we'll instruct the switch to
	// flush any pending events to disk. This ensure we get a complete
	// snapshot at this particular time.
	if err := r.server.htlcSwitch.FlushForwardingEvents(); err != nil {
		return nil, fmt.Errorf("unable to flush forwarding "+
			"events: %v", err)
	}

	var (
		startTime, endTime time.Time

		numEvents uint32
	)

	// startTime defaults to the Unix epoch (0 unixtime, or midnight 01-01-1970).
	startTime = time.Unix(int64(req.StartTime), 0)

	// If the end time wasn't specified, assume a default end time of now.
	if req.EndTime == 0 {
		now := time.Now()
		endTime = now
	} else {
		endTime = time.Unix(int64(req.EndTime), 0)
	}

	// If the number of events wasn't specified, then we'll default to
	// returning the last 100 events.
	numEvents = req.NumMaxEvents
	if numEvents == 0 {
		numEvents = 100
	}

	// Next, we'll map the proto request into a format that is understood by
	// the forwarding log.
	eventQuery := channeldb.ForwardingEventQuery{
		StartTime:    startTime,
		EndTime:      endTime,
		IndexOffset:  req.IndexOffset,
		NumMaxEvents: numEvents,
	}
	timeSlice, err := r.server.remoteChanDB.ForwardingLog().Query(eventQuery)
	if err != nil {
		return nil, fmt.Errorf("unable to query forwarding log: %v", err)
	}

	// TODO(roasbeef): add settlement latency?
	//  * use FPE on all records?

	// With the events retrieved, we'll now map them into the proper proto
	// response.
	//
	// TODO(roasbeef): show in ns for the outside?
	resp := &lnrpc.ForwardingHistoryResponse{
		ForwardingEvents: make([]*lnrpc.ForwardingEvent, len(timeSlice.ForwardingEvents)),
		LastOffsetIndex:  timeSlice.LastIndexOffset,
	}
	for i, event := range timeSlice.ForwardingEvents {
		amtInMsat := event.AmtIn
		amtOutMsat := event.AmtOut
		feeMsat := event.AmtIn - event.AmtOut

		resp.ForwardingEvents[i] = &lnrpc.ForwardingEvent{
			Timestamp:  uint64(event.Timestamp.Unix()),
			ChanIdIn:   event.IncomingChanID.ToUint64(),
			ChanIdOut:  event.OutgoingChanID.ToUint64(),
			AmtIn:      uint64(amtInMsat.ToSatoshis()),
			AmtOut:     uint64(amtOutMsat.ToSatoshis()),
			Fee:        uint64(feeMsat.ToSatoshis()),
			FeeMsat:    uint64(feeMsat),
			AmtInMsat:  uint64(amtInMsat),
			AmtOutMsat: uint64(amtOutMsat),
		}
	}

	return resp, nil
}

// ExportChannelBackup attempts to return an encrypted static channel backup
// for the target channel identified by it channel point. The backup is
// encrypted with a key generated from the aezeed seed of the user. The
// returned backup can either be restored using the RestoreChannelBackup method
// once lnd is running, or via the InitWallet and UnlockWallet methods from the
// WalletUnlocker service.
func (r *rpcServer) ExportChannelBackup(ctx context.Context,
	in *lnrpc.ExportChannelBackupRequest) (*lnrpc.ChannelBackup, error) {

	// First, we'll convert the lnrpc channel point into a wire.OutPoint
	// that we can manipulate.
	txid, err := GetChanPointFundingTxid(in.ChanPoint)
	if err != nil {
		return nil, err
	}
	chanPoint := wire.OutPoint{
		Hash:  *txid,
		Index: in.ChanPoint.OutputIndex,
	}

	// Next, we'll attempt to fetch a channel backup for this channel from
	// the database. If this channel has been closed, or the outpoint is
	// unknown, then we'll return an error
	unpackedBackup, err := chanbackup.FetchBackupForChan(
		chanPoint, r.server.remoteChanDB,
	)
	if err != nil {
		return nil, err
	}

	// At this point, we have an unpacked backup (plaintext) so we'll now
	// attempt to serialize and encrypt it in order to create a packed
	// backup.
	packedBackups, err := chanbackup.PackStaticChanBackups(
		[]chanbackup.Single{*unpackedBackup},
		r.server.cc.keyRing,
	)
	if err != nil {
		return nil, fmt.Errorf("packing of back ups failed: %v", err)
	}

	// Before we proceed, we'll ensure that we received a backup for this
	// channel, otherwise, we'll bail out.
	packedBackup, ok := packedBackups[chanPoint]
	if !ok {
		return nil, fmt.Errorf("expected single backup for "+
			"ChannelPoint(%v), got %v", chanPoint,
			len(packedBackup))
	}

	return &lnrpc.ChannelBackup{
		ChanPoint:  in.ChanPoint,
		ChanBackup: packedBackup,
	}, nil
}

// VerifyChanBackup allows a caller to verify the integrity of a channel backup
// snapshot. This method will accept both either a packed Single or a packed
// Multi. Specifying both will result in an error.
func (r *rpcServer) VerifyChanBackup(ctx context.Context,
	in *lnrpc.ChanBackupSnapshot) (*lnrpc.VerifyChanBackupResponse, error) {

	switch {
	// If neither a Single or Multi has been specified, then we have nothing
	// to verify.
	case in.GetSingleChanBackups() == nil && in.GetMultiChanBackup() == nil:
		return nil, errors.New("either a Single or Multi channel " +
			"backup must be specified")

	// Either a Single or a Multi must be specified, but not both.
	case in.GetSingleChanBackups() != nil && in.GetMultiChanBackup() != nil:
		return nil, errors.New("either a Single or Multi channel " +
			"backup must be specified, but not both")

	// If a Single is specified then we'll only accept one of them to allow
	// the caller to map the valid/invalid state for each individual Single.
	case in.GetSingleChanBackups() != nil:
		chanBackupsProtos := in.GetSingleChanBackups().ChanBackups
		if len(chanBackupsProtos) != 1 {
			return nil, errors.New("only one Single is accepted " +
				"at a time")
		}

		// First, we'll convert the raw byte slice into a type we can
		// work with a bit better.
		chanBackup := chanbackup.PackedSingles(
			[][]byte{chanBackupsProtos[0].ChanBackup},
		)

		// With our PackedSingles created, we'll attempt to unpack the
		// backup. If this fails, then we know the backup is invalid for
		// some reason.
		_, err := chanBackup.Unpack(r.server.cc.keyRing)
		if err != nil {
			return nil, fmt.Errorf("invalid single channel "+
				"backup: %v", err)
		}

	case in.GetMultiChanBackup() != nil:
		// We'll convert the raw byte slice into a PackedMulti that we
		// can easily work with.
		packedMultiBackup := in.GetMultiChanBackup().MultiChanBackup
		packedMulti := chanbackup.PackedMulti(packedMultiBackup)

		// We'll now attempt to unpack the Multi. If this fails, then we
		// know it's invalid.
		_, err := packedMulti.Unpack(r.server.cc.keyRing)
		if err != nil {
			return nil, fmt.Errorf("invalid multi channel backup: "+
				"%v", err)
		}
	}

	return &lnrpc.VerifyChanBackupResponse{}, nil
}

// createBackupSnapshot converts the passed Single backup into a snapshot which
// contains individual packed single backups, as well as a single packed multi
// backup.
func (r *rpcServer) createBackupSnapshot(backups []chanbackup.Single) (
	*lnrpc.ChanBackupSnapshot, error) {

	// Once we have the set of back ups, we'll attempt to pack them all
	// into a series of single channel backups.
	singleChanPackedBackups, err := chanbackup.PackStaticChanBackups(
		backups, r.server.cc.keyRing,
	)
	if err != nil {
		return nil, fmt.Errorf("unable to pack set of chan "+
			"backups: %v", err)
	}

	// Now that we have our set of single packed backups, we'll morph that
	// into a form that the proto response requires.
	numBackups := len(singleChanPackedBackups)
	singleBackupResp := &lnrpc.ChannelBackups{
		ChanBackups: make([]*lnrpc.ChannelBackup, 0, numBackups),
	}
	for chanPoint, singlePackedBackup := range singleChanPackedBackups {
		txid := chanPoint.Hash
		rpcChanPoint := &lnrpc.ChannelPoint{
			FundingTxid: &lnrpc.ChannelPoint_FundingTxidBytes{
				FundingTxidBytes: txid[:],
			},
			OutputIndex: chanPoint.Index,
		}

		singleBackupResp.ChanBackups = append(
			singleBackupResp.ChanBackups,
			&lnrpc.ChannelBackup{
				ChanPoint:  rpcChanPoint,
				ChanBackup: singlePackedBackup,
			},
		)
	}

	// In addition, to the set of single chan backups, we'll also create a
	// single multi-channel backup which can be serialized into a single
	// file for safe storage.
	var b bytes.Buffer
	unpackedMultiBackup := chanbackup.Multi{
		StaticBackups: backups,
	}
	err = unpackedMultiBackup.PackToWriter(&b, r.server.cc.keyRing)
	if err != nil {
		return nil, fmt.Errorf("unable to multi-pack backups: %v", err)
	}

	multiBackupResp := &lnrpc.MultiChanBackup{
		MultiChanBackup: b.Bytes(),
	}
	for _, singleBackup := range singleBackupResp.ChanBackups {
		multiBackupResp.ChanPoints = append(
			multiBackupResp.ChanPoints, singleBackup.ChanPoint,
		)
	}

	return &lnrpc.ChanBackupSnapshot{
		SingleChanBackups: singleBackupResp,
		MultiChanBackup:   multiBackupResp,
	}, nil
}

// ExportAllChannelBackups returns static channel backups for all existing
// channels known to lnd. A set of regular singular static channel backups for
// each channel are returned. Additionally, a multi-channel backup is returned
// as well, which contains a single encrypted blob containing the backups of
// each channel.
func (r *rpcServer) ExportAllChannelBackups(ctx context.Context,
	in *lnrpc.ChanBackupExportRequest) (*lnrpc.ChanBackupSnapshot, error) {

	// First, we'll attempt to read back ups for ALL currently opened
	// channels from disk.
	allUnpackedBackups, err := chanbackup.FetchStaticChanBackups(
		r.server.remoteChanDB,
	)
	if err != nil {
		return nil, fmt.Errorf("unable to fetch all static chan "+
			"backups: %v", err)
	}

	// With the backups assembled, we'll create a full snapshot.
	return r.createBackupSnapshot(allUnpackedBackups)
}

// RestoreChannelBackups accepts a set of singular channel backups, or a single
// encrypted multi-chan backup and attempts to recover any funds remaining
// within the channel. If we're able to unpack the backup, then the new channel
// will be shown under listchannels, as well as pending channels.
func (r *rpcServer) RestoreChannelBackups(ctx context.Context,
	in *lnrpc.RestoreChanBackupRequest) (*lnrpc.RestoreBackupResponse, error) {

	// First, we'll make our implementation of the
	// chanbackup.ChannelRestorer interface which we'll use to properly
	// restore either a set of chanbackup.Single or chanbackup.Multi
	// backups.
	chanRestorer := &chanDBRestorer{
		db:         r.server.remoteChanDB,
		secretKeys: r.server.cc.keyRing,
		chainArb:   r.server.chainArb,
	}

	// We'll accept either a list of Single backups, or a single Multi
	// backup which contains several single backups.
	switch {
	case in.GetChanBackups() != nil:
		chanBackupsProtos := in.GetChanBackups()

		// Now that we know what type of backup we're working with,
		// we'll parse them all out into a more suitable format.
		packedBackups := make([][]byte, 0, len(chanBackupsProtos.ChanBackups))
		for _, chanBackup := range chanBackupsProtos.ChanBackups {
			packedBackups = append(
				packedBackups, chanBackup.ChanBackup,
			)
		}

		// With our backups obtained, we'll now restore them which will
		// write the new backups to disk, and then attempt to connect
		// out to any peers that we know of which were our prior
		// channel peers.
		err := chanbackup.UnpackAndRecoverSingles(
			chanbackup.PackedSingles(packedBackups),
			r.server.cc.keyRing, chanRestorer, r.server,
		)
		if err != nil {
			return nil, fmt.Errorf("unable to unpack single "+
				"backups: %v", err)
		}

	case in.GetMultiChanBackup() != nil:
		packedMultiBackup := in.GetMultiChanBackup()

		// With our backups obtained, we'll now restore them which will
		// write the new backups to disk, and then attempt to connect
		// out to any peers that we know of which were our prior
		// channel peers.
		packedMulti := chanbackup.PackedMulti(packedMultiBackup)
		err := chanbackup.UnpackAndRecoverMulti(
			packedMulti, r.server.cc.keyRing, chanRestorer,
			r.server,
		)
		if err != nil {
			return nil, fmt.Errorf("unable to unpack chan "+
				"backup: %v", err)
		}
	}

	return &lnrpc.RestoreBackupResponse{}, nil
}

// SubscribeChannelBackups allows a client to sub-subscribe to the most up to
// date information concerning the state of all channel back ups. Each time a
// new channel is added, we return the new set of channels, along with a
// multi-chan backup containing the backup info for all channels. Each time a
// channel is closed, we send a new update, which contains new new chan back
// ups, but the updated set of encrypted multi-chan backups with the closed
// channel(s) removed.
func (r *rpcServer) SubscribeChannelBackups(req *lnrpc.ChannelBackupSubscription,
	updateStream lnrpc.Lightning_SubscribeChannelBackupsServer) error {

	// First, we'll subscribe to the primary channel notifier so we can
	// obtain events for new pending/opened/closed channels.
	chanSubscription, err := r.server.channelNotifier.SubscribeChannelEvents()
	if err != nil {
		return err
	}

	defer chanSubscription.Cancel()
	for {
		select {
		// A new event has been sent by the channel notifier, we'll
		// assemble, then sling out a new event to the client.
		case e := <-chanSubscription.Updates():
			// TODO(roasbeef): batch dispatch ntnfs

			switch e.(type) {

			// We only care about new/closed channels, so we'll
			// skip any events for active/inactive channels.
			// To make the subscription behave the same way as the
			// synchronous call and the file based backup, we also
			// include pending channels in the update.
			case channelnotifier.ActiveChannelEvent:
				continue
			case channelnotifier.InactiveChannelEvent:
				continue
			case channelnotifier.ActiveLinkEvent:
				continue
			}

			// Now that we know the channel state has changed,
			// we'll obtains the current set of single channel
			// backups from disk.
			chanBackups, err := chanbackup.FetchStaticChanBackups(
				r.server.remoteChanDB,
			)
			if err != nil {
				return fmt.Errorf("unable to fetch all "+
					"static chan backups: %v", err)
			}

			// With our backups obtained, we'll pack them into a
			// snapshot and send them back to the client.
			backupSnapshot, err := r.createBackupSnapshot(
				chanBackups,
			)
			if err != nil {
				return err
			}
			err = updateStream.Send(backupSnapshot)
			if err != nil {
				return err
			}

		case <-r.quit:
			return nil
		}
	}
}

// chanAcceptInfo is used in the ChannelAcceptor bidirectional stream and
// encapsulates the request information sent from the RPCAcceptor to the
// RPCServer.
type chanAcceptInfo struct {
	chanReq      *chanacceptor.ChannelAcceptRequest
	responseChan chan bool
}

// ChannelAcceptor dispatches a bi-directional streaming RPC in which
// OpenChannel requests are sent to the client and the client responds with
// a boolean that tells LND whether or not to accept the channel. This allows
// node operators to specify their own criteria for accepting inbound channels
// through a single persistent connection.
func (r *rpcServer) ChannelAcceptor(stream lnrpc.Lightning_ChannelAcceptorServer) error {
	chainedAcceptor := r.chanPredicate

	// Create two channels to handle requests and responses respectively.
	newRequests := make(chan *chanAcceptInfo)
	responses := make(chan lnrpc.ChannelAcceptResponse)

	// Define a quit channel that will be used to signal to the RPCAcceptor's
	// closure whether the stream still exists.
	quit := make(chan struct{})
	defer close(quit)

	// demultiplexReq is a closure that will be passed to the RPCAcceptor and
	// acts as an intermediary between the RPCAcceptor and the RPCServer.
	demultiplexReq := func(req *chanacceptor.ChannelAcceptRequest) bool {
		respChan := make(chan bool, 1)

		newRequest := &chanAcceptInfo{
			chanReq:      req,
			responseChan: respChan,
		}

		// timeout is the time after which ChannelAcceptRequests expire.
		timeout := time.After(r.cfg.AcceptorTimeout)

		// Send the request to the newRequests channel.
		select {
		case newRequests <- newRequest:
		case <-timeout:
			rpcsLog.Errorf("RPCAcceptor returned false - reached timeout of %d",
				r.cfg.AcceptorTimeout)
			return false
		case <-quit:
			return false
		case <-r.quit:
			return false
		}

		// Receive the response and return it. If no response has been received
		// in AcceptorTimeout, then return false.
		select {
		case resp := <-respChan:
			return resp
		case <-timeout:
			rpcsLog.Errorf("RPCAcceptor returned false - reached timeout of %d",
				r.cfg.AcceptorTimeout)
			return false
		case <-quit:
			return false
		case <-r.quit:
			return false
		}
	}

	// Create a new RPCAcceptor via the NewRPCAcceptor method.
	rpcAcceptor := chanacceptor.NewRPCAcceptor(demultiplexReq)

	// Add the RPCAcceptor to the ChainedAcceptor and defer its removal.
	id := chainedAcceptor.AddAcceptor(rpcAcceptor)
	defer chainedAcceptor.RemoveAcceptor(id)

	// errChan is used by the receive loop to signal any errors that occur
	// during reading from the stream. This is primarily used to shutdown the
	// send loop in the case of an RPC client disconnecting.
	errChan := make(chan error, 1)

	// We need to have the stream.Recv() in a goroutine since the call is
	// blocking and would prevent us from sending more ChannelAcceptRequests to
	// the RPC client.
	go func() {
		for {
			resp, err := stream.Recv()
			if err != nil {
				errChan <- err
				return
			}

			var pendingID [32]byte
			copy(pendingID[:], resp.PendingChanId)

			openChanResp := lnrpc.ChannelAcceptResponse{
				Accept:        resp.Accept,
				PendingChanId: pendingID[:],
			}

			// Now that we have the response from the RPC client, send it to
			// the responses chan.
			select {
			case responses <- openChanResp:
			case <-quit:
				return
			case <-r.quit:
				return
			}
		}
	}()

	acceptRequests := make(map[[32]byte]chan bool)

	for {
		select {
		case newRequest := <-newRequests:

			req := newRequest.chanReq
			pendingChanID := req.OpenChanMsg.PendingChannelID

			acceptRequests[pendingChanID] = newRequest.responseChan

			// A ChannelAcceptRequest has been received, send it to the client.
			chanAcceptReq := &lnrpc.ChannelAcceptRequest{
				NodePubkey:       req.Node.SerializeCompressed(),
				ChainHash:        req.OpenChanMsg.ChainHash[:],
				PendingChanId:    req.OpenChanMsg.PendingChannelID[:],
				FundingAmt:       uint64(req.OpenChanMsg.FundingAmount),
				PushAmt:          uint64(req.OpenChanMsg.PushAmount),
				DustLimit:        uint64(req.OpenChanMsg.DustLimit),
				MaxValueInFlight: uint64(req.OpenChanMsg.MaxValueInFlight),
				ChannelReserve:   uint64(req.OpenChanMsg.ChannelReserve),
				MinHtlc:          uint64(req.OpenChanMsg.HtlcMinimum),
				FeePerKw:         uint64(req.OpenChanMsg.FeePerKiloWeight),
				CsvDelay:         uint32(req.OpenChanMsg.CsvDelay),
				MaxAcceptedHtlcs: uint32(req.OpenChanMsg.MaxAcceptedHTLCs),
				ChannelFlags:     uint32(req.OpenChanMsg.ChannelFlags),
			}

			if err := stream.Send(chanAcceptReq); err != nil {
				return err
			}
		case resp := <-responses:
			// Look up the appropriate channel to send on given the pending ID.
			// If a channel is found, send the response over it.
			var pendingID [32]byte
			copy(pendingID[:], resp.PendingChanId)
			respChan, ok := acceptRequests[pendingID]
			if !ok {
				continue
			}

			// Send the response boolean over the buffered response channel.
			respChan <- resp.Accept

			// Delete the channel from the acceptRequests map.
			delete(acceptRequests, pendingID)
		case err := <-errChan:
			rpcsLog.Errorf("Received an error: %v, shutting down", err)
			return err
		case <-r.quit:
			return fmt.Errorf("RPC server is shutting down")
		}
	}
}

// BakeMacaroon allows the creation of a new macaroon with custom read and write
// permissions. No first-party caveats are added since this can be done offline.
func (r *rpcServer) BakeMacaroon(ctx context.Context,
	req *lnrpc.BakeMacaroonRequest) (*lnrpc.BakeMacaroonResponse, error) {

	rpcsLog.Debugf("[bakemacaroon]")

	// If the --no-macaroons flag is used to start lnd, the macaroon service
	// is not initialized. Therefore we can't bake new macaroons.
	if r.macService == nil {
		return nil, fmt.Errorf("macaroon authentication disabled, " +
			"remove --no-macaroons flag to enable")
	}

	helpMsg := fmt.Sprintf("supported actions are %v, supported entities "+
		"are %v", validActions, validEntities)

	// Don't allow empty permission list as it doesn't make sense to have
	// a macaroon that is not allowed to access any RPC.
	if len(req.Permissions) == 0 {
		return nil, fmt.Errorf("permission list cannot be empty. "+
			"specify at least one action/entity pair. %s", helpMsg)
	}

	// Validate and map permission struct used by gRPC to the one used by
	// the bakery.
	requestedPermissions := make([]bakery.Op, len(req.Permissions))
	for idx, op := range req.Permissions {
		if !stringInSlice(op.Action, validActions) {
			return nil, fmt.Errorf("invalid permission action. %s",
				helpMsg)
		}
		if !stringInSlice(op.Entity, validEntities) {
			return nil, fmt.Errorf("invalid permission entity. %s",
				helpMsg)
		}

		requestedPermissions[idx] = bakery.Op{
			Entity: op.Entity,
			Action: op.Action,
		}
	}

	// Bake new macaroon with the given permissions and send it binary
	// serialized and hex encoded to the client.
	newMac, err := r.macService.Oven.NewMacaroon(
		ctx, bakery.LatestVersion, nil, requestedPermissions...,
	)
	if err != nil {
		return nil, err
	}
	newMacBytes, err := newMac.M().MarshalBinary()
	if err != nil {
		return nil, err
	}
	resp := &lnrpc.BakeMacaroonResponse{}
	resp.Macaroon = hex.EncodeToString(newMacBytes)

	return resp, nil
}

// FundingStateStep is an advanced funding related call that allows the caller
// to either execute some preparatory steps for a funding workflow, or manually
// progress a funding workflow. The primary way a funding flow is identified is
// via its pending channel ID. As an example, this method can be used to
// specify that we're expecting a funding flow for a particular pending channel
// ID, for which we need to use specific parameters.  Alternatively, this can
// be used to interactively drive PSBT signing for funding for partially
// complete funding transactions.
func (r *rpcServer) FundingStateStep(ctx context.Context,
	in *lnrpc.FundingTransitionMsg) (*lnrpc.FundingStateStepResp, error) {

	var pendingChanID [32]byte
	switch {

	// If this is a message to register a new shim that is an external
	// channel point, then we'll contact the wallet to register this new
	// shim. A user will use this method to register a new channel funding
	// workflow which has already been partially negotiated outside of the
	// core protocol.
	case in.GetShimRegister() != nil &&
		in.GetShimRegister().GetChanPointShim() != nil:

		rpcShimIntent := in.GetShimRegister().GetChanPointShim()

		// Using the rpc shim as a template, we'll construct a new
		// chanfunding.Assembler that is able to express proper
		// formulation of this expected channel.
		shimAssembler, err := newFundingShimAssembler(
			rpcShimIntent, false, r.server.cc.keyRing,
		)
		if err != nil {
			return nil, err
		}
		req := &chanfunding.Request{
			RemoteAmt: btcutil.Amount(rpcShimIntent.Amt),
		}
		shimIntent, err := shimAssembler.ProvisionChannel(req)
		if err != nil {
			return nil, err
		}

		// Once we have the intent, we'll register it with the wallet.
		// Once we receive an incoming funding request that uses this
		// pending channel ID, then this shim will be dispatched in
		// place of our regular funding workflow.
		copy(pendingChanID[:], rpcShimIntent.PendingChanId)
		err = r.server.cc.wallet.RegisterFundingIntent(
			pendingChanID, shimIntent,
		)
		if err != nil {
			return nil, err
		}

	// There is no need to register a PSBT shim before opening the channel,
	// even though our RPC message structure allows for it. Inform the user
	// by returning a proper error instead of just doing nothing.
	case in.GetShimRegister() != nil &&
		in.GetShimRegister().GetPsbtShim() != nil:

		return nil, fmt.Errorf("PSBT shim must only be sent when " +
			"opening a channel")

	// If this is a transition to cancel an existing shim, then we'll pass
	// this message along to the wallet, informing it that the intent no
	// longer needs to be considered and should be cleaned up.
	case in.GetShimCancel() != nil:
		rpcsLog.Debugf("Canceling funding shim for pending_id=%x",
			in.GetShimCancel().PendingChanId)

		copy(pendingChanID[:], in.GetShimCancel().PendingChanId)
		err := r.server.cc.wallet.CancelFundingIntent(pendingChanID)
		if err != nil {
			return nil, err
		}

	// If this is a transition to verify the PSBT for an existing shim,
	// we'll do so and then store the verified PSBT for later so we can
	// compare it to the final, signed one.
	case in.GetPsbtVerify() != nil:
		rpcsLog.Debugf("Verifying PSBT for pending_id=%x",
			in.GetPsbtVerify().PendingChanId)

		copy(pendingChanID[:], in.GetPsbtVerify().PendingChanId)
		packet, err := psbt.NewFromRawBytes(
			bytes.NewReader(in.GetPsbtVerify().FundedPsbt), false,
		)
		if err != nil {
			return nil, fmt.Errorf("error parsing psbt: %v", err)
		}

		err = r.server.cc.wallet.PsbtFundingVerify(
			pendingChanID, packet,
		)
		if err != nil {
			return nil, err
		}

	// If this is a transition to finalize the PSBT funding flow, we compare
	// the final PSBT to the previously verified one and if nothing
	// unexpected was changed, continue the channel opening process.
	case in.GetPsbtFinalize() != nil:
		rpcsLog.Debugf("Finalizing PSBT for pending_id=%x",
			in.GetPsbtFinalize().PendingChanId)

		copy(pendingChanID[:], in.GetPsbtFinalize().PendingChanId)
		packet, err := psbt.NewFromRawBytes(
			bytes.NewReader(in.GetPsbtFinalize().SignedPsbt), false,
		)
		if err != nil {
			return nil, fmt.Errorf("error parsing psbt: %v", err)
		}

		err = r.server.cc.wallet.PsbtFundingFinalize(
			pendingChanID, packet,
		)
		if err != nil {
			return nil, err
		}
	}

	// TODO(roasbeef): extend PendingChannels to also show shims

	// TODO(roasbeef): return resulting state? also add a method to query
	// current state?
	return &lnrpc.FundingStateStepResp{}, nil
}<|MERGE_RESOLUTION|>--- conflicted
+++ resolved
@@ -73,15 +73,6 @@
 )
 
 var (
-<<<<<<< HEAD
-	// defaultAcceptorTimeout is the time after which an RPCAcceptor will time
-	// out and return false if it hasn't yet received a response.
-	//
-	// TODO: Make this configurable
-	defaultAcceptorTimeout = 15 * time.Second
-
-=======
->>>>>>> 4a437400
 	// readPermissions is a slice of all entities that allow read
 	// permissions for authorization purposes, all lowercase.
 	readPermissions = []bakery.Op{
@@ -834,23 +825,10 @@
 	if err != nil {
 		return err
 	}
-<<<<<<< HEAD
-	for _, restEndpoint := range cfg.RESTListeners {
-		var (
-			lis net.Listener
-			err error
-		)
-		if !cfg.DisableTLS {
-			lis, err = lncfg.TLSListenOnAddress(restEndpoint, r.tlsCfg)
-		} else {
-			lis, err = net.Listen("tcp", restEndpoint.String())
-		}
-=======
 	for _, subServer := range r.subServers {
 		err := subServer.RegisterWithRestServer(
 			restCtx, restMux, r.restProxyDest, r.restDialOpts,
 		)
->>>>>>> 4a437400
 		if err != nil {
 			return fmt.Errorf("unable to register REST sub-server "+
 				"%v with root: %v", subServer.Name(), err)

; Example configuration for lnd.
;
; The default location for this file is in ~/.lnd/lnd.conf on POSIX OSes,
; $LOCALAPPDATA/Lnd/lnd.conf on Windows,
; ~/Library/Application Support/Lnd/lnd.conf on Mac OS and $home/lnd/lnd.conf on
; Plan9.
; The default location of this file can be overwritten by specifying the
; --configfile= flag when starting lnd.
;
; Boolean values can be specified as true/false or 1/0.

[Application Options]

; The directory that lnd stores all wallet, chain, and channel related data
; within The default is ~/.lnd/data on POSIX OSes, $LOCALAPPDATA/Lnd/data on
; Windows, ~/Library/Application Support/Lnd/data on Mac OS, and $home/lnd/data
; on Plan9.  Environment variables are expanded so they may be used.  NOTE:
; Windows environment variables are typically %VARIABLE%, but they must be
; accessed with $VARIABLE here.  Also, ~ is expanded to $LOCALAPPDATA on Windows.
; datadir=~/.lnd/data

; The directory that logs are stored in. The logs are auto-rotated by default.
; Rotated logs are compressed in place.
; logdir=~/.lnd/logs

; Number of logfiles that the log rotation should keep. Setting it to 0 disables deletion of old log files.
; maxlogfiles=3
;
; Max log file size in MB before it is rotated.
; maxlogfilesize=10

; Time after which an RPCAcceptor will time out and return false if
; it hasn't yet received a response.
; acceptortimeout=15s

; Path to TLS certificate for lnd's RPC and REST services.
; tlscertpath=~/.lnd/tls.cert

; Path to TLS private key for lnd's RPC and REST services.
; tlskeypath=~/.lnd/tls.key

; Adds an extra ip to the generated certificate. Setting multiple tlsextraip= entries is allowed.
; (old tls files must be deleted if changed)
; tlsextraip=

; Adds an extra domain to the generate certificate. Setting multiple tlsextradomain= entries is allowed.
; (old tls files must be deleted if changed)
; tlsextradomain=

; If set, then all certs will automatically be refreshed if they're close to 
; expiring, or if any parameters related to extra IPs or domains in the cert 
; change.
; tlsautorefresh=true

; The duration from generating the self signed certificate to the certificate
; expiry date. Valid time units are {s, m, h}.
; The below value is about 14 months (14 * 30 * 24 = 10080)
; tlscertduration=10080h

; Do not include the interface IPs or the system hostname in TLS certificate,
; use first --tlsextradomain as Common Name instead, if set.
; tlsdisableautofill=true

; A list of domains for lnd to periodically resolve, and advertise the resolved
; IPs for the backing node. This is useful for users that only have a dynamic IP,
; or want to expose the node at a domain.
; externalhosts=my-node-domain.com

; Sets the directory to store Let's Encrypt certificates within
; letsencryptdir=~/.lnd/letsencrypt

; The IP:port on which lnd will listen for Let's Encrypt challenges. Let's
; Encrypt will always try to contact on port 80. Often non-root processes are
; not allowed to bind to ports lower than 1024. This configuration option allows
; a different port to be used, but must be used in combination with port
; forwarding from port 80. This configuration can also be used to specify
; another IP address to listen on, for example an IPv6 address.
; letsencryptlisten=localhost:8080

; Request a Let's Encrypt certificate for this domain. Note that the certicate
; is only requested and stored when the first rpc connection comes in.
; letsencryptdomain=example.com

; Disable macaroon authentication. Macaroons are used are bearer credentials to
; authenticate all RPC access. If one wishes to opt out of macaroons, uncomment
; the line below.
; no-macaroons=true

; Enable free list syncing for the default bbolt database. This will decrease
; start up time, but can result in performance degradation for very large
; databases, and also result in higher memory usage. If "free list corruption"
; is detected, then this flag may resolve things.
; sync-freelist=true

; Path to write the admin macaroon for lnd's RPC and REST services if it
; doesn't exist. This can be set if one wishes to store the admin macaroon in a
; distinct location. By default, it is stored within lnd's network directory.
; Applications that are able to read this file, gain admin macaroon access.
; adminmacaroonpath=~/.lnd/data/chain/bitcoin/simnet/admin.macaroon

; Path to write the read-only macaroon for lnd's RPC and REST services if it
; doesn't exist. This can be set if one wishes to store the read-only macaroon
; in a distinct location. The read only macaroon allows users which can read
; the file to access RPCs which don't modify the state of the daemon. By
; default, it is stored within lnd's network directory.
; readonlymacaroonpath=~/.lnd/data/chain/bitcoin/simnet/readonly.macaroon

; Path to write the invoice macaroon for lnd's RPC and REST services if it
; doesn't exist. This can be set if one wishes to store the invoice macaroon in
; a distinct location. By default, it is stored within lnd's network directory.
; The invoice macaroon allows users which can read the file to gain read and
; write access to all invoice related RPCs.
; invoicemacaroonpath=~/.lnd/data/chain/bitcoin/simnet/invoice.macaroon

; The strategy to use for selecting coins for wallet transactions. Options are
; 'largest' and 'random'.
; coin-selection-strategy=largest

; A period to wait before for closing channels with outgoing htlcs that have 
; timed out and are a result of this nodes instead payment. In addition to our 
; current block based deadline, is specified this grace period will also be taken
; into account.
; payments-expiration-grace-period=30


; Specify the interfaces to listen on for p2p connections.  One listen
; address per line.
; All ipv4 on port 9735:
;   listen=0.0.0.0:9735
; On all ipv4 interfaces on port 9735 and ipv6 localhost port 9736:
;   listen=0.0.0.0:9735
;   listen=[::1]:9736

; Disable listening for incoming p2p connections.  This will override all
; listeners.
; nolisten=true

; Specify the interfaces to listen on for gRPC connections.  One listen
; address per line.
; Only ipv4 localhost on port 10009:
;   rpclisten=localhost:10009
; On ipv4 localhost port 10009 and ipv6 port 10010:
;   rpclisten=localhost:10009
;   rpclisten=[::1]:10010
; On an Unix socket:
;   rpclisten=unix:///var/run/lnd/lnd-rpclistener.sock

; Specify the interfaces to listen on for REST connections.  One listen
; address per line.
; All ipv4 interfaces on port 8080:
;   restlisten=0.0.0.0:8080
; On ipv4 localhost port 80 and 443:
;   restlisten=localhost:80
;   restlisten=localhost:443
; On an Unix socket:
;   restlisten=unix:///var/run/lnd-restlistener.sock

; A series of domains to allow cross origin access from. This controls the CORs
; policy of the REST RPC proxy.
; restcors=https://my-special-site.com


; Adding an external IP will advertise your node to the network. This signals
; that your node is available to accept incoming channels. If you don't wish to
; advertise your node, this value doesn't need to be set. Unless specified
; (with host:port notation), the default port (9735) will be added to the
; address.
; externalip=
;
; Instead of explicitly stating your external IP address, you can also enable
; UPnP or NAT-PMP support on the daemon. Both techniques will be tried and
; require proper hardware support. In order to detect this hardware support,
; `lnd` uses a dependency that retrieves the router's gateway address by using
; different built-in binaries in each platform. Therefore, it is possible that
; we are unable to detect the hardware and `lnd` will exit with an error
; indicating this. This option will automatically retrieve your external IP
; address, even after it has changed in the case of dynamic IPs, and advertise
; it to the network using the ports the daemon is listening on. This does not
; support devices behind multiple NATs.
; nat=true

; Disable listening for incoming peer connections.
; nolisten=true

; Disable REST API.
; norest=true

; Disable TLS for the REST API.
; no-rest-tls=true

; The ping interval for REST based WebSocket connections, set to 0 to disable
; sending ping messages from the server side. Valid time units are {s, m, h}.
; ws-ping-interval=30s

; The time we wait for a pong response message on REST based WebSocket
; connections before the connection is closed as inactive. Valid time units are
; {s, m, h}.
; ws-pong-wait=5s

; Shortest backoff when reconnecting to persistent peers. Valid time units are
; {s, m, h}.
; minbackoff=1s

; Longest backoff when reconnecting to persistent peers. Valid time units are
; {s, m, h}.
; maxbackoff=1h

; The timeout value for network connections in seconds, default to 120 seconds.
; Valid uints are {ms, s, m, h}.
; connectiontimeout=120s

; Debug logging level.
; Valid levels are {trace, debug, info, warn, error, critical}
; You may also specify <global-level>,<subsystem>=<level>,<subsystem2>=<level>,... 
; to set log level for individual subsystems.  Use lncli debuglevel --show to 
; list available subsystems.
; debuglevel=debug,PEER=info

; Write CPU profile to the specified file.
; cpuprofile=

; Enable HTTP profiling on given port -- NOTE port must be between 1024 and
; 65536. The profile can be access at: http://localhost:<PORT>/debug/pprof/.
; profile=

; DEPRECATED: Allows the rpcserver to intentionally disconnect from peers with
; open channels. THIS FLAG WILL BE REMOVED IN 0.10.0.
; unsafe-disconnect=false

; Causes a link to replay the adds on its commitment txn after starting up, this
; enables testing of the sphinx replay logic.
; unsafe-replay=true

; The maximum number of incoming pending channels permitted per peer.
; maxpendingchannels=1

; The target location of the channel backup file.
; backupfilepath=~/.lnd/data/chain/bitcoin/simnet/channel.backup

; The maximum capacity of the block cache in bytes. Increasing this will result
; in more blocks being kept in memory but will increase performance when the
; same block is required multiple times.
; The example value below is 40 MB (1024 * 1024 * 40)
; blockcachesize=41943040

; Optional URL for external fee estimation. If no URL is specified, the method
; for fee estimation will depend on the chosen backend and network. Must be set
; for neutrino on mainnet.
; feeurl=https://nodes.lightning.computer/fees/v1/btc-fee-estimates.json

; If true, then automatic network bootstrapping will not be attempted. This
; means that your node won't attempt to automatically seek out peers on the
; network.
; nobootstrap=true

; If true, NO SEED WILL BE EXPOSED -- EVER, AND THE WALLET WILL BE ENCRYPTED
; USING THE DEFAULT PASSPHRASE. THIS FLAG IS ONLY FOR TESTING AND SHOULD NEVER
; BE USED ON MAINNET.
; noseedbackup=true

; The full path to a file (or pipe/device) that contains the password for
; unlocking the wallet; if set, no unlocking through RPC is possible and lnd
; will exit if no wallet exists or the password is incorrect; if
; wallet-unlock-allow-create is also set then lnd will ignore this flag if no
; wallet exists and allow a wallet to be created through RPC.
; wallet-unlock-password-file=/tmp/example.password

; Don't fail with an error if wallet-unlock-password-file is set but no wallet
; exists yet. Not recommended for auto-provisioned or high-security systems
; because the wallet creation RPC is unauthenticated and an attacker could
; inject a seed while lnd is in that state.
; wallet-unlock-allow-create=true

; Removes all transaction history from the on-chain wallet on startup, forcing a
; full chain rescan starting at the wallet's birthday. Implements the same
; functionality as btcwallet's dropwtxmgr command. Should be set to false after
; successful execution to avoid rescanning on every restart of lnd.
; reset-wallet-transactions=true

; The smallest channel size (in satoshis) that we should accept. Incoming
; channels smaller than this will be rejected, default value 20000.
; minchansize=

; The largest channel size (in satoshis) that we should accept. Incoming
; channels larger than this will be rejected. For non-Wumbo channels this 
; limit remains 16777215 satoshis by default as specified in BOLT-0002.
; For wumbo channels this limit is 1,000,000,000 satoshis (10 BTC).
; Set this config option explicitly to restrict your maximum channel size
; to better align with your risk tolerance
; maxchansize=

; The target number of blocks in which a cooperative close initiated by a remote
; peer should be confirmed. This target is used to estimate the starting fee
; rate that will be used during fee negotiation with the peer. This target is
; is also used for cooperative closes initiated locally if the --conf_target
; for the channel closure is not set.
; coop-close-target-confs=10

; The maximum time that is allowed to pass between receiving a channel state
; update and signing the next commitment. Setting this to a longer duration
; allows for more efficient channel operations at the cost of latency.
; channel-commit-interval=50ms

; The maximum number of channel state updates that is accumulated before signing
; a new commitment.
; channel-commit-batch-size=10

; The default max_htlc applied when opening or accepting channels. This value
; limits the number of concurrent HTLCs that the remote party can add to the
; commitment. The maximum possible value is 483.
; default-remote-max-htlcs=483

; The duration that a peer connection must be stable before attempting to send a
; channel update to reenable or cancel a pending disables of the peer's channels
; on the network. (default: 19m0s)
; chan-enable-timeout=22m

; The duration that must elapse after first detecting that an already active 
; channel is actually inactive and sending channel update disabling it to the 
; network. The pending disable can be canceled if the peer reconnects and becomes
; stable for chan-enable-timeout before the disable update is sent.
; (default: 20m0s)
; chan-disable-timeout=22m

; The polling interval between attempts to detect if an active channel has become
; inactive due to its peer going offline. (default: 1m0s)
; chan-status-sample-interval=2m

; Disable queries from the height-hint cache to try to recover channels stuck in
; the pending close state. Disabling height hint queries may cause longer chain
; rescans, resulting in a performance hit. Unset this after channels are unstuck
; so you can get better performance again.
; height-hint-cache-query-disable=true

; The polling interval between historical graph sync attempts. Each historical
; graph sync attempt ensures we reconcile with the remote peer's graph from the
; genesis block. (default: 1h0m0s)
; historicalsyncinterval=2h

; If true, will not reply with historical data that matches the range specified
; by a remote peer's gossip_timestamp_filter. Doing so will result in lower
; memory and bandwidth requirements.
; ignore-historical-gossip-filters=true

; If true, lnd will not accept channel opening requests with non-zero push
; amounts. This should prevent accidental pushes to merchant nodes.
; rejectpush=true

; If true, lnd will not forward any HTLCs that are meant as onward payments. This
; option will still allow lnd to send HTLCs and receive HTLCs but lnd won't be
; used as a hop.
; rejecthtlc=true

; If true, will apply a randomized staggering between 0s and 30s when
; reconnecting to persistent peers on startup. The first 10 reconnections will be
; attempted instantly, regardless of the flag's value
; stagger-initial-reconnect=true

; The maximum number of blocks funds could be locked up for when forwarding
; payments. (default: 2016)
; max-cltv-expiry=2016

; The maximum percentage of total funds that can be allocated to a channel's
; commitment fee. This only applies for the initiator of the channel. Valid
; values are within [0.1, 1]. (default: 0.5)
; max-channel-fee-allocation=0.9

; The maximum fee rate in sat/vbyte that will be used for commitments of
; channels of the anchors type. Must be large enough to ensure transaction
; propagation (default: 10)
; max-commit-fee-rate-anchors=5

; If true, lnd will abort committing a migration if it would otherwise have been
; successful. This leaves the database unmodified, and still compatible with the
; previously active version of lnd.
; dry-run-migration=true

; If true, option upfront shutdown script will be enabled. If peers that we open
; channels with support this feature, we will automatically set the script to
; which cooperative closes should be paid out to on channel open. This offers the
; partial protection of a channel peer disconnecting from us if cooperative
; close is attempted with a different script.
; enable-upfront-shutdown=true

; If true, spontaneous payments through keysend will be accepted.
; This is a temporary solution until AMP is implemented which is expected to be soon.
; This option will then become deprecated in favor of AMP.
; accept-keysend=true

; If non-zero, keysend payments are accepted but not immediately settled. If the
; payment isn't settled manually after the specified time, it is canceled
; automatically. [experimental]
; keysend-hold-time=true

; If true, spontaneous payments through AMP will be accepted. Payments to AMP
; invoices will be accepted regardless of this setting.
; accept-amp=true

; If true, we'll attempt to garbage collect canceled invoices upon start.
; gc-canceled-invoices-on-startup=true

; If true, we'll delete newly canceled invoices on the fly.
; gc-canceled-invoices-on-the-fly=true

; If true, our node will allow htlc forwards that arrive and depart on the same
; channel.
; allow-circular-route=true

; Time in milliseconds between each release of announcements to the network
; trickledelay=180000

; The number of peers that we should receive new graph updates from. This option
; can be tuned to save bandwidth for light clients or routing nodes. (default: 3)
; numgraphsyncpeers=9

; If true, lnd will start the Prometheus exporter. Prometheus flags are 
; behind a build/compile flag and are not available by default. lnd must be built 
; with the monitoring tag; `make && make install tags=monitoring` to activate them.
; prometheus.enable=true

; Specify the interface to listen on for Prometheus connections.
; prometheus.listen=0.0.0.0:8989

; The alias your node will use, which can be up to 32 UTF-8 characters in
; length.
; alias=My Lightning ☇

; The color of the node in hex format, used to customize node appearance in
; intelligence services.
; color=#3399FF


[Bitcoin]

; If the Bitcoin chain should be active. Atm, only a single chain can be
; active.
bitcoin.active=true

; The directory to store the chain's data within.
; bitcoin.chaindir=~/.lnd/data/chain/bitcoin

; Use Bitcoin's main network.
; bitcoin.mainnet=true

; Use Bitcoin's test network.
; bitcoin.testnet=true
;
; Use Bitcoin's simulation test network
bitcoin.simnet=true

; Use Bitcoin's regression test network
; bitcoin.regtest=false

; Use Bitcoin's signet test network
; bitcoin.signet=false

; Connect to a custom signet network defined by this challenge instead of using
; the global default signet test network -- Can be specified multiple times
; bitcoin.signetchallenge=

; Specify a seed node for the signet network instead of using the global default
; signet network seed nodes
; bitcoin.signetseednode=123.45.67.89

; Use the btcd back-end
bitcoin.node=btcd

; Use the bitcoind back-end
; bitcoin.node=bitcoind

; Use the neutrino (light client) back-end
; bitcoin.node=neutrino

; The default number of confirmations a channel must have before it's considered
; open. We'll require any incoming channel requests to wait this many
; confirmations before we consider the channel active.
; bitcoin.defaultchanconfs=3

; The default number of blocks we will require our channel counterparty to wait
; before accessing its funds in case of unilateral close. If this is not set, we
; will scale the value according to the channel size.
; bitcoin.defaultremotedelay=144

; The maximum number of blocks we will limit the wait that our own funds are
; encumbered by in the case when our node unilaterally closes. If a remote peer
; proposes a channel with a delay above this amount, lnd will reject the
; channel.
; bitcoin.maxlocaldelay=2016

; The smallest HTLC we are willing to accept on our channels, in millisatoshi.
; bitcoin.minhtlc=1

; The smallest HTLC we are willing to send out on our channels, in millisatoshi.
; bitcoin.minhtlcout=1000

; The base fee in millisatoshi we will charge for forwarding payments on our
; channels.
; bitcoin.basefee=1000

; The fee rate used when forwarding payments on our channels. The total fee
; charged is basefee + (amount * feerate / 1000000), where amount is the
; forwarded amount.
; bitcoin.feerate=1

; The CLTV delta we will subtract from a forwarded HTLC's timelock value.
; bitcoin.timelockdelta=40

; The seed DNS server(s) to use for initial peer discovery. Must be specified as
; a '<primary_dns>[,<soa_primary_dns>]' tuple where the SOA address is needed
; for DNS resolution through Tor but is optional for clearnet users. Multiple
; tuples can be specified, will overwrite the default seed servers.
; The default seed servers are:
;  mainnet:
;    bitcoin.dnsseed=nodes.lightning.directory,soa.nodes.lightning.directory
;    bitcoin.dnsseed=lseed.bitcoinstats.com
;  testnet:
;    bitcoin.dnsseed=test.nodes.lightning.directory,soa.nodes.lightning.directory
;
; Example for custom DNS servers:
; bitcoin.dnsseed=seed1.test.lightning
; bitcoin.dnsseed=seed2.test.lightning,soa.seed2.test.lightning

[Btcd]

; The base directory that contains the node's data, logs, configuration file,
; etc.
; btcd.dir=~/.btcd

; The host that your local btcd daemon is listening on. By default, this
; setting is assumed to be localhost with the default port for the current
; network.
; btcd.rpchost=localhost

; Username for RPC connections to btcd. By default, lnd will attempt to
; automatically obtain the credentials, so this likely won't need to be set
; (other than for simnet mode).
; btcd.rpcuser=kek

; Password for RPC connections to btcd. By default, lnd will attempt to
; automatically obtain the credentials, so this likely won't need to be set
; (other than for simnet mode).
; btcd.rpcpass=kek

; File containing the daemon's certificate file. This only needs to be set if
; the node isn't on the same host as lnd.
; btcd.rpccert=~/.btcd/rpc.cert

; The raw bytes of the daemon's PEM-encoded certificate chain which will be used
; to authenticate the RPC connection. This only needs to be set if the btcd
; node is on a remote host.
; btcd.rawrpccert=


[Bitcoind]

; The base directory that contains the node's data, logs, configuration file,
; etc.
; bitcoind.dir=~/.bitcoin

; The host that your local bitcoind daemon is listening on. By default, this
; setting is assumed to be localhost with the default port for the current
; network.
; bitcoind.rpchost=localhost

; Username for RPC connections to bitcoind. By default, lnd will attempt to
; automatically obtain the credentials, so this likely won't need to be set
; (other than for a remote bitcoind instance).
; bitcoind.rpcuser=kek

; Password for RPC connections to bitcoind. By default, lnd will attempt to
; automatically obtain the credentials, so this likely won't need to be set
; (other than for a remote bitcoind instance).
; bitcoind.rpcpass=kek

; ZMQ socket which sends rawblock and rawtx notifications from bitcoind. By
; default, lnd will attempt to automatically obtain this information, so this
; likely won't need to be set (other than for a remote bitcoind instance).
; bitcoind.zmqpubrawblock=tcp://127.0.0.1:28332
; bitcoind.zmqpubrawtx=tcp://127.0.0.1:28333

; Fee estimate mode for bitcoind. It must be either "ECONOMICAL" or "CONSERVATIVE".
; If unset, the default value is "CONSERVATIVE".
; bitcoind.estimatemode=CONSERVATIVE

; The maximum number of peers lnd will choose from the backend node to retrieve
; pruned blocks from. This only applies to pruned nodes.
; bitcoind.pruned-node-max-peers=4

[neutrino]

; Connect only to the specified peers at startup. This creates a persistent
; connection to a target peer. This is recommended as there aren't many
; neutrino compliant full nodes on the test network yet.
; neutrino.connect=

; Max number of inbound and outbound peers.
; 
; NOTE: This value is currently unused.
; neutrino.maxpeers=

; Add a peer to connect with at startup.
; neutrino.addpeer=

; How long to ban misbehaving peers. Valid time units are {s, m, h}. Minimum 1
; second.
; 
; NOTE: This value is currently unused.
; neutrino.banduration=

; Maximum allowed ban score before disconnecting and banning misbehaving peers.
; 
; NOTE: This value is currently unused.
; neutrino.banthreshold=

; DEPRECATED: Use top level 'feeurl' option. Optional URL for fee estimation. If
; a URL is not specified, static fees will be used for estimation.
; neutrino.feeurl=

; Optional filter header in height:hash format to assert the state of neutrino's
; filter header chain on startup. If the assertion does not hold, then the
; filter header chain will be re-synced from the genesis block.
; neutrino.assertfilterheader=

; Used to help identify ourselves to other bitcoin peers (default: neutrino).
; neutrino.useragentname=neutrino

; Used to help identify ourselves to other bitcoin peers (default: 0.11.0-beta).
; neutrino.useragentversion=0.11.0-beta

; The amount of time to wait before giving up on a transaction broadcast attempt.
; neutrino.broadcasttimeout=5s

; Whether compact filters fetched from the P2P network should be persisted to disk.
; neutrino.persistfilters=true

; Validate every channel in the graph during sync by downloading the containing
; block. This is the inverse of routing.assumechanvalid, meaning that for
; Neutrino the validation is turned off by default for massively increased graph
; sync performance. This speedup comes at the risk of using an unvalidated view
; of the network for routing. Overwrites the value of routing.assumechanvalid if
; Neutrino is used. (default: false)
; neutrino.validatechannels=false

[Litecoin]

; If the Litecoin chain should be active. Atm, only a single chain can be
; active.
; litecoin.active=true

; The directory to store the chain's data within.
; litecoin.chaindir=~/.lnd/data/chain/litecoin

; Use Litecoin's main network.
; litecoin.mainnet=true

; Use Litecoin's test network.
; litecoin.testnet=true
;
; Use Litecoin's simulation test network
; litecoin.simnet=true

; Use Litecoin's regression test network
; litecoin.regtest=false

; Litecoin does not support the signet test network. The options
; litecoin.signet, litecoin.signetchallenge and litecoin.signetseednode are
; only defined because the data structure is shared with bitcoind.

; Use the ltcd back-end.
litecoin.node=ltcd

; Use the litecoind back-end.
; litecoin.node=litecoind

; The default number of confirmations a channel must have before it's considered
; open. We'll require any incoming channel requests to wait this many
; confirmations before we consider the channel active.
; litecoin.defaultchanconfs=3

; The default number of blocks we will require our channel counterparty to wait
; before accessing its funds in case of unilateral close. If this is not set, we
; will scale the value according to the channel size.
; litecoin.defaultremotedelay=144

; The maximum number of blocks we will limit the wait that our own funds are
; encumbered by in the case when our node unilaterally closes. If a remote peer
; proposes a channel with a delay above this amount, lnd will reject the
; channel.
; litecoin.maxlocaldelay=2016

; The smallest HTLC we are willing to accept on our channels, in millisatoshi.
; litecoin.minhtlc=1

; The smallest HTLC we are willing to send out on our channels, in millisatoshi.
; litecoin.minhtlcout=1000

; The base fee in millisatoshi we will charge for forwarding payments on our
; channels.
; litecoin.basefee=1000

; The fee rate used when forwarding payments on our channels. The total fee
; charged is basefee + (amount * feerate / 1000000), where amount is the
; forwarded amount.
; litecoin.feerate=1

; The CLTV delta we will subtract from a forwarded HTLC's timelock value.
; litecoin.timelockdelta=576

; The seed DNS server(s) to use for initial peer discovery. Must be specified as
; a '<primary_dns>[,<soa_primary_dns>]' tuple where the SOA address is needed
; for DNS resolution through Tor but is optional for clearnet users. Multiple
; tuples can be specified, will overwrite the default seed servers.
; The default seed servers are:
;  mainnet:
;    litecoin.dnsseed=ltc.nodes.lightning.directory,soa.nodes.lightning.directory
;
; Example for custom DNS servers:
; litecoin.dnsseed=seed1.test-ltc.lightning
; litecoin.dnsseed=seed2.test-ltc.lightning,soa.seed2.test-ltc.lightning

[Ltcd]

; The base directory that contains the node's data, logs, configuration file,
; etc.
; ltcd.dir=~/.ltcd

; The host that your local ltcd daemon is listening on. By default, this
; setting is assumed to be localhost with the default port for the current
; network.
; ltcd.rpchost=localhost

; Username for RPC connections to ltcd. By default, lnd will attempt to
; automatically obtain the credentials, so this likely won't need to be set
; (other than for simnet mode).
; ltcd.rpcuser=kek

; Password for RPC connections to ltcd. By default, lnd will attempt to
; automatically obtain the credentials, so this likely won't need to be set
; (other than for simnet mode).
; ltcd.rpcpass=kek

; File containing the daemon's certificate file. This only needs to be set if
; the node isn't on the same host as lnd.
; ltcd.rpccert=~/.ltcd/rpc.cert

; The raw bytes of the daemon's PEM-encoded certificate chain which will be used
; to authenticate the RPC connection. This only needs to be set if the ltcd
; node is on a remote host.
; ltcd.rawrpccert=


[Litecoind]

; The base directory that contains the node's data, logs, configuration file,
; etc.
; litecoind.dir=~/.litecoin

; The host that your local litecoind daemon is listening on. By default, this
; setting is assumed to be localhost with the default port for the current
; network.
; litecoind.rpchost=localhost

; Username for RPC connections to litecoind. By default, lnd will attempt to
; automatically obtain the credentials, so this likely won't need to be set
; (other than for a remote litecoind instance).
; litecoind.rpcuser=kek

; Password for RPC connections to litecoind. By default, lnd will attempt to
; automatically obtain the credentials, so this likely won't need to be set
; (other than for a remote litecoind instance).
; litecoind.rpcpass=kek

; ZMQ socket which sends rawblock and rawtx notifications from litecoind. By
; default, lnd will attempt to automatically obtain this information, so this
; likely won't need to be set (other than for a remote litecoind instance).
; litecoind.zmqpubrawblock=tcp://127.0.0.1:28332
; litecoind.zmqpubrawtx=tcp://127.0.0.1:28333

; Fee estimate mode for litecoind. It must be either "ECONOMICAL" or "CONSERVATIVE".
; If unset, the default value is "CONSERVATIVE".
; litecoind.estimatemode=CONSERVATIVE

; The maximum number of peers lnd will choose from the backend node to retrieve
; pruned blocks from. This only applies to pruned nodes.
; litecoind.pruned-node-max-peers=4

[autopilot]

; If the autopilot agent should be active or not. The autopilot agent will
; attempt to automatically open up channels to put your node in an advantageous
; position within the network graph.
; autopilot.active=true

; The maximum number of channels that should be created.
; autopilot.maxchannels=5

; The fraction of total funds that should be committed to automatic channel
; establishment. For example 0.6 means that 60% of the total funds available
; within the wallet should be used to automatically establish channels. The total
; amount of attempted channels will still respect the maxchannels param.
; autopilot.allocation=0.6

; Heuristic to activate, and the weight to give it during scoring. (default:
; top_centrality:1)
; autopilot.heuristic=preferential:1

; The smallest channel that the autopilot agent should create (default: 20000)
; autopilot.minchansize=20000

; The largest channel that the autopilot agent should create (default: 16777215)
; autopilot.maxchansize=20000

; Whether the channels created by the autopilot agent should be private or not.
; Private channels won't be announced to the network.
; autopilot.private=true

; The minimum number of confirmations each of your inputs in funding transactions
; created by the autopilot agent must have. (default: 1)
; autopilot.minconfs=2

; The confirmation target (in blocks) for channels opened by autopilot. (default:
; 3)
; autopilot.conftarget=2

[tor]
; Allow outbound and inbound connections to be routed through Tor
; tor.active=true

; The port that Tor's exposed SOCKS5 proxy is listening on. Using Tor allows
; outbound-only connections (listening will be disabled) -- NOTE port must be
; between 1024 and 65535
; tor.socks=9050

; The DNS server as IP:PORT that Tor will use for SRV queries - NOTE must have
; TCP resolution enabled. The current active DNS server for Testnet listening is
; nodes.lightning.directory
; tor.dns=nodes.lightning.directory

; Enable Tor stream isolation by randomizing user credentials for each
; connection. With this mode active, each connection will use a new circuit.
; This means that multiple applications (other than lnd) using Tor won't be mixed
; in with lnd's traffic.
; tor.streamisolation=true

; The host:port that Tor is listening on for Tor control connections (default:
; localhost:9051)
; tor.control=localhost:9091

; IP address that Tor should use as the target of the hidden service
; tor.targetipaddress=

; The password used to arrive at the HashedControlPassword for the control port.
; If provided, the HASHEDPASSWORD authentication method will be used instead of
; the SAFECOOKIE one.
; tor.password=plsdonthackme

; Automatically set up a v2 onion service to listen for inbound connections
; tor.v2=true

; Automatically set up a v3 onion service to listen for inbound connections
; tor.v3=true

; The path to the private key of the onion service being created
; tor.privatekeypath=/path/to/torkey

;The path to the private key of the watchtower onion service being created
; tor.watchtowerkeypath=/other/path/

[watchtower]
; Enable integrated watchtower listening on :9911 by default.
; watchtower.active=true

; Specify the interfaces to listen on for watchtower client connections.  One
; listen address per line. If no port is specified the default port of 9911 will
; be added implicitly.
; All ipv4 on port 9911:
;   watchtower.listen=0.0.0.0:9911
; On all ipv4 interfaces on port 9911 and ipv6 localhost port 9912:
;   watchtower.listen=0.0.0.0:9911
;   watchtower.listen=[::1]:9912

; Configure the external IP address of your watchtower. Setting this field does
; not have any behavioral changes to the tower or enable any sort of discovery,
; however it will make the full URI (pubkey@host:port) available via
; WatchtowerRPC.GetInfo and `lncli tower info`.
; watchtower.externalip=1.2.3.4

; Configure the default watchtower data directory. The default directory is
; data/watchtower relative to the chosen lnddir. This can be useful if one needs
; to move the database to a separate volume with more storage. In the example
; below, the database will be stored at:
;   /path/to/towerdir/bitcoin/<network>/watchtower.db.
; watchtower.towerdir=/path/to/towerdir

; Duration the watchtower server will wait for messages to be received before
; hanging up on client connections.
; watchtower.readtimeout=15s

; Duration the watchtower server will wait for messages to be written before
; hanging up on client connections
; watchtower.writetimeout=15s

[wtclient]
; Activate Watchtower Client. To get more information or configure watchtowers
; run `lncli wtclient -h`.
; wtclient.active=true

; Specify the fee rate with which justice transactions will be signed. This fee
; rate should be chosen as a maximum fee rate one is willing to pay in order to
; sweep funds if a breach occurs while being offline. The fee rate should be
; specified in sat/byte, the default is 10 sat/byte.
; wtclient.sweep-fee-rate=10

; (Deprecated) Specifies the URIs of private watchtowers to use in backing up
; revoked states. URIs must be of the form <pubkey>@<addr>. Only 1 URI is
; supported at this time, if none are provided the tower will not be enabled.
; wtclient.private-tower-uris=

[healthcheck]
; The number of times we should attempt to query our chain backend before
; gracefully shutting down. Set this value to 0 to disable this health check.
; healthcheck.chainbackend.attempts=3

; The amount of time we allow a call to our chain backend to take before we fail
; the attempt. This value must be >= 1s.
; healthcheck.chainbackend.timeout=10s

; The amount of time we should backoff between failed attempts to query chain
; backend. This value must be >= 1s.
; healthcheck.chainbackend.backoff=30s

; The amount of time we should wait between chain backend health checks. This
; value must be >= 1m.
; healthcheck.chainbackend.interval=1m

; The minimum ratio of free disk space to total capacity that we require.
; healthcheck.diskspace.diskrequired=0.1

; The number of times we should attempt to query our available disk space before
; gracefully shutting down. Set this value to 0 to disable this health check.
; healthcheck.diskspace.attempts=2

; The amount of time we allow a query for our available disk space to take
; before we fail the attempt. This value must be >= 1s.
; healthcheck.diskspace.timeout=5s

; The amount of time we should backoff between failed attempts to query
; available disk space. This value must be >= 1s.
; healthcheck.diskspace.backoff=1m

; The amount of time we should wait between disk space health checks. This
; value must be >= 1m.
; healthcheck.diskspace.interval=6h

; The number of times we should attempt to check for certificate expiration before
; gracefully shutting down. Set this value to 0 to disable this health check.
; healthcheck.tls.attempts=2

; The amount of time we allow a query for certificate expiration to take
; before we fail the attempt. This value must be >= 1s.
; healthcheck.tls.timeout=5s

; The amount of time we should backoff between failed attempts to query
; certificate expiration. This value must be >= 1s.
; healthcheck.tls.backoff=1m

; The amount of time we should wait between certificate expiration health checks.
; This value must be >= 1m.
; healthcheck.tls.interval=1m

[signrpc]

; Path to the signer macaroon.
; signrpc.signermacaroonpath=~/.lnd/data/chain/bitcoin/simnet/signer.macaroon

[walletrpc]

; Path to the wallet kit macaroon.
; walletrpc.walletkitmacaroonpath=~/.lnd/data/chain/bitcoin/simnet/walletkit.macaroon

[chainrpc]

; Path to the chain notifier macaroon.
; chainrpc.notifiermacaroonpath=~/.lnd/data/chain/bitcoin/simnet/chainnotifier.macaroon

[routerrpc]
; Minimum required route success probability to attempt the payment (default:
; 0.01)
; routerrpc.minrtprob=1

; Assumed success probability of a hop in a route when no other information is
; available. (default: 0.6)
; routerrpc.apriorihopprob=0.2

; Weight of the a priori probability in success probability estimation. Valid
; values are in [0, 1]. (default: 0.5)
; routerrpc.aprioriweight=0.3

; Defines the duration after which a penalized node or channel is back at 50%
; probability (default: 1h0m0s)
; routerrpc.penaltyhalflife=2h

; The (virtual) fixed cost in sats of a failed payment attempt (default: 100)
; routerrpc.attemptcost=90

; The (virtual) proportional cost in ppm of the total amount of a failed payment
; attempt (default: 1000)
; routerrpc.attemptcostppm=900

; The maximum number of payment results that are held on disk by mission control
; (default: 1000)
; routerrpc.maxmchistory=900

; Path to the router macaroon
; routerrpc.routermacaroonpath=~/.lnd/data/chain/bitcoin/simnet/router.macaroon

[workers]
; Maximum number of concurrent read pool workers. This number should be
; proportional to the number of peers. (default: 100)
; workers.read=200

; Maximum number of concurrent write pool workers. This number should be
; proportional to the number of CPUs on the host.  (default: 8)
; workers.write=8

; Maximum number of concurrent sig pool workers. This number should be
; proportional to the number of CPUs on the host. (default: 8)
; workers.sig=4

[caches]

; Maximum number of entries contained in the reject cache, which is used to speed
; up filtering of new channel announcements and channel updates from peers. Each
; entry requires 25 bytes. (default: 50000)
; caches.reject-cache-size=900000

; Maximum number of entries contained in the channel cache, which is used to
; reduce memory allocations from gossip queries from peers. Each entry requires
; roughly 2Kb. (default: 20000)
; caches.channel-cache-size=9000000

[protocol]
; If set, then lnd will create and accept requests for channels larger than 0.16
; BTC
; protocol.wumbo-channels=true

; Set to disable support for anchor commitments. If not set, lnd will use anchor
; channels by default if the remote channel party supports them. Note that lnd
; will require 1 UTXO to be reserved for this channel type if it is enabled.
; (Deprecates the previous "protocol.anchors" setting.)
; protocol.no-anchors=true

[db]
; The selected database backend. The current default backend is "bolt". lnd
; also has experimental support for etcd, a replicated backend.
; db.backend=bolt

; The maximum interval the graph database will wait between attempting to flush
; a batch of modifications to disk. Defaults to 500 milliseconds.
; db.batch-commit-interval=500ms

[etcd]
; Etcd database host.
; db.etcd.host=localhost:2379

; Etcd database user.
; db.etcd.user=userscopedforlnd

; Password for the database user.
; db.etcd.pass=longandsekrit

; Etcd namespace to use.
; db.etcd.namespace=lnd

; Whether to disable the use of TLS for etcd.
; db.etcd.disabletls=false

; Path to the TLS certificate for etcd RPC.
; db.etcd.cert_file=/key/path

; Path to the TLS private key for etcd RPC.
; db.etcd.key_file=/a/path

; Whether we intend to skip TLS verification
; db.etcd.insecure_skip_verify=true

; Whether to collect etcd commit stats.
; db.etcd.collect_stats=true

; If set LND will use an embedded etcd instance instead of the external one.
; Useful for testing.
; db.etcd.embedded=false

; If non zero, LND will use this as client port for the embedded etcd instance.
; db.etcd.embedded_client_port=1234

; If non zero, LND will use this as peer port for the embedded etcd instance.
; db.etcd.embedded_peer_port=1235

[cluster]
; Enables leader election if set.
; cluster.enable-leader-election=true

; Leader elector to use. Valid values: "etcd" (default).
; cluster.leader-elector=etcd

; Election key prefix when using etcd leader elector. Defaults to "/leader/".
; cluster.etcd-election-prefix=/leader/

; Identifier for this node inside the cluster (used in leader election).
; Defaults to the hostname.
; cluster.id=example.com

[bolt]
; If true, prevents the database from syncing its freelist to disk. 
; db.bolt.nofreelistsync=1

; Whether the databases used within lnd should automatically be compacted on
; every startup (and if the database has the configured minimum age). This is
; disabled by default because it requires additional disk space to be available
; during the compaction that is freed afterwards. In general compaction leads to
; smaller database files.
; db.bolt.auto-compact=true

; How long ago the last compaction of a database file must be for it to be
; considered for auto compaction again. Can be set to 0 to compact on every
; startup. (default: 168h)
; db.bolt.auto-compact-min-age=0

; Specify the timeout to be used when opening the database.
; db.bolt.dbtimeout=60s

[gossip]
; Specify a set of pinned gossip syncers, which will always be actively syncing
; whenever the corresponding peer is online. A pinned syncer does not count
; towards the configured `numgraphsyncpeers` since pinned syncers are not
; rotated. Configuring a pinned syncer does not ensure a persistent connection
; to the target peer, they will only be pinned if the connection remains active
; via some other mechanism, e.g. having an open channel.
;
; This feature is useful when trying to ensure that a node keeps its
; routing table tightly synchronized with a set of remote peers, e.g. multiple
; lightning nodes operated by the same service.
;
; Each value should be a hex-encoded pubkey of the pinned peer. Multiple pinned
; peers can be specified by setting multiple flags/fields in the config.
; gossip.pinned-syncers=pubkey1
<<<<<<< HEAD
; gossip.pinned-syncers=pubkey2
=======
; gossip.pinned-syncers=pubkey2

; The maximum number of updates for a specific channel and direction that lnd
; will accept over the channel update interval.
; gossip.max-channel-update-burst=10
; gossip.channel-update-interval=1m

[invoices]
; If a hold invoice has accepted htlcs that reach their expiry height and are 
; not timed out, the channel holding the htlc is force closed to resolve the
; invoice's htlcs. To prevent force closes, lnd automatically cancels these 
; invoices before they reach their expiry height.
;
; Hold expiry delta describes the number of blocks before expiry that these 
; invoices should be canceled. Setting this value to 0 will ensure that hold
; invoices can be settled right up until their expiry height, but will result
; in the channel they are on being force closed if they are not resolved before
; expiry.
; 
; Lnd goes to chain before the expiry for a htlc is reached so that there is 
; time to resolve it on chain. This value needs to be greater than the 
; DefaultIncomingBroadcastDelta set by lnd, otherwise the channel will be force
; closed anyway. A warning will be logged on startup if this value is not large
; enough to prevent force closes.
;
; invoices.holdexpirydelta=15

[routing]
; DEPRECATED: This is now turned on by default for Neutrino (use 
; neutrino.validatechannels=true to turn off) and shouldn't be used for any
; other backend!
; routing.assumechanvalid=true

; If set to true, then we'll prune a channel if only a single edge is seen as
; being stale. This results in a more compact channel graph, and also is helpful
; for neutrino nodes as it means they'll only maintain edges where both nodes are
; seen as being live from it's PoV.
; routing.strictgraphpruning=true
>>>>>>> dec49aa1
<|MERGE_RESOLUTION|>--- conflicted
+++ resolved
@@ -1145,9 +1145,6 @@
 ; Each value should be a hex-encoded pubkey of the pinned peer. Multiple pinned
 ; peers can be specified by setting multiple flags/fields in the config.
 ; gossip.pinned-syncers=pubkey1
-<<<<<<< HEAD
-; gossip.pinned-syncers=pubkey2
-=======
 ; gossip.pinned-syncers=pubkey2
 
 ; The maximum number of updates for a specific channel and direction that lnd
@@ -1185,5 +1182,4 @@
 ; being stale. This results in a more compact channel graph, and also is helpful
 ; for neutrino nodes as it means they'll only maintain edges where both nodes are
 ; seen as being live from it's PoV.
-; routing.strictgraphpruning=true
->>>>>>> dec49aa1
+; routing.strictgraphpruning=true
; Example configuration for lnd.
;
; The default location for this file is in ~/.lnd/lnd.conf on POSIX OSes,
; $LOCALAPPDATA/Lnd/lnd.conf on Windows,
; ~/Library/Application Support/Lnd/lnd.conf on Mac OS and $home/lnd/lnd.conf on
; Plan9.
; The default location of this file can be overwritten by specifying the
; --configfile= flag when starting lnd.
;
; boolean values can be specified as true/false or 1/0. Per default 
; booleans are always set to false.

; If only one value is specified for an option, then this is also the
; default value used by lnd. In case of multiple (example) values, the default 
; is explicitly mentioned. 
; If the part after the equal sign is empty then lnd has no default 
; for this option.

[Application Options]

; The directory that lnd stores all wallet, chain, and channel related data
; within The default is ~/.lnd/data on POSIX OSes, $LOCALAPPDATA/Lnd/data on
; Windows, ~/Library/Application Support/Lnd/data on Mac OS, and $home/lnd/data
; on Plan9. Environment variables are expanded so they may be used. NOTE:
; Windows environment variables are typically %VARIABLE%, but they must be
; accessed with $VARIABLE here. Also, ~ is expanded to $LOCALAPPDATA on Windows.
; datadir=~/.lnd/data

; The directory that logs are stored in. The logs are auto-rotated by default.
; Rotated logs are compressed in place.
; logdir=~/.lnd/logs

; Number of logfiles that the log rotation should keep. Setting it to 0 disables deletion of old log files.
; maxlogfiles=3
;
; Max log file size in MB before it is rotated.
; maxlogfilesize=10

; Time after which an RPCAcceptor will time out and return false if
; it hasn't yet received a response.
; acceptortimeout=15s

; Path to TLS certificate for lnd's RPC and REST services.
; tlscertpath=~/.lnd/tls.cert

; Path to TLS private key for lnd's RPC and REST services.
; tlskeypath=~/.lnd/tls.key

; Adds an extra ip to the generated certificate. Setting multiple tlsextraip= entries is allowed.
; (old tls files must be deleted if changed)
; tlsextraip=

; Adds an extra domain to the generate certificate. Setting multiple tlsextradomain= entries is allowed.
; (old tls files must be deleted if changed)
; Default:
;   tlsextradomain=
; Expample (option can be specified multiple times):
;   tlsextradomain=my-node-domain.com

; If set, then all certs will automatically be refreshed if they're close to
; expiring, or if any parameters related to extra IPs or domains in the cert
; change.
; tlsautorefresh=false

; The duration from generating the self signed certificate to the certificate
; expiry date. Valid time units are {s, m, h}.
; The below value is about 14 months (14 * 30 * 24 = 10080)
; tlscertduration=10080h

; Do not include the interface IPs or the system hostname in TLS certificate,
; use first --tlsextradomain as Common Name instead, if set.
; tlsdisableautofill=false

; If set, the TLS private key will be encrypted to the node's seed.
; tlsencryptkey=false

; A list of domains for lnd to periodically resolve, and advertise the resolved
; IPs for the backing node. This is useful for users that only have a dynamic IP,
; or want to expose the node at a domain.
; Default:
;   externalhosts=
; Example (option can be specified multiple times):
;   externalhosts=my-node-domain.com
;   externalhosts=my-second-domain.com

; Sets the directory to store Let's Encrypt certificates within
; letsencryptdir=~/.lnd/letsencrypt

; The IP:port on which lnd will listen for Let's Encrypt challenges. Let's
; Encrypt will always try to contact on port 80. Often non-root processes are
; not allowed to bind to ports lower than 1024. This configuration option allows
; a different port to be used, but must be used in combination with port
; forwarding from port 80. This configuration can also be used to specify
; another IP address to listen on, for example an IPv6 address.
; Default:
;   letsencryptlisten=:80
; Example:
;   letsencryptlisten=localhost:8080

; Request a Let's Encrypt certificate for this domain. Note that the certificate
; is only requested and stored when the first rpc connection comes in.
; Default:
;   letsencryptdomain=
; Example:
;   letsencryptdomain=example.com

; Disable macaroon authentication. Macaroons are used as bearer credentials to
; authenticate all RPC access. If one wishes to opt out of macaroons, uncomment
; the line below.
; no-macaroons=false

; Enable free list syncing for the default bbolt database. This will decrease
; start up time, but can result in performance degradation for very large
; databases, and also result in higher memory usage. If "free list corruption"
; is detected, then this flag may resolve things.
; sync-freelist=false

; Path to write the admin macaroon for lnd's RPC and REST services if it
; doesn't exist. This can be set if one wishes to store the admin macaroon in a
; distinct location. By default, it is stored within lnd's network directory.
; Applications that are able to read this file, gain admin macaroon access.
; Default:
;   adminmacaroonpath=~/.lnd/data/chain/${chain}/${network}/admin.macaroon
; Example:
;   adminmacaroonpath=~/.lnd/data/chain/bitcoin/mainnet/admin.macaroon

; Path to write the read-only macaroon for lnd's RPC and REST services if it
; doesn't exist. This can be set if one wishes to store the read-only macaroon
; in a distinct location. The read only macaroon allows users which can read
; the file to access RPCs which don't modify the state of the daemon. By
; default, it is stored within lnd's network directory.
; Default:
;   readonlymacaroonpath=~/.lnd/data/chain/${chain}/${network}/readonly.macaroon
; Example:
;   readonlymacaroonpath=~/.lnd/data/chain/bitcoin/mainnet/readonly.macaroon

; Path to write the invoice macaroon for lnd's RPC and REST services if it
; doesn't exist. This can be set if one wishes to store the invoice macaroon in
; a distinct location. By default, it is stored within lnd's network directory.
; The invoice macaroon allows users which can read the file to gain read and
; write access to all invoice related RPCs.
; Default:
;   invoicemacaroonpath=~/.lnd/data/chain/${chain}/${network}/invoice.macaroon
; Example:
;   invoicemacaroonpath=~/.lnd/data/chain/bitcoin/mainnet/invoice.macaroon

; The strategy to use for selecting coins for wallet transactions. Options are
; 'largest' and 'random'.
; coin-selection-strategy=largest

; A period to wait before for closing channels with outgoing htlcs that have
; timed out and are a result of this nodes initiated payments. In addition to
; our current block based deadline, if specified this grace period will also be
; taken into account. Valid time units are {s, m, h}.
; Default:
;   payments-expiration-grace-period=0s
; Example:
;   payments-expiration-grace-period=30s

; Specify the interfaces to listen on for p2p connections. One listen
; address per line.
; Default:
;   listen=:9735
; Example (option can be specified multiple times):
;  All ipv4 on port 9735:
;   listen=0.0.0.0:9735

;  On all ipv4 interfaces on port 9735 and ipv6 localhost port 9736:
;   listen=0.0.0.0:9735
;   listen=[::1]:9736

; Disable listening for incoming p2p connections. This will override all
; listeners.
; nolisten=false

; Specify the interfaces to listen on for gRPC connections. One listen
; address per line.
; Default:
;   rpclisten=localhost:10009
; Example (option can be specified multiple times):
;  On ipv4 localhost port 10009 and ipv6 port 10010:
;   rpclisten=localhost:10009
;   rpclisten=[::1]:10010
;  On an Unix socket:
;   rpclisten=unix:///var/run/lnd/lnd-rpclistener.sock

; Specify the interfaces to listen on for REST connections. One listen
; address per line.
; Default:
;   restlisten=localhost:8080
; Example (option can be specified multiple times):
;  All ipv4 interfaces on port 8080:
;   restlisten=0.0.0.0:8080
;  On ipv4 localhost port 80 and 443:
;   restlisten=localhost:80
;   restlisten=localhost:443
;  On an Unix socket:
;   restlisten=unix:///var/run/lnd-restlistener.sock

; A series of domains to allow cross origin access from. This controls the CORs
; policy of the REST RPC proxy.
; Default:
;   restcors=
; Example (option can be specified multiple times):
;   restcors=https://my-special-site.com

; Adding an external IP will advertise your node to the network. This signals
; that your node is available to accept incoming channels. If you don't wish to
; advertise your node, this value doesn't need to be set. Unless specified
; (with host:port notation), the default port (9735) will be added to the
; address.
; externalip=
;
; Instead of explicitly stating your external IP address, you can also enable
; UPnP or NAT-PMP support on the daemon. Both techniques will be tried and
; require proper hardware support. In order to detect this hardware support,
; `lnd` uses a dependency that retrieves the router's gateway address by using
; different built-in binaries in each platform. Therefore, it is possible that
; we are unable to detect the hardware and `lnd` will exit with an error
; indicating this. This option will automatically retrieve your external IP
; address, even after it has changed in the case of dynamic IPs, and advertise
; it to the network using the ports the daemon is listening on. This does not
; support devices behind multiple NATs.
; nat=false

; Disable REST API.
; norest=false

; Disable TLS for the REST API.
; no-rest-tls=false

; Specify peer(s) to connect to first.
; addpeer=

; The ping interval for REST based WebSocket connections, set to 0 to disable
; sending ping messages from the server side. Valid time units are {s, m, h}.
; ws-ping-interval=30s

; The time we wait for a pong response message on REST based WebSocket
; connections before the connection is closed as inactive. Valid time units are
; {s, m, h}.
; ws-pong-wait=5s

; Shortest backoff when reconnecting to persistent peers. Valid time units are
; {s, m, h}.
; minbackoff=1s

; Longest backoff when reconnecting to persistent peers. Valid time units are
; {s, m, h}.
; maxbackoff=1h

; The timeout value for network connections.
; Valid uints are {ms, s, m, h}.
; connectiontimeout=2m

; Debug logging level.
; Valid levels are {trace, debug, info, warn, error, critical}
; You may also specify <global-level>,<subsystem>=<level>,<subsystem2>=<level>,...
; to set log level for individual subsystems. Use lncli debuglevel --show to
; list available subsystems.
; Default:
;   debuglevel=info
; Example:
;   debuglevel=debug,PEER=info

; Write CPU profile to the specified file.
; cpuprofile=

; Enable HTTP profiling on given port -- NOTE port must be between 1024 and
; 65536. The profile can be access at: http://localhost:<PORT>/debug/pprof/.
; profile=

; Enable a blocking profile to be obtained from the profiling port. A blocking
; profile can show where goroutines are blocking (stuck on mutexes, I/O, etc).
; This takes a value from 0 to 1, with 0 turning off the setting, and 1 sampling
; every blocking event (it's a rate value).
; blockingprofile=0

; Enable a mutex profile to be obtained from the profiling port. A mutex 
; profile can show where goroutines are blocked on mutexes, and which mutexes
; have high contention.  This takes a value from 0 to 1, with 0 turning off the
; setting, and 1 sampling every mutex event (it's a rate value).
; mutexprofile=0

; DEPRECATED: Allows the rpcserver to intentionally disconnect from peers with
; open channels. THIS FLAG WILL BE REMOVED IN 0.10.0.
; unsafe-disconnect=false

; Causes a link to replay the adds on its commitment txn after starting up, this
; enables testing of the sphinx replay logic.
; unsafe-replay=false

; The maximum number of incoming pending channels permitted per peer.
; maxpendingchannels=1

; The target location of the channel backup file.
; Default:
;   backupfilepath=~/.lnd/data/chain/${chain}/${network}/channel.backup
; Example:
;   backupfilepath=~/.lnd/data/chain/bitcoin/mainnet/channel.backup

; The maximum capacity of the block cache in bytes. Increasing this will result
; in more blocks being kept in memory but will increase performance when the
; same block is required multiple times.
; The default value below is 20 MB (1024 * 1024 * 20)
; blockcachesize=20971520

; Optional URL for external fee estimation. If no URL is specified, the method
; for fee estimation will depend on the chosen backend and network. Must be set
; for neutrino on mainnet.
; Default:
;   feeurl=
; Example:
;   feeurl=https://nodes.lightning.computer/fees/v1/btc-fee-estimates.json

; If true, then automatic network bootstrapping will not be attempted. This
; means that your node won't attempt to automatically seek out peers on the
; network.
; nobootstrap=false

; If true, NO SEED WILL BE EXPOSED -- EVER, AND THE WALLET WILL BE ENCRYPTED
; USING THE DEFAULT PASSPHRASE. THIS FLAG IS ONLY FOR TESTING AND SHOULD NEVER
; BE USED ON MAINNET.
; noseedbackup=false

; The full path to a file (or pipe/device) that contains the password for
; unlocking the wallet; if set, no unlocking through RPC is possible and lnd
; will exit if no wallet exists or the password is incorrect; if
; wallet-unlock-allow-create is also set then lnd will ignore this flag if no
; wallet exists and allow a wallet to be created through RPC.
; Default:
;   wallet-unlock-password-file=
; Example:
;   wallet-unlock-password-file=/tmp/example.password

; Don't fail with an error if wallet-unlock-password-file is set but no wallet
; exists yet. Not recommended for auto-provisioned or high-security systems
; because the wallet creation RPC is unauthenticated and an attacker could
; inject a seed while lnd is in that state.
; wallet-unlock-allow-create=false

; Removes all transaction history from the on-chain wallet on startup, forcing a
; full chain rescan starting at the wallet's birthday. Implements the same
; functionality as btcwallet's dropwtxmgr command. Should be set to false after
; successful execution to avoid rescanning on every restart of lnd.
; reset-wallet-transactions=false

; The smallest channel size (in satoshis) that we should accept. Incoming
; channels smaller than this will be rejected.
; minchansize=20000

; The largest channel size (in satoshis) that we should accept. Incoming
; channels larger than this will be rejected. For non-Wumbo channels this
; limit remains 16777215 satoshis by default as specified in BOLT-0002.
; For wumbo channels this limit is 1,000,000,000 satoshis (10 BTC).
; Set this config option explicitly to restrict your maximum channel size
; to better align with your risk tolerance
; Default:
;   maxchansize=<see explanations above>
; Example:
;   maxchansize=10000000

; The target number of blocks in which a cooperative close initiated by a remote
; peer should be confirmed. This target is used to estimate the starting fee
; rate that will be used during fee negotiation with the peer. This target is
; also used for cooperative closes initiated locally if the --conf_target for
; the channel closure is not set.
; coop-close-target-confs=6

; The maximum time that is allowed to pass between receiving a channel state
; update and signing the next commitment. Setting this to a longer duration
; allows for more efficient channel operations at the cost of latency. This is
; capped at 1 hour.
; channel-commit-interval=50ms

; The maximum time that is allowed to pass while waiting for the remote party
; to revoke a locally initiated commitment state. Setting this to a longer
; duration if a slow response is expected from the remote party or large
; number of payments are attempted at the same time.
; pending-commit-interval=1m

; The maximum number of channel state updates that is accumulated before signing
; a new commitment.
; channel-commit-batch-size=10

; Keeps persistent record of all failed payment attempts for successfully
; settled payments.
; keep-failed-payment-attempts=false

; Persistently store the final resolution of incoming htlcs.
; store-final-htlc-resolutions=false

; The default max_htlc applied when opening or accepting channels. This value
; limits the number of concurrent HTLCs that the remote party can add to the
; commitment. The maximum possible value is 483.
; default-remote-max-htlcs=483

; The duration that a peer connection must be stable before attempting to send a
; channel update to re-enable or cancel a pending disables of the peer's channels
; on the network. 
; chan-enable-timeout=19m

; The duration that must elapse after first detecting that an already active
; channel is actually inactive and sending channel update disabling it to the
; network. The pending disable can be canceled if the peer reconnects and becomes
; stable for chan-enable-timeout before the disable update is sent.
; chan-disable-timeout=20m

; The polling interval between attempts to detect if an active channel has become
; inactive due to its peer going offline.
; chan-status-sample-interval=1m

; Disable queries from the height-hint cache to try to recover channels stuck in
; the pending close state. Disabling height hint queries may cause longer chain
; rescans, resulting in a performance hit. Unset this after channels are unstuck
; so you can get better performance again.
; height-hint-cache-query-disable=false

; The polling interval between historical graph sync attempts. Each historical
; graph sync attempt ensures we reconcile with the remote peer's graph from the
; genesis block. 
; historicalsyncinterval=1h

; If true, will not reply with historical data that matches the range specified
; by a remote peer's gossip_timestamp_filter. Doing so will result in lower
; memory and bandwidth requirements.
; ignore-historical-gossip-filters=false

; If true, lnd will not accept channel opening requests with non-zero push
; amounts. This should prevent accidental pushes to merchant nodes.
; rejectpush=false

; If true, lnd will not forward any HTLCs that are meant as onward payments. This
; option will still allow lnd to send HTLCs and receive HTLCs but lnd won't be
; used as a hop.
; rejecthtlc=false

; If true, all HTLCs will be held until they are handled by an interceptor
; requireinterceptor=false

; If true, will apply a randomized staggering between 0s and 30s when
; reconnecting to persistent peers on startup. The first 10 reconnections will be
; attempted instantly, regardless of the flag's value
; stagger-initial-reconnect=false

; The maximum number of blocks funds could be locked up for when forwarding
; payments. 
; max-cltv-expiry=2016

; The maximum percentage of total funds that can be allocated to a channel's
; commitment fee. This only applies for the initiator of the channel. Valid
; values are within [0.1, 1]. 
; max-channel-fee-allocation=0.5

; The maximum fee rate in sat/vbyte that will be used for commitments of
; channels of the anchors type. Must be large enough to ensure transaction
; propagation 
; max-commit-fee-rate-anchors=10

; A threshold defining the maximum amount of dust a given channel can have
; after which forwarding and sending dust HTLC's to and from the channel will
; fail. This amount is expressed in satoshis.
; dust-threshold=500000

; If true, lnd will abort committing a migration if it would otherwise have been
; successful. This leaves the database unmodified, and still compatible with the
; previously active version of lnd.
; dry-run-migration=false

; If true, option upfront shutdown script will be enabled. If peers that we open
; channels with support this feature, we will automatically set the script to
; which cooperative closes should be paid out to on channel open. This offers the
; partial protection of a channel peer disconnecting from us if cooperative
; close is attempted with a different script.
; enable-upfront-shutdown=false

; If true, spontaneous payments through keysend will be accepted.
; This is a temporary solution until AMP is implemented which is expected to be soon.
; This option will then become deprecated in favor of AMP.
; accept-keysend=false

; If non-zero, keysend payments are accepted but not immediately settled. If the
; payment isn't settled manually after the specified time, it is canceled
; automatically. [experimental]
; Default:
;   keysend-hold-time=0s
; Example:
;   keysend-hold-time=2s

; If true, spontaneous payments through AMP will be accepted. Payments to AMP
; invoices will be accepted regardless of this setting.
; accept-amp=false

; If true, we'll attempt to garbage collect canceled invoices upon start.
; gc-canceled-invoices-on-startup=false

; If true, we'll delete newly canceled invoices on the fly.
; gc-canceled-invoices-on-the-fly=false

; If true, our node will allow htlc forwards that arrive and depart on the same
; channel.
; allow-circular-route=false

; Time in milliseconds between each release of announcements to the network
; trickledelay=90000

; The number of peers that we should receive new graph updates from. This option
; can be tuned to save bandwidth for light clients or routing nodes. 
; numgraphsyncpeers=3

; The alias your node will use, which can be up to 32 UTF-8 characters in
; length.
; Default:
;   alias=
; Example:
;   alias=My Lightning ☇

; The color of the node in hex format, used to customize node appearance in
; intelligence services.
; color=#3399FF


[prometheus]

; If true, lnd will start the Prometheus exporter. Prometheus flags are
; behind a build/compile flag and are not available by default. lnd must be built
; with the monitoring tag; `make && make install tags=monitoring` to activate them.
; prometheus.enable=false

; Specify the interface to listen on for Prometheus connections.
; Default:
;   prometheus.listen=127.0.0.1:8989
; Example:
;   prometheus.listen=0.0.0.0:8989

; If true, then we'll export additional information that allows users to plot
; the processing latency, and total time spent across each RPC calls+service.
; This generates additional memory load for the Prometheus server, and will end
; up using more disk space over time.
; prometheus.perfhistograms=false


[Bitcoin]

; If the Bitcoin chain should be active. Atm, only a single chain can be
; active.
; bitcoin.active=false

; The directory to store the chain's data within.
; bitcoin.chaindir=~/.lnd/data/chain/bitcoin

; Use Bitcoin's main network.
; bitcoin.mainnet=false

; Use Bitcoin's test network.
; bitcoin.testnet=false
;
; Use Bitcoin's simulation test network
; bitcoin.simnet=false

; Use Bitcoin's regression test network
; bitcoin.regtest=false

; Use Bitcoin's signet test network
; bitcoin.signet=false

; Connect to a custom signet network defined by this challenge instead of using
; the global default signet test network -- Can be specified multiple times
; bitcoin.signetchallenge=

; Specify a seed node for the signet network instead of using the global default
; signet network seed nodes
; Default:
;   bitcoin.signetseednode=
; Example:
;   bitcoin.signetseednode=123.45.67.89

; Specify the chain back-end. Options are btcd, bitcoind and neutrino.
;
; NOTE: Please note that switching between a full back-end (btcd/bitcoind) and
; a light back-end (neutrino) is not supported.
; Default:
;   bitcoin.node=btcd
; Example:
;   bitcoin.node=bitcoind
;   bitcoin.node=neutrino

; The default number of confirmations a channel must have before it's considered
; open. We'll require any incoming channel requests to wait this many
; confirmations before we consider the channel active. If this is not set, we
; will scale the value linear to the channel size between 3 and 6. 
; The maximmum value of 6 confs is applied to all channels larger than 
; wumbo size (16777215 sats). The minimum value of 3 is applied to all channels
; smaller than 8388607 sats (16777215 * 3 / 6).
; Default:
;   bitcoin.defaultchanconfs=[3; 6]
; Example:
;   bitcoin.defaultchanconfs=3

; The default number of blocks we will require our channel counterparty to wait
; before accessing its funds in case of unilateral close. If this is not set, we
; will scale the value linear to the channel size between 144 and 2016. 
; The maximum value of 2016 blocks is applied to all channels larger than 
; wumbo size (16777215). The minimum value of 144 is applied to all channels
; smaller than 1198372 sats (16777215 * 144 / 2016).
; Default:
;   bitcoin.defaultremotedelay=[144; 2016]
; Example:
;   bitcoin.defaultremotedelay=144

; The maximum number of blocks we will limit the wait that our own funds are
; encumbered by in the case when our node unilaterally closes. If a remote peer
; proposes a channel with a delay above this amount, lnd will reject the
; channel.
; bitcoin.maxlocaldelay=2016

; The smallest HTLC we are willing to accept on our channels, in millisatoshi.
; bitcoin.minhtlc=1

; The smallest HTLC we are willing to send out on our channels, in millisatoshi.
; bitcoin.minhtlcout=1000

; The base fee in millisatoshi we will charge for forwarding payments on our
; channels.
; bitcoin.basefee=1000

; The fee rate used when forwarding payments on our channels. The total fee
; charged is basefee + (amount * feerate / 1000000), where amount is the
; forwarded amount.
; bitcoin.feerate=1

; The CLTV delta we will subtract from a forwarded HTLC's timelock value.
; bitcoin.timelockdelta=80

; The seed DNS server(s) to use for initial peer discovery. Must be specified as
; a '<primary_dns>[,<soa_primary_dns>]' tuple where the SOA address is needed
; for DNS resolution through Tor but is optional for clearnet users. Multiple
; tuples can be specified, will overwrite the default seed servers.
; The default seed servers are:
; Default:
;  mainnet:
;   bitcoin.dnsseed=nodes.lightning.directory,soa.nodes.lightning.directory
;   bitcoin.dnsseed=lseed.bitcoinstats.com
;  testnet:
;   bitcoin.dnsseed=test.nodes.lightning.directory,soa.nodes.lightning.directory
;
; Example for custom DNS servers:
;   bitcoin.dnsseed=seed1.test.lightning
;   bitcoin.dnsseed=seed2.test.lightning,soa.seed2.test.lightning


[Btcd]

; The base directory that contains the node's data, logs, configuration file,
; etc.
; btcd.dir=~/.btcd

; The host that your local btcd daemon is listening on. By default, this
; setting is assumed to be localhost with the default port for the current
; network.
; btcd.rpchost=localhost

; Username for RPC connections to btcd. By default, lnd will attempt to
; automatically obtain the credentials, so this likely won't need to be set
; (other than for simnet mode).
; Default:
;   btcd.rpcuser=
; Example:
;   btcd.rpcuser=kek

; Password for RPC connections to btcd. By default, lnd will attempt to
; automatically obtain the credentials, so this likely won't need to be set
; (other than for simnet mode).
; Default:
;   btcd.rpcpass=
; Example:
;   btcd.rpcpass=kek

; File containing the daemon's certificate file. This only needs to be set if
; the node isn't on the same host as lnd.
; btcd.rpccert=~/.btcd/rpc.cert

; The raw bytes of the daemon's PEM-encoded certificate chain which will be used
; to authenticate the RPC connection. This only needs to be set if the btcd
; node is on a remote host.
; btcd.rawrpccert=


[Bitcoind]

; The base directory that contains the node's data, logs, configuration file,
; etc.
; bitcoind.dir=~/.bitcoin

; Configuration filepath.
; Default:
;   bitcoind.config=
; Example:
;   bitcoind.config=~/.bitcoin/bitcoin.conf

; Authentication cookie file for RPC connections.
; Default:
;   bitcoind.rpccookie=
; Example:
;   bitcoind.rpccookie=~/.bitcoin/.cookie

; The host that your local bitcoind daemon is listening on. By default, this
; setting is assumed to be localhost with the default port for the current
; network.
; bitcoind.rpchost=localhost

; Username for RPC connections to bitcoind. By default, lnd will attempt to
; automatically obtain the credentials, so this likely won't need to be set
; (other than for a remote bitcoind instance).
; Default:
;   bitcoind.rpcuser=
; Example:
;   bitcoind.rpcuser=kek

; Password for RPC connections to bitcoind. By default, lnd will attempt to
; automatically obtain the credentials, so this likely won't need to be set
; (other than for a remote bitcoind instance).
; Default:
;   bitcoind.rpcpass=
; Example:
;   bitcoind.rpcpass=kek

; ZMQ socket which sends rawblock and rawtx notifications from bitcoind. By
; default, lnd will attempt to automatically obtain this information, so this
; likely won't need to be set (other than for a remote bitcoind instance).
; Default:
;   bitcoind.zmqpubrawblock=
; Example:
;   bitcoind.zmqpubrawblock=tcp://127.0.0.1:28332

; Default:
;   bitcoind.zmqpubrawtx=
; Example:
;   bitcoind.zmqpubrawtx=tcp://127.0.0.1:28333

; Default:
;   bitcoind.zmqreaddeadline=5s

; Use bitcoind's rpc interface to get block and transaction notifications
; instead of using the zmq interface. Only the rpcpolling option needs to
; be set in order to enable this, the rest of the options can be used to
; change the default values used for this configuration.
; bitcoind.rpcpolling=false

; Default:
;   bitcoind.blockpollinginterval=0s
; Example:
;   bitcoind.blockpollinginterval=1m

; Default:
;   bitcoind.txpollinginterval=0s
; Example:
;   bitcoind.txpollinginterval=30s

; Fee estimate mode for bitcoind. It must be either "ECONOMICAL" or "CONSERVATIVE".
; If unset, the default value is "CONSERVATIVE".
; bitcoind.estimatemode=CONSERVATIVE

; The maximum number of peers lnd will choose from the backend node to retrieve
; pruned blocks from. This only applies to pruned nodes.
; bitcoind.pruned-node-max-peers=4


[neutrino]

; Connect only to the specified peers at startup. This creates a persistent
; connection to a target peer. This is recommended as there aren't many
; neutrino compliant full nodes on the test network yet.
; neutrino.connect=

; Max number of inbound and outbound peers.
;
; NOTE: This value is currently unused.
; neutrino.maxpeers=

; Add a peer to connect with at startup.
; neutrino.addpeer=

; How long to ban misbehaving peers. Valid time units are {s, m, h}. Minimum 1
; second.
;
; NOTE: This value is currently unused.
; neutrino.banduration=

; Maximum allowed ban score before disconnecting and banning misbehaving peers.
;
; NOTE: This value is currently unused.
; neutrino.banthreshold=

; DEPRECATED: Use top level 'feeurl' option. Optional URL for fee estimation. If
; a URL is not specified, static fees will be used for estimation.
; neutrino.feeurl=

; Optional filter header in height:hash format to assert the state of neutrino's
; filter header chain on startup. If the assertion does not hold, then the
; filter header chain will be re-synced from the genesis block.
; neutrino.assertfilterheader=

; Used to help identify ourselves to other bitcoin peers.
; neutrino.useragentname=neutrino

; Used to help identify ourselves to other bitcoin peers.
; neutrino.useragentversion=0.12.0-beta

; The amount of time to wait before giving up on a transaction broadcast attempt.
; Default:
;   neutrino.broadcasttimeout=0s
; Example:
;   neutrino.broadcasttimeout=5s

; Whether compact filters fetched from the P2P network should be persisted to disk.
; neutrino.persistfilters=false

; Validate every channel in the graph during sync by downloading the containing
; block. This is the inverse of routing.assumechanvalid, meaning that for
; Neutrino the validation is turned off by default for massively increased graph
; sync performance. This speedup comes at the risk of using an unvalidated view
; of the network for routing. Overwrites the value of routing.assumechanvalid if
; Neutrino is used. 
; neutrino.validatechannels=false


[Litecoin]

; If the Litecoin chain should be active. Atm, only a single chain can be
; active.
; litecoin.active=false

; The directory to store the chain's data within.
; Default:
;   litecoin.chaindir=~/.lnd/data/chain/litecoin

; Use Litecoin's main network.
; litecoin.mainnet=false

; Use Litecoin's test network.
; litecoin.testnet=false
;
; Use Litecoin's simulation test network
; litecoin.simnet=false

; Use Litecoin's regression test network
; litecoin.regtest=false

; Litecoin does not support the signet test network. The options
; litecoin.signet, litecoin.signetchallenge and litecoin.signetseednode are
; only defined because the data structure is shared with bitcoind.

; Use the ltcd back-end.
; Default:
;   litecoin.node=ltcd
; Example
;   Use the litecoind back-end.
;   litecoin.node=litecoind

; The default number of confirmations a channel must have before it's considered
; open. We'll require any incoming channel requests to wait this many
; confirmations before we consider the channel active.
; Default:
;   litecoin.defaultchanconfs=
; Example:
;   litecoin.defaultchanconfs=3

; The default number of blocks we will require our channel counterparty to wait
; before accessing its funds in case of unilateral close. If this is not set, we
; will scale the value according to the channel size.
; Default:
;   litecoin.defaultremotedelay=
; Example:
;   litecoin.defaultremotedelay=144

; The maximum number of blocks we will limit the wait that our own funds are
; encumbered by in the case when our node unilaterally closes. If a remote peer
; proposes a channel with a delay above this amount, lnd will reject the
; channel.
; litecoin.maxlocaldelay=2016

; The smallest HTLC we are willing to accept on our channels, in millisatoshi.
; litecoin.minhtlc=1

; The smallest HTLC we are willing to send out on our channels, in millisatoshi.
; litecoin.minhtlcout=1000

; The base fee in millisatoshi we will charge for forwarding payments on our
; channels.
; litecoin.basefee=1000

; The fee rate used when forwarding payments on our channels. The total fee
; charged is basefee + (amount * feerate / 1000000), where amount is the
; forwarded amount.
; litecoin.feerate=1

; The CLTV delta we will subtract from a forwarded HTLC's timelock value.
; litecoin.timelockdelta=576

; The seed DNS server(s) to use for initial peer discovery. Must be specified as
; a '<primary_dns>[,<soa_primary_dns>]' tuple where the SOA address is needed
; for DNS resolution through Tor but is optional for clearnet users. Multiple
; tuples can be specified, will overwrite the default seed servers.
; The default seed servers are:
; Default:
;  mainnet:
;   litecoin.dnsseed=ltc.nodes.lightning.directory,soa.nodes.lightning.directory
;
; Example for custom DNS servers:
;   litecoin.dnsseed=seed1.test-ltc.lightning
;   litecoin.dnsseed=seed2.test-ltc.lightning,soa.seed2.test-ltc.lightning


[Ltcd]

; The base directory that contains the node's data, logs, configuration file,
; etc.
; ltcd.dir=~/.ltcd

; The host that your local ltcd daemon is listening on. By default, this
; setting is assumed to be localhost with the default port for the current
; network.
; ltcd.rpchost=localhost

; Username for RPC connections to ltcd. By default, lnd will attempt to
; automatically obtain the credentials, so this likely won't need to be set
; (other than for simnet mode).
; Default:
;   ltcd.rpcuser=
; Example:
;   ltcd.rpcuser=kek

; Password for RPC connections to ltcd. By default, lnd will attempt to
; automatically obtain the credentials, so this likely won't need to be set
; (other than for simnet mode).
; Default:
;   ltcd.rpcpass=
; Example:
;   ltcd.rpcpass=kek

; File containing the daemon's certificate file. This only needs to be set if
; the node isn't on the same host as lnd.
; ltcd.rpccert=~/.ltcd/rpc.cert

; The raw bytes of the daemon's PEM-encoded certificate chain which will be used
; to authenticate the RPC connection. This only needs to be set if the ltcd
; node is on a remote host.
; ltcd.rawrpccert=


[Litecoind]

; The base directory that contains the node's data, logs, configuration file,
; etc.
; litecoind.dir=~/.litecoin

; Configuration filepath.
; Default:
;   litecoind.config=
; Example:
;   litecoind.config=~/.litecoin/litecoin.conf

; Authentication cookie file for RPC connections.
; Default:
;   litecoind.rpccookie=
; Example:
;   litecoind.rpccookie=~/.litecoin/.cookie

; The host that your local litecoind daemon is listening on. By default, this
; setting is assumed to be localhost with the default port for the current
; network.
; litecoind.rpchost=localhost

; Username for RPC connections to litecoind. By default, lnd will attempt to
; automatically obtain the credentials, so this likely won't need to be set
; (other than for a remote litecoind instance).
; Default:
;   litecoind.rpcuser=
; Example:
;   litecoind.rpcuser=kek

; Password for RPC connections to litecoind. By default, lnd will attempt to
; automatically obtain the credentials, so this likely won't need to be set
; (other than for a remote litecoind instance).
; Default:
;   litecoind.rpcpass=
; Example:
;   litecoind.rpcpass=kek

; ZMQ socket which sends rawblock and rawtx notifications from litecoind. By
; default, lnd will attempt to automatically obtain this information, so this
; likely won't need to be set (other than for a remote litecoind instance).
; Default:
;   litecoind.zmqpubrawblock=
; Example:
;   litecoind.zmqpubrawblock=tcp://127.0.0.1:28332

; Default:
;   litecoind.zmqpubrawtx=
; Example:
;   litecoind.zmqpubrawtx=tcp://127.0.0.1:28333

; Default:
;   litecoind.zmqreaddeadline=
; Example:
;   litecoind.zmqreaddeadline=10s

; Use litecoind's rpc interface to get block and transaction notifications
; instead of using the zmq interface. Only the rpcpolling option needs to
; be set in order to enable this, the rest of the options can be used to
; change the default values used for this configuration.
; litecoind.rpcpolling=false

; Default:
;   litecoind.blockpollinginterval=0s
; Example:
;   litecoind.blockpollinginterval=1m

; Default:
;   litecoind.txpollinginterval=0s
; Example:
;   litecoind.txpollinginterval=30s

; Fee estimate mode for litecoind. It must be either "ECONOMICAL" or "CONSERVATIVE".
; If unset, the default value is "CONSERVATIVE".
; litecoind.estimatemode=CONSERVATIVE

; The maximum number of peers lnd will choose from the backend node to retrieve
; pruned blocks from. This only applies to pruned nodes.
; litecoind.pruned-node-max-peers=4


[autopilot]

; If the autopilot agent should be active or not. The autopilot agent will
; attempt to automatically open up channels to put your node in an advantageous
; position within the network graph.
; autopilot.active=false

; The maximum number of channels that should be created.
; autopilot.maxchannels=5

; The fraction of total funds that should be committed to automatic channel
; establishment. For example 0.6 means that 60% of the total funds available
; within the wallet should be used to automatically establish channels. The total
; amount of attempted channels will still respect the maxchannels param.
; autopilot.allocation=0.6

; Heuristic to activate, and the weight to give it during scoring. 
; Default:
;   autopilot.heuristic={top_centrality:1}
; Example:
;   autopilot.heuristic={preferential:1}

; The smallest channel that the autopilot agent should create 
; autopilot.minchansize=20000

; The largest channel that the autopilot agent should create 
; autopilot.maxchansize=16777215

; Whether the channels created by the autopilot agent should be private or not.
; Private channels won't be announced to the network.
; autopilot.private=false

; The minimum number of confirmations each of your inputs in funding transactions
; created by the autopilot agent must have. 
; autopilot.minconfs=1

; The confirmation target (in blocks) for channels opened by autopilot.
; autopilot.conftarget=3


[tor]

; Allow outbound and inbound connections to be routed through Tor.
; tor.active=false

; Allow the node to connect to non-onion services directly via clearnet. This
; allows the node operator to use direct connections to peers not running behind
; Tor, thus allowing lower latency and better connection stability.
; WARNING: This option will reveal the source IP address of the node, and should
; be used only if privacy is not a concern.
; tor.skip-proxy-for-clearnet-targets=false

; The port that Tor's exposed SOCKS5 proxy is listening on. Using Tor allows
; outbound-only connections (listening will be disabled) -- NOTE port must be
; between 1024 and 65535.
; Default:
;   tor.socks=localhost:9050
; Example:
;   tor.socks=9050

; The DNS server as IP:PORT that Tor will use for SRV queries - NOTE must have
; TCP resolution enabled. The current active DNS server for Testnet listening is
; nodes.lightning.directory.
; Default:
;   tor.dns=soa.nodes.lightning.directory:53
; Example:
;   tor.dns=nodes.lightning.directory

; Enable Tor stream isolation by randomizing user credentials for each
; connection. With this mode active, each connection will use a new circuit.
; This means that multiple applications (other than lnd) using Tor won't be mixed
; in with lnd's traffic.
;
; This option may not be used while direct connections are enabled, since direct
; connections compromise source IP privacy by default.
; tor.streamisolation=false

; The host:port that Tor is listening on for Tor control connections.
; tor.control=localhost:9051

; IP address that Tor should use as the target of the hidden service.
; tor.targetipaddress=

; The password used to arrive at the HashedControlPassword for the control port.
; If provided, the HASHEDPASSWORD authentication method will be used instead of
; the SAFECOOKIE one.
; Default:
;   tor.password=
; Example:
;   tor.password=plsdonthackme

; Automatically set up a v2 onion service to listen for inbound connections.
; tor.v2=false

; Automatically set up a v3 onion service to listen for inbound connections.
; tor.v3=false

; The path to the private key of the onion service being created.
; Default:
;   tor.privatekeypath=
; Example:
;   tor.privatekeypath=/path/to/torkey

; The path to the private key of the watchtower onion service being created.
; Default:
;   tor.watchtowerkeypath=
; Example:
;   tor.watchtowerkeypath=/other/path/

; Instructs lnd to encrypt the private key using the wallet's seed.
; tor.encryptkey=false


[watchtower]

; Enable integrated watchtower listening on :9911 by default.
; watchtower.active=false

; Specify the interfaces to listen on for watchtower client connections. One
; listen address per line. If no port is specified the default port of 9911 will
; be added implicitly.
; Default:
;   watchtower.listen=
; Example (option can be specified multiple times):
; All ipv4 on port 9911:
;   watchtower.listen=0.0.0.0:9911
; On all ipv4 interfaces on port 9911 and ipv6 localhost port 9912:
;   watchtower.listen=0.0.0.0:9911
;   watchtower.listen=[::1]:9912

; Configure the external IP address of your watchtower. Setting this field does
; not have any behavioral changes to the tower or enable any sort of discovery,
; however it will make the full URI (pubkey@host:port) available via
; WatchtowerRPC.GetInfo and `lncli tower info`.
; Default:
;   watchtower.externalip=
; Example:
;   watchtower.externalip=1.2.3.4

; Configure the default watchtower data directory. The default directory is
; data/watchtower relative to the chosen lnddir. This can be useful if one needs
; to move the database to a separate volume with more storage. 
; Default:
;   watchtower.towerdir=~/.lnd/data/watchtower
; Example:
;   watchtower.towerdir=/path/to/towerdir

;   In this example, the database will be stored at: 
;   /path/to/towerdir/bitcoin/<network>/watchtower.db
    
; Duration the watchtower server will wait for messages to be received before
; hanging up on client connections.
; watchtower.readtimeout=15s

; Duration the watchtower server will wait for messages to be written before
; hanging up on client connections
; watchtower.writetimeout=15s


[wtclient]

; Activate Watchtower Client. To get more information or configure watchtowers
; run `lncli wtclient -h`.
; wtclient.active=false

; Specify the fee rate with which justice transactions will be signed. This fee
; rate should be chosen as a maximum fee rate one is willing to pay in order to
; sweep funds if a breach occurs while being offline. The fee rate should be
; specified in sat/vbyte.
; wtclient.sweep-fee-rate=10

; The range over which to choose a random number of blocks to wait after the
; last channel of a session is closed before sending the DeleteSession message
; to the tower server. Note that setting this to a lower value will result in
; faster session cleanup _but_ that this comes along with reduced privacy from
; the tower server.
; wtclient.session-close-range=288

; The maximum number of updates to include in a tower session.
; wtclient.max-updates=1024

; The maximum number of back-up tasks that should be queued in memory before
; overflowing to disk.
; wtclient.max-tasks-in-mem-queue=2000


[healthcheck]

; The number of times we should attempt to query our chain backend before
; gracefully shutting down. Set this value to 0 to disable this health check.
; healthcheck.chainbackend.attempts=3

; The amount of time we allow a call to our chain backend to take before we fail
; the attempt. This value must be >= 1s.
; healthcheck.chainbackend.timeout=30s

; The amount of time we should backoff between failed attempts to query chain
; backend. This value must be >= 1s.
; healthcheck.chainbackend.backoff=2m

; The amount of time we should wait between chain backend health checks. This
; value must be >= 1m.
; healthcheck.chainbackend.interval=1m

; The minimum ratio of free disk space to total capacity that we require.
; healthcheck.diskspace.diskrequired=0.1

; The number of times we should attempt to query our available disk space before
; gracefully shutting down. Set this value to 0 to disable this health check.
; Default:
;   healthcheck.diskspace.attempts=0
; Example:
;   healthcheck.diskspace.attempts=2

; The amount of time we allow a query for our available disk space to take
; before we fail the attempt. This value must be >= 1s.
; healthcheck.diskspace.timeout=5s

; The amount of time we should backoff between failed attempts to query
; available disk space. This value must be >= 1s.
; healthcheck.diskspace.backoff=1m

; The amount of time we should wait between disk space health checks. This
; value must be >= 1m.
; healthcheck.diskspace.interval=12h

; The number of times we should attempt to check for certificate expiration before
; gracefully shutting down. Set this value to 0 to disable this health check.
; Default:
;   healthcheck.tls.attempts=
; Example:
;   healthcheck.tls.attempts=2

; The amount of time we allow a query for certificate expiration to take
; before we fail the attempt. This value must be >= 1s.
; healthcheck.tls.timeout=5s

; The amount of time we should backoff between failed attempts to query
; certificate expiration. This value must be >= 1s.
; healthcheck.tls.backoff=1m

; The amount of time we should wait between certificate expiration health checks.
; This value must be >= 1m.
; healthcheck.tls.interval=1m

; The number of times we should attempt to check our tor connection before
; gracefully shutting down. Set this value to 0 to disable this health check.
; Default:
;   healthcheck.torconnection.attempts=
; Example:
;   healthcheck.torconnection.attempts=3

; The amount of time we allow a call to our tor connection to take before we
; fail the attempt. This value must be >= 1s.
; Default:
;   healthcheck.torconnection.timeout=5s

; The amount of time we should backoff between failed attempts to check tor
; connection. This value must be >= 1s.
; healthcheck.torconnection.backoff=1m

; The amount of time we should wait between tor connection health checks. This
; value must be >= 1m.
; healthcheck.torconnection.interval=1m

; The number of times we should attempt to check our remote signer RPC
; connection before gracefully shutting down. Set this value to 0 to disable
; this health check.
; healthcheck.remotesigner.attempts=1

; The amount of time we allow a call to our remote signer RPC connection to take
; before we fail the attempt. This value must be >= 1s.
; healthcheck.remotesigner.timeout=1s

; The amount of time we should backoff between failed attempts to check remote
; signer RPC connection. This value must be >= 1s.
; healthcheck.remotesigner.backoff=30s

; The amount of time we should wait between remote signer RPC connection health
; checks. This value must be >= 1m.
; healthcheck.remotesigner.interval=1m


[signrpc]

; Path to the signer macaroon.
; Default:
;   signrpc.signermacaroonpath=~/.lnd/data/chain/${chain}/${network}/signer.macaroon
; Example:
;   signrpc.signermacaroonpath=~/.lnd/data/chain/bitcoin/mainnet/signer.macaroon


[walletrpc]

; Path to the wallet kit macaroon.
; Default:
;   walletrpc.walletkitmacaroonpath=~/.lnd/data/chain/${chain}/${network}/walletkit.macaroon
; Example:
;   walletrpc.walletkitmacaroonpath=~/.lnd/data/chain/bitcoin/mainnet/walletkit.macaroon


[chainrpc]

; Path to the chain notifier macaroon.
; Default:
;   chainrpc.notifiermacaroonpath=~/.lnd/data/chain/${chain}/${network}/chainnotifier.macaroon
; Example:
;   chainrpc.notifiermacaroonpath=~/.lnd/data/chain/bitcoin/mainnet/chainnotifier.macaroon


[routerrpc]

<<<<<<< HEAD
; Probability estimator used for pathfinding. (default: apriori)
; Note that the bimodal estimator is experimental.
; routerrpc.estimator=[apriori|bimodal]
=======
; Probability estimator used for pathfinding. Two estimators are availabe:
; apriori and bimodal.
; Note that the bimodal estimator is experimental.
; Default:
;   routerrpc.estimator=apriori
; Example:
;   routerrpc.estimator=bimodal
>>>>>>> 9786a1fa

; Minimum required route success probability to attempt the payment.
; routerrpc.minrtprob=0.01

; The maximum number of payment results that are held on disk by mission control.
; routerrpc.maxmchistory=1000

; The time interval with which the MC store state is flushed to the database.
; routerrpc.mcflushinterval=1s

; Path to the router macaroon.
; Default:
;   routerrpc.routermacaroonpath=~/.lnd/data/chain/${chain}/${network}/router.macaroon
; Example:
;   routerrpc.routermacaroonpath=~/.lnd/data/chain/bitcoin/mainnet/router.macaroon

; The (virtual) fixed cost in sats of a failed payment attempt .
; routerrpc.attemptcost=100

; The (virtual) proportional cost in ppm of the total amount of a failed payment
; attempt.
; routerrpc.attemptcostppm=1000

; Assumed success probability of a hop in a route when no other information is
; available. 
; routerrpc.apriori.hopprob=0.6

; Weight of the a priori probability in success probability estimation. Valid
; values are in [0, 1]. 
; routerrpc.apriori.weight=0.5

; Defines the duration after which a penalized node or channel is back at 50%
; probability.
; routerrpc.apriori.penaltyhalflife=1h

; Defines the fraction of channels' capacities that is considered liquid in
; pathfinding, a value between [0.75-1.0]. A value of 1.0 disables this
; feature. 
; routerrpc.apriori.capacityfraction=0.9999

; Describes the scale over which channels still have some liquidity left on
; both channel ends. A very low value (compared to typical channel capacities)
; means that we assume unbalanced channels, a very high value means randomly
; balanced channels. Value in msat. 
; routerrpc.bimodal.scale=300000000

; Defines how strongly non-routed channels of forwarders should be taken into
; account for probability estimation. A weight of zero disables this feature.
<<<<<<< HEAD
; Valid values are in [0, 1]. (default: 0.2)
; routerrpc.bimodal.nodeweight=0.1
=======
; Valid values are in [0, 1]. 
; routerrpc.bimodal.nodeweight=0.2
>>>>>>> 9786a1fa

; Defines the information decay of knowledge about previous successes and
; failures in channels. 
; routerrpc.bimodal.decaytime=168h


[workers]

; Maximum number of concurrent read pool workers. This number should be
; proportional to the number of peers. 
; workers.read=100

; Maximum number of concurrent write pool workers. This number should be
; proportional to the number of CPUs on the host. 
; workers.write=8

; Maximum number of concurrent sig pool workers. This number should be
; proportional to the number of CPUs on the host. 
; workers.sig=8


[caches]

; Maximum number of entries contained in the reject cache, which is used to speed
; up filtering of new channel announcements and channel updates from peers. Each
; entry requires 25 bytes. 
; caches.reject-cache-size=50000

; Maximum number of entries contained in the channel cache, which is used to
; reduce memory allocations from gossip queries from peers. Each entry requires
; roughly 2Kb. 
; caches.channel-cache-size=20000

; The duration that the response to DescribeGraph should be cached for. Setting
; the value to zero disables the cache. 
; Default:
;   caches.rpc-graph-cache-duration=
; Example:
;   caches.rpc-graph-cache-duration=10m


[protocol]

; If set, then lnd will create and accept requests for channels larger than 0.16
; BTC
; protocol.wumbo-channels=false

; Set to disable support for anchor commitments. If not set, lnd will use anchor
; channels by default if the remote channel party supports them. Note that lnd
; will require 1 UTXO to be reserved for this channel type if it is enabled.
; (Deprecates the previous "protocol.anchors" setting.)
; protocol.no-anchors=false

; Set to disable support for script enforced lease channel commitments. If not
; set, lnd will accept these channels by default if the remote channel party
; proposes them. Note that lnd will require 1 UTXO to be reserved for this
; channel type if it is enabled.
; protocol.no-script-enforced-lease=false

; Set to enable support for option_scid_alias channels, which can be referred
; to by an alias instead of the confirmed ShortChannelID. Additionally, is
; needed to open zero-conf channels.
; protocol.option-scid-alias=false

; Set to enable support for zero-conf channels. This requires the
; option-scid-alias flag to also be set.
; protocol.zero-conf=false

; Set to disable support for using P2TR addresses (and beyond) for co-op
; closing.
; protocol.no-any-segwit=false


; Set to enable support for the experimental taproot channel type.
; protocol.simple-taproot-chans=false

[db]

; The selected database backend. The current default backend is "bolt". lnd
; also has experimental support for etcd, a replicated backend, postgres and
; sqlite.
; db.backend=bolt

; The maximum interval the graph database will wait between attempting to flush
; a batch of modifications to disk.
; db.batch-commit-interval=500ms

; Don't use the in-memory graph cache for path finding. Much slower but uses
; less RAM. Can only be used with a bolt database backend.
; db.no-graph-cache=false

; Specify whether the optional migration for pruning old revocation logs
; should be applied. This migration will only save disk space if there are open
; channels prior to lnd@v0.15.0.
; db.prune-revocation=false

; If set to true, then the to-local and to-remote output amount data of revoked
; commitment transactions will not be stored in the revocation log. Note that
; this flag can only be set if --wtclient.active is not set. It is not
; recommended to set this flag if you plan on ever setting wtclient.active in
; the future.
; db.no-rev-log-amt-data=false


[etcd]

; Etcd database host.
; Default:
;   db.etcd.host=
; Example:
;   db.etcd.host=localhost:2379

; Etcd database user.
; Default:
;   db.etcd.user=
; Example:
;   db.etcd.user=userscopedforlnd

; Password for the database user.
; Default:
;   db.etcd.pass=
; Example:
;   db.etcd.pass=longandsekrit

; Etcd namespace to use.
; Default:
;   db.etcd.namespace=
; Example:
;   db.etcd.namespace=lnd

; Whether to disable the use of TLS for etcd.
; db.etcd.disabletls=false

; Path to the TLS certificate for etcd RPC.
; Default:
;   db.etcd.cert_file=
; Example:
;   db.etcd.cert_file=/key/path

; Path to the TLS private key for etcd RPC.
; Default:
;   db.etcd.key_file=
; Example:
;   db.etcd.key_file=/a/path

; Whether we intend to skip TLS verification
; db.etcd.insecure_skip_verify=false

; Whether to collect etcd commit stats.
; db.etcd.collect_stats=false

; If set LND will use an embedded etcd instance instead of the external one.
; Useful for testing.
; db.etcd.embedded=false

; If non zero, LND will use this as client port for the embedded etcd instance.
; Default:
;   db.etcd.embedded_client_port=
; Example:
;   db.etcd.embedded_client_port=1234

; If non zero, LND will use this as peer port for the embedded etcd instance.
; Default:
;   db.etcd.embedded_peer_port=
; Example:
;   db.etcd.embedded_peer_port=1235

; If set the embedded etcd instance will log to the specified file. Useful when
; testing with embedded etcd.
; Default:
;   db.etcd.embedded_log_file=
; Example:
;   db.etcd.embedded_log_file=/path/etcd.log

; The maximum message size in bytes that we may send to etcd. Defaults to 32 MiB.
; db.etcd.max_msg_size=33554432


[postgres]

; Postgres connection string.
; Default:
;   db.postgres.dsn=
; Example:
;   db.postgres.dsn=postgres://lnd:lnd@localhost:45432/lnd?sslmode=disable

; Postgres connection timeout. Valid time units are {s, m, h}. Set to zero to
; disable.
; db.postgres.timeout=

; Postgres maximum number of connections. Set to zero for unlimited. It is
; recommended to set a limit that is below the server connection limit.
; Otherwise errors may occur in lnd under high-load conditions.
; Default:
;   db.postgres.maxconnections=50
; Example:
;   db.postgres.maxconnections=


[sqlite]

; Sqlite connection timeout. Valid time units are {s, m, h}. Set to zero to
; disable.
; Default:
;   db.sqlite.timeout=
; Example:
;   db.sqlite.timeout=0s

; Maximum number of connections to the sqlite db. Set to zero for unlimited.
; db.sqlite.maxconnections=2

; The maximum amount of time to wait to execute a query if the db is locked.
; db.sqlite.busytimeout=5s

; Raw pragma option pairs to be used when opening the sqlite db. The flag
; can be specified multiple times to set multiple options.
; Default:
;   db.sqlite.pragmaoptions=
; Example (option can be specified multiple times):
;   db.sqlite.pragmaoptions=auto_vacuum=incremental
;   db.sqlite.pragmaoptions=temp_store=MEMORY


[bolt]

; If true, prevents the database from syncing its freelist to disk.
; db.bolt.nofreelistsync=false
;
; Whether the databases used within lnd should automatically be compacted on
; every startup (and if the database has the configured minimum age). This is
; disabled by default because it requires additional disk space to be available
; during the compaction that is freed afterwards. In general compaction leads to
; smaller database files.
; db.bolt.auto-compact=false

; How long ago the last compaction of a database file must be for it to be
; considered for auto compaction again. Can be set to 0 to compact on every
; startup. 
; Default:
;   db.bolt.auto-compact-min-age=168h
; Example:
;   db.bolt.auto-compact-min-age=0

; Specify the timeout to be used when opening the database.
; db.bolt.dbtimeout=1m


[cluster]

; Enables leader election if set.
; cluster.enable-leader-election=false

; Leader elector to use. Valid values: "etcd".
; cluster.leader-elector=etcd

; Election key prefix when using etcd leader elector.
; cluster.etcd-election-prefix=/leader/

; Identifier for this node inside the cluster (used in leader election).
; Defaults to the hostname.
; cluster.id=example.com

; The session TTL in seconds after which a new leader is elected if the old
; leader is shut down, crashed or becomes unreachable.
; cluster.leader-session-ttl=60


[rpcmiddleware]

; Enable the RPC middleware interceptor functionality.
; rpcmiddleware.enable=false

; Time after which a RPC middleware intercept request will time out and return
; an error if it hasn't yet received a response.
; rpcmiddleware.intercepttimeout=2s

; Add the named middleware to the list of mandatory middlewares. All RPC
; requests are blocked/denied if any of the mandatory middlewares is not
; registered. Can be specified multiple times.
; Default:
;   rpcmiddleware.addmandatory=
; Example:
;   rpcmiddleware.addmandatory=my-example-middleware
;   rpcmiddleware.addmandatory=other-mandatory-middleware


[remotesigner]

; Use a remote signer for signing any on-chain related transactions or messages.
; Only recommended if local wallet is initialized as watch-only. Remote signer
; must use the same seed/root key as the local watch-only wallet but must have
; private keys.
; remotesigner.enable=false

; The remote signer's RPC host:port.
; Default:
;   remotesigner.rpchost=
; Example:
;   remotesigner.rpchost=remote.signer.lnd.host:10009

; The macaroon to use for authenticating with the remote signer.
; Default:
;   remotesigner.macaroonpath=
; Example:
;   remotesigner.macaroonpath=/path/to/remote/signer/admin.macaroon

; The TLS certificate to use for establishing the remote signer's identity.
; Default:
;   remotesigner.tlscertpath=
; Example:
;   remotesigner.tlscertpath=/path/to/remote/signer/tls.cert

; The timeout for connecting to and signing requests with the remote signer.
; Valid time units are {s, m, h}.
; remotesigner.timeout=5s

; If a wallet with private key material already exists, migrate it into a
; watch-only wallet on first startup.
; WARNING: This cannot be undone! Make sure you have backed up your seed before
; you use this flag! All private keys will be purged from the wallet after first
; unlock with this flag!
; remotesigner.migrate-wallet-to-watch-only=false


[gossip]

; Specify a set of pinned gossip syncers, which will always be actively syncing
; whenever the corresponding peer is online. A pinned syncer does not count
; towards the configured `numgraphsyncpeers` since pinned syncers are not
; rotated. Configuring a pinned syncer does not ensure a persistent connection
; to the target peer, they will only be pinned if the connection remains active
; via some other mechanism, e.g. having an open channel.
;
; This feature is useful when trying to ensure that a node keeps its
; routing table tightly synchronized with a set of remote peers, e.g. multiple
; lightning nodes operated by the same service.
;
; Each value should be a hex-encoded pubkey of the pinned peer. Multiple pinned
; peers can be specified by setting multiple flags/fields in the config.
; Default:
;   gossip.pinned-syncers=
; Example:
;   gossip.pinned-syncers=pubkey1
;   gossip.pinned-syncers=pubkey2

; The maximum number of updates for a specific channel and direction that lnd
; will accept over the channel update interval.
; gossip.max-channel-update-burst=10
; gossip.channel-update-interval=1m

; The duration to wait before sending the next announcement batch if there are
; multiple. Use a small value if there are a lot announcements and they need to
; be broadcast quickly.
; gossip.sub-batch-delay=5s


[invoices]

; If a hold invoice has accepted htlcs that reach their expiry height and are
; not timed out, the channel holding the htlc is force closed to resolve the
; invoice's htlcs. To prevent force closes, lnd automatically cancels these
; invoices before they reach their expiry height.
;
; Hold expiry delta describes the number of blocks before expiry that these
; invoices should be canceled. Setting this value to 0 will ensure that hold
; invoices can be settled right up until their expiry height, but will result
; in the channel they are on being force closed if they are not resolved before
; expiry.
;
; Lnd goes to chain before the expiry for a htlc is reached so that there is
; time to resolve it on chain. This value needs to be greater than the
; DefaultIncomingBroadcastDelta set by lnd, otherwise the channel will be force
; closed anyway. A warning will be logged on startup if this value is not large
; enough to prevent force closes.
; invoices.holdexpirydelta=12


[routing]

; DEPRECATED: This is now turned on by default for Neutrino (use
; neutrino.validatechannels=true to turn off) and shouldn't be used for any
; other backend!
; routing.assumechanvalid=false

; If set to true, then we'll prune a channel if only a single edge is seen as
; being stale. This results in a more compact channel graph, and also is helpful
; for neutrino nodes as it means they'll only maintain edges where both nodes are
; seen as being live from it's PoV.
; routing.strictgraphpruning=false


[sweeper]

; Duration of the sweep batch window. The sweep is held back during the batch
; window to allow more inputs to be added and thereby lower the fee per input.
; sweeper.batchwindowduration=30s


[htlcswitch]

; The timeout value when delivering HTLCs to a channel link. Setting this value
; too small will result in local payment failures if large number of payments
; are sent over a short period.
; htlcswitch.mailboxdeliverytimeout=1m


[grpc]

; How long the server waits on a gRPC stream with no activity before pinging the
; client. Valid time units are {s, m, h}.
; grpc.server-ping-time=1m

; How long the server waits for the response from the client for the keepalive
; ping response. Valid time units are {s, m, h}.
; grpc.server-ping-timeout=20s

; The minimum amount of time the client should wait before sending a keepalive
; ping. Valid time units are {s, m, h}.
; grpc.client-ping-min-wait=5s

; If true, the server allows keepalive pings from the client even when there are
; no active gRPC streams. This might be useful to keep the underlying HTTP/2
; connection open for future requests.
; grpc.client-allow-ping-without-stream=false<|MERGE_RESOLUTION|>--- conflicted
+++ resolved
@@ -1343,11 +1343,6 @@
 
 [routerrpc]
 
-<<<<<<< HEAD
-; Probability estimator used for pathfinding. (default: apriori)
-; Note that the bimodal estimator is experimental.
-; routerrpc.estimator=[apriori|bimodal]
-=======
 ; Probability estimator used for pathfinding. Two estimators are availabe:
 ; apriori and bimodal.
 ; Note that the bimodal estimator is experimental.
@@ -1355,7 +1350,6 @@
 ;   routerrpc.estimator=apriori
 ; Example:
 ;   routerrpc.estimator=bimodal
->>>>>>> 9786a1fa
 
 ; Minimum required route success probability to attempt the payment.
 ; routerrpc.minrtprob=0.01
@@ -1404,13 +1398,8 @@
 
 ; Defines how strongly non-routed channels of forwarders should be taken into
 ; account for probability estimation. A weight of zero disables this feature.
-<<<<<<< HEAD
-; Valid values are in [0, 1]. (default: 0.2)
-; routerrpc.bimodal.nodeweight=0.1
-=======
 ; Valid values are in [0, 1]. 
 ; routerrpc.bimodal.nodeweight=0.2
->>>>>>> 9786a1fa
 
 ; Defines the information decay of knowledge about previous successes and
 ; failures in channels. 

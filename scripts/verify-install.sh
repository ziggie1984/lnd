#!/bin/bash

REPO=lightningnetwork
PROJECT=lnd

RELEASE_URL=https://github.com/$REPO/$PROJECT/releases
API_URL=https://api.github.com/repos/$REPO/$PROJECT/releases
MANIFEST_SELECTOR=". | select(.name | test(\"manifest-v.*(\\\\.txt)$\")) | .name"
SIGNATURE_SELECTOR=". | select(.name | test(\"manifest-.*(\\\\.sig)$\")) | .name"
HEADER_JSON="Accept: application/json"
HEADER_GH_JSON="Accept: application/vnd.github.v3+json"

# All keys that can sign lnd releases. The key must be downloadable/importable
# from the URL given after the space.
KEYS=()
KEYS+=("F4FC70F07310028424EFC20A8E4256593F177720 https://keybase.io/guggero/pgp_keys.asc")
KEYS+=("15E7ECF257098A4EF91655EB4CA7FE54A6213C91 https://keybase.io/carlakirkcohen/pgp_keys.asc")
KEYS+=("9C8D61868A7C492003B2744EE7D737B67FA592C7 https://keybase.io/bitconner/pgp_keys.asc")
KEYS+=("E4D85299674B2D31FAA1892E372CBD7633C61696 https://keybase.io/roasbeef/pgp_keys.asc")
KEYS+=("729E9D9D92C75A5FBFEEE057B5DD717BEF7CA5B1 https://keybase.io/wpaulino/pgp_keys.asc")
KEYS+=("7E81EF6B9989A9CC93884803118759E83439A9B1 https://keybase.io/eugene_/pgp_keys.asc")
KEYS+=("7AB3D7F5911708842796513415BAADA29DA20D26 https://keybase.io/halseth/pgp_keys.asc")

function check_command() {
  echo -n "Checking if $1 is installed... "
  if ! command -v "$1"; then
    echo "ERROR: $1 is not installed or not in PATH!"
    exit 1
  fi
}

<<<<<<< HEAD

if [[ $# -eq 0 ]]; then
  echo "ERROR: missing expected version!"
  echo "Usage: verify-install.sh expected-version [path-to-lnd-binary path-to-lncli-binary]"
  exit 1
fi

# The first argument should be the expected version of the binaries.
VERSION=$1
shift

# Verify that the expected version is well-formed.
version_regex="^v[[:digit:]]+\.[[:digit:]]+\.[[:digit:]]"
if [[ ! "$VERSION" =~ $version_regex ]]; then
  echo "ERROR: Invalid expected version detected: $VERSION"
  exit 1
fi
echo "Expected version for binaries: $VERSION"
=======
# By default we're picking up lnd and lncli from the system $PATH.
LND_BIN=$(which lnd)
LNCLI_BIN=$(which lncli)
>>>>>>> dec49aa1

# If exactly two parameters are specified, we expect the first one to be lnd and
# the second one to be lncli.
if [[ $# -eq 2 ]]; then
  LND_BIN=$(realpath $1)
  LNCLI_BIN=$(realpath $2)
  
  # Make sure both files actually exist.
  if [[ ! -f $LND_BIN ]]; then
    echo "ERROR: $LND_BIN not found!"
    exit 1
  fi
  if [[ ! -f $LNCLI_BIN ]]; then
    echo "ERROR: $LNCLI_BIN not found!"
    exit 1
  fi
elif [[ $# -eq 0 ]]; then
<<<<<<< HEAD
  # By default we're picking up lnd and lncli from the system $PATH.
  LND_BIN=$(which lnd)
  LNCLI_BIN=$(which lncli)
=======
  # Make sure both binaries can be found and are executable.
  check_command lnd
  check_command lncli
>>>>>>> dec49aa1
else
  echo "ERROR: invalid number of parameters!"
  echo "Usage: verify-install.sh [lnd-binary lncli-binary]"
  exit 1
fi

<<<<<<< HEAD
# Make sure both binaries can be found and are executable.
check_command lnd
check_command lncli

check_command curl
check_command jq
check_command gpg

# Make this script compatible with both linux and *nix.
SHA_CMD="sha256sum"
if ! command -v "$SHA_CMD"; then
  if command -v "shasum"; then
    SHA_CMD="shasum -a 256"
  else
    echo "ERROR: no SHA256 sum binary installed!"
    exit 1
  fi
fi
LND_SUM=$($SHA_CMD $LND_BIN | cut -d' ' -f1)
LNCLI_SUM=$($SHA_CMD $LNCLI_BIN | cut -d' ' -f1)

# Make sure the hash was actually calculated by looking at its length.
if [[ ${#LND_SUM} -ne 64 ]]; then
  echo "ERROR: Invalid hash for lnd: $LND_SUM!"
  exit 1
fi
=======
check_command curl
check_command jq
check_command gpg

LND_VERSION=$($LND_BIN --version | cut -d'=' -f2)
LNCLI_VERSION=$($LNCLI_BIN --version | cut -d'=' -f2)

# Make this script compatible with both linux and *nix.
SHA_CMD="sha256sum"
if ! command -v "$SHA_CMD"; then
  if command -v "shasum"; then
    SHA_CMD="shasum -a 256"
  else
    echo "ERROR: no SHA256 sum binary installed!"
    exit 1
  fi
fi
LND_SUM=$($SHA_CMD $LND_BIN | cut -d' ' -f1)
LNCLI_SUM=$($SHA_CMD $LNCLI_BIN | cut -d' ' -f1)

echo "Detected lnd $LND_BIN version $LND_VERSION with SHA256 sum $LND_SUM"
echo "Detected lncli $LNCLI_BIN version $LNCLI_VERSION with SHA256 sum $LNCLI_SUM"

# Make sure lnd and lncli are installed with the same version and is an actual
# version string.
if [[ "$LNCLI_VERSION" != "$LND_VERSION" ]]; then
  echo "ERROR: Version $LNCLI_VERSION of lncli does not match $LND_VERSION of lnd!"
  exit 1
fi
version_regex="^v[[:digit:]]+\.[[:digit:]]+\.[[:digit:]]"
if [[ ! "$LND_VERSION" =~ $version_regex ]]; then
  echo "ERROR: Invalid version of lnd detected: $LND_VERSION"
  exit 1
fi

# Make sure the hash was actually calculated by looking at its length.
if [[ ${#LND_SUM} -ne 64 ]]; then
  echo "ERROR: Invalid hash for lnd: $LND_SUM!"
  exit 1
fi
>>>>>>> dec49aa1
if [[ ${#LNCLI_SUM} -ne 64 ]]; then
  echo "ERROR: Invalid hash for lncli: $LNCLI_SUM!"
  exit 1
fi
<<<<<<< HEAD

echo "Verifying lnd $LND_BIN as version $VERSION with SHA256 sum $LND_SUM"
echo "Verifying lncli $LNCLI_BIN as version $VERSION with SHA256 sum $LNCLI_SUM"
=======
>>>>>>> dec49aa1

# If we're inside the docker image, there should be a shasums.txt file in the
# root directory. If that's the case, we first want to make sure we still have
# the same hash as we did when building the image.
if [[ -f /shasums.txt ]]; then
  if ! grep -q "$LND_SUM" /shasums.txt; then
    echo "ERROR: Hash $LND_SUM for lnd not found in /shasums.txt: "
    cat /shasums.txt
    exit 1
  fi
  if ! grep -q "$LNCLI_SUM" /shasums.txt; then
    echo "ERROR: Hash $LNCLI_SUM for lnd not found in /shasums.txt: "
    cat /shasums.txt
    exit 1
  fi
fi

# Import all the signing keys.
for key in "${KEYS[@]}"; do
  KEY_ID=$(echo $key | cut -d' ' -f1)
  IMPORT_URL=$(echo $key | cut -d' ' -f2)
  echo "Downloading and importing key $KEY_ID from $IMPORT_URL"
  curl -L -s $IMPORT_URL | gpg --import

  # Make sure we actually imported the correct key.
  if ! gpg --list-key "$KEY_ID"; then
    echo "ERROR: Imported key from $IMPORT_URL doesn't match ID $KEY_ID."
  fi
done

echo ""

# Download the JSON of the release itself. That'll contain the release ID we need for the next call.
RELEASE_JSON=$(curl -L -s -H "$HEADER_JSON" "$RELEASE_URL/$VERSION")

TAG_NAME=$(echo $RELEASE_JSON | jq -r '.tag_name')
RELEASE_ID=$(echo $RELEASE_JSON | jq -r '.id')
echo "Release $TAG_NAME found with ID $RELEASE_ID"

# Now download the asset list and filter by the manifest and the signatures.
ASSETS=$(curl -L -s -H "$HEADER_GH_JSON" "$API_URL/$RELEASE_ID" | jq -c '.assets[]')
MANIFEST=$(echo $ASSETS | jq -r "$MANIFEST_SELECTOR")
SIGNATURES=$(echo $ASSETS | jq -r "$SIGNATURE_SELECTOR")

# Download the main "manifest-*.txt" and all "manifest-*.sig" files containing
# the detached signatures.
TEMP_DIR=$(mktemp -d /tmp/lnd-sig-verification-XXXXXX)
echo "Downloading $MANIFEST"
<<<<<<< HEAD
curl -L -s -o "$TEMP_DIR/$MANIFEST" "$RELEASE_URL/download/$VERSION/$MANIFEST"
=======
curl -L -s -o "$TEMP_DIR/$MANIFEST" "$RELEASE_URL/download/$LND_VERSION/$MANIFEST"
>>>>>>> dec49aa1

for signature in $SIGNATURES; do
  echo "Downloading $signature"
  curl -L -s -o "$TEMP_DIR/$signature" "$RELEASE_URL/download/$VERSION/$signature"
done

echo ""
cd $TEMP_DIR || exit 1

# Before we even look at the content of the manifest, we first want to make sure
# the signatures actually sign that exact manifest.
NUM_CHECKS=0
for signature in $SIGNATURES; do
  echo "Verifying $signature"
  if gpg --verify "$signature" "$MANIFEST" 2>&1 | grep -q "Good signature"; then
    echo "Signature for $signature appears valid: "
    gpg --verify "$signature" "$MANIFEST" 2>&1 | grep "using"
  elif gpg --verify "$signature" 2>&1 | grep -q "No public key"; then
    echo "Unable to verify signature $signature, no key available, skipping"
    continue
  else
    echo "ERROR: Did not get valid signature for $MANIFEST in $signature!"
    echo "  The developer signature $signature disagrees on the expected"
    echo "  release binaries in $MANIFEST. The release may have been faulty or"
    echo "  was backdoored."
    exit 1
  fi

  echo "Verified $signature against $MANIFEST"
  ((NUM_CHECKS=NUM_CHECKS+1))
done

# We want at least five signatures (out of seven public keys) that sign the
# hashes of the binaries we have installed. If we arrive here without exiting,
# it means no signature manifests were uploaded (yet) with the correct naming
# pattern.
MIN_REQUIRED_SIGNATURES=5
if [[ $NUM_CHECKS -lt $MIN_REQUIRED_SIGNATURES ]]; then
  echo "ERROR: Not enough valid signatures found!"
  echo "  Valid signatures found: $NUM_CHECKS"
  echo "  Valid signatures required: $MIN_REQUIRED_SIGNATURES"
  echo
<<<<<<< HEAD
  echo "  Make sure the release $VERSION contains the required "
=======
  echo "  Make sure the release $LND_VERSION contains the required "
>>>>>>> dec49aa1
  echo "  number of signatures on the manifest, or wait until more "
  echo "  signatures have been added to the release."
  exit 1
fi

# Then make sure that the hash of the installed binaries can be found in the
# manifest that we now have verified the signatures for.
if ! grep -q "^$LND_SUM" "$MANIFEST"; then
  echo "ERROR: Hash $LND_SUM for lnd not found in $MANIFEST: "
  cat "$MANIFEST"
  echo "  The expected release binaries have been verified with the developer "
  echo "  signatures. Your binary's hash does not match the expected release "
  echo "  binary hashes. Make sure you're using an official binary."
  exit 1
fi

if ! grep -q "^$LNCLI_SUM" "$MANIFEST"; then
  echo "ERROR: Hash $LNCLI_SUM for lncli not found in $MANIFEST: "
  cat "$MANIFEST"
  echo "  The expected release binaries have been verified with the developer "
  echo "  signatures. Your binary's hash does not match the expected release "
  echo "  binary hashes. Make sure you're using an official binary."
  exit 1
fi

echo ""
echo "SUCCESS! Verified lnd and lncli against $MANIFEST signed by $NUM_CHECKS developers."<|MERGE_RESOLUTION|>--- conflicted
+++ resolved
@@ -29,30 +29,9 @@
   fi
 }
 
-<<<<<<< HEAD
-
-if [[ $# -eq 0 ]]; then
-  echo "ERROR: missing expected version!"
-  echo "Usage: verify-install.sh expected-version [path-to-lnd-binary path-to-lncli-binary]"
-  exit 1
-fi
-
-# The first argument should be the expected version of the binaries.
-VERSION=$1
-shift
-
-# Verify that the expected version is well-formed.
-version_regex="^v[[:digit:]]+\.[[:digit:]]+\.[[:digit:]]"
-if [[ ! "$VERSION" =~ $version_regex ]]; then
-  echo "ERROR: Invalid expected version detected: $VERSION"
-  exit 1
-fi
-echo "Expected version for binaries: $VERSION"
-=======
 # By default we're picking up lnd and lncli from the system $PATH.
 LND_BIN=$(which lnd)
 LNCLI_BIN=$(which lncli)
->>>>>>> dec49aa1
 
 # If exactly two parameters are specified, we expect the first one to be lnd and
 # the second one to be lncli.
@@ -70,29 +49,21 @@
     exit 1
   fi
 elif [[ $# -eq 0 ]]; then
-<<<<<<< HEAD
-  # By default we're picking up lnd and lncli from the system $PATH.
-  LND_BIN=$(which lnd)
-  LNCLI_BIN=$(which lncli)
-=======
   # Make sure both binaries can be found and are executable.
   check_command lnd
   check_command lncli
->>>>>>> dec49aa1
 else
   echo "ERROR: invalid number of parameters!"
   echo "Usage: verify-install.sh [lnd-binary lncli-binary]"
   exit 1
 fi
 
-<<<<<<< HEAD
-# Make sure both binaries can be found and are executable.
-check_command lnd
-check_command lncli
-
 check_command curl
 check_command jq
 check_command gpg
+
+LND_VERSION=$($LND_BIN --version | cut -d'=' -f2)
+LNCLI_VERSION=$($LNCLI_BIN --version | cut -d'=' -f2)
 
 # Make this script compatible with both linux and *nix.
 SHA_CMD="sha256sum"
@@ -107,32 +78,6 @@
 LND_SUM=$($SHA_CMD $LND_BIN | cut -d' ' -f1)
 LNCLI_SUM=$($SHA_CMD $LNCLI_BIN | cut -d' ' -f1)
 
-# Make sure the hash was actually calculated by looking at its length.
-if [[ ${#LND_SUM} -ne 64 ]]; then
-  echo "ERROR: Invalid hash for lnd: $LND_SUM!"
-  exit 1
-fi
-=======
-check_command curl
-check_command jq
-check_command gpg
-
-LND_VERSION=$($LND_BIN --version | cut -d'=' -f2)
-LNCLI_VERSION=$($LNCLI_BIN --version | cut -d'=' -f2)
-
-# Make this script compatible with both linux and *nix.
-SHA_CMD="sha256sum"
-if ! command -v "$SHA_CMD"; then
-  if command -v "shasum"; then
-    SHA_CMD="shasum -a 256"
-  else
-    echo "ERROR: no SHA256 sum binary installed!"
-    exit 1
-  fi
-fi
-LND_SUM=$($SHA_CMD $LND_BIN | cut -d' ' -f1)
-LNCLI_SUM=$($SHA_CMD $LNCLI_BIN | cut -d' ' -f1)
-
 echo "Detected lnd $LND_BIN version $LND_VERSION with SHA256 sum $LND_SUM"
 echo "Detected lncli $LNCLI_BIN version $LNCLI_VERSION with SHA256 sum $LNCLI_SUM"
 
@@ -153,17 +98,10 @@
   echo "ERROR: Invalid hash for lnd: $LND_SUM!"
   exit 1
 fi
->>>>>>> dec49aa1
 if [[ ${#LNCLI_SUM} -ne 64 ]]; then
   echo "ERROR: Invalid hash for lncli: $LNCLI_SUM!"
   exit 1
 fi
-<<<<<<< HEAD
-
-echo "Verifying lnd $LND_BIN as version $VERSION with SHA256 sum $LND_SUM"
-echo "Verifying lncli $LNCLI_BIN as version $VERSION with SHA256 sum $LNCLI_SUM"
-=======
->>>>>>> dec49aa1
 
 # If we're inside the docker image, there should be a shasums.txt file in the
 # root directory. If that's the case, we first want to make sure we still have
@@ -197,7 +135,7 @@
 echo ""
 
 # Download the JSON of the release itself. That'll contain the release ID we need for the next call.
-RELEASE_JSON=$(curl -L -s -H "$HEADER_JSON" "$RELEASE_URL/$VERSION")
+RELEASE_JSON=$(curl -L -s -H "$HEADER_JSON" "$RELEASE_URL/$LND_VERSION")
 
 TAG_NAME=$(echo $RELEASE_JSON | jq -r '.tag_name')
 RELEASE_ID=$(echo $RELEASE_JSON | jq -r '.id')
@@ -212,15 +150,11 @@
 # the detached signatures.
 TEMP_DIR=$(mktemp -d /tmp/lnd-sig-verification-XXXXXX)
 echo "Downloading $MANIFEST"
-<<<<<<< HEAD
-curl -L -s -o "$TEMP_DIR/$MANIFEST" "$RELEASE_URL/download/$VERSION/$MANIFEST"
-=======
 curl -L -s -o "$TEMP_DIR/$MANIFEST" "$RELEASE_URL/download/$LND_VERSION/$MANIFEST"
->>>>>>> dec49aa1
 
 for signature in $SIGNATURES; do
   echo "Downloading $signature"
-  curl -L -s -o "$TEMP_DIR/$signature" "$RELEASE_URL/download/$VERSION/$signature"
+  curl -L -s -o "$TEMP_DIR/$signature" "$RELEASE_URL/download/$LND_VERSION/$signature"
 done
 
 echo ""
@@ -259,11 +193,7 @@
   echo "  Valid signatures found: $NUM_CHECKS"
   echo "  Valid signatures required: $MIN_REQUIRED_SIGNATURES"
   echo
-<<<<<<< HEAD
-  echo "  Make sure the release $VERSION contains the required "
-=======
   echo "  Make sure the release $LND_VERSION contains the required "
->>>>>>> dec49aa1
   echo "  number of signatures on the manifest, or wait until more "
   echo "  signatures have been added to the release."
   exit 1

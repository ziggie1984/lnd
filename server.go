--- conflicted
+++ resolved
@@ -1023,10 +1023,7 @@
 		SignAliasUpdate:         s.signAliasUpdate,
 		FindBaseByAlias:         s.aliasMgr.FindBaseSCID,
 		GetAlias:                s.aliasMgr.GetPeerAlias,
-<<<<<<< HEAD
-=======
 		FindChannel:             s.findChannel,
->>>>>>> c855d83a
 	}, nodeKeyDesc)
 
 	s.localChanMgr = &localchans.Manager{
@@ -1288,33 +1285,10 @@
 		CurrentNodeAnnouncement: func() (lnwire.NodeAnnouncement, error) {
 			return s.genNodeAnnouncement(true)
 		},
-<<<<<<< HEAD
-		SendAnnouncement: s.authGossiper.ProcessLocalAnnouncement,
-		NotifyWhenOnline: s.NotifyWhenOnline,
-		TempChanIDSeed:   chanIDSeed,
-		FindChannel: func(node *btcec.PublicKey,
-			chanID lnwire.ChannelID) (*channeldb.OpenChannel,
-			error) {
-
-			nodeChans, err := s.chanStateDB.FetchOpenChannels(node)
-			if err != nil {
-				return nil, err
-			}
-
-			for _, channel := range nodeChans {
-				if chanID.IsChanPoint(&channel.FundingOutpoint) {
-					return channel, nil
-				}
-			}
-
-			return nil, fmt.Errorf("unable to find channel")
-		},
-=======
 		SendAnnouncement:     s.authGossiper.ProcessLocalAnnouncement,
 		NotifyWhenOnline:     s.NotifyWhenOnline,
 		TempChanIDSeed:       chanIDSeed,
 		FindChannel:          s.findChannel,
->>>>>>> c855d83a
 		DefaultRoutingPolicy: cc.RoutingPolicy,
 		DefaultMinHtlcIn:     cc.MinHtlcIn,
 		NumRequiredConfs: func(chanAmt btcutil.Amount,

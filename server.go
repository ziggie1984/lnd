package lnd

import (
	"bytes"
	"context"
	"crypto/rand"
	"encoding/hex"
	"fmt"
	"image/color"
	"math/big"
	prand "math/rand"
	"net"
	"regexp"
	"strconv"
	"strings"
	"sync"
	"sync/atomic"
	"time"

	"github.com/btcsuite/btcd/btcec"
	"github.com/btcsuite/btcd/chaincfg/chainhash"
	"github.com/btcsuite/btcd/connmgr"
	"github.com/btcsuite/btcd/txscript"
	"github.com/btcsuite/btcd/wire"
	"github.com/btcsuite/btcutil"
	"github.com/go-errors/errors"
	sphinx "github.com/lightningnetwork/lightning-onion"
	"github.com/lightningnetwork/lnd/autopilot"
	"github.com/lightningnetwork/lnd/brontide"
	"github.com/lightningnetwork/lnd/cert"
	"github.com/lightningnetwork/lnd/chainreg"
	"github.com/lightningnetwork/lnd/chanacceptor"
	"github.com/lightningnetwork/lnd/chanbackup"
	"github.com/lightningnetwork/lnd/chanfitness"
	"github.com/lightningnetwork/lnd/channeldb"
	"github.com/lightningnetwork/lnd/channelnotifier"
	"github.com/lightningnetwork/lnd/clock"
	"github.com/lightningnetwork/lnd/contractcourt"
	"github.com/lightningnetwork/lnd/discovery"
	"github.com/lightningnetwork/lnd/feature"
	"github.com/lightningnetwork/lnd/funding"
	"github.com/lightningnetwork/lnd/healthcheck"
	"github.com/lightningnetwork/lnd/htlcswitch"
	"github.com/lightningnetwork/lnd/htlcswitch/hop"
	"github.com/lightningnetwork/lnd/input"
	"github.com/lightningnetwork/lnd/invoices"
	"github.com/lightningnetwork/lnd/keychain"
	"github.com/lightningnetwork/lnd/kvdb"
	"github.com/lightningnetwork/lnd/lncfg"
	"github.com/lightningnetwork/lnd/lnpeer"
	"github.com/lightningnetwork/lnd/lnrpc"
	"github.com/lightningnetwork/lnd/lnrpc/routerrpc"
	"github.com/lightningnetwork/lnd/lnwallet"
	"github.com/lightningnetwork/lnd/lnwallet/chainfee"
	"github.com/lightningnetwork/lnd/lnwire"
	"github.com/lightningnetwork/lnd/nat"
	"github.com/lightningnetwork/lnd/netann"
	"github.com/lightningnetwork/lnd/peer"
	"github.com/lightningnetwork/lnd/peernotifier"
	"github.com/lightningnetwork/lnd/pool"
	"github.com/lightningnetwork/lnd/queue"
	"github.com/lightningnetwork/lnd/routing"
	"github.com/lightningnetwork/lnd/routing/localchans"
	"github.com/lightningnetwork/lnd/routing/route"
	"github.com/lightningnetwork/lnd/subscribe"
	"github.com/lightningnetwork/lnd/sweep"
	"github.com/lightningnetwork/lnd/ticker"
	"github.com/lightningnetwork/lnd/tor"
	"github.com/lightningnetwork/lnd/walletunlocker"
	"github.com/lightningnetwork/lnd/watchtower/blob"
	"github.com/lightningnetwork/lnd/watchtower/wtclient"
	"github.com/lightningnetwork/lnd/watchtower/wtpolicy"
	"github.com/lightningnetwork/lnd/watchtower/wtserver"
)

const (
	// defaultMinPeers is the minimum number of peers nodes should always be
	// connected to.
	defaultMinPeers = 3

	// defaultStableConnDuration is a floor under which all reconnection
	// attempts will apply exponential randomized backoff. Connections
	// durations exceeding this value will be eligible to have their
	// backoffs reduced.
	defaultStableConnDuration = 10 * time.Minute

	// numInstantInitReconnect specifies how many persistent peers we should
	// always attempt outbound connections to immediately. After this value
	// is surpassed, the remaining peers will be randomly delayed using
	// maxInitReconnectDelay.
	numInstantInitReconnect = 10

	// maxInitReconnectDelay specifies the maximum delay in seconds we will
	// apply in attempting to reconnect to persistent peers on startup. The
	// value used or a particular peer will be chosen between 0s and this
	// value.
	maxInitReconnectDelay = 30
)

var (
	// ErrPeerNotConnected signals that the server has no connection to the
	// given peer.
	ErrPeerNotConnected = errors.New("peer is not connected")

	// ErrServerNotActive indicates that the server has started but hasn't
	// fully finished the startup process.
	ErrServerNotActive = errors.New("server is still in the process of " +
		"starting")

	// ErrServerShuttingDown indicates that the server is in the process of
	// gracefully exiting.
	ErrServerShuttingDown = errors.New("server is shutting down")

	// validColorRegexp is a regexp that lets you check if a particular
	// color string matches the standard hex color format #RRGGBB.
	validColorRegexp = regexp.MustCompile("^#[A-Fa-f0-9]{6}$")

	// MaxFundingAmount is a soft-limit of the maximum channel size
	// currently accepted within the Lightning Protocol. This is
	// defined in BOLT-0002, and serves as an initial precautionary limit
	// while implementations are battle tested in the real world.
	//
	// At the moment, this value depends on which chain is active. It is set
	// to the value under the Bitcoin chain as default.
	//
	// TODO(roasbeef): add command line param to modify
	MaxFundingAmount = funding.MaxBtcFundingAmount
)

// errPeerAlreadyConnected is an error returned by the server when we're
// commanded to connect to a peer, but they're already connected.
type errPeerAlreadyConnected struct {
	peer *peer.Brontide
}

// Error returns the human readable version of this error type.
//
// NOTE: Part of the error interface.
func (e *errPeerAlreadyConnected) Error() string {
	return fmt.Sprintf("already connected to peer: %v", e.peer)
}

// server is the main server of the Lightning Network Daemon. The server houses
// global state pertaining to the wallet, database, and the rpcserver.
// Additionally, the server is also used as a central messaging bus to interact
// with any of its companion objects.
type server struct {
	active   int32 // atomic
	stopping int32 // atomic

	start sync.Once
	stop  sync.Once

	cfg *Config

	// identityECDH is an ECDH capable wrapper for the private key used
	// to authenticate any incoming connections.
	identityECDH keychain.SingleKeyECDH

	// nodeSigner is an implementation of the MessageSigner implementation
	// that's backed by the identity private key of the running lnd node.
	nodeSigner *netann.NodeSigner

	chanStatusMgr *netann.ChanStatusManager

	// listenAddrs is the list of addresses the server is currently
	// listening on.
	listenAddrs []net.Addr

	// torController is a client that will communicate with a locally
	// running Tor server. This client will handle initiating and
	// authenticating the connection to the Tor server, automatically
	// creating and setting up onion services, etc.
	torController *tor.Controller

	// natTraversal is the specific NAT traversal technique used to
	// automatically set up port forwarding rules in order to advertise to
	// the network that the node is accepting inbound connections.
	natTraversal nat.Traversal

	// lastDetectedIP is the last IP detected by the NAT traversal technique
	// above. This IP will be watched periodically in a goroutine in order
	// to handle dynamic IP changes.
	lastDetectedIP net.IP

	mu         sync.RWMutex
	peersByPub map[string]*peer.Brontide

	inboundPeers  map[string]*peer.Brontide
	outboundPeers map[string]*peer.Brontide

	peerConnectedListeners    map[string][]chan<- lnpeer.Peer
	peerDisconnectedListeners map[string][]chan<- struct{}

	persistentPeers        map[string]bool
	persistentPeersBackoff map[string]time.Duration
	persistentConnReqs     map[string][]*connmgr.ConnReq
	persistentRetryCancels map[string]chan struct{}

	// peerErrors keeps a set of peer error buffers for peers that have
	// disconnected from us. This allows us to track historic peer errors
	// over connections. The string of the peer's compressed pubkey is used
	// as a key for this map.
	peerErrors map[string]*queue.CircularBuffer

	// ignorePeerTermination tracks peers for which the server has initiated
	// a disconnect. Adding a peer to this map causes the peer termination
	// watcher to short circuit in the event that peers are purposefully
	// disconnected.
	ignorePeerTermination map[*peer.Brontide]struct{}

	// scheduledPeerConnection maps a pubkey string to a callback that
	// should be executed in the peerTerminationWatcher the prior peer with
	// the same pubkey exits.  This allows the server to wait until the
	// prior peer has cleaned up successfully, before adding the new peer
	// intended to replace it.
	scheduledPeerConnection map[string]func()

	cc *chainreg.ChainControl

	fundingMgr *funding.Manager

	localChanDB *channeldb.DB

	remoteChanDB *channeldb.DB

	htlcSwitch *htlcswitch.Switch

	interceptableSwitch *htlcswitch.InterceptableSwitch

	invoices *invoices.InvoiceRegistry

	channelNotifier *channelnotifier.ChannelNotifier

	peerNotifier *peernotifier.PeerNotifier

	htlcNotifier *htlcswitch.HtlcNotifier

	witnessBeacon contractcourt.WitnessBeacon

	breachArbiter *breachArbiter

	missionControl *routing.MissionControl

	chanRouter *routing.ChannelRouter

	controlTower routing.ControlTower

	authGossiper *discovery.AuthenticatedGossiper

	localChanMgr *localchans.Manager

	utxoNursery *utxoNursery

	sweeper *sweep.UtxoSweeper

	chainArb *contractcourt.ChainArbitrator

	sphinx *hop.OnionProcessor

	towerClient wtclient.Client

	anchorTowerClient wtclient.Client

	connMgr *connmgr.ConnManager

	sigPool *lnwallet.SigPool

	writePool *pool.Write

	readPool *pool.Read

	// featureMgr dispatches feature vectors for various contexts within the
	// daemon.
	featureMgr *feature.Manager

	// currentNodeAnn is the node announcement that has been broadcast to
	// the network upon startup, if the attributes of the node (us) has
	// changed since last start.
	currentNodeAnn *lnwire.NodeAnnouncement

	// chansToRestore is the set of channels that upon starting, the server
	// should attempt to restore/recover.
	chansToRestore walletunlocker.ChannelsToRecover

	// chanSubSwapper is a sub-system that will ensure our on-disk channel
	// backups are consistent at all times. It interacts with the
	// channelNotifier to be notified of newly opened and closed channels.
	chanSubSwapper *chanbackup.SubSwapper

	// chanEventStore tracks the behaviour of channels and their remote peers to
	// provide insights into their health and performance.
	chanEventStore *chanfitness.ChannelEventStore

	hostAnn *netann.HostAnnouncer

	// livelinessMonitor monitors that lnd has access to critical resources.
	livelinessMonitor *healthcheck.Monitor

	quit chan struct{}

	wg sync.WaitGroup
}

// parseAddr parses an address from its string format to a net.Addr.
func parseAddr(address string, netCfg tor.Net) (net.Addr, error) {
	var (
		host string
		port int
	)

	// Split the address into its host and port components.
	h, p, err := net.SplitHostPort(address)
	if err != nil {
		// If a port wasn't specified, we'll assume the address only
		// contains the host so we'll use the default port.
		host = address
		port = defaultPeerPort
	} else {
		// Otherwise, we'll note both the host and ports.
		host = h
		portNum, err := strconv.Atoi(p)
		if err != nil {
			return nil, err
		}
		port = portNum
	}

	if tor.IsOnionHost(host) {
		return &tor.OnionAddr{OnionService: host, Port: port}, nil
	}

	// If the host is part of a TCP address, we'll use the network
	// specific ResolveTCPAddr function in order to resolve these
	// addresses over Tor in order to prevent leaking your real IP
	// address.
	hostPort := net.JoinHostPort(host, strconv.Itoa(port))
	return netCfg.ResolveTCPAddr("tcp", hostPort)
}

// noiseDial is a factory function which creates a connmgr compliant dialing
// function by returning a closure which includes the server's identity key.
func noiseDial(idKey keychain.SingleKeyECDH,
	netCfg tor.Net, timeout time.Duration) func(net.Addr) (net.Conn, error) {

	return func(a net.Addr) (net.Conn, error) {
		lnAddr := a.(*lnwire.NetAddress)
		return brontide.Dial(idKey, lnAddr, timeout, netCfg.Dial)
	}
}

// newServer creates a new instance of the server which is to listen using the
// passed listener address.
func newServer(cfg *Config, listenAddrs []net.Addr,
	localChanDB, remoteChanDB *channeldb.DB,
	towerClientDB wtclient.DB, cc *chainreg.ChainControl,
	nodeKeyDesc *keychain.KeyDescriptor,
	chansToRestore walletunlocker.ChannelsToRecover,
	chanPredicate chanacceptor.ChannelAcceptor,
	torController *tor.Controller) (*server, error) {

	var (
		err           error
		nodeKeyECDH   = keychain.NewPubKeyECDH(*nodeKeyDesc, cc.KeyRing)
		nodeKeySigner = keychain.NewPubKeyDigestSigner(
			*nodeKeyDesc, cc.KeyRing,
		)
	)

	listeners := make([]net.Listener, len(listenAddrs))
	for i, listenAddr := range listenAddrs {
		// Note: though brontide.NewListener uses ResolveTCPAddr, it
		// doesn't need to call the general lndResolveTCP function
		// since we are resolving a local address.
		listeners[i], err = brontide.NewListener(
			nodeKeyECDH, listenAddr.String(),
		)
		if err != nil {
			return nil, err
		}
	}

	var serializedPubKey [33]byte
	copy(serializedPubKey[:], nodeKeyECDH.PubKey().SerializeCompressed())

	// Initialize the sphinx router, placing it's persistent replay log in
	// the same directory as the channel graph database. We don't need to
	// replicate this data, so we'll store it locally.
	replayLog := htlcswitch.NewDecayedLog(
		cfg.localDatabaseDir(), defaultSphinxDbName, cfg.DB.Bolt,
		cc.ChainNotifier,
	)
	sphinxRouter := sphinx.NewRouter(
		nodeKeyECDH, cfg.ActiveNetParams.Params, replayLog,
	)

	writeBufferPool := pool.NewWriteBuffer(
		pool.DefaultWriteBufferGCInterval,
		pool.DefaultWriteBufferExpiryInterval,
	)

	writePool := pool.NewWrite(
		writeBufferPool, cfg.Workers.Write, pool.DefaultWorkerTimeout,
	)

	readBufferPool := pool.NewReadBuffer(
		pool.DefaultReadBufferGCInterval,
		pool.DefaultReadBufferExpiryInterval,
	)

	readPool := pool.NewRead(
		readBufferPool, cfg.Workers.Read, pool.DefaultWorkerTimeout,
	)

	featureMgr, err := feature.NewManager(feature.Config{
		NoTLVOnion:        cfg.ProtocolOptions.LegacyOnion(),
		NoStaticRemoteKey: cfg.ProtocolOptions.NoStaticRemoteKey(),
		NoAnchors:         cfg.ProtocolOptions.NoAnchorCommitments(),
		NoWumbo:           !cfg.ProtocolOptions.Wumbo(),
	})
	if err != nil {
		return nil, err
	}

	registryConfig := invoices.RegistryConfig{
		FinalCltvRejectDelta:        lncfg.DefaultFinalCltvRejectDelta,
		HtlcHoldDuration:            invoices.DefaultHtlcHoldDuration,
		Clock:                       clock.NewDefaultClock(),
		AcceptKeySend:               cfg.AcceptKeySend,
		AcceptAMP:                   cfg.AcceptAMP,
		GcCanceledInvoicesOnStartup: cfg.GcCanceledInvoicesOnStartup,
		GcCanceledInvoicesOnTheFly:  cfg.GcCanceledInvoicesOnTheFly,
		KeysendHoldTime:             cfg.KeysendHoldTime,
	}

	s := &server{
		cfg:            cfg,
		localChanDB:    localChanDB,
		remoteChanDB:   remoteChanDB,
		cc:             cc,
		sigPool:        lnwallet.NewSigPool(cfg.Workers.Sig, cc.Signer),
		writePool:      writePool,
		readPool:       readPool,
		chansToRestore: chansToRestore,

		channelNotifier: channelnotifier.New(remoteChanDB),

		identityECDH: nodeKeyECDH,
		nodeSigner:   netann.NewNodeSigner(nodeKeySigner),

		listenAddrs: listenAddrs,

		// TODO(roasbeef): derive proper onion key based on rotation
		// schedule
		sphinx: hop.NewOnionProcessor(sphinxRouter),

		torController: torController,

		persistentPeers:         make(map[string]bool),
		persistentPeersBackoff:  make(map[string]time.Duration),
		persistentConnReqs:      make(map[string][]*connmgr.ConnReq),
		persistentRetryCancels:  make(map[string]chan struct{}),
		peerErrors:              make(map[string]*queue.CircularBuffer),
		ignorePeerTermination:   make(map[*peer.Brontide]struct{}),
		scheduledPeerConnection: make(map[string]func()),

		peersByPub:                make(map[string]*peer.Brontide),
		inboundPeers:              make(map[string]*peer.Brontide),
		outboundPeers:             make(map[string]*peer.Brontide),
		peerConnectedListeners:    make(map[string][]chan<- lnpeer.Peer),
		peerDisconnectedListeners: make(map[string][]chan<- struct{}),

		featureMgr: featureMgr,
		quit:       make(chan struct{}),
	}

	s.witnessBeacon = &preimageBeacon{
		wCache:      remoteChanDB.NewWitnessCache(),
		subscribers: make(map[uint64]*preimageSubscriber),
	}

	currentHash, currentHeight, err := s.cc.ChainIO.GetBestBlock()
	if err != nil {
		return nil, err
	}

	expiryWatcher := invoices.NewInvoiceExpiryWatcher(
		clock.NewDefaultClock(), cfg.Invoices.HoldExpiryDelta,
		uint32(currentHeight), currentHash, cc.ChainNotifier,
	)
	s.invoices = invoices.NewRegistry(
		remoteChanDB, expiryWatcher, &registryConfig,
	)

	s.htlcNotifier = htlcswitch.NewHtlcNotifier(time.Now)

	s.htlcSwitch, err = htlcswitch.New(htlcswitch.Config{
		DB: remoteChanDB,
		LocalChannelClose: func(pubKey []byte,
			request *htlcswitch.ChanClose) {

			peer, err := s.FindPeerByPubStr(string(pubKey))
			if err != nil {
				srvrLog.Errorf("unable to close channel, peer"+
					" with %v id can't be found: %v",
					pubKey, err,
				)
				return
			}

			peer.HandleLocalCloseChanReqs(request)
		},
		FwdingLog:              remoteChanDB.ForwardingLog(),
		SwitchPackager:         channeldb.NewSwitchPackager(),
		ExtractErrorEncrypter:  s.sphinx.ExtractErrorEncrypter,
		FetchLastChannelUpdate: s.fetchLastChanUpdate(),
		Notifier:               s.cc.ChainNotifier,
		HtlcNotifier:           s.htlcNotifier,
		FwdEventTicker:         ticker.New(htlcswitch.DefaultFwdEventInterval),
		LogEventTicker:         ticker.New(htlcswitch.DefaultLogInterval),
		AckEventTicker:         ticker.New(htlcswitch.DefaultAckInterval),
		AllowCircularRoute:     cfg.AllowCircularRoute,
		RejectHTLC:             cfg.RejectHTLC,
		Clock:                  clock.NewDefaultClock(),
		HTLCExpiry:             htlcswitch.DefaultHTLCExpiry,
	}, uint32(currentHeight))
	if err != nil {
		return nil, err
	}
	s.interceptableSwitch = htlcswitch.NewInterceptableSwitch(s.htlcSwitch)

	chanStatusMgrCfg := &netann.ChanStatusConfig{
		ChanStatusSampleInterval: cfg.ChanStatusSampleInterval,
		ChanEnableTimeout:        cfg.ChanEnableTimeout,
		ChanDisableTimeout:       cfg.ChanDisableTimeout,
		OurPubKey:                nodeKeyECDH.PubKey(),
		MessageSigner:            s.nodeSigner,
		IsChannelActive:          s.htlcSwitch.HasActiveLink,
		ApplyChannelUpdate:       s.applyChannelUpdate,
		DB:                       remoteChanDB,
		Graph:                    localChanDB.ChannelGraph(),
	}

	chanStatusMgr, err := netann.NewChanStatusManager(chanStatusMgrCfg)
	if err != nil {
		return nil, err
	}
	s.chanStatusMgr = chanStatusMgr

	// If enabled, use either UPnP or NAT-PMP to automatically configure
	// port forwarding for users behind a NAT.
	if cfg.NAT {
		srvrLog.Info("Scanning local network for a UPnP enabled device")

		discoveryTimeout := time.Duration(10 * time.Second)

		ctx, cancel := context.WithTimeout(
			context.Background(), discoveryTimeout,
		)
		defer cancel()
		upnp, err := nat.DiscoverUPnP(ctx)
		if err == nil {
			s.natTraversal = upnp
		} else {
			// If we were not able to discover a UPnP enabled device
			// on the local network, we'll fall back to attempting
			// to discover a NAT-PMP enabled device.
			srvrLog.Errorf("Unable to discover a UPnP enabled "+
				"device on the local network: %v", err)

			srvrLog.Info("Scanning local network for a NAT-PMP " +
				"enabled device")

			pmp, err := nat.DiscoverPMP(discoveryTimeout)
			if err != nil {
				err := fmt.Errorf("unable to discover a "+
					"NAT-PMP enabled device on the local "+
					"network: %v", err)
				srvrLog.Error(err)
				return nil, err
			}

			s.natTraversal = pmp
		}
	}

	// If we were requested to automatically configure port forwarding,
	// we'll use the ports that the server will be listening on.
	externalIPStrings := make([]string, len(cfg.ExternalIPs))
	for idx, ip := range cfg.ExternalIPs {
		externalIPStrings[idx] = ip.String()
	}
	if s.natTraversal != nil {
		listenPorts := make([]uint16, 0, len(listenAddrs))
		for _, listenAddr := range listenAddrs {
			// At this point, the listen addresses should have
			// already been normalized, so it's safe to ignore the
			// errors.
			_, portStr, _ := net.SplitHostPort(listenAddr.String())
			port, _ := strconv.Atoi(portStr)

			listenPorts = append(listenPorts, uint16(port))
		}

		ips, err := s.configurePortForwarding(listenPorts...)
		if err != nil {
			srvrLog.Errorf("Unable to automatically set up port "+
				"forwarding using %s: %v",
				s.natTraversal.Name(), err)
		} else {
			srvrLog.Infof("Automatically set up port forwarding "+
				"using %s to advertise external IP",
				s.natTraversal.Name())
			externalIPStrings = append(externalIPStrings, ips...)
		}
	}

	// If external IP addresses have been specified, add those to the list
	// of this server's addresses.
	externalIPs, err := lncfg.NormalizeAddresses(
		externalIPStrings, strconv.Itoa(defaultPeerPort),
		cfg.net.ResolveTCPAddr,
	)
	if err != nil {
		return nil, err
	}

	selfAddrs := make([]net.Addr, 0, len(externalIPs))
	selfAddrs = append(selfAddrs, externalIPs...)

	// As the graph can be obtained at anytime from the network, we won't
	// replicate it, and instead it'll only be stored locally.
	chanGraph := localChanDB.ChannelGraph()

	// We'll now reconstruct a node announcement based on our current
	// configuration so we can send it out as a sort of heart beat within
	// the network.
	//
	// We'll start by parsing the node color from configuration.
	color, err := parseHexColor(cfg.Color)
	if err != nil {
		srvrLog.Errorf("unable to parse color: %v\n", err)
		return nil, err
	}

	// If no alias is provided, default to first 10 characters of public
	// key.
	alias := cfg.Alias
	if alias == "" {
		alias = hex.EncodeToString(serializedPubKey[:10])
	}
	nodeAlias, err := lnwire.NewNodeAlias(alias)
	if err != nil {
		return nil, err
	}
	selfNode := &channeldb.LightningNode{
		HaveNodeAnnouncement: true,
		LastUpdate:           time.Now(),
		Addresses:            selfAddrs,
		Alias:                nodeAlias.String(),
		Features:             s.featureMgr.Get(feature.SetNodeAnn),
		Color:                color,
	}
	copy(selfNode.PubKeyBytes[:], nodeKeyECDH.PubKey().SerializeCompressed())

	// Based on the disk representation of the node announcement generated
	// above, we'll generate a node announcement that can go out on the
	// network so we can properly sign it.
	nodeAnn, err := selfNode.NodeAnnouncement(false)
	if err != nil {
		return nil, fmt.Errorf("unable to gen self node ann: %v", err)
	}

	// With the announcement generated, we'll sign it to properly
	// authenticate the message on the network.
	authSig, err := netann.SignAnnouncement(
		s.nodeSigner, nodeKeyECDH.PubKey(), nodeAnn,
	)
	if err != nil {
		return nil, fmt.Errorf("unable to generate signature for "+
			"self node announcement: %v", err)
	}
	selfNode.AuthSigBytes = authSig.Serialize()
	nodeAnn.Signature, err = lnwire.NewSigFromRawSignature(
		selfNode.AuthSigBytes,
	)
	if err != nil {
		return nil, err
	}

	// Finally, we'll update the representation on disk, and update our
	// cached in-memory version as well.
	if err := chanGraph.SetSourceNode(selfNode); err != nil {
		return nil, fmt.Errorf("can't set self node: %v", err)
	}
	s.currentNodeAnn = nodeAnn

	// The router will get access to the payment ID sequencer, such that it
	// can generate unique payment IDs.
	sequencer, err := htlcswitch.NewPersistentSequencer(remoteChanDB)
	if err != nil {
		return nil, err
	}

	queryBandwidth := func(edge *channeldb.ChannelEdgeInfo) lnwire.MilliSatoshi {
		cid := lnwire.NewChanIDFromOutPoint(&edge.ChannelPoint)
		link, err := s.htlcSwitch.GetLink(cid)
		if err != nil {
			// If the link isn't online, then we'll report
			// that it has zero bandwidth to the router.
			return 0
		}

		// If the link is found within the switch, but it isn't
		// yet eligible to forward any HTLCs, then we'll treat
		// it as if it isn't online in the first place.
		if !link.EligibleToForward() {
			return 0
		}

		// If our link isn't currently in a state where it can
		// add another outgoing htlc, treat the link as unusable.
		if err := link.MayAddOutgoingHtlc(); err != nil {
			return 0
		}

		// Otherwise, we'll return the current best estimate
		// for the available bandwidth for the link.
		return link.Bandwidth()
	}

	// Instantiate mission control with config from the sub server.
	//
	// TODO(joostjager): When we are further in the process of moving to sub
	// servers, the mission control instance itself can be moved there too.
	routingConfig := routerrpc.GetRoutingConfig(cfg.SubRPCServers.RouterRPC)

	estimatorCfg := routing.ProbabilityEstimatorCfg{
		AprioriHopProbability: routingConfig.AprioriHopProbability,
		PenaltyHalfLife:       routingConfig.PenaltyHalfLife,
		AprioriWeight:         routingConfig.AprioriWeight,
	}

	s.missionControl, err = routing.NewMissionControl(
		remoteChanDB, selfNode.PubKeyBytes,
		&routing.MissionControlConfig{
			ProbabilityEstimatorCfg: estimatorCfg,
			MaxMcHistory:            routingConfig.MaxMcHistory,
			MinFailureRelaxInterval: routing.DefaultMinFailureRelaxInterval,
		},
	)
	if err != nil {
		return nil, fmt.Errorf("can't create mission control: %v", err)
	}

	srvrLog.Debugf("Instantiating payment session source with config: "+
		"AttemptCost=%v + %v%%, MinRouteProbability=%v",
		int64(routingConfig.AttemptCost),
		float64(routingConfig.AttemptCostPPM)/10000,
		routingConfig.MinRouteProbability)

	pathFindingConfig := routing.PathFindingConfig{
		AttemptCost: lnwire.NewMSatFromSatoshis(
			routingConfig.AttemptCost,
		),
		AttemptCostPPM: routingConfig.AttemptCostPPM,
		MinProbability: routingConfig.MinRouteProbability,
	}

	paymentSessionSource := &routing.SessionSource{
		Graph:             chanGraph,
		MissionControl:    s.missionControl,
		QueryBandwidth:    queryBandwidth,
		PathFindingConfig: pathFindingConfig,
	}

	paymentControl := channeldb.NewPaymentControl(remoteChanDB)

	s.controlTower = routing.NewControlTower(paymentControl)

	strictPruning := (cfg.Bitcoin.Node == "neutrino" ||
		cfg.Routing.StrictZombiePruning)
	s.chanRouter, err = routing.New(routing.Config{
		Graph:               chanGraph,
		Chain:               cc.ChainIO,
		ChainView:           cc.ChainView,
		Payer:               s.htlcSwitch,
		Control:             s.controlTower,
		MissionControl:      s.missionControl,
		SessionSource:       paymentSessionSource,
		ChannelPruneExpiry:  routing.DefaultChannelPruneExpiry,
		GraphPruneInterval:  time.Hour,
		FirstTimePruneDelay: routing.DefaultFirstTimePruneDelay,
		QueryBandwidth:      queryBandwidth,
		AssumeChannelValid:  cfg.Routing.AssumeChannelValid,
		NextPaymentID:       sequencer.NextID,
		PathFindingConfig:   pathFindingConfig,
		Clock:               clock.NewDefaultClock(),
		StrictZombiePruning: strictPruning,
	})
	if err != nil {
		return nil, fmt.Errorf("can't create router: %v", err)
	}

	chanSeries := discovery.NewChanSeries(s.localChanDB.ChannelGraph())
	gossipMessageStore, err := discovery.NewMessageStore(s.remoteChanDB)
	if err != nil {
		return nil, err
	}
	waitingProofStore, err := channeldb.NewWaitingProofStore(s.remoteChanDB)
	if err != nil {
		return nil, err
	}

	s.authGossiper = discovery.New(discovery.Config{
		Router:            s.chanRouter,
		Notifier:          s.cc.ChainNotifier,
		ChainHash:         *s.cfg.ActiveNetParams.GenesisHash,
		Broadcast:         s.BroadcastMessage,
		ChanSeries:        chanSeries,
		NotifyWhenOnline:  s.NotifyWhenOnline,
		NotifyWhenOffline: s.NotifyWhenOffline,
		SelfNodeAnnouncement: func(refresh bool) (lnwire.NodeAnnouncement, error) {
			return s.genNodeAnnouncement(refresh)
		},
		ProofMatureDelta:        0,
		TrickleDelay:            time.Millisecond * time.Duration(cfg.TrickleDelay),
		RetransmitTicker:        ticker.New(time.Minute * 30),
		RebroadcastInterval:     time.Hour * 24,
		WaitingProofStore:       waitingProofStore,
		MessageStore:            gossipMessageStore,
		AnnSigner:               s.nodeSigner,
		RotateTicker:            ticker.New(discovery.DefaultSyncerRotationInterval),
		HistoricalSyncTicker:    ticker.New(cfg.HistoricalSyncInterval),
		NumActiveSyncers:        cfg.NumGraphSyncPeers,
		MinimumBatchSize:        10,
		SubBatchDelay:           time.Second * 5,
		IgnoreHistoricalFilters: cfg.IgnoreHistoricalGossipFilters,
		PinnedSyncers:           cfg.Gossip.PinnedSyncers,
<<<<<<< HEAD
=======
		MaxChannelUpdateBurst:   cfg.Gossip.MaxChannelUpdateBurst,
		ChannelUpdateInterval:   cfg.Gossip.ChannelUpdateInterval,
>>>>>>> dec49aa1
	},
		nodeKeyECDH.PubKey(),
	)

	s.localChanMgr = &localchans.Manager{
		ForAllOutgoingChannels:    s.chanRouter.ForAllOutgoingChannels,
		PropagateChanPolicyUpdate: s.authGossiper.PropagateChanPolicyUpdate,
		UpdateForwardingPolicies:  s.htlcSwitch.UpdateForwardingPolicies,
		FetchChannel:              s.remoteChanDB.FetchChannel,
	}

	utxnStore, err := newNurseryStore(s.cfg.ActiveNetParams.GenesisHash, remoteChanDB)
	if err != nil {
		srvrLog.Errorf("unable to create nursery store: %v", err)
		return nil, err
	}

	srvrLog.Tracef("Sweeper batch window duration: %v",
		sweep.DefaultBatchWindowDuration)

	sweeperStore, err := sweep.NewSweeperStore(
		remoteChanDB, s.cfg.ActiveNetParams.GenesisHash,
	)
	if err != nil {
		srvrLog.Errorf("unable to create sweeper store: %v", err)
		return nil, err
	}

	s.sweeper = sweep.New(&sweep.UtxoSweeperConfig{
		FeeEstimator:   cc.FeeEstimator,
		GenSweepScript: newSweepPkScriptGen(cc.Wallet),
		Signer:         cc.Wallet.Cfg.Signer,
		Wallet:         cc.Wallet,
		NewBatchTimer: func() <-chan time.Time {
			return time.NewTimer(sweep.DefaultBatchWindowDuration).C
		},
		Notifier:             cc.ChainNotifier,
		Store:                sweeperStore,
		MaxInputsPerTx:       sweep.DefaultMaxInputsPerTx,
		MaxSweepAttempts:     sweep.DefaultMaxSweepAttempts,
		NextAttemptDeltaFunc: sweep.DefaultNextAttemptDeltaFunc,
		MaxFeeRate:           sweep.DefaultMaxFeeRate,
		FeeRateBucketSize:    sweep.DefaultFeeRateBucketSize,
	})

	s.utxoNursery = newUtxoNursery(&NurseryConfig{
		ChainIO:             cc.ChainIO,
		ConfDepth:           1,
		FetchClosedChannels: remoteChanDB.FetchClosedChannels,
		FetchClosedChannel:  remoteChanDB.FetchClosedChannel,
		Notifier:            cc.ChainNotifier,
		PublishTransaction:  cc.Wallet.PublishTransaction,
		Store:               utxnStore,
		SweepInput:          s.sweeper.SweepInput,
	})

	// Construct a closure that wraps the htlcswitch's CloseLink method.
	closeLink := func(chanPoint *wire.OutPoint,
		closureType htlcswitch.ChannelCloseType) {
		// TODO(conner): Properly respect the update and error channels
		// returned by CloseLink.

		// Instruct the switch to close the channel.  Provide no close out
		// delivery script or target fee per kw because user input is not
		// available when the remote peer closes the channel.
		s.htlcSwitch.CloseLink(chanPoint, closureType, 0, nil)
	}

	// We will use the following channel to reliably hand off contract
	// breach events from the ChannelArbitrator to the breachArbiter,
	contractBreaches := make(chan *ContractBreachEvent, 1)

	s.chainArb = contractcourt.NewChainArbitrator(contractcourt.ChainArbitratorConfig{
		ChainHash:              *s.cfg.ActiveNetParams.GenesisHash,
		IncomingBroadcastDelta: lncfg.DefaultIncomingBroadcastDelta,
		OutgoingBroadcastDelta: lncfg.DefaultOutgoingBroadcastDelta,
		NewSweepAddr:           newSweepPkScriptGen(cc.Wallet),
		PublishTx:              cc.Wallet.PublishTransaction,
		DeliverResolutionMsg: func(msgs ...contractcourt.ResolutionMsg) error {
			for _, msg := range msgs {
				err := s.htlcSwitch.ProcessContractResolution(msg)
				if err != nil {
					return err
				}
			}
			return nil
		},
		IncubateOutputs: func(chanPoint wire.OutPoint,
			outHtlcRes *lnwallet.OutgoingHtlcResolution,
			inHtlcRes *lnwallet.IncomingHtlcResolution,
			broadcastHeight uint32) error {

			var (
				inRes  []lnwallet.IncomingHtlcResolution
				outRes []lnwallet.OutgoingHtlcResolution
			)
			if inHtlcRes != nil {
				inRes = append(inRes, *inHtlcRes)
			}
			if outHtlcRes != nil {
				outRes = append(outRes, *outHtlcRes)
			}

			return s.utxoNursery.IncubateOutputs(
				chanPoint, outRes, inRes,
				broadcastHeight,
			)
		},
		PreimageDB:   s.witnessBeacon,
		Notifier:     cc.ChainNotifier,
		Signer:       cc.Wallet.Cfg.Signer,
		FeeEstimator: cc.FeeEstimator,
		ChainIO:      cc.ChainIO,
		MarkLinkInactive: func(chanPoint wire.OutPoint) error {
			chanID := lnwire.NewChanIDFromOutPoint(&chanPoint)
			s.htlcSwitch.RemoveLink(chanID)
			return nil
		},
		IsOurAddress: cc.Wallet.IsOurAddress,
		ContractBreach: func(chanPoint wire.OutPoint,
			breachRet *lnwallet.BreachRetribution,
			markClosed func() error) error {

			// processACK will handle the breachArbiter ACKing the
			// event.
			finalErr := make(chan error, 1)
			processACK := func(brarErr error) {
				if brarErr != nil {
					finalErr <- brarErr
					return
				}

				// If the breachArbiter successfully handled
				// the event, we can mark the channel closed.
				finalErr <- markClosed()
			}

			event := &ContractBreachEvent{
				ChanPoint:         chanPoint,
				ProcessACK:        processACK,
				BreachRetribution: breachRet,
			}

			// Send the contract breach event to the breachArbiter.
			select {
			case contractBreaches <- event:
			case <-s.quit:
				return ErrServerShuttingDown
			}

			// We'll wait for a final error to be available, either
			// from the breachArbiter or from our markClosed
			// function closure.
			select {
			case err := <-finalErr:
				return err
			case <-s.quit:
				return ErrServerShuttingDown
			}
		},
		DisableChannel: func(chanPoint wire.OutPoint) error {
			return s.chanStatusMgr.RequestDisable(chanPoint, false)
		},
		Sweeper:                       s.sweeper,
		Registry:                      s.invoices,
		NotifyClosedChannel:           s.channelNotifier.NotifyClosedChannelEvent,
		OnionProcessor:                s.sphinx,
		PaymentsExpirationGracePeriod: cfg.PaymentsExpirationGracePeriod,
		IsForwardedHTLC:               s.htlcSwitch.IsForwardedHTLC,
		Clock:                         clock.NewDefaultClock(),
	}, remoteChanDB)

	s.breachArbiter = newBreachArbiter(&BreachConfig{
		CloseLink:          closeLink,
		DB:                 remoteChanDB,
		Estimator:          s.cc.FeeEstimator,
		GenSweepScript:     newSweepPkScriptGen(cc.Wallet),
		Notifier:           cc.ChainNotifier,
		PublishTransaction: cc.Wallet.PublishTransaction,
		ContractBreaches:   contractBreaches,
		Signer:             cc.Wallet.Cfg.Signer,
		Store:              newRetributionStore(remoteChanDB),
	})

	// Select the configuration and furnding parameters for Bitcoin or
	// Litecoin, depending on the primary registered chain.
	primaryChain := cfg.registeredChains.PrimaryChain()
	chainCfg := cfg.Bitcoin
	minRemoteDelay := funding.MinBtcRemoteDelay
	maxRemoteDelay := funding.MaxBtcRemoteDelay
	if primaryChain == chainreg.LitecoinChain {
		chainCfg = cfg.Litecoin
		minRemoteDelay = funding.MinLtcRemoteDelay
		maxRemoteDelay = funding.MaxLtcRemoteDelay
	}

	var chanIDSeed [32]byte
	if _, err := rand.Read(chanIDSeed[:]); err != nil {
		return nil, err
	}

	s.fundingMgr, err = funding.NewFundingManager(funding.Config{
		NoWumboChans:       !cfg.ProtocolOptions.Wumbo(),
		IDKey:              nodeKeyECDH.PubKey(),
		Wallet:             cc.Wallet,
		PublishTransaction: cc.Wallet.PublishTransaction,
		UpdateLabel: func(hash chainhash.Hash, label string) error {
			return cc.Wallet.LabelTransaction(hash, label, true)
		},
		Notifier:     cc.ChainNotifier,
		FeeEstimator: cc.FeeEstimator,
		SignMessage: func(pubKey *btcec.PublicKey,
			msg []byte) (input.Signature, error) {

			if pubKey.IsEqual(nodeKeyECDH.PubKey()) {
				return s.nodeSigner.SignMessage(pubKey, msg)
			}

			return cc.MsgSigner.SignMessage(pubKey, msg)
		},
		CurrentNodeAnnouncement: func() (lnwire.NodeAnnouncement, error) {
			return s.genNodeAnnouncement(true)
		},
		SendAnnouncement: s.authGossiper.ProcessLocalAnnouncement,
		NotifyWhenOnline: s.NotifyWhenOnline,
		TempChanIDSeed:   chanIDSeed,
		FindChannel: func(chanID lnwire.ChannelID) (
			*channeldb.OpenChannel, error) {

			dbChannels, err := remoteChanDB.FetchAllChannels()
			if err != nil {
				return nil, err
			}

			for _, channel := range dbChannels {
				if chanID.IsChanPoint(&channel.FundingOutpoint) {
					return channel, nil
				}
			}

			return nil, fmt.Errorf("unable to find channel")
		},
		DefaultRoutingPolicy: cc.RoutingPolicy,
		DefaultMinHtlcIn:     cc.MinHtlcIn,
		NumRequiredConfs: func(chanAmt btcutil.Amount,
			pushAmt lnwire.MilliSatoshi) uint16 {
			// For large channels we increase the number
			// of confirmations we require for the
			// channel to be considered open. As it is
			// always the responder that gets to choose
			// value, the pushAmt is value being pushed
			// to us. This means we have more to lose
			// in the case this gets re-orged out, and
			// we will require more confirmations before
			// we consider it open.
			// TODO(halseth): Use Litecoin params in case
			// of LTC channels.

			// In case the user has explicitly specified
			// a default value for the number of
			// confirmations, we use it.
			defaultConf := uint16(chainCfg.DefaultNumChanConfs)
			if defaultConf != 0 {
				return defaultConf
			}

			minConf := uint64(3)
			maxConf := uint64(6)

			// If this is a wumbo channel, then we'll require the
			// max amount of confirmations.
			if chanAmt > MaxFundingAmount {
				return uint16(maxConf)
			}

			// If not we return a value scaled linearly
			// between 3 and 6, depending on channel size.
			// TODO(halseth): Use 1 as minimum?
			maxChannelSize := uint64(
				lnwire.NewMSatFromSatoshis(MaxFundingAmount))
			stake := lnwire.NewMSatFromSatoshis(chanAmt) + pushAmt
			conf := maxConf * uint64(stake) / maxChannelSize
			if conf < minConf {
				conf = minConf
			}
			if conf > maxConf {
				conf = maxConf
			}
			return uint16(conf)
		},
		RequiredRemoteDelay: func(chanAmt btcutil.Amount) uint16 {
			// We scale the remote CSV delay (the time the
			// remote have to claim funds in case of a unilateral
			// close) linearly from minRemoteDelay blocks
			// for small channels, to maxRemoteDelay blocks
			// for channels of size MaxFundingAmount.
			// TODO(halseth): Litecoin parameter for LTC.

			// In case the user has explicitly specified
			// a default value for the remote delay, we
			// use it.
			defaultDelay := uint16(chainCfg.DefaultRemoteDelay)
			if defaultDelay > 0 {
				return defaultDelay
			}

			// If this is a wumbo channel, then we'll require the
			// max value.
			if chanAmt > MaxFundingAmount {
				return maxRemoteDelay
			}

			// If not we scale according to channel size.
			delay := uint16(btcutil.Amount(maxRemoteDelay) *
				chanAmt / MaxFundingAmount)
			if delay < minRemoteDelay {
				delay = minRemoteDelay
			}
			if delay > maxRemoteDelay {
				delay = maxRemoteDelay
			}
			return delay
		},
		WatchNewChannel: func(channel *channeldb.OpenChannel,
			peerKey *btcec.PublicKey) error {

			// First, we'll mark this new peer as a persistent peer
			// for re-connection purposes. If the peer is not yet
			// tracked or the user hasn't requested it to be perm,
			// we'll set false to prevent the server from continuing
			// to connect to this peer even if the number of
			// channels with this peer is zero.
			s.mu.Lock()
			pubStr := string(peerKey.SerializeCompressed())
			if _, ok := s.persistentPeers[pubStr]; !ok {
				s.persistentPeers[pubStr] = false
			}
			s.mu.Unlock()

			// With that taken care of, we'll send this channel to
			// the chain arb so it can react to on-chain events.
			return s.chainArb.WatchNewChannel(channel)
		},
		ReportShortChanID: func(chanPoint wire.OutPoint) error {
			cid := lnwire.NewChanIDFromOutPoint(&chanPoint)
			return s.htlcSwitch.UpdateShortChanID(cid)
		},
		RequiredRemoteChanReserve: func(chanAmt,
			dustLimit btcutil.Amount) btcutil.Amount {

			// By default, we'll require the remote peer to maintain
			// at least 1% of the total channel capacity at all
			// times. If this value ends up dipping below the dust
			// limit, then we'll use the dust limit itself as the
			// reserve as required by BOLT #2.
			reserve := chanAmt / 100
			if reserve < dustLimit {
				reserve = dustLimit
			}

			return reserve
		},
		RequiredRemoteMaxValue: func(chanAmt btcutil.Amount) lnwire.MilliSatoshi {
			// By default, we'll allow the remote peer to fully
			// utilize the full bandwidth of the channel, minus our
			// required reserve.
			reserve := lnwire.NewMSatFromSatoshis(chanAmt / 100)
			return lnwire.NewMSatFromSatoshis(chanAmt) - reserve
		},
		RequiredRemoteMaxHTLCs: func(chanAmt btcutil.Amount) uint16 {
			if cfg.DefaultRemoteMaxHtlcs > 0 {
				return cfg.DefaultRemoteMaxHtlcs
			}

			// By default, we'll permit them to utilize the full
			// channel bandwidth.
			return uint16(input.MaxHTLCNumber / 2)
		},
		ZombieSweeperInterval:         1 * time.Minute,
		ReservationTimeout:            10 * time.Minute,
		MinChanSize:                   btcutil.Amount(cfg.MinChanSize),
		MaxChanSize:                   btcutil.Amount(cfg.MaxChanSize),
		MaxPendingChannels:            cfg.MaxPendingChannels,
		RejectPush:                    cfg.RejectPush,
		MaxLocalCSVDelay:              chainCfg.MaxLocalDelay,
		NotifyOpenChannelEvent:        s.channelNotifier.NotifyOpenChannelEvent,
		OpenChannelPredicate:          chanPredicate,
		NotifyPendingOpenChannelEvent: s.channelNotifier.NotifyPendingOpenChannelEvent,
		EnableUpfrontShutdown:         cfg.EnableUpfrontShutdown,
		RegisteredChains:              cfg.registeredChains,
		MaxAnchorsCommitFeeRate: chainfee.SatPerKVByte(
			s.cfg.MaxCommitFeeRateAnchors * 1000).FeePerKWeight(),
	})
	if err != nil {
		return nil, err
	}

	// Next, we'll assemble the sub-system that will maintain an on-disk
	// static backup of the latest channel state.
	chanNotifier := &channelNotifier{
		chanNotifier: s.channelNotifier,
		addrs:        s.remoteChanDB,
	}
	backupFile := chanbackup.NewMultiFile(cfg.BackupFilePath)
	startingChans, err := chanbackup.FetchStaticChanBackups(s.remoteChanDB)
	if err != nil {
		return nil, err
	}
	s.chanSubSwapper, err = chanbackup.NewSubSwapper(
		startingChans, chanNotifier, s.cc.KeyRing, backupFile,
	)
	if err != nil {
		return nil, err
	}

	// Assemble a peer notifier which will provide clients with subscriptions
	// to peer online and offline events.
	s.peerNotifier = peernotifier.New()

	// Create a channel event store which monitors all open channels.
	s.chanEventStore = chanfitness.NewChannelEventStore(&chanfitness.Config{
		SubscribeChannelEvents: func() (subscribe.Subscription, error) {
			return s.channelNotifier.SubscribeChannelEvents()
		},
		SubscribePeerEvents: func() (subscribe.Subscription, error) {
			return s.peerNotifier.SubscribePeerEvents()
		},
		GetOpenChannels: s.remoteChanDB.FetchAllOpenChannels,
		Clock:           clock.NewDefaultClock(),
		ReadFlapCount:   s.remoteChanDB.ReadFlapCount,
		WriteFlapCount:  s.remoteChanDB.WriteFlapCounts,
		FlapCountTicker: ticker.New(chanfitness.FlapCountFlushRate),
	})

	if cfg.WtClient.Active {
		policy := wtpolicy.DefaultPolicy()

		if cfg.WtClient.SweepFeeRate != 0 {
			// We expose the sweep fee rate in sat/vbyte, but the
			// tower protocol operations on sat/kw.
			sweepRateSatPerVByte := chainfee.SatPerKVByte(
				1000 * cfg.WtClient.SweepFeeRate,
			)
			policy.SweepFeeRate = sweepRateSatPerVByte.FeePerKWeight()
		}

		if err := policy.Validate(); err != nil {
			return nil, err
		}

		// authDial is the wrapper around the btrontide.Dial for the
		// watchtower.
		authDial := func(localKey keychain.SingleKeyECDH,
			netAddr *lnwire.NetAddress,
			dialer tor.DialFunc) (wtserver.Peer, error) {

			return brontide.Dial(
				localKey, netAddr, cfg.ConnectionTimeout, dialer,
			)
		}

		s.towerClient, err = wtclient.New(&wtclient.Config{
			Signer:         cc.Wallet.Cfg.Signer,
			NewAddress:     newSweepPkScriptGen(cc.Wallet),
			SecretKeyRing:  s.cc.KeyRing,
			Dial:           cfg.net.Dial,
			AuthDial:       authDial,
			DB:             towerClientDB,
			Policy:         policy,
			ChainHash:      *s.cfg.ActiveNetParams.GenesisHash,
			MinBackoff:     10 * time.Second,
			MaxBackoff:     5 * time.Minute,
			ForceQuitDelay: wtclient.DefaultForceQuitDelay,
		})
		if err != nil {
			return nil, err
		}

		// Copy the policy for legacy channels and set the blob flag
		// signalling support for anchor channels.
		anchorPolicy := policy
		anchorPolicy.TxPolicy.BlobType |=
			blob.Type(blob.FlagAnchorChannel)

		s.anchorTowerClient, err = wtclient.New(&wtclient.Config{
			Signer:         cc.Wallet.Cfg.Signer,
			NewAddress:     newSweepPkScriptGen(cc.Wallet),
			SecretKeyRing:  s.cc.KeyRing,
			Dial:           cfg.net.Dial,
			AuthDial:       authDial,
			DB:             towerClientDB,
			Policy:         anchorPolicy,
			ChainHash:      *s.cfg.ActiveNetParams.GenesisHash,
			MinBackoff:     10 * time.Second,
			MaxBackoff:     5 * time.Minute,
			ForceQuitDelay: wtclient.DefaultForceQuitDelay,
		})
		if err != nil {
			return nil, err
		}
	}

	if len(cfg.ExternalHosts) != 0 {
		advertisedIPs := make(map[string]struct{})
		for _, addr := range s.currentNodeAnn.Addresses {
			advertisedIPs[addr.String()] = struct{}{}
		}

		s.hostAnn = netann.NewHostAnnouncer(netann.HostAnnouncerConfig{
			Hosts:         cfg.ExternalHosts,
			RefreshTicker: ticker.New(defaultHostSampleInterval),
			LookupHost: func(host string) (net.Addr, error) {
				return lncfg.ParseAddressString(
					host, strconv.Itoa(defaultPeerPort),
					cfg.net.ResolveTCPAddr,
				)
			},
			AdvertisedIPs:  advertisedIPs,
			AnnounceNewIPs: netann.IPAnnouncer(s.genNodeAnnouncement),
		})
	}

	// Create a set of health checks using our configured values. If a
	// health check has been disabled by setting attempts to 0, our monitor
	// will not run it.
	chainHealthCheck := healthcheck.NewObservation(
		"chain backend",
		cc.HealthCheck,
		cfg.HealthChecks.ChainCheck.Interval,
		cfg.HealthChecks.ChainCheck.Timeout,
		cfg.HealthChecks.ChainCheck.Backoff,
		cfg.HealthChecks.ChainCheck.Attempts,
	)

	diskCheck := healthcheck.NewObservation(
		"disk space",
		func() error {
			free, err := healthcheck.AvailableDiskSpaceRatio(
				cfg.LndDir,
			)
			if err != nil {
				return err
			}

			// If we have more free space than we require,
			// we return a nil error.
			if free > cfg.HealthChecks.DiskCheck.RequiredRemaining {
				return nil
			}

			return fmt.Errorf("require: %v free space, got: %v",
				cfg.HealthChecks.DiskCheck.RequiredRemaining,
				free)
		},
		cfg.HealthChecks.DiskCheck.Interval,
		cfg.HealthChecks.DiskCheck.Timeout,
		cfg.HealthChecks.DiskCheck.Backoff,
		cfg.HealthChecks.DiskCheck.Attempts,
	)

	tlsHealthCheck := healthcheck.NewObservation(
		"tls",
		func() error {
			_, parsedCert, err := cert.LoadCert(
				cfg.TLSCertPath, cfg.TLSKeyPath,
			)
			if err != nil {
				return err
			}

			// If the current time is passed the certificate's
			// expiry time, then it is considered expired
			if time.Now().After(parsedCert.NotAfter) {
				return fmt.Errorf("TLS certificate is expired as of %v", parsedCert.NotAfter)
			}

			// If the certificate is not outdated, no error needs to
			// be returned
			return nil
		},
		cfg.HealthChecks.TLSCheck.Interval,
		cfg.HealthChecks.TLSCheck.Timeout,
		cfg.HealthChecks.TLSCheck.Backoff,
		cfg.HealthChecks.TLSCheck.Attempts,
	)

	// If we have not disabled all of our health checks, we create a
	// liveliness monitor with our configured checks.
	s.livelinessMonitor = healthcheck.NewMonitor(
		&healthcheck.Config{
			Checks: []*healthcheck.Observation{
				chainHealthCheck, diskCheck, tlsHealthCheck,
			},
			Shutdown: srvrLog.Criticalf,
		},
	)

	// Create the connection manager which will be responsible for
	// maintaining persistent outbound connections and also accepting new
	// incoming connections
	cmgr, err := connmgr.New(&connmgr.Config{
		Listeners:      listeners,
		OnAccept:       s.InboundPeerConnected,
		RetryDuration:  time.Second * 5,
		TargetOutbound: 100,
		Dial: noiseDial(
			nodeKeyECDH, s.cfg.net, s.cfg.ConnectionTimeout,
		),
		OnConnection: s.OutboundPeerConnected,
	})
	if err != nil {
		return nil, err
	}
	s.connMgr = cmgr

	return s, nil
}

// Started returns true if the server has been started, and false otherwise.
// NOTE: This function is safe for concurrent access.
func (s *server) Started() bool {
	return atomic.LoadInt32(&s.active) != 0
}

// cleaner is used to aggregate "cleanup" functions during an operation that
// starts several subsystems. In case one of the subsystem fails to start
// and a proper resource cleanup is required, the "run" method achieves this
// by running all these added "cleanup" functions
type cleaner []func() error

// add is used to add a cleanup function to be called when
// the run function is executed
func (c cleaner) add(cleanup func() error) cleaner {
	return append(c, cleanup)
}

// run is used to run all the previousely added cleanup functions
func (c cleaner) run() {
	for i := len(c) - 1; i >= 0; i-- {
		if err := c[i](); err != nil {
			srvrLog.Infof("Cleanup failed: %v", err)
		}
	}
}

// Start starts the main daemon server, all requested listeners, and any helper
// goroutines.
// NOTE: This function is safe for concurrent access.
func (s *server) Start() error {
	var startErr error

	// If one sub system fails to start, the following code ensures that the
	// previous started ones are stopped. It also ensures a proper wallet
	// shutdown which is important for releasing its resources (boltdb, etc...)
	cleanup := cleaner{}

	s.start.Do(func() {
		if s.torController != nil {
			if err := s.createNewHiddenService(); err != nil {
				startErr = err
				return
			}
			cleanup = cleanup.add(s.torController.Stop)
		}

		if s.natTraversal != nil {
			s.wg.Add(1)
			go s.watchExternalIP()
		}

		if s.hostAnn != nil {
			if err := s.hostAnn.Start(); err != nil {
				startErr = err
				return
			}
			cleanup = cleanup.add(s.hostAnn.Stop)
		}

		if s.livelinessMonitor != nil {
			if err := s.livelinessMonitor.Start(); err != nil {
				startErr = err
				return
			}
			cleanup = cleanup.add(s.livelinessMonitor.Stop)
		}

		// Start the notification server. This is used so channel
		// management goroutines can be notified when a funding
		// transaction reaches a sufficient number of confirmations, or
		// when the input for the funding transaction is spent in an
		// attempt at an uncooperative close by the counterparty.
		if err := s.sigPool.Start(); err != nil {
			startErr = err
			return
		}
		cleanup = cleanup.add(s.sigPool.Stop)

		if err := s.writePool.Start(); err != nil {
			startErr = err
			return
		}
		cleanup = cleanup.add(s.writePool.Stop)

		if err := s.readPool.Start(); err != nil {
			startErr = err
			return
		}
		cleanup = cleanup.add(s.readPool.Stop)

		if err := s.cc.ChainNotifier.Start(); err != nil {
			startErr = err
			return
		}
		cleanup = cleanup.add(s.cc.ChainNotifier.Stop)

		if err := s.channelNotifier.Start(); err != nil {
			startErr = err
			return
		}
		cleanup = cleanup.add(s.channelNotifier.Stop)

		if err := s.peerNotifier.Start(); err != nil {
			startErr = err
			return
		}
		cleanup = cleanup.add(func() error {
			return s.peerNotifier.Stop()
		})
		if err := s.htlcNotifier.Start(); err != nil {
			startErr = err
			return
		}
		cleanup = cleanup.add(s.htlcNotifier.Stop)

		if err := s.sphinx.Start(); err != nil {
			startErr = err
			return
		}
		cleanup = cleanup.add(s.sphinx.Stop)

		if s.towerClient != nil {
			if err := s.towerClient.Start(); err != nil {
				startErr = err
				return
			}
			cleanup = cleanup.add(s.towerClient.Stop)
		}
		if s.anchorTowerClient != nil {
			if err := s.anchorTowerClient.Start(); err != nil {
				startErr = err
				return
			}
			cleanup = cleanup.add(s.anchorTowerClient.Stop)
		}

		if err := s.htlcSwitch.Start(); err != nil {
			startErr = err
			return
		}
		cleanup = cleanup.add(s.htlcSwitch.Stop)

		if err := s.sweeper.Start(); err != nil {
			startErr = err
			return
		}
		cleanup = cleanup.add(s.sweeper.Stop)

		if err := s.utxoNursery.Start(); err != nil {
			startErr = err
			return
		}
		cleanup = cleanup.add(s.utxoNursery.Stop)

		if err := s.chainArb.Start(); err != nil {
			startErr = err
			return
		}
		cleanup = cleanup.add(s.chainArb.Stop)

		if err := s.breachArbiter.Start(); err != nil {
			startErr = err
			return
		}
		cleanup = cleanup.add(s.breachArbiter.Stop)

		if err := s.authGossiper.Start(); err != nil {
			startErr = err
			return
		}
		cleanup = cleanup.add(s.authGossiper.Stop)

		if err := s.chanRouter.Start(); err != nil {
			startErr = err
			return
		}
		cleanup = cleanup.add(s.chanRouter.Stop)

		if err := s.fundingMgr.Start(); err != nil {
			startErr = err
			return
		}
		cleanup = cleanup.add(s.fundingMgr.Stop)

		if err := s.invoices.Start(); err != nil {
			startErr = err
			return
		}
		cleanup = cleanup.add(s.invoices.Stop)

		if err := s.chanStatusMgr.Start(); err != nil {
			startErr = err
			return
		}
		cleanup = cleanup.add(s.chanStatusMgr.Stop)

		if err := s.chanEventStore.Start(); err != nil {
			startErr = err
			return
		}
		cleanup = cleanup.add(func() error {
			s.chanEventStore.Stop()
			return nil
		})

		// Before we start the connMgr, we'll check to see if we have
		// any backups to recover. We do this now as we want to ensure
		// that have all the information we need to handle channel
		// recovery _before_ we even accept connections from any peers.
		chanRestorer := &chanDBRestorer{
			db:         s.remoteChanDB,
			secretKeys: s.cc.KeyRing,
			chainArb:   s.chainArb,
		}
		if len(s.chansToRestore.PackedSingleChanBackups) != 0 {
			err := chanbackup.UnpackAndRecoverSingles(
				s.chansToRestore.PackedSingleChanBackups,
				s.cc.KeyRing, chanRestorer, s,
			)
			if err != nil {
				startErr = fmt.Errorf("unable to unpack single "+
					"backups: %v", err)
				return
			}
		}
		if len(s.chansToRestore.PackedMultiChanBackup) != 0 {
			err := chanbackup.UnpackAndRecoverMulti(
				s.chansToRestore.PackedMultiChanBackup,
				s.cc.KeyRing, chanRestorer, s,
			)
			if err != nil {
				startErr = fmt.Errorf("unable to unpack chan "+
					"backup: %v", err)
				return
			}
		}

		if err := s.chanSubSwapper.Start(); err != nil {
			startErr = err
			return
		}
		cleanup = cleanup.add(s.chanSubSwapper.Stop)

		s.connMgr.Start()
		cleanup = cleanup.add(func() error {
			s.connMgr.Stop()
			return nil
		})

		// With all the relevant sub-systems started, we'll now attempt
		// to establish persistent connections to our direct channel
		// collaborators within the network. Before doing so however,
		// we'll prune our set of link nodes found within the database
		// to ensure we don't reconnect to any nodes we no longer have
		// open channels with.
		if err := s.remoteChanDB.PruneLinkNodes(); err != nil {
			startErr = err
			return
		}
		if err := s.establishPersistentConnections(); err != nil {
			startErr = err
			return
		}

		// setSeedList is a helper function that turns multiple DNS seed
		// server tuples from the command line or config file into the
		// data structure we need and does a basic formal sanity check
		// in the process.
		setSeedList := func(tuples []string, genesisHash chainhash.Hash) {
			if len(tuples) == 0 {
				return
			}

			result := make([][2]string, len(tuples))
			for idx, tuple := range tuples {
				tuple = strings.TrimSpace(tuple)
				if len(tuple) == 0 {
					return
				}

				servers := strings.Split(tuple, ",")
				if len(servers) > 2 || len(servers) == 0 {
					srvrLog.Warnf("Ignoring invalid DNS "+
						"seed tuple: %v", servers)
					return
				}

				copy(result[idx][:], servers)
			}

			chainreg.ChainDNSSeeds[genesisHash] = result
		}

		// Let users overwrite the DNS seed nodes. We only allow them
		// for bitcoin mainnet/testnet and litecoin mainnet, all other
		// combinations will just be ignored.
		if s.cfg.Bitcoin.Active && s.cfg.Bitcoin.MainNet {
			setSeedList(
				s.cfg.Bitcoin.DNSSeeds,
				chainreg.BitcoinMainnetGenesis,
			)
		}
		if s.cfg.Bitcoin.Active && s.cfg.Bitcoin.TestNet3 {
			setSeedList(
				s.cfg.Bitcoin.DNSSeeds,
				chainreg.BitcoinTestnetGenesis,
			)
		}
		if s.cfg.Bitcoin.Active && s.cfg.Bitcoin.SigNet {
			setSeedList(
				s.cfg.Bitcoin.DNSSeeds,
				chainreg.BitcoinSignetGenesis,
			)
		}
		if s.cfg.Litecoin.Active && s.cfg.Litecoin.MainNet {
			setSeedList(
				s.cfg.Litecoin.DNSSeeds,
				chainreg.LitecoinMainnetGenesis,
			)
		}

		// If network bootstrapping hasn't been disabled, then we'll
		// configure the set of active bootstrappers, and launch a
		// dedicated goroutine to maintain a set of persistent
		// connections.
		if !s.cfg.NoNetBootstrap &&
			!(s.cfg.Bitcoin.SimNet || s.cfg.Litecoin.SimNet) &&
			!(s.cfg.Bitcoin.RegTest || s.cfg.Litecoin.RegTest) {

			bootstrappers, err := initNetworkBootstrappers(s)
			if err != nil {
				startErr = err
				return
			}

			s.wg.Add(1)
			go s.peerBootstrapper(defaultMinPeers, bootstrappers)
		} else {
			srvrLog.Infof("Auto peer bootstrapping is disabled")
		}

		// Set the active flag now that we've completed the full
		// startup.
		atomic.StoreInt32(&s.active, 1)
	})

	if startErr != nil {
		cleanup.run()
	}
	return startErr
}

// Stop gracefully shutsdown the main daemon server. This function will signal
// any active goroutines, or helper objects to exit, then blocks until they've
// all successfully exited. Additionally, any/all listeners are closed.
// NOTE: This function is safe for concurrent access.
func (s *server) Stop() error {
	s.stop.Do(func() {
		atomic.StoreInt32(&s.stopping, 1)

		close(s.quit)

		// Shutdown the wallet, funding manager, and the rpc server.
		s.chanStatusMgr.Stop()
		if err := s.cc.ChainNotifier.Stop(); err != nil {
			srvrLog.Warnf("Unable to stop ChainNotifier: %v", err)
		}
		if err := s.chanRouter.Stop(); err != nil {
			srvrLog.Warnf("failed to stop chanRouter: %v", err)
		}
		if err := s.htlcSwitch.Stop(); err != nil {
			srvrLog.Warnf("failed to stop htlcSwitch: %v", err)
		}
		if err := s.sphinx.Stop(); err != nil {
			srvrLog.Warnf("failed to stop sphinx: %v", err)
		}
		if err := s.utxoNursery.Stop(); err != nil {
			srvrLog.Warnf("failed to stop utxoNursery: %v", err)
		}
		if err := s.breachArbiter.Stop(); err != nil {
			srvrLog.Warnf("failed to stop breachArbiter: %v", err)
		}
		if err := s.authGossiper.Stop(); err != nil {
			srvrLog.Warnf("failed to stop authGossiper: %v", err)
		}
		if err := s.chainArb.Stop(); err != nil {
			srvrLog.Warnf("failed to stop chainArb: %v", err)
		}
		if err := s.sweeper.Stop(); err != nil {
			srvrLog.Warnf("failed to stop sweeper: %v", err)
		}
		if err := s.channelNotifier.Stop(); err != nil {
			srvrLog.Warnf("failed to stop channelNotifier: %v", err)
		}
		if err := s.peerNotifier.Stop(); err != nil {
			srvrLog.Warnf("failed to stop peerNotifier: %v", err)
		}
		if err := s.htlcNotifier.Stop(); err != nil {
			srvrLog.Warnf("failed to stop htlcNotifier: %v", err)
		}
		s.connMgr.Stop()
		if err := s.invoices.Stop(); err != nil {
			srvrLog.Warnf("failed to stop invoices: %v", err)
		}
		if err := s.fundingMgr.Stop(); err != nil {
			srvrLog.Warnf("failed to stop fundingMgr: %v", err)
		}
		if err := s.chanSubSwapper.Stop(); err != nil {
			srvrLog.Warnf("failed to stop chanSubSwapper: %v", err)
		}
		s.chanEventStore.Stop()

		// Disconnect from each active peers to ensure that
		// peerTerminationWatchers signal completion to each peer.
		for _, peer := range s.Peers() {
			err := s.DisconnectPeer(peer.IdentityKey())
			if err != nil {
				srvrLog.Warnf("could not disconnect peer: %v"+
					"received error: %v", peer.IdentityKey(),
					err,
				)
			}
		}

		// Now that all connections have been torn down, stop the tower
		// client which will reliably flush all queued states to the
		// tower. If this is halted for any reason, the force quit timer
		// will kick in and abort to allow this method to return.
		if s.towerClient != nil {
			if err := s.towerClient.Stop(); err != nil {
				srvrLog.Warnf("Unable to shut down tower "+
					"client: %v", err)
			}
		}
		if s.anchorTowerClient != nil {
			if err := s.anchorTowerClient.Stop(); err != nil {
				srvrLog.Warnf("Unable to shut down anchor "+
					"tower client: %v", err)
			}
		}

		if s.hostAnn != nil {
			if err := s.hostAnn.Stop(); err != nil {
				srvrLog.Warnf("unable to shut down host "+
					"annoucner: %v", err)
			}
		}

		if s.livelinessMonitor != nil {
			if err := s.livelinessMonitor.Stop(); err != nil {
				srvrLog.Warnf("unable to shutdown liveliness "+
					"monitor: %v", err)
			}
		}

		// Wait for all lingering goroutines to quit.
		s.wg.Wait()

		s.sigPool.Stop()
		s.writePool.Stop()
		s.readPool.Stop()
	})

	return nil
}

// Stopped returns true if the server has been instructed to shutdown.
// NOTE: This function is safe for concurrent access.
func (s *server) Stopped() bool {
	return atomic.LoadInt32(&s.stopping) != 0
}

// configurePortForwarding attempts to set up port forwarding for the different
// ports that the server will be listening on.
//
// NOTE: This should only be used when using some kind of NAT traversal to
// automatically set up forwarding rules.
func (s *server) configurePortForwarding(ports ...uint16) ([]string, error) {
	ip, err := s.natTraversal.ExternalIP()
	if err != nil {
		return nil, err
	}
	s.lastDetectedIP = ip

	externalIPs := make([]string, 0, len(ports))
	for _, port := range ports {
		if err := s.natTraversal.AddPortMapping(port); err != nil {
			srvrLog.Debugf("Unable to forward port %d: %v", port, err)
			continue
		}

		hostIP := fmt.Sprintf("%v:%d", ip, port)
		externalIPs = append(externalIPs, hostIP)
	}

	return externalIPs, nil
}

// removePortForwarding attempts to clear the forwarding rules for the different
// ports the server is currently listening on.
//
// NOTE: This should only be used when using some kind of NAT traversal to
// automatically set up forwarding rules.
func (s *server) removePortForwarding() {
	forwardedPorts := s.natTraversal.ForwardedPorts()
	for _, port := range forwardedPorts {
		if err := s.natTraversal.DeletePortMapping(port); err != nil {
			srvrLog.Errorf("Unable to remove forwarding rules for "+
				"port %d: %v", port, err)
		}
	}
}

// watchExternalIP continuously checks for an updated external IP address every
// 15 minutes. Once a new IP address has been detected, it will automatically
// handle port forwarding rules and send updated node announcements to the
// currently connected peers.
//
// NOTE: This MUST be run as a goroutine.
func (s *server) watchExternalIP() {
	defer s.wg.Done()

	// Before exiting, we'll make sure to remove the forwarding rules set
	// up by the server.
	defer s.removePortForwarding()

	// Keep track of the external IPs set by the user to avoid replacing
	// them when detecting a new IP.
	ipsSetByUser := make(map[string]struct{})
	for _, ip := range s.cfg.ExternalIPs {
		ipsSetByUser[ip.String()] = struct{}{}
	}

	forwardedPorts := s.natTraversal.ForwardedPorts()

	ticker := time.NewTicker(15 * time.Minute)
	defer ticker.Stop()
out:
	for {
		select {
		case <-ticker.C:
			// We'll start off by making sure a new IP address has
			// been detected.
			ip, err := s.natTraversal.ExternalIP()
			if err != nil {
				srvrLog.Debugf("Unable to retrieve the "+
					"external IP address: %v", err)
				continue
			}

			// Periodically renew the NAT port forwarding.
			for _, port := range forwardedPorts {
				err := s.natTraversal.AddPortMapping(port)
				if err != nil {
					srvrLog.Warnf("Unable to automatically "+
						"re-create port forwarding using %s: %v",
						s.natTraversal.Name(), err)
				} else {
					srvrLog.Debugf("Automatically re-created "+
						"forwarding for port %d using %s to "+
						"advertise external IP",
						port, s.natTraversal.Name())
				}
			}

			if ip.Equal(s.lastDetectedIP) {
				continue
			}

			srvrLog.Infof("Detected new external IP address %s", ip)

			// Next, we'll craft the new addresses that will be
			// included in the new node announcement and advertised
			// to the network. Each address will consist of the new
			// IP detected and one of the currently advertised
			// ports.
			var newAddrs []net.Addr
			for _, port := range forwardedPorts {
				hostIP := fmt.Sprintf("%v:%d", ip, port)
				addr, err := net.ResolveTCPAddr("tcp", hostIP)
				if err != nil {
					srvrLog.Debugf("Unable to resolve "+
						"host %v: %v", addr, err)
					continue
				}

				newAddrs = append(newAddrs, addr)
			}

			// Skip the update if we weren't able to resolve any of
			// the new addresses.
			if len(newAddrs) == 0 {
				srvrLog.Debug("Skipping node announcement " +
					"update due to not being able to " +
					"resolve any new addresses")
				continue
			}

			// Now, we'll need to update the addresses in our node's
			// announcement in order to propagate the update
			// throughout the network. We'll only include addresses
			// that have a different IP from the previous one, as
			// the previous IP is no longer valid.
			currentNodeAnn, err := s.genNodeAnnouncement(false)
			if err != nil {
				srvrLog.Debugf("Unable to retrieve current "+
					"node announcement: %v", err)
				continue
			}
			for _, addr := range currentNodeAnn.Addresses {
				host, _, err := net.SplitHostPort(addr.String())
				if err != nil {
					srvrLog.Debugf("Unable to determine "+
						"host from address %v: %v",
						addr, err)
					continue
				}

				// We'll also make sure to include external IPs
				// set manually by the user.
				_, setByUser := ipsSetByUser[addr.String()]
				if setByUser || host != s.lastDetectedIP.String() {
					newAddrs = append(newAddrs, addr)
				}
			}

			// Then, we'll generate a new timestamped node
			// announcement with the updated addresses and broadcast
			// it to our peers.
			newNodeAnn, err := s.genNodeAnnouncement(
				true, netann.NodeAnnSetAddrs(newAddrs),
			)
			if err != nil {
				srvrLog.Debugf("Unable to generate new node "+
					"announcement: %v", err)
				continue
			}

			err = s.BroadcastMessage(nil, &newNodeAnn)
			if err != nil {
				srvrLog.Debugf("Unable to broadcast new node "+
					"announcement to peers: %v", err)
				continue
			}

			// Finally, update the last IP seen to the current one.
			s.lastDetectedIP = ip
		case <-s.quit:
			break out
		}
	}
}

// initNetworkBootstrappers initializes a set of network peer bootstrappers
// based on the server, and currently active bootstrap mechanisms as defined
// within the current configuration.
func initNetworkBootstrappers(s *server) ([]discovery.NetworkPeerBootstrapper, error) {
	srvrLog.Infof("Initializing peer network bootstrappers!")

	var bootStrappers []discovery.NetworkPeerBootstrapper

	// First, we'll create an instance of the ChannelGraphBootstrapper as
	// this can be used by default if we've already partially seeded the
	// network.
	chanGraph := autopilot.ChannelGraphFromDatabase(s.localChanDB.ChannelGraph())
	graphBootstrapper, err := discovery.NewGraphBootstrapper(chanGraph)
	if err != nil {
		return nil, err
	}
	bootStrappers = append(bootStrappers, graphBootstrapper)

	// If this isn't simnet mode, then one of our additional bootstrapping
	// sources will be the set of running DNS seeds.
	if !s.cfg.Bitcoin.SimNet || !s.cfg.Litecoin.SimNet {
		dnsSeeds, ok := chainreg.ChainDNSSeeds[*s.cfg.ActiveNetParams.GenesisHash]

		// If we have a set of DNS seeds for this chain, then we'll add
		// it as an additional bootstrapping source.
		if ok {
			srvrLog.Infof("Creating DNS peer bootstrapper with "+
				"seeds: %v", dnsSeeds)

			dnsBootStrapper := discovery.NewDNSSeedBootstrapper(
				dnsSeeds, s.cfg.net, s.cfg.ConnectionTimeout,
			)
			bootStrappers = append(bootStrappers, dnsBootStrapper)
		}
	}

	return bootStrappers, nil
}

// peerBootstrapper is a goroutine which is tasked with attempting to establish
// and maintain a target minimum number of outbound connections. With this
// invariant, we ensure that our node is connected to a diverse set of peers
// and that nodes newly joining the network receive an up to date network view
// as soon as possible.
func (s *server) peerBootstrapper(numTargetPeers uint32,
	bootstrappers []discovery.NetworkPeerBootstrapper) {

	defer s.wg.Done()

	// ignore is a set used to keep track of peers already retrieved from
	// our bootstrappers in order to avoid duplicates.
	ignore := make(map[autopilot.NodeID]struct{})

	// We'll start off by aggressively attempting connections to peers in
	// order to be a part of the network as soon as possible.
	s.initialPeerBootstrap(ignore, numTargetPeers, bootstrappers)

	// Once done, we'll attempt to maintain our target minimum number of
	// peers.
	//
	// We'll use a 15 second backoff, and double the time every time an
	// epoch fails up to a ceiling.
	backOff := time.Second * 15

	// We'll create a new ticker to wake us up every 15 seconds so we can
	// see if we've reached our minimum number of peers.
	sampleTicker := time.NewTicker(backOff)
	defer sampleTicker.Stop()

	// We'll use the number of attempts and errors to determine if we need
	// to increase the time between discovery epochs.
	var epochErrors uint32 // To be used atomically.
	var epochAttempts uint32

	for {
		select {
		// The ticker has just woken us up, so we'll need to check if
		// we need to attempt to connect our to any more peers.
		case <-sampleTicker.C:
			// Obtain the current number of peers, so we can gauge
			// if we need to sample more peers or not.
			s.mu.RLock()
			numActivePeers := uint32(len(s.peersByPub))
			s.mu.RUnlock()

			// If we have enough peers, then we can loop back
			// around to the next round as we're done here.
			if numActivePeers >= numTargetPeers {
				continue
			}

			// If all of our attempts failed during this last back
			// off period, then will increase our backoff to 5
			// minute ceiling to avoid an excessive number of
			// queries
			//
			// TODO(roasbeef): add reverse policy too?

			if epochAttempts > 0 &&
				atomic.LoadUint32(&epochErrors) >= epochAttempts {

				sampleTicker.Stop()

				backOff *= 2
				if backOff > bootstrapBackOffCeiling {
					backOff = bootstrapBackOffCeiling
				}

				srvrLog.Debugf("Backing off peer bootstrapper to "+
					"%v", backOff)
				sampleTicker = time.NewTicker(backOff)
				continue
			}

			atomic.StoreUint32(&epochErrors, 0)
			epochAttempts = 0

			// Since we know need more peers, we'll compute the
			// exact number we need to reach our threshold.
			numNeeded := numTargetPeers - numActivePeers

			srvrLog.Debugf("Attempting to obtain %v more network "+
				"peers", numNeeded)

			// With the number of peers we need calculated, we'll
			// query the network bootstrappers to sample a set of
			// random addrs for us.
			s.mu.RLock()
			ignoreList := make(map[autopilot.NodeID]struct{})
			for _, peer := range s.peersByPub {
				nID := autopilot.NewNodeID(peer.IdentityKey())
				ignoreList[nID] = struct{}{}
			}
			s.mu.RUnlock()

			peerAddrs, err := discovery.MultiSourceBootstrap(
				ignoreList, numNeeded*2, bootstrappers...,
			)
			if err != nil {
				srvrLog.Errorf("Unable to retrieve bootstrap "+
					"peers: %v", err)
				continue
			}

			// Finally, we'll launch a new goroutine for each
			// prospective peer candidates.
			for _, addr := range peerAddrs {
				epochAttempts++

				go func(a *lnwire.NetAddress) {
					// TODO(roasbeef): can do AS, subnet,
					// country diversity, etc
					errChan := make(chan error, 1)
					s.connectToPeer(
						a, errChan,
						s.cfg.ConnectionTimeout,
					)
					select {
					case err := <-errChan:
						if err == nil {
							return
						}

						srvrLog.Errorf("Unable to "+
							"connect to %v: %v",
							a, err)
						atomic.AddUint32(&epochErrors, 1)
					case <-s.quit:
					}
				}(addr)
			}
		case <-s.quit:
			return
		}
	}
}

// bootstrapBackOffCeiling is the maximum amount of time we'll wait between
// failed attempts to locate a set of bootstrap peers. We'll slowly double our
// query back off each time we encounter a failure.
const bootstrapBackOffCeiling = time.Minute * 5

// initialPeerBootstrap attempts to continuously connect to peers on startup
// until the target number of peers has been reached. This ensures that nodes
// receive an up to date network view as soon as possible.
func (s *server) initialPeerBootstrap(ignore map[autopilot.NodeID]struct{},
	numTargetPeers uint32, bootstrappers []discovery.NetworkPeerBootstrapper) {

	// We'll start off by waiting 2 seconds between failed attempts, then
	// double each time we fail until we hit the bootstrapBackOffCeiling.
	var delaySignal <-chan time.Time
	delayTime := time.Second * 2

	// As want to be more aggressive, we'll use a lower back off celling
	// then the main peer bootstrap logic.
	backOffCeiling := bootstrapBackOffCeiling / 5

	for attempts := 0; ; attempts++ {
		// Check if the server has been requested to shut down in order
		// to prevent blocking.
		if s.Stopped() {
			return
		}

		// We can exit our aggressive initial peer bootstrapping stage
		// if we've reached out target number of peers.
		s.mu.RLock()
		numActivePeers := uint32(len(s.peersByPub))
		s.mu.RUnlock()

		if numActivePeers >= numTargetPeers {
			return
		}

		if attempts > 0 {
			srvrLog.Debugf("Waiting %v before trying to locate "+
				"bootstrap peers (attempt #%v)", delayTime,
				attempts)

			// We've completed at least one iterating and haven't
			// finished, so we'll start to insert a delay period
			// between each attempt.
			delaySignal = time.After(delayTime)
			select {
			case <-delaySignal:
			case <-s.quit:
				return
			}

			// After our delay, we'll double the time we wait up to
			// the max back off period.
			delayTime *= 2
			if delayTime > backOffCeiling {
				delayTime = backOffCeiling
			}
		}

		// Otherwise, we'll request for the remaining number of peers
		// in order to reach our target.
		peersNeeded := numTargetPeers - numActivePeers
		bootstrapAddrs, err := discovery.MultiSourceBootstrap(
			ignore, peersNeeded, bootstrappers...,
		)
		if err != nil {
			srvrLog.Errorf("Unable to retrieve initial bootstrap "+
				"peers: %v", err)
			continue
		}

		// Then, we'll attempt to establish a connection to the
		// different peer addresses retrieved by our bootstrappers.
		var wg sync.WaitGroup
		for _, bootstrapAddr := range bootstrapAddrs {
			wg.Add(1)
			go func(addr *lnwire.NetAddress) {
				defer wg.Done()

				errChan := make(chan error, 1)
				go s.connectToPeer(
					addr, errChan, s.cfg.ConnectionTimeout,
				)

				// We'll only allow this connection attempt to
				// take up to 3 seconds. This allows us to move
				// quickly by discarding peers that are slowing
				// us down.
				select {
				case err := <-errChan:
					if err == nil {
						return
					}
					srvrLog.Errorf("Unable to connect to "+
						"%v: %v", addr, err)
				// TODO: tune timeout? 3 seconds might be *too*
				// aggressive but works well.
				case <-time.After(3 * time.Second):
					srvrLog.Tracef("Skipping peer %v due "+
						"to not establishing a "+
						"connection within 3 seconds",
						addr)
				case <-s.quit:
				}
			}(bootstrapAddr)
		}

		wg.Wait()
	}
}

// createNewHiddenService automatically sets up a v2 or v3 onion service in
// order to listen for inbound connections over Tor.
func (s *server) createNewHiddenService() error {
	// Determine the different ports the server is listening on. The onion
	// service's virtual port will map to these ports and one will be picked
	// at random when the onion service is being accessed.
	listenPorts := make([]int, 0, len(s.listenAddrs))
	for _, listenAddr := range s.listenAddrs {
		port := listenAddr.(*net.TCPAddr).Port
		listenPorts = append(listenPorts, port)
	}

	// Once the port mapping has been set, we can go ahead and automatically
	// create our onion service. The service's private key will be saved to
	// disk in order to regain access to this service when restarting `lnd`.
	onionCfg := tor.AddOnionConfig{
		VirtualPort: defaultPeerPort,
		TargetPorts: listenPorts,
		Store:       tor.NewOnionFile(s.cfg.Tor.PrivateKeyPath, 0600),
	}

	switch {
	case s.cfg.Tor.V2:
		onionCfg.Type = tor.V2
	case s.cfg.Tor.V3:
		onionCfg.Type = tor.V3
	}

	addr, err := s.torController.AddOnion(onionCfg)
	if err != nil {
		return err
	}

	// Now that the onion service has been created, we'll add the onion
	// address it can be reached at to our list of advertised addresses.
	newNodeAnn, err := s.genNodeAnnouncement(
		true, func(currentAnn *lnwire.NodeAnnouncement) {
			currentAnn.Addresses = append(currentAnn.Addresses, addr)
		},
	)
	if err != nil {
		return fmt.Errorf("unable to generate new node "+
			"announcement: %v", err)
	}

	// Finally, we'll update the on-disk version of our announcement so it
	// will eventually propagate to nodes in the network.
	selfNode := &channeldb.LightningNode{
		HaveNodeAnnouncement: true,
		LastUpdate:           time.Unix(int64(newNodeAnn.Timestamp), 0),
		Addresses:            newNodeAnn.Addresses,
		Alias:                newNodeAnn.Alias.String(),
		Features: lnwire.NewFeatureVector(
			newNodeAnn.Features, lnwire.Features,
		),
		Color:        newNodeAnn.RGBColor,
		AuthSigBytes: newNodeAnn.Signature.ToSignatureBytes(),
	}
	copy(selfNode.PubKeyBytes[:], s.identityECDH.PubKey().SerializeCompressed())
	if err := s.localChanDB.ChannelGraph().SetSourceNode(selfNode); err != nil {
		return fmt.Errorf("can't set self node: %v", err)
	}

	return nil
}

// genNodeAnnouncement generates and returns the current fully signed node
// announcement. If refresh is true, then the time stamp of the announcement
// will be updated in order to ensure it propagates through the network.
func (s *server) genNodeAnnouncement(refresh bool,
	modifiers ...netann.NodeAnnModifier) (lnwire.NodeAnnouncement, error) {

	s.mu.Lock()
	defer s.mu.Unlock()

	// If we don't need to refresh the announcement, then we can return a
	// copy of our cached version.
	if !refresh {
		return *s.currentNodeAnn, nil
	}

	// Always update the timestamp when refreshing to ensure the update
	// propagates.
	modifiers = append(modifiers, netann.NodeAnnSetTimestamp)

	// Otherwise, we'll sign a new update after applying all of the passed
	// modifiers.
	err := netann.SignNodeAnnouncement(
		s.nodeSigner, s.identityECDH.PubKey(), s.currentNodeAnn,
		modifiers...,
	)
	if err != nil {
		return lnwire.NodeAnnouncement{}, err
	}

	return *s.currentNodeAnn, nil
}

type nodeAddresses struct {
	pubKey    *btcec.PublicKey
	addresses []net.Addr
}

// establishPersistentConnections attempts to establish persistent connections
// to all our direct channel collaborators. In order to promote liveness of our
// active channels, we instruct the connection manager to attempt to establish
// and maintain persistent connections to all our direct channel counterparties.
func (s *server) establishPersistentConnections() error {
	// nodeAddrsMap stores the combination of node public keys and addresses
	// that we'll attempt to reconnect to. PubKey strings are used as keys
	// since other PubKey forms can't be compared.
	nodeAddrsMap := map[string]*nodeAddresses{}

	// Iterate through the list of LinkNodes to find addresses we should
	// attempt to connect to based on our set of previous connections. Set
	// the reconnection port to the default peer port.
	linkNodes, err := s.remoteChanDB.FetchAllLinkNodes()
	if err != nil && err != channeldb.ErrLinkNodesNotFound {
		return err
	}
	for _, node := range linkNodes {
		pubStr := string(node.IdentityPub.SerializeCompressed())
		nodeAddrs := &nodeAddresses{
			pubKey:    node.IdentityPub,
			addresses: node.Addresses,
		}
		nodeAddrsMap[pubStr] = nodeAddrs
	}

	// After checking our previous connections for addresses to connect to,
	// iterate through the nodes in our channel graph to find addresses
	// that have been added via NodeAnnouncement messages.
	chanGraph := s.localChanDB.ChannelGraph()
	sourceNode, err := chanGraph.SourceNode()
	if err != nil {
		return err
	}

	// TODO(roasbeef): instead iterate over link nodes and query graph for
	// each of the nodes.
	selfPub := s.identityECDH.PubKey().SerializeCompressed()
	err = sourceNode.ForEachChannel(nil, func(
		tx kvdb.RTx,
		chanInfo *channeldb.ChannelEdgeInfo,
		policy, _ *channeldb.ChannelEdgePolicy) error {

		// If the remote party has announced the channel to us, but we
		// haven't yet, then we won't have a policy. However, we don't
		// need this to connect to the peer, so we'll log it and move on.
		if policy == nil {
			srvrLog.Warnf("No channel policy found for "+
				"ChannelPoint(%v): ", chanInfo.ChannelPoint)
		}

		// We'll now fetch the peer opposite from us within this
		// channel so we can queue up a direct connection to them.
		channelPeer, err := chanInfo.FetchOtherNode(tx, selfPub)
		if err != nil {
			return fmt.Errorf("unable to fetch channel peer for "+
				"ChannelPoint(%v): %v", chanInfo.ChannelPoint,
				err)
		}

		pubStr := string(channelPeer.PubKeyBytes[:])

		// Add all unique addresses from channel
		// graph/NodeAnnouncements to the list of addresses we'll
		// connect to for this peer.
		addrSet := make(map[string]net.Addr)
		for _, addr := range channelPeer.Addresses {
			switch addr.(type) {
			case *net.TCPAddr:
				addrSet[addr.String()] = addr

			// We'll only attempt to connect to Tor addresses if Tor
			// outbound support is enabled.
			case *tor.OnionAddr:
				if s.cfg.Tor.Active {
					addrSet[addr.String()] = addr
				}
			}
		}

		// If this peer is also recorded as a link node, we'll add any
		// additional addresses that have not already been selected.
		linkNodeAddrs, ok := nodeAddrsMap[pubStr]
		if ok {
			for _, lnAddress := range linkNodeAddrs.addresses {
				switch lnAddress.(type) {
				case *net.TCPAddr:
					addrSet[lnAddress.String()] = lnAddress

				// We'll only attempt to connect to Tor
				// addresses if Tor outbound support is enabled.
				case *tor.OnionAddr:
					if s.cfg.Tor.Active {
						addrSet[lnAddress.String()] = lnAddress
					}
				}
			}
		}

		// Construct a slice of the deduped addresses.
		var addrs []net.Addr
		for _, addr := range addrSet {
			addrs = append(addrs, addr)
		}

		n := &nodeAddresses{
			addresses: addrs,
		}
		n.pubKey, err = channelPeer.PubKey()
		if err != nil {
			return err
		}

		nodeAddrsMap[pubStr] = n
		return nil
	})
	if err != nil && err != channeldb.ErrGraphNoEdgesFound {
		return err
	}

	// Acquire and hold server lock until all persistent connection requests
	// have been recorded and sent to the connection manager.
	s.mu.Lock()
	defer s.mu.Unlock()

	// Iterate through the combined list of addresses from prior links and
	// node announcements and attempt to reconnect to each node.
	var numOutboundConns int
	for pubStr, nodeAddr := range nodeAddrsMap {
		// Add this peer to the set of peers we should maintain a
		// persistent connection with. We set the value to false to
		// indicate that we should not continue to reconnect if the
		// number of channels returns to zero, since this peer has not
		// been requested as perm by the user.
		s.persistentPeers[pubStr] = false
		if _, ok := s.persistentPeersBackoff[pubStr]; !ok {
			s.persistentPeersBackoff[pubStr] = s.cfg.MinBackoff
		}

		for _, address := range nodeAddr.addresses {
			// Create a wrapper address which couples the IP and
			// the pubkey so the brontide authenticated connection
			// can be established.
			lnAddr := &lnwire.NetAddress{
				IdentityKey: nodeAddr.pubKey,
				Address:     address,
			}
			srvrLog.Debugf("Attempting persistent connection to "+
				"channel peer %v", lnAddr)

			// Send the persistent connection request to the
			// connection manager, saving the request itself so we
			// can cancel/restart the process as needed.
			connReq := &connmgr.ConnReq{
				Addr:      lnAddr,
				Permanent: true,
			}

			s.persistentConnReqs[pubStr] = append(
				s.persistentConnReqs[pubStr], connReq)

			// We'll connect to the first 10 peers immediately, then
			// randomly stagger any remaining connections if the
			// stagger initial reconnect flag is set. This ensures
			// that mobile nodes or nodes with a small number of
			// channels obtain connectivity quickly, but larger
			// nodes are able to disperse the costs of connecting to
			// all peers at once.
			if numOutboundConns < numInstantInitReconnect ||
				!s.cfg.StaggerInitialReconnect {

				go s.connMgr.Connect(connReq)
			} else {
				go s.delayInitialReconnect(connReq)
			}
		}

		numOutboundConns++
	}

	return nil
}

// delayInitialReconnect will attempt a reconnection using the passed connreq
// after sampling a value for the delay between 0s and the
// maxInitReconnectDelay.
//
// NOTE: This method MUST be run as a goroutine.
func (s *server) delayInitialReconnect(connReq *connmgr.ConnReq) {
	delay := time.Duration(prand.Intn(maxInitReconnectDelay)) * time.Second
	select {
	case <-time.After(delay):
		s.connMgr.Connect(connReq)
	case <-s.quit:
	}
}

// prunePersistentPeerConnection removes all internal state related to
// persistent connections to a peer within the server. This is used to avoid
// persistent connection retries to peers we do not have any open channels with.
func (s *server) prunePersistentPeerConnection(compressedPubKey [33]byte) {
	pubKeyStr := string(compressedPubKey[:])

	s.mu.Lock()
	if perm, ok := s.persistentPeers[pubKeyStr]; ok && !perm {
		delete(s.persistentPeers, pubKeyStr)
		delete(s.persistentPeersBackoff, pubKeyStr)
		s.cancelConnReqs(pubKeyStr, nil)
		s.mu.Unlock()

		srvrLog.Infof("Pruned peer %x from persistent connections, "+
			"peer has no open channels", compressedPubKey)

		return
	}
	s.mu.Unlock()
}

// BroadcastMessage sends a request to the server to broadcast a set of
// messages to all peers other than the one specified by the `skips` parameter.
// All messages sent via BroadcastMessage will be queued for lazy delivery to
// the target peers.
//
// NOTE: This function is safe for concurrent access.
func (s *server) BroadcastMessage(skips map[route.Vertex]struct{},
	msgs ...lnwire.Message) error {

	srvrLog.Debugf("Broadcasting %v messages", len(msgs))

	// Filter out peers found in the skips map. We synchronize access to
	// peersByPub throughout this process to ensure we deliver messages to
	// exact set of peers present at the time of invocation.
	s.mu.RLock()
	peers := make([]*peer.Brontide, 0, len(s.peersByPub))
	for _, sPeer := range s.peersByPub {
		if skips != nil {
			if _, ok := skips[sPeer.PubKey()]; ok {
				srvrLog.Tracef("Skipping %x in broadcast",
					sPeer.PubKey())
				continue
			}
		}

		peers = append(peers, sPeer)
	}
	s.mu.RUnlock()

	// Iterate over all known peers, dispatching a go routine to enqueue
	// all messages to each of peers.
	var wg sync.WaitGroup
	for _, sPeer := range peers {
		// Dispatch a go routine to enqueue all messages to this peer.
		wg.Add(1)
		s.wg.Add(1)
		go func(p lnpeer.Peer) {
			defer s.wg.Done()
			defer wg.Done()

			p.SendMessageLazy(false, msgs...)
		}(sPeer)
	}

	// Wait for all messages to have been dispatched before returning to
	// caller.
	wg.Wait()

	return nil
}

// NotifyWhenOnline can be called by other subsystems to get notified when a
// particular peer comes online. The peer itself is sent across the peerChan.
//
// NOTE: This function is safe for concurrent access.
func (s *server) NotifyWhenOnline(peerKey [33]byte,
	peerChan chan<- lnpeer.Peer) {

	s.mu.Lock()
	defer s.mu.Unlock()

	// Compute the target peer's identifier.
	pubStr := string(peerKey[:])

	// Check if peer is connected.
	peer, ok := s.peersByPub[pubStr]
	if ok {
		// Connected, can return early.
		srvrLog.Debugf("Notifying that peer %x is online", peerKey)

		select {
		case peerChan <- peer:
		case <-s.quit:
		}

		return
	}

	// Not connected, store this listener such that it can be notified when
	// the peer comes online.
	s.peerConnectedListeners[pubStr] = append(
		s.peerConnectedListeners[pubStr], peerChan,
	)
}

// NotifyWhenOffline delivers a notification to the caller of when the peer with
// the given public key has been disconnected. The notification is signaled by
// closing the channel returned.
func (s *server) NotifyWhenOffline(peerPubKey [33]byte) <-chan struct{} {
	s.mu.Lock()
	defer s.mu.Unlock()

	c := make(chan struct{})

	// If the peer is already offline, we can immediately trigger the
	// notification.
	peerPubKeyStr := string(peerPubKey[:])
	if _, ok := s.peersByPub[peerPubKeyStr]; !ok {
		srvrLog.Debugf("Notifying that peer %x is offline", peerPubKey)
		close(c)
		return c
	}

	// Otherwise, the peer is online, so we'll keep track of the channel to
	// trigger the notification once the server detects the peer
	// disconnects.
	s.peerDisconnectedListeners[peerPubKeyStr] = append(
		s.peerDisconnectedListeners[peerPubKeyStr], c,
	)

	return c
}

// FindPeer will return the peer that corresponds to the passed in public key.
// This function is used by the funding manager, allowing it to update the
// daemon's local representation of the remote peer.
//
// NOTE: This function is safe for concurrent access.
func (s *server) FindPeer(peerKey *btcec.PublicKey) (*peer.Brontide, error) {
	s.mu.RLock()
	defer s.mu.RUnlock()

	pubStr := string(peerKey.SerializeCompressed())

	return s.findPeerByPubStr(pubStr)
}

// FindPeerByPubStr will return the peer that corresponds to the passed peerID,
// which should be a string representation of the peer's serialized, compressed
// public key.
//
// NOTE: This function is safe for concurrent access.
func (s *server) FindPeerByPubStr(pubStr string) (*peer.Brontide, error) {
	s.mu.RLock()
	defer s.mu.RUnlock()

	return s.findPeerByPubStr(pubStr)
}

// findPeerByPubStr is an internal method that retrieves the specified peer from
// the server's internal state using.
func (s *server) findPeerByPubStr(pubStr string) (*peer.Brontide, error) {
	peer, ok := s.peersByPub[pubStr]
	if !ok {
		return nil, ErrPeerNotConnected
	}

	return peer, nil
}

// nextPeerBackoff computes the next backoff duration for a peer's pubkey using
// exponential backoff. If no previous backoff was known, the default is
// returned.
func (s *server) nextPeerBackoff(pubStr string,
	startTime time.Time) time.Duration {

	// Now, determine the appropriate backoff to use for the retry.
	backoff, ok := s.persistentPeersBackoff[pubStr]
	if !ok {
		// If an existing backoff was unknown, use the default.
		return s.cfg.MinBackoff
	}

	// If the peer failed to start properly, we'll just use the previous
	// backoff to compute the subsequent randomized exponential backoff
	// duration. This will roughly double on average.
	if startTime.IsZero() {
		return computeNextBackoff(backoff, s.cfg.MaxBackoff)
	}

	// The peer succeeded in starting. If the connection didn't last long
	// enough to be considered stable, we'll continue to back off retries
	// with this peer.
	connDuration := time.Since(startTime)
	if connDuration < defaultStableConnDuration {
		return computeNextBackoff(backoff, s.cfg.MaxBackoff)
	}

	// The peer succeed in starting and this was stable peer, so we'll
	// reduce the timeout duration by the length of the connection after
	// applying randomized exponential backoff. We'll only apply this in the
	// case that:
	//   reb(curBackoff) - connDuration > cfg.MinBackoff
	relaxedBackoff := computeNextBackoff(backoff, s.cfg.MaxBackoff) - connDuration
	if relaxedBackoff > s.cfg.MinBackoff {
		return relaxedBackoff
	}

	// Lastly, if reb(currBackoff) - connDuration <= cfg.MinBackoff, meaning
	// the stable connection lasted much longer than our previous backoff.
	// To reward such good behavior, we'll reconnect after the default
	// timeout.
	return s.cfg.MinBackoff
}

// shouldDropConnection determines if our local connection to a remote peer
// should be dropped in the case of concurrent connection establishment. In
// order to deterministically decide which connection should be dropped, we'll
// utilize the ordering of the local and remote public key. If we didn't use
// such a tie breaker, then we risk _both_ connections erroneously being
// dropped.
func shouldDropLocalConnection(local, remote *btcec.PublicKey) bool {
	localPubBytes := local.SerializeCompressed()
	remotePubPbytes := remote.SerializeCompressed()

	// The connection that comes from the node with a "smaller" pubkey
	// should be kept. Therefore, if our pubkey is "greater" than theirs, we
	// should drop our established connection.
	return bytes.Compare(localPubBytes, remotePubPbytes) > 0
}

// InboundPeerConnected initializes a new peer in response to a new inbound
// connection.
//
// NOTE: This function is safe for concurrent access.
func (s *server) InboundPeerConnected(conn net.Conn) {
	// Exit early if we have already been instructed to shutdown, this
	// prevents any delayed callbacks from accidentally registering peers.
	if s.Stopped() {
		return
	}

	nodePub := conn.(*brontide.Conn).RemotePub()
	pubStr := string(nodePub.SerializeCompressed())

	s.mu.Lock()
	defer s.mu.Unlock()

	// If we already have an outbound connection to this peer, then ignore
	// this new connection.
	if _, ok := s.outboundPeers[pubStr]; ok {
		srvrLog.Debugf("Already have outbound connection for %x, "+
			"ignoring inbound connection",
			nodePub.SerializeCompressed())

		conn.Close()
		return
	}

	// If we already have a valid connection that is scheduled to take
	// precedence once the prior peer has finished disconnecting, we'll
	// ignore this connection.
	if _, ok := s.scheduledPeerConnection[pubStr]; ok {
		srvrLog.Debugf("Ignoring connection, peer already scheduled")
		conn.Close()
		return
	}

	srvrLog.Infof("New inbound connection from %v", conn.RemoteAddr())

	// Check to see if we already have a connection with this peer. If so,
	// we may need to drop our existing connection. This prevents us from
	// having duplicate connections to the same peer. We forgo adding a
	// default case as we expect these to be the only error values returned
	// from findPeerByPubStr.
	connectedPeer, err := s.findPeerByPubStr(pubStr)
	switch err {
	case ErrPeerNotConnected:
		// We were unable to locate an existing connection with the
		// target peer, proceed to connect.
		s.cancelConnReqs(pubStr, nil)
		s.peerConnected(conn, nil, true)

	case nil:
		// We already have a connection with the incoming peer. If the
		// connection we've already established should be kept and is
		// not of the same type of the new connection (inbound), then
		// we'll close out the new connection s.t there's only a single
		// connection between us.
		localPub := s.identityECDH.PubKey()
		if !connectedPeer.Inbound() &&
			!shouldDropLocalConnection(localPub, nodePub) {

			srvrLog.Warnf("Received inbound connection from "+
				"peer %v, but already have outbound "+
				"connection, dropping conn", connectedPeer)
			conn.Close()
			return
		}

		// Otherwise, if we should drop the connection, then we'll
		// disconnect our already connected peer.
		srvrLog.Debugf("Disconnecting stale connection to %v",
			connectedPeer)

		s.cancelConnReqs(pubStr, nil)

		// Remove the current peer from the server's internal state and
		// signal that the peer termination watcher does not need to
		// execute for this peer.
		s.removePeer(connectedPeer)
		s.ignorePeerTermination[connectedPeer] = struct{}{}
		s.scheduledPeerConnection[pubStr] = func() {
			s.peerConnected(conn, nil, true)
		}
	}
}

// OutboundPeerConnected initializes a new peer in response to a new outbound
// connection.
// NOTE: This function is safe for concurrent access.
func (s *server) OutboundPeerConnected(connReq *connmgr.ConnReq, conn net.Conn) {
	// Exit early if we have already been instructed to shutdown, this
	// prevents any delayed callbacks from accidentally registering peers.
	if s.Stopped() {
		return
	}

	nodePub := conn.(*brontide.Conn).RemotePub()
	pubStr := string(nodePub.SerializeCompressed())

	s.mu.Lock()
	defer s.mu.Unlock()

	// If we already have an inbound connection to this peer, then ignore
	// this new connection.
	if _, ok := s.inboundPeers[pubStr]; ok {
		srvrLog.Debugf("Already have inbound connection for %x, "+
			"ignoring outbound connection",
			nodePub.SerializeCompressed())

		if connReq != nil {
			s.connMgr.Remove(connReq.ID())
		}
		conn.Close()
		return
	}
	if _, ok := s.persistentConnReqs[pubStr]; !ok && connReq != nil {
		srvrLog.Debugf("Ignoring canceled outbound connection")
		s.connMgr.Remove(connReq.ID())
		conn.Close()
		return
	}

	// If we already have a valid connection that is scheduled to take
	// precedence once the prior peer has finished disconnecting, we'll
	// ignore this connection.
	if _, ok := s.scheduledPeerConnection[pubStr]; ok {
		srvrLog.Debugf("Ignoring connection, peer already scheduled")

		if connReq != nil {
			s.connMgr.Remove(connReq.ID())
		}

		conn.Close()
		return
	}

	srvrLog.Infof("Established connection to: %x@%v", pubStr,
		conn.RemoteAddr())

	if connReq != nil {
		// A successful connection was returned by the connmgr.
		// Immediately cancel all pending requests, excluding the
		// outbound connection we just established.
		ignore := connReq.ID()
		s.cancelConnReqs(pubStr, &ignore)
	} else {
		// This was a successful connection made by some other
		// subsystem. Remove all requests being managed by the connmgr.
		s.cancelConnReqs(pubStr, nil)
	}

	// If we already have a connection with this peer, decide whether or not
	// we need to drop the stale connection. We forgo adding a default case
	// as we expect these to be the only error values returned from
	// findPeerByPubStr.
	connectedPeer, err := s.findPeerByPubStr(pubStr)
	switch err {
	case ErrPeerNotConnected:
		// We were unable to locate an existing connection with the
		// target peer, proceed to connect.
		s.peerConnected(conn, connReq, false)

	case nil:
		// We already have a connection with the incoming peer. If the
		// connection we've already established should be kept and is
		// not of the same type of the new connection (outbound), then
		// we'll close out the new connection s.t there's only a single
		// connection between us.
		localPub := s.identityECDH.PubKey()
		if connectedPeer.Inbound() &&
			shouldDropLocalConnection(localPub, nodePub) {

			srvrLog.Warnf("Established outbound connection to "+
				"peer %v, but already have inbound "+
				"connection, dropping conn", connectedPeer)
			if connReq != nil {
				s.connMgr.Remove(connReq.ID())
			}
			conn.Close()
			return
		}

		// Otherwise, _their_ connection should be dropped. So we'll
		// disconnect the peer and send the now obsolete peer to the
		// server for garbage collection.
		srvrLog.Debugf("Disconnecting stale connection to %v",
			connectedPeer)

		// Remove the current peer from the server's internal state and
		// signal that the peer termination watcher does not need to
		// execute for this peer.
		s.removePeer(connectedPeer)
		s.ignorePeerTermination[connectedPeer] = struct{}{}
		s.scheduledPeerConnection[pubStr] = func() {
			s.peerConnected(conn, connReq, false)
		}
	}
}

// UnassignedConnID is the default connection ID that a request can have before
// it actually is submitted to the connmgr.
// TODO(conner): move into connmgr package, or better, add connmgr method for
// generating atomic IDs
const UnassignedConnID uint64 = 0

// cancelConnReqs stops all persistent connection requests for a given pubkey.
// Any attempts initiated by the peerTerminationWatcher are canceled first.
// Afterwards, each connection request removed from the connmgr. The caller can
// optionally specify a connection ID to ignore, which prevents us from
// canceling a successful request. All persistent connreqs for the provided
// pubkey are discarded after the operationjw.
func (s *server) cancelConnReqs(pubStr string, skip *uint64) {
	// First, cancel any lingering persistent retry attempts, which will
	// prevent retries for any with backoffs that are still maturing.
	if cancelChan, ok := s.persistentRetryCancels[pubStr]; ok {
		close(cancelChan)
		delete(s.persistentRetryCancels, pubStr)
	}

	// Next, check to see if we have any outstanding persistent connection
	// requests to this peer. If so, then we'll remove all of these
	// connection requests, and also delete the entry from the map.
	connReqs, ok := s.persistentConnReqs[pubStr]
	if !ok {
		return
	}

	for _, connReq := range connReqs {
		// Atomically capture the current request identifier.
		connID := connReq.ID()

		// Skip any zero IDs, this indicates the request has not
		// yet been schedule.
		if connID == UnassignedConnID {
			continue
		}

		// Skip a particular connection ID if instructed.
		if skip != nil && connID == *skip {
			continue
		}

		s.connMgr.Remove(connID)
	}

	delete(s.persistentConnReqs, pubStr)
}

// peerConnected is a function that handles initialization a newly connected
// peer by adding it to the server's global list of all active peers, and
// starting all the goroutines the peer needs to function properly. The inbound
// boolean should be true if the peer initiated the connection to us.
func (s *server) peerConnected(conn net.Conn, connReq *connmgr.ConnReq,
	inbound bool) {

	brontideConn := conn.(*brontide.Conn)
	addr := conn.RemoteAddr()
	pubKey := brontideConn.RemotePub()

	srvrLog.Infof("Finalizing connection to %x@%s, inbound=%v",
		pubKey.SerializeCompressed(), addr, inbound)

	peerAddr := &lnwire.NetAddress{
		IdentityKey: pubKey,
		Address:     addr,
		ChainNet:    s.cfg.ActiveNetParams.Net,
	}

	// With the brontide connection established, we'll now craft the feature
	// vectors to advertise to the remote node.
	initFeatures := s.featureMgr.Get(feature.SetInit)
	legacyFeatures := s.featureMgr.Get(feature.SetLegacyGlobal)

	// Lookup past error caches for the peer in the server. If no buffer is
	// found, create a fresh buffer.
	pkStr := string(peerAddr.IdentityKey.SerializeCompressed())
	errBuffer, ok := s.peerErrors[pkStr]
	if !ok {
		var err error
		errBuffer, err = queue.NewCircularBuffer(peer.ErrorBufferSize)
		if err != nil {
			srvrLog.Errorf("unable to create peer %v", err)
			return
		}
	}

	// Now that we've established a connection, create a peer, and it to the
	// set of currently active peers. Configure the peer with the incoming
	// and outgoing broadcast deltas to prevent htlcs from being accepted or
	// offered that would trigger channel closure. In case of outgoing
	// htlcs, an extra block is added to prevent the channel from being
	// closed when the htlc is outstanding and a new block comes in.
	pCfg := peer.Config{
		Conn:                    brontideConn,
		ConnReq:                 connReq,
		Addr:                    peerAddr,
		Inbound:                 inbound,
		Features:                initFeatures,
		LegacyFeatures:          legacyFeatures,
		OutgoingCltvRejectDelta: lncfg.DefaultOutgoingCltvRejectDelta,
		ChanActiveTimeout:       s.cfg.ChanEnableTimeout,
		ErrorBuffer:             errBuffer,
		WritePool:               s.writePool,
		ReadPool:                s.readPool,
		Switch:                  s.htlcSwitch,
		InterceptSwitch:         s.interceptableSwitch,
		ChannelDB:               s.remoteChanDB,
		ChannelGraph:            s.localChanDB.ChannelGraph(),
		ChainArb:                s.chainArb,
		AuthGossiper:            s.authGossiper,
		ChanStatusMgr:           s.chanStatusMgr,
		ChainIO:                 s.cc.ChainIO,
		FeeEstimator:            s.cc.FeeEstimator,
		Signer:                  s.cc.Wallet.Cfg.Signer,
		SigPool:                 s.sigPool,
		Wallet:                  s.cc.Wallet,
		ChainNotifier:           s.cc.ChainNotifier,
		RoutingPolicy:           s.cc.RoutingPolicy,
		Sphinx:                  s.sphinx,
		WitnessBeacon:           s.witnessBeacon,
		Invoices:                s.invoices,
		ChannelNotifier:         s.channelNotifier,
		HtlcNotifier:            s.htlcNotifier,
		TowerClient:             s.towerClient,
		AnchorTowerClient:       s.anchorTowerClient,
		DisconnectPeer:          s.DisconnectPeer,
		GenNodeAnnouncement:     s.genNodeAnnouncement,

		PrunePersistentPeerConnection: s.prunePersistentPeerConnection,

		FetchLastChanUpdate: s.fetchLastChanUpdate(),

		FundingManager: s.fundingMgr,

		Hodl:                    s.cfg.Hodl,
		UnsafeReplay:            s.cfg.UnsafeReplay,
		MaxOutgoingCltvExpiry:   s.cfg.MaxOutgoingCltvExpiry,
		MaxChannelFeeAllocation: s.cfg.MaxChannelFeeAllocation,
		CoopCloseTargetConfs:    s.cfg.CoopCloseTargetConfs,
		MaxAnchorsCommitFeeRate: chainfee.SatPerKVByte(
			s.cfg.MaxCommitFeeRateAnchors * 1000).FeePerKWeight(),
		ChannelCommitInterval:  s.cfg.ChannelCommitInterval,
		ChannelCommitBatchSize: s.cfg.ChannelCommitBatchSize,
		Quit:                   s.quit,
	}

	copy(pCfg.PubKeyBytes[:], peerAddr.IdentityKey.SerializeCompressed())
	copy(pCfg.ServerPubKey[:], s.identityECDH.PubKey().SerializeCompressed())

	p := peer.NewBrontide(pCfg)

	// TODO(roasbeef): update IP address for link-node
	//  * also mark last-seen, do it one single transaction?

	s.addPeer(p)

	// Once we have successfully added the peer to the server, we can
	// delete the previous error buffer from the server's map of error
	// buffers.
	delete(s.peerErrors, pkStr)

	// Dispatch a goroutine to asynchronously start the peer. This process
	// includes sending and receiving Init messages, which would be a DOS
	// vector if we held the server's mutex throughout the procedure.
	s.wg.Add(1)
	go s.peerInitializer(p)
}

// addPeer adds the passed peer to the server's global state of all active
// peers.
func (s *server) addPeer(p *peer.Brontide) {
	if p == nil {
		return
	}

	// Ignore new peers if we're shutting down.
	if s.Stopped() {
		p.Disconnect(ErrServerShuttingDown)
		return
	}

	// Track the new peer in our indexes so we can quickly look it up either
	// according to its public key, or its peer ID.
	// TODO(roasbeef): pipe all requests through to the
	// queryHandler/peerManager

	pubSer := p.IdentityKey().SerializeCompressed()
	pubStr := string(pubSer)

	s.peersByPub[pubStr] = p

	if p.Inbound() {
		s.inboundPeers[pubStr] = p
	} else {
		s.outboundPeers[pubStr] = p
	}

	// Inform the peer notifier of a peer online event so that it can be reported
	// to clients listening for peer events.
	var pubKey [33]byte
	copy(pubKey[:], pubSer)

	s.peerNotifier.NotifyPeerOnline(pubKey)
}

// peerInitializer asynchronously starts a newly connected peer after it has
// been added to the server's peer map. This method sets up a
// peerTerminationWatcher for the given peer, and ensures that it executes even
// if the peer failed to start. In the event of a successful connection, this
// method reads the negotiated, local feature-bits and spawns the appropriate
// graph synchronization method. Any registered clients of NotifyWhenOnline will
// be signaled of the new peer once the method returns.
//
// NOTE: This MUST be launched as a goroutine.
func (s *server) peerInitializer(p *peer.Brontide) {
	defer s.wg.Done()

	// Avoid initializing peers while the server is exiting.
	if s.Stopped() {
		return
	}

	// Create a channel that will be used to signal a successful start of
	// the link. This prevents the peer termination watcher from beginning
	// its duty too early.
	ready := make(chan struct{})

	// Before starting the peer, launch a goroutine to watch for the
	// unexpected termination of this peer, which will ensure all resources
	// are properly cleaned up, and re-establish persistent connections when
	// necessary. The peer termination watcher will be short circuited if
	// the peer is ever added to the ignorePeerTermination map, indicating
	// that the server has already handled the removal of this peer.
	s.wg.Add(1)
	go s.peerTerminationWatcher(p, ready)

	// Start the peer! If an error occurs, we Disconnect the peer, which
	// will unblock the peerTerminationWatcher.
	if err := p.Start(); err != nil {
		p.Disconnect(fmt.Errorf("unable to start peer: %v", err))
		return
	}

	// Otherwise, signal to the peerTerminationWatcher that the peer startup
	// was successful, and to begin watching the peer's wait group.
	close(ready)

	pubStr := string(p.IdentityKey().SerializeCompressed())

	s.mu.Lock()
	defer s.mu.Unlock()

	// Check if there are listeners waiting for this peer to come online.
	srvrLog.Debugf("Notifying that peer %v is online", p)
	for _, peerChan := range s.peerConnectedListeners[pubStr] {
		select {
		case peerChan <- p:
		case <-s.quit:
			return
		}
	}
	delete(s.peerConnectedListeners, pubStr)
}

// peerTerminationWatcher waits until a peer has been disconnected unexpectedly,
// and then cleans up all resources allocated to the peer, notifies relevant
// sub-systems of its demise, and finally handles re-connecting to the peer if
// it's persistent. If the server intentionally disconnects a peer, it should
// have a corresponding entry in the ignorePeerTermination map which will cause
// the cleanup routine to exit early. The passed `ready` chan is used to
// synchronize when WaitForDisconnect should begin watching on the peer's
// waitgroup. The ready chan should only be signaled if the peer starts
// successfully, otherwise the peer should be disconnected instead.
//
// NOTE: This MUST be launched as a goroutine.
func (s *server) peerTerminationWatcher(p *peer.Brontide, ready chan struct{}) {
	defer s.wg.Done()

	p.WaitForDisconnect(ready)

	srvrLog.Debugf("Peer %v has been disconnected", p)

	// If the server is exiting then we can bail out early ourselves as all
	// the other sub-systems will already be shutting down.
	if s.Stopped() {
		return
	}

	// Next, we'll cancel all pending funding reservations with this node.
	// If we tried to initiate any funding flows that haven't yet finished,
	// then we need to unlock those committed outputs so they're still
	// available for use.
	s.fundingMgr.CancelPeerReservations(p.PubKey())

	pubKey := p.IdentityKey()

	// We'll also inform the gossiper that this peer is no longer active,
	// so we don't need to maintain sync state for it any longer.
	s.authGossiper.PruneSyncState(p.PubKey())

	// Tell the switch to remove all links associated with this peer.
	// Passing nil as the target link indicates that all links associated
	// with this interface should be closed.
	//
	// TODO(roasbeef): instead add a PurgeInterfaceLinks function?
	links, err := s.htlcSwitch.GetLinksByInterface(p.PubKey())
	if err != nil && err != htlcswitch.ErrNoLinksFound {
		srvrLog.Errorf("Unable to get channel links for %v: %v", p, err)
	}

	for _, link := range links {
		s.htlcSwitch.RemoveLink(link.ChanID())
	}

	s.mu.Lock()
	defer s.mu.Unlock()

	// If there were any notification requests for when this peer
	// disconnected, we can trigger them now.
	srvrLog.Debugf("Notifying that peer %v is offline", p)
	pubStr := string(pubKey.SerializeCompressed())
	for _, offlineChan := range s.peerDisconnectedListeners[pubStr] {
		close(offlineChan)
	}
	delete(s.peerDisconnectedListeners, pubStr)

	// If the server has already removed this peer, we can short circuit the
	// peer termination watcher and skip cleanup.
	if _, ok := s.ignorePeerTermination[p]; ok {
		delete(s.ignorePeerTermination, p)

		pubKey := p.PubKey()
		pubStr := string(pubKey[:])

		// If a connection callback is present, we'll go ahead and
		// execute it now that previous peer has fully disconnected. If
		// the callback is not present, this likely implies the peer was
		// purposefully disconnected via RPC, and that no reconnect
		// should be attempted.
		connCallback, ok := s.scheduledPeerConnection[pubStr]
		if ok {
			delete(s.scheduledPeerConnection, pubStr)
			connCallback()
		}
		return
	}

	// First, cleanup any remaining state the server has regarding the peer
	// in question.
	s.removePeer(p)

	// Next, check to see if this is a persistent peer or not.
	_, ok := s.persistentPeers[pubStr]
	if ok {
		// We'll only need to re-launch a connection request if one
		// isn't already currently pending.
		if _, ok := s.persistentConnReqs[pubStr]; ok {
			return
		}

		// We'll ensure that we locate an advertised address to use
		// within the peer's address for reconnection purposes.
		//
		// TODO(roasbeef): use them all?
		if p.Inbound() {
			advertisedAddr, err := s.fetchNodeAdvertisedAddr(pubKey)
			switch {
			// We found an advertised address, so use it.
			case err == nil:
				p.SetAddress(advertisedAddr)

			// The peer doesn't have an advertised address.
			case err == errNoAdvertisedAddr:
				// Fall back to the existing peer address if
				// we're not accepting connections over Tor.
				if s.torController == nil {
					break
				}

				// If we are, the peer's address won't be known
				// to us (we'll see a private address, which is
				// the address used by our onion service to dial
				// to lnd), so we don't have enough information
				// to attempt a reconnect.
				srvrLog.Debugf("Ignoring reconnection attempt "+
					"to inbound peer %v without "+
					"advertised address", p)
				return

			// We came across an error retrieving an advertised
			// address, log it, and fall back to the existing peer
			// address.
			default:
				srvrLog.Errorf("Unable to retrieve advertised "+
					"address for node %x: %v", p.PubKey(),
					err)
			}
		}

		// Otherwise, we'll launch a new connection request in order to
		// attempt to maintain a persistent connection with this peer.
		connReq := &connmgr.ConnReq{
			Addr:      p.NetAddress(),
			Permanent: true,
		}
		s.persistentConnReqs[pubStr] = append(
			s.persistentConnReqs[pubStr], connReq)

		// Record the computed backoff in the backoff map.
		backoff := s.nextPeerBackoff(pubStr, p.StartTime())
		s.persistentPeersBackoff[pubStr] = backoff

		// Initialize a retry canceller for this peer if one does not
		// exist.
		cancelChan, ok := s.persistentRetryCancels[pubStr]
		if !ok {
			cancelChan = make(chan struct{})
			s.persistentRetryCancels[pubStr] = cancelChan
		}

		// We choose not to wait group this go routine since the Connect
		// call can stall for arbitrarily long if we shutdown while an
		// outbound connection attempt is being made.
		go func() {
			srvrLog.Debugf("Scheduling connection re-establishment to "+
				"persistent peer %v in %s", p, backoff)

			select {
			case <-time.After(backoff):
			case <-cancelChan:
				return
			case <-s.quit:
				return
			}

			srvrLog.Debugf("Attempting to re-establish persistent "+
				"connection to peer %v", p)

			s.connMgr.Connect(connReq)
		}()
	}
}

// removePeer removes the passed peer from the server's state of all active
// peers.
func (s *server) removePeer(p *peer.Brontide) {
	if p == nil {
		return
	}

	srvrLog.Debugf("removing peer %v", p)

	// As the peer is now finished, ensure that the TCP connection is
	// closed and all of its related goroutines have exited.
	p.Disconnect(fmt.Errorf("server: disconnecting peer %v", p))

	// If this peer had an active persistent connection request, remove it.
	if p.ConnReq() != nil {
		s.connMgr.Remove(p.ConnReq().ID())
	}

	// Ignore deleting peers if we're shutting down.
	if s.Stopped() {
		return
	}

	pKey := p.PubKey()
	pubSer := pKey[:]
	pubStr := string(pubSer)

	delete(s.peersByPub, pubStr)

	if p.Inbound() {
		delete(s.inboundPeers, pubStr)
	} else {
		delete(s.outboundPeers, pubStr)
	}

	// Copy the peer's error buffer across to the server if it has any items
	// in it so that we can restore peer errors across connections.
	if p.ErrorBuffer().Total() > 0 {
		s.peerErrors[pubStr] = p.ErrorBuffer()
	}

	// Inform the peer notifier of a peer offline event so that it can be
	// reported to clients listening for peer events.
	var pubKey [33]byte
	copy(pubKey[:], pubSer)

	s.peerNotifier.NotifyPeerOffline(pubKey)
}

// ConnectToPeer requests that the server connect to a Lightning Network peer
// at the specified address. This function will *block* until either a
// connection is established, or the initial handshake process fails.
//
// NOTE: This function is safe for concurrent access.
func (s *server) ConnectToPeer(addr *lnwire.NetAddress,
	perm bool, timeout time.Duration) error {

	targetPub := string(addr.IdentityKey.SerializeCompressed())

	// Acquire mutex, but use explicit unlocking instead of defer for
	// better granularity.  In certain conditions, this method requires
	// making an outbound connection to a remote peer, which requires the
	// lock to be released, and subsequently reacquired.
	s.mu.Lock()

	// Ensure we're not already connected to this peer.
	peer, err := s.findPeerByPubStr(targetPub)
	if err == nil {
		s.mu.Unlock()
		return &errPeerAlreadyConnected{peer: peer}
	}

	// Peer was not found, continue to pursue connection with peer.

	// If there's already a pending connection request for this pubkey,
	// then we ignore this request to ensure we don't create a redundant
	// connection.
	if reqs, ok := s.persistentConnReqs[targetPub]; ok {
		srvrLog.Warnf("Already have %d persistent connection "+
			"requests for %x@%v, connecting anyway.", len(reqs),
			targetPub, addr)
	}

	// If there's not already a pending or active connection to this node,
	// then instruct the connection manager to attempt to establish a
	// persistent connection to the peer.
	srvrLog.Debugf("Connecting to %x@%v", targetPub, addr)
	if perm {
		connReq := &connmgr.ConnReq{
			Addr:      addr,
			Permanent: true,
		}

		// Since the user requested a permanent connection, we'll set
		// the entry to true which will tell the server to continue
		// reconnecting even if the number of channels with this peer is
		// zero.
		s.persistentPeers[targetPub] = true
		if _, ok := s.persistentPeersBackoff[targetPub]; !ok {
			s.persistentPeersBackoff[targetPub] = s.cfg.MinBackoff
		}
		s.persistentConnReqs[targetPub] = append(
			s.persistentConnReqs[targetPub], connReq,
		)
		s.mu.Unlock()

		go s.connMgr.Connect(connReq)

		return nil
	}
	s.mu.Unlock()

	// If we're not making a persistent connection, then we'll attempt to
	// connect to the target peer. If the we can't make the connection, or
	// the crypto negotiation breaks down, then return an error to the
	// caller.
	errChan := make(chan error, 1)
	s.connectToPeer(addr, errChan, timeout)

	select {
	case err := <-errChan:
		return err
	case <-s.quit:
		return ErrServerShuttingDown
	}
}

// connectToPeer establishes a connection to a remote peer. errChan is used to
// notify the caller if the connection attempt has failed. Otherwise, it will be
// closed.
func (s *server) connectToPeer(addr *lnwire.NetAddress,
	errChan chan<- error, timeout time.Duration) {

	conn, err := brontide.Dial(
		s.identityECDH, addr, timeout, s.cfg.net.Dial,
	)
	if err != nil {
		srvrLog.Errorf("Unable to connect to %v: %v", addr, err)
		select {
		case errChan <- err:
		case <-s.quit:
		}
		return
	}

	close(errChan)

	s.OutboundPeerConnected(nil, conn)
}

// DisconnectPeer sends the request to server to close the connection with peer
// identified by public key.
//
// NOTE: This function is safe for concurrent access.
func (s *server) DisconnectPeer(pubKey *btcec.PublicKey) error {
	pubBytes := pubKey.SerializeCompressed()
	pubStr := string(pubBytes)

	s.mu.Lock()
	defer s.mu.Unlock()

	// Check that were actually connected to this peer. If not, then we'll
	// exit in an error as we can't disconnect from a peer that we're not
	// currently connected to.
	peer, err := s.findPeerByPubStr(pubStr)
	if err == ErrPeerNotConnected {
		return fmt.Errorf("peer %x is not connected", pubBytes)
	}

	srvrLog.Infof("Disconnecting from %v", peer)

	s.cancelConnReqs(pubStr, nil)

	// If this peer was formerly a persistent connection, then we'll remove
	// them from this map so we don't attempt to re-connect after we
	// disconnect.
	delete(s.persistentPeers, pubStr)
	delete(s.persistentPeersBackoff, pubStr)

	// Remove the current peer from the server's internal state and signal
	// that the peer termination watcher does not need to execute for this
	// peer.
	s.removePeer(peer)
	s.ignorePeerTermination[peer] = struct{}{}

	return nil
}

// OpenChannel sends a request to the server to open a channel to the specified
// peer identified by nodeKey with the passed channel funding parameters.
//
// NOTE: This function is safe for concurrent access.
func (s *server) OpenChannel(
	req *funding.InitFundingMsg) (chan *lnrpc.OpenStatusUpdate, chan error) {

	// The updateChan will have a buffer of 2, since we expect a ChanPending
	// + a ChanOpen update, and we want to make sure the funding process is
	// not blocked if the caller is not reading the updates.
	req.Updates = make(chan *lnrpc.OpenStatusUpdate, 2)
	req.Err = make(chan error, 1)

	// First attempt to locate the target peer to open a channel with, if
	// we're unable to locate the peer then this request will fail.
	pubKeyBytes := req.TargetPubkey.SerializeCompressed()
	s.mu.RLock()
	peer, ok := s.peersByPub[string(pubKeyBytes)]
	if !ok {
		s.mu.RUnlock()

		req.Err <- fmt.Errorf("peer %x is not online", pubKeyBytes)
		return req.Updates, req.Err
	}
	req.Peer = peer
	s.mu.RUnlock()

	// We'll wait until the peer is active before beginning the channel
	// opening process.
	select {
	case <-peer.ActiveSignal():
	case <-peer.QuitSignal():
		req.Err <- fmt.Errorf("peer %x disconnected", pubKeyBytes)
		return req.Updates, req.Err
	case <-s.quit:
		req.Err <- ErrServerShuttingDown
		return req.Updates, req.Err
	}

	// If the fee rate wasn't specified, then we'll use a default
	// confirmation target.
	if req.FundingFeePerKw == 0 {
		estimator := s.cc.FeeEstimator
		feeRate, err := estimator.EstimateFeePerKW(6)
		if err != nil {
			req.Err <- err
			return req.Updates, req.Err
		}
		req.FundingFeePerKw = feeRate
	}

	// Spawn a goroutine to send the funding workflow request to the funding
	// manager. This allows the server to continue handling queries instead
	// of blocking on this request which is exported as a synchronous
	// request to the outside world.
	go s.fundingMgr.InitFundingWorkflow(req)

	return req.Updates, req.Err
}

// Peers returns a slice of all active peers.
//
// NOTE: This function is safe for concurrent access.
func (s *server) Peers() []*peer.Brontide {
	s.mu.RLock()
	defer s.mu.RUnlock()

	peers := make([]*peer.Brontide, 0, len(s.peersByPub))
	for _, peer := range s.peersByPub {
		peers = append(peers, peer)
	}

	return peers
}

// parseHexColor takes a hex string representation of a color in the
// form "#RRGGBB", parses the hex color values, and returns a color.RGBA
// struct of the same color.
func parseHexColor(colorStr string) (color.RGBA, error) {
	// Check if the hex color string is a valid color representation.
	if !validColorRegexp.MatchString(colorStr) {
		return color.RGBA{}, errors.New("Color must be specified " +
			"using a hexadecimal value in the form #RRGGBB")
	}

	// Decode the hex color string to bytes.
	// The resulting byte array is in the form [R, G, B].
	colorBytes, err := hex.DecodeString(colorStr[1:])
	if err != nil {
		return color.RGBA{}, err
	}

	return color.RGBA{R: colorBytes[0], G: colorBytes[1], B: colorBytes[2]}, nil
}

// computeNextBackoff uses a truncated exponential backoff to compute the next
// backoff using the value of the exiting backoff. The returned duration is
// randomized in either direction by 1/20 to prevent tight loops from
// stabilizing.
func computeNextBackoff(currBackoff, maxBackoff time.Duration) time.Duration {
	// Double the current backoff, truncating if it exceeds our maximum.
	nextBackoff := 2 * currBackoff
	if nextBackoff > maxBackoff {
		nextBackoff = maxBackoff
	}

	// Using 1/10 of our duration as a margin, compute a random offset to
	// avoid the nodes entering connection cycles.
	margin := nextBackoff / 10

	var wiggle big.Int
	wiggle.SetUint64(uint64(margin))
	if _, err := rand.Int(rand.Reader, &wiggle); err != nil {
		// Randomizing is not mission critical, so we'll just return the
		// current backoff.
		return nextBackoff
	}

	// Otherwise add in our wiggle, but subtract out half of the margin so
	// that the backoff can tweaked by 1/20 in either direction.
	return nextBackoff + (time.Duration(wiggle.Uint64()) - margin/2)
}

// errNoAdvertisedAddr is an error returned when we attempt to retrieve the
// advertised address of a node, but they don't have one.
var errNoAdvertisedAddr = errors.New("no advertised address found")

// fetchNodeAdvertisedAddr attempts to fetch an advertised address of a node.
func (s *server) fetchNodeAdvertisedAddr(pub *btcec.PublicKey) (net.Addr, error) {
	vertex, err := route.NewVertexFromBytes(pub.SerializeCompressed())
	if err != nil {
		return nil, err
	}

	node, err := s.localChanDB.ChannelGraph().FetchLightningNode(nil, vertex)
	if err != nil {
		return nil, err
	}

	if len(node.Addresses) == 0 {
		return nil, errNoAdvertisedAddr
	}

	return node.Addresses[0], nil
}

// fetchLastChanUpdate returns a function which is able to retrieve our latest
// channel update for a target channel.
func (s *server) fetchLastChanUpdate() func(lnwire.ShortChannelID) (
	*lnwire.ChannelUpdate, error) {

	ourPubKey := s.identityECDH.PubKey().SerializeCompressed()
	return func(cid lnwire.ShortChannelID) (*lnwire.ChannelUpdate, error) {
		info, edge1, edge2, err := s.chanRouter.GetChannelByID(cid)
		if err != nil {
			return nil, err
		}

		return netann.ExtractChannelUpdate(
			ourPubKey[:], info, edge1, edge2,
		)
	}
}

// applyChannelUpdate applies the channel update to the different sub-systems of
// the server.
func (s *server) applyChannelUpdate(update *lnwire.ChannelUpdate) error {
	errChan := s.authGossiper.ProcessLocalAnnouncement(update)
	select {
	case err := <-errChan:
		return err
	case <-s.quit:
		return ErrServerShuttingDown
	}
}

// newSweepPkScriptGen creates closure that generates a new public key script
// which should be used to sweep any funds into the on-chain wallet.
// Specifically, the script generated is a version 0, pay-to-witness-pubkey-hash
// (p2wkh) output.
func newSweepPkScriptGen(
	wallet lnwallet.WalletController) func() ([]byte, error) {

	return func() ([]byte, error) {
		sweepAddr, err := wallet.NewAddress(
			lnwallet.WitnessPubKey, false, lnwallet.DefaultAccountName,
		)
		if err != nil {
			return nil, err
		}

		return txscript.PayToAddrScript(sweepAddr)
	}
}<|MERGE_RESOLUTION|>--- conflicted
+++ resolved
@@ -837,11 +837,8 @@
 		SubBatchDelay:           time.Second * 5,
 		IgnoreHistoricalFilters: cfg.IgnoreHistoricalGossipFilters,
 		PinnedSyncers:           cfg.Gossip.PinnedSyncers,
-<<<<<<< HEAD
-=======
 		MaxChannelUpdateBurst:   cfg.Gossip.MaxChannelUpdateBurst,
 		ChannelUpdateInterval:   cfg.Gossip.ChannelUpdateInterval,
->>>>>>> dec49aa1
 	},
 		nodeKeyECDH.PubKey(),
 	)

package sweep

import (
	"errors"
	"fmt"
	"sort"
	"strings"

	"github.com/btcsuite/btcd/blockchain"
	"github.com/btcsuite/btcd/btcutil"
	"github.com/btcsuite/btcd/txscript"
	"github.com/btcsuite/btcd/wire"
	"github.com/lightningnetwork/lnd/input"
	"github.com/lightningnetwork/lnd/lnwallet"
	"github.com/lightningnetwork/lnd/lnwallet/chainfee"
)

var (
	// DefaultMaxInputsPerTx specifies the default maximum number of inputs
	// allowed in a single sweep tx. If more need to be swept, multiple txes
	// are created and published.
	DefaultMaxInputsPerTx = uint32(100)

	// ErrLocktimeConflict is returned when inputs with different
	// transaction nLockTime values are included in the same transaction.
	//
<<<<<<< HEAD
	// For witness size, the upper limit is taken. The actual size depends
	// on the signature length, which is not known yet at this point.
	yields := make(map[wire.OutPoint]int64)
	for _, input := range sweepableInputs {
		size, _, err := input.WitnessType().SizeUpperBound()
		if err != nil {
			return nil, fmt.Errorf(
				"failed adding input weight: %v", err)
		}

		yields[*input.OutPoint()] = input.SignDesc().Output.Value -
			int64(feePerKW.FeeForWeight(int64(size)))
	}

	sort.Slice(sweepableInputs, func(i, j int) bool {
		// Because of the specific ordering and termination condition
		// that is described above, we place force sweeps at the start
		// of the list. Otherwise we can't be sure that they will be
		// included in an input set.
		if sweepableInputs[i].parameters().Force {
			return true
		}

		return yields[*sweepableInputs[i].OutPoint()] >
			yields[*sweepableInputs[j].OutPoint()]
	})

	// Select blocks of inputs up to the configured maximum number.
	var sets []inputSet
	for len(sweepableInputs) > 0 {
		// Start building a set of positive-yield tx inputs under the
		// condition that the tx will be published with the specified
		// fee rate.
		txInputs := newTxInputSet(wallet, feePerKW, maxInputsPerTx)

		// From the set of sweepable inputs, keep adding inputs to the
		// input set until the tx output value no longer goes up or the
		// maximum number of inputs is reached.
		txInputs.addPositiveYieldInputs(sweepableInputs)

		// If there are no positive yield inputs, we can stop here.
		inputCount := len(txInputs.inputs)
		if inputCount == 0 {
			return sets, nil
		}

		// Check the current output value and add wallet utxos if
		// needed to push the output value to the lower limit.
		if err := txInputs.tryAddWalletInputsIfNeeded(); err != nil {
			return nil, err
		}

		// If the output value of this block of inputs does not reach
		// the dust limit, stop sweeping. Because of the sorting,
		// continuing with the remaining inputs will only lead to sets
		// with an even lower output value.
		if !txInputs.enoughInput() {
			// The change output is always a p2tr here.
			dl := lnwallet.DustLimitForSize(input.P2TRSize)
			log.Debugf("Input set value %v (required=%v, "+
				"change=%v) below dust limit of %v",
				txInputs.totalOutput(), txInputs.requiredOutput,
				txInputs.changeOutput, dl)
			return sets, nil
		}

		log.Infof("Candidate sweep set of size=%v (+%v wallet inputs), "+
			"has yield=%v, weight=%v",
			inputCount, len(txInputs.inputs)-inputCount,
			txInputs.totalOutput()-txInputs.walletInputTotal,
			txInputs.weightEstimate(true).weight())

		sets = append(sets, txInputs.inputs)
		sweepableInputs = sweepableInputs[inputCount:]
	}

	return sets, nil
}
=======
	// NOTE: due the SINGLE|ANYONECANPAY sighash flag, which is used in the
	// second level success/timeout txns, only the txns sharing the same
	// nLockTime can exist in the same tx.
	ErrLocktimeConflict = errors.New("incompatible locktime")
)
>>>>>>> c841954c

// createSweepTx builds a signed tx spending the inputs to the given outputs,
// sending any leftover change to the change script.
func createSweepTx(inputs []input.Input, outputs []*wire.TxOut,
	changePkScript []byte, currentBlockHeight uint32,
	feeRate, maxFeeRate chainfee.SatPerKWeight,
	signer input.Signer) (*wire.MsgTx, btcutil.Amount, error) {

	inputs, estimator, err := getWeightEstimate(
		inputs, outputs, feeRate, maxFeeRate, changePkScript,
	)
	if err != nil {
		return nil, 0, err
	}

	txFee := estimator.feeWithParent()

	var (
		// Create the sweep transaction that we will be building. We
		// use version 2 as it is required for CSV.
		sweepTx = wire.NewMsgTx(2)

		// Track whether any of the inputs require a certain locktime.
		locktime = int32(-1)

		// We keep track of total input amount, and required output
		// amount to use for calculating the change amount below.
		totalInput     btcutil.Amount
		requiredOutput btcutil.Amount

		// We'll add the inputs as we go so we know the final ordering
		// of inputs to sign.
		idxs []input.Input
	)

	// We start by adding all inputs that commit to an output. We do this
	// since the input and output index must stay the same for the
	// signatures to be valid.
	for _, o := range inputs {
		if o.RequiredTxOut() == nil {
			continue
		}

		idxs = append(idxs, o)
		sweepTx.AddTxIn(&wire.TxIn{
			PreviousOutPoint: o.OutPoint(),
			Sequence:         o.BlocksToMaturity(),
		})
		sweepTx.AddTxOut(o.RequiredTxOut())

		if lt, ok := o.RequiredLockTime(); ok {
			// If another input commits to a different locktime,
			// they cannot be combined in the same transaction.
			if locktime != -1 && locktime != int32(lt) {
				return nil, 0, ErrLocktimeConflict
			}

			locktime = int32(lt)
		}

		totalInput += btcutil.Amount(o.SignDesc().Output.Value)
		requiredOutput += btcutil.Amount(o.RequiredTxOut().Value)
	}

	// Sum up the value contained in the remaining inputs, and add them to
	// the sweep transaction.
	for _, o := range inputs {
		if o.RequiredTxOut() != nil {
			continue
		}

		idxs = append(idxs, o)
		sweepTx.AddTxIn(&wire.TxIn{
			PreviousOutPoint: o.OutPoint(),
			Sequence:         o.BlocksToMaturity(),
		})

		if lt, ok := o.RequiredLockTime(); ok {
			if locktime != -1 && locktime != int32(lt) {
				return nil, 0, ErrLocktimeConflict
			}

			locktime = int32(lt)
		}

		totalInput += btcutil.Amount(o.SignDesc().Output.Value)
	}

	// Add the outputs given, if any.
	for _, o := range outputs {
		sweepTx.AddTxOut(o)
		requiredOutput += btcutil.Amount(o.Value)
	}

	if requiredOutput+txFee > totalInput {
		return nil, 0, fmt.Errorf("insufficient input to create sweep "+
			"tx: input_sum=%v, output_sum=%v", totalInput,
			requiredOutput+txFee)
	}

	// The value remaining after the required output and fees, go to
	// change. Not that this fee is what we would have to pay in case the
	// sweep tx has a change output.
	changeAmt := totalInput - requiredOutput - txFee

	// We'll calculate the dust limit for the given changePkScript since it
	// is variable.
	changeLimit := lnwallet.DustLimitForSize(len(changePkScript))

	// The txn will sweep the amount after fees to the pkscript generated
	// above.
	if changeAmt >= changeLimit {
		sweepTx.AddTxOut(&wire.TxOut{
			PkScript: changePkScript,
			Value:    int64(changeAmt),
		})
	} else {
		log.Infof("Change amt %v below dustlimit %v, not adding "+
			"change output", changeAmt, changeLimit)

		// The dust amount is added to the fee as the miner will
		// collect it.
		txFee += changeAmt
	}

	// We'll default to using the current block height as locktime, if none
	// of the inputs commits to a different locktime.
	sweepTx.LockTime = currentBlockHeight
	if locktime != -1 {
		sweepTx.LockTime = uint32(locktime)
	}

	// Before signing the transaction, check to ensure that it meets some
	// basic validity requirements.
	//
	// TODO(conner): add more control to sanity checks, allowing us to
	// delay spending "problem" outputs, e.g. possibly batching with other
	// classes if fees are too low.
	btx := btcutil.NewTx(sweepTx)
	if err := blockchain.CheckTransactionSanity(btx); err != nil {
		return nil, 0, err
	}

	prevInputFetcher, err := input.MultiPrevOutFetcher(inputs)
	if err != nil {
		return nil, 0, fmt.Errorf("error creating prev input fetcher "+
			"for hash cache: %v", err)
	}
	hashCache := txscript.NewTxSigHashes(sweepTx, prevInputFetcher)

	// With all the inputs in place, use each output's unique input script
	// function to generate the final witness required for spending.
	addInputScript := func(idx int, tso input.Input) error {
		inputScript, err := tso.CraftInputScript(
			signer, sweepTx, hashCache, prevInputFetcher, idx,
		)
		if err != nil {
			return err
		}

		sweepTx.TxIn[idx].Witness = inputScript.Witness

		if len(inputScript.SigScript) != 0 {
			sweepTx.TxIn[idx].SignatureScript =
				inputScript.SigScript
		}

		return nil
	}

	for idx, inp := range idxs {
		if err := addInputScript(idx, inp); err != nil {
			return nil, 0, err
		}
	}

	log.Debugf("Creating sweep transaction %v for %v inputs (%s) "+
		"using %v, tx_weight=%v, tx_fee=%v, parents_count=%v, "+
		"parents_fee=%v, parents_weight=%v, current_height=%v",
		sweepTx.TxHash(), len(inputs),
		inputTypeSummary(inputs), feeRate,
		estimator.weight(), txFee,
		len(estimator.parents), estimator.parentsFee,
		estimator.parentsWeight, currentBlockHeight)

	return sweepTx, txFee, nil
}

// getWeightEstimate returns a weight estimate for the given inputs.
// Additionally, it returns counts for the number of csv and cltv inputs.
func getWeightEstimate(inputs []input.Input, outputs []*wire.TxOut,
	feeRate, maxFeeRate chainfee.SatPerKWeight,
	outputPkScript []byte) ([]input.Input, *weightEstimator, error) {

	// We initialize a weight estimator so we can accurately asses the
	// amount of fees we need to pay for this sweep transaction.
	//
	// TODO(roasbeef): can be more intelligent about buffering outputs to
	// be more efficient on-chain.
	weightEstimate := newWeightEstimator(feeRate, maxFeeRate)

	// Our sweep transaction will always pay to the given set of outputs.
	for _, o := range outputs {
		weightEstimate.addOutput(o)
	}

	// If there is any leftover change after paying to the given outputs
	// and required outputs, it will go to a single segwit p2wkh or p2tr
	// address. This will be our change address, so ensure it contributes to
	// our weight estimate. Note that if we have other outputs, we might end
	// up creating a sweep tx without a change output. It is okay to add the
	// change output to the weight estimate regardless, since the estimated
	// fee will just be subtracted from this already dust output, and
	// trimmed.
	switch {
	case txscript.IsPayToTaproot(outputPkScript):
		weightEstimate.addP2TROutput()

	case txscript.IsPayToWitnessScriptHash(outputPkScript):
		weightEstimate.addP2WSHOutput()

	case txscript.IsPayToWitnessPubKeyHash(outputPkScript):
		weightEstimate.addP2WKHOutput()

	case txscript.IsPayToPubKeyHash(outputPkScript):
		weightEstimate.estimator.AddP2PKHOutput()

	case txscript.IsPayToScriptHash(outputPkScript):
		weightEstimate.estimator.AddP2SHOutput()

	default:
		// Unknown script type.
		return nil, nil, errors.New("unknown script type")
	}

	// For each output, use its witness type to determine the estimate
	// weight of its witness, and add it to the proper set of spendable
	// outputs.
	var sweepInputs []input.Input
	for i := range inputs {
		inp := inputs[i]

		err := weightEstimate.add(inp)
		if err != nil {
			// TODO(yy): check if this is even possible? If so, we
			// should return the error here instead of filtering!
			log.Errorf("Failed to get weight estimate for "+
				"input=%v, witnessType=%v: %v ", inp.OutPoint(),
				inp.WitnessType(), err)

			// Skip inputs for which no weight estimate can be
			// given.
			continue
		}

		// If this input comes with a committed output, add that as
		// well.
		if inp.RequiredTxOut() != nil {
			weightEstimate.addOutput(inp.RequiredTxOut())
		}

		sweepInputs = append(sweepInputs, inp)
	}

	return sweepInputs, weightEstimate, nil
}

// inputSummary returns a string containing a human readable summary about the
// witness types of a list of inputs.
func inputTypeSummary(inputs []input.Input) string {
	// Sort inputs by witness type.
	sortedInputs := make([]input.Input, len(inputs))
	copy(sortedInputs, inputs)
	sort.Slice(sortedInputs, func(i, j int) bool {
		return sortedInputs[i].WitnessType().String() <
			sortedInputs[j].WitnessType().String()
	})

	var parts []string
	for _, i := range sortedInputs {
		part := fmt.Sprintf("%v (%v)", i.OutPoint(), i.WitnessType())
		parts = append(parts, part)
	}
	return strings.Join(parts, ", ")
}<|MERGE_RESOLUTION|>--- conflicted
+++ resolved
@@ -24,92 +24,11 @@
 	// ErrLocktimeConflict is returned when inputs with different
 	// transaction nLockTime values are included in the same transaction.
 	//
-<<<<<<< HEAD
-	// For witness size, the upper limit is taken. The actual size depends
-	// on the signature length, which is not known yet at this point.
-	yields := make(map[wire.OutPoint]int64)
-	for _, input := range sweepableInputs {
-		size, _, err := input.WitnessType().SizeUpperBound()
-		if err != nil {
-			return nil, fmt.Errorf(
-				"failed adding input weight: %v", err)
-		}
-
-		yields[*input.OutPoint()] = input.SignDesc().Output.Value -
-			int64(feePerKW.FeeForWeight(int64(size)))
-	}
-
-	sort.Slice(sweepableInputs, func(i, j int) bool {
-		// Because of the specific ordering and termination condition
-		// that is described above, we place force sweeps at the start
-		// of the list. Otherwise we can't be sure that they will be
-		// included in an input set.
-		if sweepableInputs[i].parameters().Force {
-			return true
-		}
-
-		return yields[*sweepableInputs[i].OutPoint()] >
-			yields[*sweepableInputs[j].OutPoint()]
-	})
-
-	// Select blocks of inputs up to the configured maximum number.
-	var sets []inputSet
-	for len(sweepableInputs) > 0 {
-		// Start building a set of positive-yield tx inputs under the
-		// condition that the tx will be published with the specified
-		// fee rate.
-		txInputs := newTxInputSet(wallet, feePerKW, maxInputsPerTx)
-
-		// From the set of sweepable inputs, keep adding inputs to the
-		// input set until the tx output value no longer goes up or the
-		// maximum number of inputs is reached.
-		txInputs.addPositiveYieldInputs(sweepableInputs)
-
-		// If there are no positive yield inputs, we can stop here.
-		inputCount := len(txInputs.inputs)
-		if inputCount == 0 {
-			return sets, nil
-		}
-
-		// Check the current output value and add wallet utxos if
-		// needed to push the output value to the lower limit.
-		if err := txInputs.tryAddWalletInputsIfNeeded(); err != nil {
-			return nil, err
-		}
-
-		// If the output value of this block of inputs does not reach
-		// the dust limit, stop sweeping. Because of the sorting,
-		// continuing with the remaining inputs will only lead to sets
-		// with an even lower output value.
-		if !txInputs.enoughInput() {
-			// The change output is always a p2tr here.
-			dl := lnwallet.DustLimitForSize(input.P2TRSize)
-			log.Debugf("Input set value %v (required=%v, "+
-				"change=%v) below dust limit of %v",
-				txInputs.totalOutput(), txInputs.requiredOutput,
-				txInputs.changeOutput, dl)
-			return sets, nil
-		}
-
-		log.Infof("Candidate sweep set of size=%v (+%v wallet inputs), "+
-			"has yield=%v, weight=%v",
-			inputCount, len(txInputs.inputs)-inputCount,
-			txInputs.totalOutput()-txInputs.walletInputTotal,
-			txInputs.weightEstimate(true).weight())
-
-		sets = append(sets, txInputs.inputs)
-		sweepableInputs = sweepableInputs[inputCount:]
-	}
-
-	return sets, nil
-}
-=======
 	// NOTE: due the SINGLE|ANYONECANPAY sighash flag, which is used in the
 	// second level success/timeout txns, only the txns sharing the same
 	// nLockTime can exist in the same tx.
 	ErrLocktimeConflict = errors.New("incompatible locktime")
 )
->>>>>>> c841954c
 
 // createSweepTx builds a signed tx spending the inputs to the given outputs,
 // sending any leftover change to the change script.
